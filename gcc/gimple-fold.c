/* Statement simplification on GIMPLE.
   Copyright (C) 2010-2014 Free Software Foundation, Inc.
   Split out from tree-ssa-ccp.c.

This file is part of GCC.

GCC is free software; you can redistribute it and/or modify it
under the terms of the GNU General Public License as published by the
Free Software Foundation; either version 3, or (at your option) any
later version.

GCC is distributed in the hope that it will be useful, but WITHOUT
ANY WARRANTY; without even the implied warranty of MERCHANTABILITY or
FITNESS FOR A PARTICULAR PURPOSE.  See the GNU General Public License
for more details.

You should have received a copy of the GNU General Public License
along with GCC; see the file COPYING3.  If not see
<http://www.gnu.org/licenses/>.  */

#include "config.h"
#include "system.h"
#include "coretypes.h"
#include "tm.h"
#include "tree.h"
#include "stringpool.h"
#include "expr.h"
#include "stmt.h"
#include "stor-layout.h"
#include "flags.h"
#include "hashtab.h"
#include "hash-set.h"
#include "vec.h"
#include "machmode.h"
#include "hard-reg-set.h"
#include "input.h"
#include "function.h"
#include "dumpfile.h"
#include "bitmap.h"
#include "basic-block.h"
#include "tree-ssa-alias.h"
#include "internal-fn.h"
#include "gimple-fold.h"
#include "gimple-expr.h"
#include "is-a.h"
#include "gimple.h"
#include "gimplify.h"
#include "gimple-iterator.h"
#include "gimple-ssa.h"
#include "tree-ssanames.h"
#include "tree-into-ssa.h"
#include "tree-dfa.h"
#include "tree-ssa.h"
#include "tree-ssa-propagate.h"
#include "target.h"
#include "ipa-utils.h"
#include "gimple-pretty-print.h"
#include "tree-ssa-address.h"
#include "langhooks.h"
#include "gimplify-me.h"
#include "dbgcnt.h"
#include "builtins.h"
#include "output.h"
<<<<<<< HEAD
#include "tm_p.h"
=======
#include "tree-eh.h"
#include "gimple-match.h"
>>>>>>> 5c009207

/* Return true when DECL can be referenced from current unit.
   FROM_DECL (if non-null) specify constructor of variable DECL was taken from.
   We can get declarations that are not possible to reference for various
   reasons:

     1) When analyzing C++ virtual tables.
	C++ virtual tables do have known constructors even
	when they are keyed to other compilation unit.
	Those tables can contain pointers to methods and vars
	in other units.  Those methods have both STATIC and EXTERNAL
	set.
     2) In WHOPR mode devirtualization might lead to reference
	to method that was partitioned elsehwere.
	In this case we have static VAR_DECL or FUNCTION_DECL
	that has no corresponding callgraph/varpool node
	declaring the body.  
     3) COMDAT functions referred by external vtables that
        we devirtualize only during final compilation stage.
        At this time we already decided that we will not output
        the function body and thus we can't reference the symbol
        directly.  */

static bool
can_refer_decl_in_current_unit_p (tree decl, tree from_decl)
{
  varpool_node *vnode;
  struct cgraph_node *node;
  symtab_node *snode;

  if (DECL_ABSTRACT_P (decl))
    return false;

  /* We are concerned only about static/external vars and functions.  */
  if ((!TREE_STATIC (decl) && !DECL_EXTERNAL (decl))
      || (TREE_CODE (decl) != VAR_DECL && TREE_CODE (decl) != FUNCTION_DECL))
    return true;

  /* Static objects can be referred only if they was not optimized out yet.  */
  if (!TREE_PUBLIC (decl) && !DECL_EXTERNAL (decl))
    {
      /* Before we start optimizing unreachable code we can be sure all
	 static objects are defined.  */
      if (symtab->function_flags_ready)
	return true;
      snode = symtab_node::get (decl);
      if (!snode || !snode->definition)
	return false;
      node = dyn_cast <cgraph_node *> (snode);
      return !node || !node->global.inlined_to;
    }

  /* We will later output the initializer, so we can refer to it.
     So we are concerned only when DECL comes from initializer of
     external var or var that has been optimized out.  */
  if (!from_decl
      || TREE_CODE (from_decl) != VAR_DECL
      || (!DECL_EXTERNAL (from_decl)
	  && (vnode = varpool_node::get (from_decl)) != NULL
	  && vnode->definition)
      || (flag_ltrans
	  && (vnode = varpool_node::get (from_decl)) != NULL
	  && vnode->in_other_partition))
    return true;
  /* We are folding reference from external vtable.  The vtable may reffer
     to a symbol keyed to other compilation unit.  The other compilation
     unit may be in separate DSO and the symbol may be hidden.  */
  if (DECL_VISIBILITY_SPECIFIED (decl)
      && DECL_EXTERNAL (decl)
      && DECL_VISIBILITY (decl) != VISIBILITY_DEFAULT
      && (!(snode = symtab_node::get (decl)) || !snode->in_other_partition))
    return false;
  /* When function is public, we always can introduce new reference.
     Exception are the COMDAT functions where introducing a direct
     reference imply need to include function body in the curren tunit.  */
  if (TREE_PUBLIC (decl) && !DECL_COMDAT (decl))
    return true;
  /* We have COMDAT.  We are going to check if we still have definition
     or if the definition is going to be output in other partition.
     Bypass this when gimplifying; all needed functions will be produced.

     As observed in PR20991 for already optimized out comdat virtual functions
     it may be tempting to not necessarily give up because the copy will be
     output elsewhere when corresponding vtable is output.  
     This is however not possible - ABI specify that COMDATs are output in
     units where they are used and when the other unit was compiled with LTO
     it is possible that vtable was kept public while the function itself
     was privatized. */
  if (!symtab->function_flags_ready)
    return true;

  snode = symtab_node::get (decl);
  if (!snode
      || ((!snode->definition || DECL_EXTERNAL (decl))
	  && (!snode->in_other_partition
	      || (!snode->forced_by_abi && !snode->force_output))))
    return false;
  node = dyn_cast <cgraph_node *> (snode);
  return !node || !node->global.inlined_to;
}

/* CVAL is value taken from DECL_INITIAL of variable.  Try to transform it into
   acceptable form for is_gimple_min_invariant.
   FROM_DECL (if non-NULL) specify variable whose constructor contains CVAL.  */

tree
canonicalize_constructor_val (tree cval, tree from_decl)
{
  tree orig_cval = cval;
  STRIP_NOPS (cval);
  if (TREE_CODE (cval) == POINTER_PLUS_EXPR
      && TREE_CODE (TREE_OPERAND (cval, 1)) == INTEGER_CST)
    {
      tree ptr = TREE_OPERAND (cval, 0);
      if (is_gimple_min_invariant (ptr))
	cval = build1_loc (EXPR_LOCATION (cval),
			   ADDR_EXPR, TREE_TYPE (ptr),
			   fold_build2 (MEM_REF, TREE_TYPE (TREE_TYPE (ptr)),
					ptr,
					fold_convert (ptr_type_node,
						      TREE_OPERAND (cval, 1))));
    }
  if (TREE_CODE (cval) == ADDR_EXPR)
    {
      tree base = NULL_TREE;
      if (TREE_CODE (TREE_OPERAND (cval, 0)) == COMPOUND_LITERAL_EXPR)
	{
	  base = COMPOUND_LITERAL_EXPR_DECL (TREE_OPERAND (cval, 0));
	  if (base)
	    TREE_OPERAND (cval, 0) = base;
	}
      else
	base = get_base_address (TREE_OPERAND (cval, 0));
      if (!base)
	return NULL_TREE;

      if ((TREE_CODE (base) == VAR_DECL
	   || TREE_CODE (base) == FUNCTION_DECL)
	  && !can_refer_decl_in_current_unit_p (base, from_decl))
	return NULL_TREE;
      if (TREE_CODE (base) == VAR_DECL)
	TREE_ADDRESSABLE (base) = 1;
      else if (TREE_CODE (base) == FUNCTION_DECL)
	{
	  /* Make sure we create a cgraph node for functions we'll reference.
	     They can be non-existent if the reference comes from an entry
	     of an external vtable for example.  */
	  cgraph_node::get_create (base);
	}
      /* Fixup types in global initializers.  */
      if (TREE_TYPE (TREE_TYPE (cval)) != TREE_TYPE (TREE_OPERAND (cval, 0)))
	cval = build_fold_addr_expr (TREE_OPERAND (cval, 0));

      if (!useless_type_conversion_p (TREE_TYPE (orig_cval), TREE_TYPE (cval)))
	cval = fold_convert (TREE_TYPE (orig_cval), cval);
      return cval;
    }
  if (TREE_OVERFLOW_P (cval))
    return drop_tree_overflow (cval);
  return orig_cval;
}

/* If SYM is a constant variable with known value, return the value.
   NULL_TREE is returned otherwise.  */

tree
get_symbol_constant_value (tree sym)
{
  tree val = ctor_for_folding (sym);
  if (val != error_mark_node)
    {
      if (val)
	{
	  val = canonicalize_constructor_val (unshare_expr (val), sym);
	  if (val && is_gimple_min_invariant (val))
	    return val;
	  else
	    return NULL_TREE;
	}
      /* Variables declared 'const' without an initializer
	 have zero as the initializer if they may not be
	 overridden at link or run time.  */
      if (!val
          && (INTEGRAL_TYPE_P (TREE_TYPE (sym))
	       || SCALAR_FLOAT_TYPE_P (TREE_TYPE (sym))))
	return build_zero_cst (TREE_TYPE (sym));
    }

  return NULL_TREE;
}



/* Subroutine of fold_stmt.  We perform several simplifications of the
   memory reference tree EXPR and make sure to re-gimplify them properly
   after propagation of constant addresses.  IS_LHS is true if the
   reference is supposed to be an lvalue.  */

static tree
maybe_fold_reference (tree expr, bool is_lhs)
{
  tree result;

  if ((TREE_CODE (expr) == VIEW_CONVERT_EXPR
       || TREE_CODE (expr) == REALPART_EXPR
       || TREE_CODE (expr) == IMAGPART_EXPR)
      && CONSTANT_CLASS_P (TREE_OPERAND (expr, 0)))
    return fold_unary_loc (EXPR_LOCATION (expr),
			   TREE_CODE (expr),
			   TREE_TYPE (expr),
			   TREE_OPERAND (expr, 0));
  else if (TREE_CODE (expr) == BIT_FIELD_REF
	   && CONSTANT_CLASS_P (TREE_OPERAND (expr, 0)))
    return fold_ternary_loc (EXPR_LOCATION (expr),
			     TREE_CODE (expr),
			     TREE_TYPE (expr),
			     TREE_OPERAND (expr, 0),
			     TREE_OPERAND (expr, 1),
			     TREE_OPERAND (expr, 2));

  if (!is_lhs
      && (result = fold_const_aggregate_ref (expr))
      && is_gimple_min_invariant (result))
    return result;

  return NULL_TREE;
}


/* Attempt to fold an assignment statement pointed-to by SI.  Returns a
   replacement rhs for the statement or NULL_TREE if no simplification
   could be made.  It is assumed that the operands have been previously
   folded.  */

static tree
fold_gimple_assign (gimple_stmt_iterator *si)
{
  gimple stmt = gsi_stmt (*si);
  enum tree_code subcode = gimple_assign_rhs_code (stmt);
  location_t loc = gimple_location (stmt);

  tree result = NULL_TREE;

  switch (get_gimple_rhs_class (subcode))
    {
    case GIMPLE_SINGLE_RHS:
      {
        tree rhs = gimple_assign_rhs1 (stmt);

	if (REFERENCE_CLASS_P (rhs))
	  return maybe_fold_reference (rhs, false);

	else if (TREE_CODE (rhs) == OBJ_TYPE_REF)
	  {
	    tree val = OBJ_TYPE_REF_EXPR (rhs);
	    if (is_gimple_min_invariant (val))
	      return val;
	    else if (flag_devirtualize && virtual_method_call_p (rhs))
	      {
		bool final;
		vec <cgraph_node *>targets
		  = possible_polymorphic_call_targets (rhs, stmt, &final);
		if (final && targets.length () <= 1 && dbg_cnt (devirt))
		  {
		    if (dump_enabled_p ())
		      {
			location_t loc = gimple_location_safe (stmt);
			dump_printf_loc (MSG_OPTIMIZED_LOCATIONS, loc,
					 "resolving virtual function address "
					 "reference to function %s\n",
					 targets.length () == 1
					 ? targets[0]->name ()
					 : "NULL");
		      }
		    if (targets.length () == 1)
		      {
			val = fold_convert (TREE_TYPE (val),
					    build_fold_addr_expr_loc
					      (loc, targets[0]->decl));
			STRIP_USELESS_TYPE_CONVERSION (val);
		      }
		    else
		      /* We can not use __builtin_unreachable here because it
			 can not have address taken.  */
		      val = build_int_cst (TREE_TYPE (val), 0);
		    return val;
		  }
	      }

	  }
	else if (TREE_CODE (rhs) == ADDR_EXPR)
	  {
	    tree ref = TREE_OPERAND (rhs, 0);
	    tree tem = maybe_fold_reference (ref, true);
	    if (tem
		&& TREE_CODE (tem) == MEM_REF
		&& integer_zerop (TREE_OPERAND (tem, 1)))
	      result = fold_convert (TREE_TYPE (rhs), TREE_OPERAND (tem, 0));
	    else if (tem)
	      result = fold_convert (TREE_TYPE (rhs),
				     build_fold_addr_expr_loc (loc, tem));
	    else if (TREE_CODE (ref) == MEM_REF
		     && integer_zerop (TREE_OPERAND (ref, 1)))
	      result = fold_convert (TREE_TYPE (rhs), TREE_OPERAND (ref, 0));
	  }

	else if (TREE_CODE (rhs) == CONSTRUCTOR
		 && TREE_CODE (TREE_TYPE (rhs)) == VECTOR_TYPE
		 && (CONSTRUCTOR_NELTS (rhs)
		     == TYPE_VECTOR_SUBPARTS (TREE_TYPE (rhs))))
	  {
	    /* Fold a constant vector CONSTRUCTOR to VECTOR_CST.  */
	    unsigned i;
	    tree val;

	    FOR_EACH_CONSTRUCTOR_VALUE (CONSTRUCTOR_ELTS (rhs), i, val)
	      if (TREE_CODE (val) != INTEGER_CST
		  && TREE_CODE (val) != REAL_CST
		  && TREE_CODE (val) != FIXED_CST)
		return NULL_TREE;

	    return build_vector_from_ctor (TREE_TYPE (rhs),
					   CONSTRUCTOR_ELTS (rhs));
	  }

	else if (DECL_P (rhs))
	  return get_symbol_constant_value (rhs);

        /* If we couldn't fold the RHS, hand over to the generic
           fold routines.  */
        if (result == NULL_TREE)
          result = fold (rhs);

        /* Strip away useless type conversions.  Both the NON_LVALUE_EXPR
           that may have been added by fold, and "useless" type
           conversions that might now be apparent due to propagation.  */
        STRIP_USELESS_TYPE_CONVERSION (result);

        if (result != rhs && valid_gimple_rhs_p (result))
	  return result;

	return NULL_TREE;
      }
      break;

    case GIMPLE_UNARY_RHS:
      {
	tree rhs = gimple_assign_rhs1 (stmt);

	result = fold_unary_loc (loc, subcode, gimple_expr_type (stmt), rhs);
	if (result)
	  {
	    /* If the operation was a conversion do _not_ mark a
	       resulting constant with TREE_OVERFLOW if the original
	       constant was not.  These conversions have implementation
	       defined behavior and retaining the TREE_OVERFLOW flag
	       here would confuse later passes such as VRP.  */
	    if (CONVERT_EXPR_CODE_P (subcode)
		&& TREE_CODE (result) == INTEGER_CST
		&& TREE_CODE (rhs) == INTEGER_CST)
	      TREE_OVERFLOW (result) = TREE_OVERFLOW (rhs);

	    STRIP_USELESS_TYPE_CONVERSION (result);
	    if (valid_gimple_rhs_p (result))
	      return result;
	  }
      }
      break;

    case GIMPLE_BINARY_RHS:
      /* Try to canonicalize for boolean-typed X the comparisons
	 X == 0, X == 1, X != 0, and X != 1.  */
      if (gimple_assign_rhs_code (stmt) == EQ_EXPR
	  || gimple_assign_rhs_code (stmt) == NE_EXPR)
        {
	  tree lhs = gimple_assign_lhs (stmt);
	  tree op1 = gimple_assign_rhs1 (stmt);
	  tree op2 = gimple_assign_rhs2 (stmt);
	  tree type = TREE_TYPE (op1);

	  /* Check whether the comparison operands are of the same boolean
	     type as the result type is.
	     Check that second operand is an integer-constant with value
	     one or zero.  */
	  if (TREE_CODE (op2) == INTEGER_CST
	      && (integer_zerop (op2) || integer_onep (op2))
	      && useless_type_conversion_p (TREE_TYPE (lhs), type))
	    {
	      enum tree_code cmp_code = gimple_assign_rhs_code (stmt);
	      bool is_logical_not = false;

	      /* X == 0 and X != 1 is a logical-not.of X
	         X == 1 and X != 0 is X  */
	      if ((cmp_code == EQ_EXPR && integer_zerop (op2))
	          || (cmp_code == NE_EXPR && integer_onep (op2)))
	        is_logical_not = true;

	      if (is_logical_not == false)
	        result = op1;
	      /* Only for one-bit precision typed X the transformation
	         !X -> ~X is valied.  */
	      else if (TYPE_PRECISION (type) == 1)
		result = build1_loc (gimple_location (stmt), BIT_NOT_EXPR,
				     type, op1);
	      /* Otherwise we use !X -> X ^ 1.  */
	      else
	        result = build2_loc (gimple_location (stmt), BIT_XOR_EXPR,
				     type, op1, build_int_cst (type, 1));
	     
	    }
	}

      if (!result)
        result = fold_binary_loc (loc, subcode,
				  TREE_TYPE (gimple_assign_lhs (stmt)),
				  gimple_assign_rhs1 (stmt),
				  gimple_assign_rhs2 (stmt));

      if (result)
        {
          STRIP_USELESS_TYPE_CONVERSION (result);
          if (valid_gimple_rhs_p (result))
	    return result;
        }
      break;

    case GIMPLE_TERNARY_RHS:
      /* Try to fold a conditional expression.  */
      if (gimple_assign_rhs_code (stmt) == COND_EXPR)
	{
	  tree op0 = gimple_assign_rhs1 (stmt);
	  tree tem;
	  bool set = false;
	  location_t cond_loc = gimple_location (stmt);

	  if (COMPARISON_CLASS_P (op0))
	    {
	      fold_defer_overflow_warnings ();
	      tem = fold_binary_loc (cond_loc,
				     TREE_CODE (op0), TREE_TYPE (op0),
				     TREE_OPERAND (op0, 0),
				     TREE_OPERAND (op0, 1));
	      /* This is actually a conditional expression, not a GIMPLE
		 conditional statement, however, the valid_gimple_rhs_p
		 test still applies.  */
	      set = (tem && is_gimple_condexpr (tem)
		     && valid_gimple_rhs_p (tem));
	      fold_undefer_overflow_warnings (set, stmt, 0);
	    }
	  else if (is_gimple_min_invariant (op0))
	    {
	      tem = op0;
	      set = true;
	    }
	  else
	    return NULL_TREE;

	  if (set)
	    result = fold_build3_loc (cond_loc, COND_EXPR,
				      TREE_TYPE (gimple_assign_lhs (stmt)), tem,
				      gimple_assign_rhs2 (stmt),
				      gimple_assign_rhs3 (stmt));
	}

      if (!result)
	result = fold_ternary_loc (loc, subcode,
				   TREE_TYPE (gimple_assign_lhs (stmt)),
				   gimple_assign_rhs1 (stmt),
				   gimple_assign_rhs2 (stmt),
				   gimple_assign_rhs3 (stmt));

      if (result)
        {
          STRIP_USELESS_TYPE_CONVERSION (result);
          if (valid_gimple_rhs_p (result))
	    return result;
        }
      break;

    case GIMPLE_INVALID_RHS:
      gcc_unreachable ();
    }

  return NULL_TREE;
}

/* Attempt to fold a conditional statement. Return true if any changes were
   made. We only attempt to fold the condition expression, and do not perform
   any transformation that would require alteration of the cfg.  It is
   assumed that the operands have been previously folded.  */

static bool
fold_gimple_cond (gimple stmt)
{
  tree result = fold_binary_loc (gimple_location (stmt),
			     gimple_cond_code (stmt),
                             boolean_type_node,
                             gimple_cond_lhs (stmt),
                             gimple_cond_rhs (stmt));

  if (result)
    {
      STRIP_USELESS_TYPE_CONVERSION (result);
      if (is_gimple_condexpr (result) && valid_gimple_rhs_p (result))
        {
          gimple_cond_set_condition_from_tree (stmt, result);
          return true;
        }
    }

  return false;
}


/* Replace a statement at *SI_P with a sequence of statements in STMTS,
   adjusting the replacement stmts location and virtual operands.
   If the statement has a lhs the last stmt in the sequence is expected
   to assign to that lhs.  */

static void
gsi_replace_with_seq_vops (gimple_stmt_iterator *si_p, gimple_seq stmts)
{
  gimple stmt = gsi_stmt (*si_p);

  if (gimple_has_location (stmt))
    annotate_all_with_location (stmts, gimple_location (stmt));

  /* First iterate over the replacement statements backward, assigning
     virtual operands to their defining statements.  */
  gimple laststore = NULL;
  for (gimple_stmt_iterator i = gsi_last (stmts);
       !gsi_end_p (i); gsi_prev (&i))
    {
      gimple new_stmt = gsi_stmt (i);
      if ((gimple_assign_single_p (new_stmt)
	   && !is_gimple_reg (gimple_assign_lhs (new_stmt)))
	  || (is_gimple_call (new_stmt)
	      && (gimple_call_flags (new_stmt)
		  & (ECF_NOVOPS | ECF_PURE | ECF_CONST | ECF_NORETURN)) == 0))
	{
	  tree vdef;
	  if (!laststore)
	    vdef = gimple_vdef (stmt);
	  else
	    vdef = make_ssa_name (gimple_vop (cfun), new_stmt);
	  gimple_set_vdef (new_stmt, vdef);
	  if (vdef && TREE_CODE (vdef) == SSA_NAME)
	    SSA_NAME_DEF_STMT (vdef) = new_stmt;
	  laststore = new_stmt;
	}
    }

  /* Second iterate over the statements forward, assigning virtual
     operands to their uses.  */
  tree reaching_vuse = gimple_vuse (stmt);
  for (gimple_stmt_iterator i = gsi_start (stmts);
       !gsi_end_p (i); gsi_next (&i))
    {
      gimple new_stmt = gsi_stmt (i);
      /* If the new statement possibly has a VUSE, update it with exact SSA
	 name we know will reach this one.  */
      if (gimple_has_mem_ops (new_stmt))
	gimple_set_vuse (new_stmt, reaching_vuse);
      gimple_set_modified (new_stmt, true);
      if (gimple_vdef (new_stmt))
	reaching_vuse = gimple_vdef (new_stmt);
    }

  /* If the new sequence does not do a store release the virtual
     definition of the original statement.  */
  if (reaching_vuse
      && reaching_vuse == gimple_vuse (stmt))
    {
      tree vdef = gimple_vdef (stmt);
      if (vdef
	  && TREE_CODE (vdef) == SSA_NAME)
	{
	  unlink_stmt_vdef (stmt);
	  release_ssa_name (vdef);
	}
    }

  /* Finally replace the original statement with the sequence.  */
  gsi_replace_with_seq (si_p, stmts, false);
}

/* Convert EXPR into a GIMPLE value suitable for substitution on the
   RHS of an assignment.  Insert the necessary statements before
   iterator *SI_P.  The statement at *SI_P, which must be a GIMPLE_CALL
   is replaced.  If the call is expected to produces a result, then it
   is replaced by an assignment of the new RHS to the result variable.
   If the result is to be ignored, then the call is replaced by a
   GIMPLE_NOP.  A proper VDEF chain is retained by making the first
   VUSE and the last VDEF of the whole sequence be the same as the replaced
   statement and using new SSA names for stores in between.  */

void
gimplify_and_update_call_from_tree (gimple_stmt_iterator *si_p, tree expr)
{
  tree lhs;
  gimple stmt, new_stmt;
  gimple_stmt_iterator i;
  gimple_seq stmts = NULL;

  stmt = gsi_stmt (*si_p);

  gcc_assert (is_gimple_call (stmt));

  push_gimplify_context (gimple_in_ssa_p (cfun));

  lhs = gimple_call_lhs (stmt);
  if (lhs == NULL_TREE)
    {
      gimplify_and_add (expr, &stmts);
      /* We can end up with folding a memcpy of an empty class assignment
	 which gets optimized away by C++ gimplification.  */
      if (gimple_seq_empty_p (stmts))
	{
	  pop_gimplify_context (NULL);
	  if (gimple_in_ssa_p (cfun))
	    {
	      unlink_stmt_vdef (stmt);
	      release_defs (stmt);
	    }
	  gsi_replace (si_p, gimple_build_nop (), true);
	  return;
	}
    }
  else
    {
      tree tmp = get_initialized_tmp_var (expr, &stmts, NULL);
      new_stmt = gimple_build_assign (lhs, tmp);
      i = gsi_last (stmts);
      gsi_insert_after_without_update (&i, new_stmt,
				       GSI_CONTINUE_LINKING);
    }

  pop_gimplify_context (NULL);

  gsi_replace_with_seq_vops (si_p, stmts);
}


/* Replace the call at *GSI with the gimple value VAL.  */

static void
replace_call_with_value (gimple_stmt_iterator *gsi, tree val)
{
  gimple stmt = gsi_stmt (*gsi);
  tree lhs = gimple_call_lhs (stmt);
  gimple repl;
  if (lhs)
    {
      if (!useless_type_conversion_p (TREE_TYPE (lhs), TREE_TYPE (val)))
	val = fold_convert (TREE_TYPE (lhs), val);
      repl = gimple_build_assign (lhs, val);
    }
  else
    repl = gimple_build_nop ();
  tree vdef = gimple_vdef (stmt);
  if (vdef && TREE_CODE (vdef) == SSA_NAME)
    {
      unlink_stmt_vdef (stmt);
      release_ssa_name (vdef);
    }
  gsi_replace (gsi, repl, true);
}

/* Replace the call at *GSI with the new call REPL and fold that
   again.  */

static void
replace_call_with_call_and_fold (gimple_stmt_iterator *gsi, gimple repl)
{
  gimple stmt = gsi_stmt (*gsi);
  gimple_call_set_lhs (repl, gimple_call_lhs (stmt));
  gimple_set_location (repl, gimple_location (stmt));
  if (gimple_vdef (stmt)
      && TREE_CODE (gimple_vdef (stmt)) == SSA_NAME)
    {
      gimple_set_vdef (repl, gimple_vdef (stmt));
      gimple_set_vuse (repl, gimple_vuse (stmt));
      SSA_NAME_DEF_STMT (gimple_vdef (repl)) = repl;
    }
  gsi_replace (gsi, repl, true);
  fold_stmt (gsi);
}

/* Return true if VAR is a VAR_DECL or a component thereof.  */

static bool
var_decl_component_p (tree var)
{
  tree inner = var;
  while (handled_component_p (inner))
    inner = TREE_OPERAND (inner, 0);
  return SSA_VAR_P (inner);
}

/* Fold function call to builtin mem{{,p}cpy,move}.  Return
   NULL_TREE if no simplification can be made.
   If ENDP is 0, return DEST (like memcpy).
   If ENDP is 1, return DEST+LEN (like mempcpy).
   If ENDP is 2, return DEST+LEN-1 (like stpcpy).
   If ENDP is 3, return DEST, additionally *SRC and *DEST may overlap
   (memmove).   */

static bool
gimple_fold_builtin_memory_op (gimple_stmt_iterator *gsi,
			       tree dest, tree src, int endp)
{
  gimple stmt = gsi_stmt (*gsi);
  tree lhs = gimple_call_lhs (stmt);
  tree len = gimple_call_arg (stmt, 2);
  tree destvar, srcvar;
  location_t loc = gimple_location (stmt);

  /* If the LEN parameter is zero, return DEST.  */
  if (integer_zerop (len))
    {
      gimple repl;
      if (gimple_call_lhs (stmt))
	repl = gimple_build_assign (gimple_call_lhs (stmt), dest);
      else
	repl = gimple_build_nop ();
      tree vdef = gimple_vdef (stmt);
      if (vdef && TREE_CODE (vdef) == SSA_NAME)
	{
	  unlink_stmt_vdef (stmt);
	  release_ssa_name (vdef);
	}
      gsi_replace (gsi, repl, true);
      return true;
    }

  /* If SRC and DEST are the same (and not volatile), return
     DEST{,+LEN,+LEN-1}.  */
  if (operand_equal_p (src, dest, 0))
    {
      unlink_stmt_vdef (stmt);
      if (gimple_vdef (stmt) && TREE_CODE (gimple_vdef (stmt)) == SSA_NAME)
	release_ssa_name (gimple_vdef (stmt));
      if (!lhs)
	{
	  gsi_replace (gsi, gimple_build_nop (), true);
	  return true;
	}
      goto done;
    }
  else
    {
      tree srctype, desttype;
      unsigned int src_align, dest_align;
      tree off0;

      /* Build accesses at offset zero with a ref-all character type.  */
      off0 = build_int_cst (build_pointer_type_for_mode (char_type_node,
							 ptr_mode, true), 0);

      /* If we can perform the copy efficiently with first doing all loads
         and then all stores inline it that way.  Currently efficiently
	 means that we can load all the memory into a single integer
	 register which is what MOVE_MAX gives us.  */
      src_align = get_pointer_alignment (src);
      dest_align = get_pointer_alignment (dest);
      if (tree_fits_uhwi_p (len)
	  && compare_tree_int (len, MOVE_MAX) <= 0
	  /* ???  Don't transform copies from strings with known length this
	     confuses the tree-ssa-strlen.c.  This doesn't handle
	     the case in gcc.dg/strlenopt-8.c which is XFAILed for that
	     reason.  */
	  && !c_strlen (src, 2))
	{
	  unsigned ilen = tree_to_uhwi (len);
	  if (exact_log2 (ilen) != -1)
	    {
	      tree type = lang_hooks.types.type_for_size (ilen * 8, 1);
	      if (type
		  && TYPE_MODE (type) != BLKmode
		  && (GET_MODE_SIZE (TYPE_MODE (type)) * BITS_PER_UNIT
		      == ilen * 8)
		  /* If the destination pointer is not aligned we must be able
		     to emit an unaligned store.  */
		  && (dest_align >= GET_MODE_ALIGNMENT (TYPE_MODE (type))
		      || !SLOW_UNALIGNED_ACCESS (TYPE_MODE (type), dest_align)))
		{
		  tree srctype = type;
		  tree desttype = type;
		  if (src_align < GET_MODE_ALIGNMENT (TYPE_MODE (type)))
		    srctype = build_aligned_type (type, src_align);
		  tree srcmem = fold_build2 (MEM_REF, srctype, src, off0);
		  tree tem = fold_const_aggregate_ref (srcmem);
		  if (tem)
		    srcmem = tem;
		  else if (src_align < GET_MODE_ALIGNMENT (TYPE_MODE (type))
			   && SLOW_UNALIGNED_ACCESS (TYPE_MODE (type),
						     src_align))
		    srcmem = NULL_TREE;
		  if (srcmem)
		    {
		      gimple new_stmt;
		      if (is_gimple_reg_type (TREE_TYPE (srcmem)))
			{
			  new_stmt = gimple_build_assign (NULL_TREE, srcmem);
			  if (gimple_in_ssa_p (cfun))
			    srcmem = make_ssa_name (TREE_TYPE (srcmem),
						    new_stmt);
			  else
			    srcmem = create_tmp_reg (TREE_TYPE (srcmem),
						     NULL);
			  gimple_assign_set_lhs (new_stmt, srcmem);
			  gimple_set_vuse (new_stmt, gimple_vuse (stmt));
			  gsi_insert_before (gsi, new_stmt, GSI_SAME_STMT);
			}
		      if (dest_align < GET_MODE_ALIGNMENT (TYPE_MODE (type)))
			desttype = build_aligned_type (type, dest_align);
		      new_stmt
			= gimple_build_assign (fold_build2 (MEM_REF, desttype,
							    dest, off0),
					       srcmem);
		      gimple_set_vuse (new_stmt, gimple_vuse (stmt));
		      gimple_set_vdef (new_stmt, gimple_vdef (stmt));
		      if (gimple_vdef (new_stmt)
			  && TREE_CODE (gimple_vdef (new_stmt)) == SSA_NAME)
			SSA_NAME_DEF_STMT (gimple_vdef (new_stmt)) = new_stmt;
		      if (!lhs)
			{
			  gsi_replace (gsi, new_stmt, true);
			  return true;
			}
		      gsi_insert_before (gsi, new_stmt, GSI_SAME_STMT);
		      goto done;
		    }
		}
	    }
	}

      if (endp == 3)
	{
	  /* Both DEST and SRC must be pointer types.
	     ??? This is what old code did.  Is the testing for pointer types
	     really mandatory?

	     If either SRC is readonly or length is 1, we can use memcpy.  */
	  if (!dest_align || !src_align)
	    return false;
	  if (readonly_data_expr (src)
	      || (tree_fits_uhwi_p (len)
		  && (MIN (src_align, dest_align) / BITS_PER_UNIT
		      >= tree_to_uhwi (len))))
	    {
	      tree fn = builtin_decl_implicit (BUILT_IN_MEMCPY);
	      if (!fn)
		return false;
	      gimple_call_set_fndecl (stmt, fn);
	      gimple_call_set_arg (stmt, 0, dest);
	      gimple_call_set_arg (stmt, 1, src);
	      fold_stmt (gsi);
	      return true;
	    }

	  /* If *src and *dest can't overlap, optimize into memcpy as well.  */
	  if (TREE_CODE (src) == ADDR_EXPR
	      && TREE_CODE (dest) == ADDR_EXPR)
	    {
	      tree src_base, dest_base, fn;
	      HOST_WIDE_INT src_offset = 0, dest_offset = 0;
	      HOST_WIDE_INT size = -1;
	      HOST_WIDE_INT maxsize = -1;

	      srcvar = TREE_OPERAND (src, 0);
	      src_base = get_ref_base_and_extent (srcvar, &src_offset,
						  &size, &maxsize);
	      destvar = TREE_OPERAND (dest, 0);
	      dest_base = get_ref_base_and_extent (destvar, &dest_offset,
						   &size, &maxsize);
	      if (tree_fits_uhwi_p (len))
		maxsize = tree_to_uhwi (len);
	      else
		maxsize = -1;
	      src_offset /= BITS_PER_UNIT;
	      dest_offset /= BITS_PER_UNIT;
	      if (SSA_VAR_P (src_base)
		  && SSA_VAR_P (dest_base))
		{
		  if (operand_equal_p (src_base, dest_base, 0)
		      && ranges_overlap_p (src_offset, maxsize,
					   dest_offset, maxsize))
		    return false;
		}
	      else if (TREE_CODE (src_base) == MEM_REF
		       && TREE_CODE (dest_base) == MEM_REF)
		{
		  if (! operand_equal_p (TREE_OPERAND (src_base, 0),
					 TREE_OPERAND (dest_base, 0), 0))
		    return false;
		  offset_int off = mem_ref_offset (src_base) + src_offset;
		  if (!wi::fits_shwi_p (off))
		    return false;
		  src_offset = off.to_shwi ();

		  off = mem_ref_offset (dest_base) + dest_offset;
		  if (!wi::fits_shwi_p (off))
		    return false;
		  dest_offset = off.to_shwi ();
		  if (ranges_overlap_p (src_offset, maxsize,
					dest_offset, maxsize))
		    return false;
		}
	      else
		return false;

	      fn = builtin_decl_implicit (BUILT_IN_MEMCPY);
	      if (!fn)
		return false;
	      gimple_call_set_fndecl (stmt, fn);
	      gimple_call_set_arg (stmt, 0, dest);
	      gimple_call_set_arg (stmt, 1, src);
	      fold_stmt (gsi);
	      return true;
	    }

	  /* If the destination and source do not alias optimize into
	     memcpy as well.  */
	  if ((is_gimple_min_invariant (dest)
	       || TREE_CODE (dest) == SSA_NAME)
	      && (is_gimple_min_invariant (src)
		  || TREE_CODE (src) == SSA_NAME))
	    {
	      ao_ref destr, srcr;
	      ao_ref_init_from_ptr_and_size (&destr, dest, len);
	      ao_ref_init_from_ptr_and_size (&srcr, src, len);
	      if (!refs_may_alias_p_1 (&destr, &srcr, false))
		{
		  tree fn;
		  fn = builtin_decl_implicit (BUILT_IN_MEMCPY);
		  if (!fn)
		    return false;
		  gimple_call_set_fndecl (stmt, fn);
		  gimple_call_set_arg (stmt, 0, dest);
		  gimple_call_set_arg (stmt, 1, src);
		  fold_stmt (gsi);
		  return true;
		}
	    }

	  return false;
	}

      if (!tree_fits_shwi_p (len))
	return false;
      /* FIXME:
         This logic lose for arguments like (type *)malloc (sizeof (type)),
         since we strip the casts of up to VOID return value from malloc.
	 Perhaps we ought to inherit type from non-VOID argument here?  */
      STRIP_NOPS (src);
      STRIP_NOPS (dest);
      if (!POINTER_TYPE_P (TREE_TYPE (src))
	  || !POINTER_TYPE_P (TREE_TYPE (dest)))
	return false;
      /* In the following try to find a type that is most natural to be
	 used for the memcpy source and destination and that allows
	 the most optimization when memcpy is turned into a plain assignment
	 using that type.  In theory we could always use a char[len] type
	 but that only gains us that the destination and source possibly
	 no longer will have their address taken.  */
      /* As we fold (void *)(p + CST) to (void *)p + CST undo this here.  */
      if (TREE_CODE (src) == POINTER_PLUS_EXPR)
	{
	  tree tem = TREE_OPERAND (src, 0);
	  STRIP_NOPS (tem);
	  if (tem != TREE_OPERAND (src, 0))
	    src = build1 (NOP_EXPR, TREE_TYPE (tem), src);
	}
      if (TREE_CODE (dest) == POINTER_PLUS_EXPR)
	{
	  tree tem = TREE_OPERAND (dest, 0);
	  STRIP_NOPS (tem);
	  if (tem != TREE_OPERAND (dest, 0))
	    dest = build1 (NOP_EXPR, TREE_TYPE (tem), dest);
	}
      srctype = TREE_TYPE (TREE_TYPE (src));
      if (TREE_CODE (srctype) == ARRAY_TYPE
	  && !tree_int_cst_equal (TYPE_SIZE_UNIT (srctype), len))
	{
	  srctype = TREE_TYPE (srctype);
	  STRIP_NOPS (src);
	  src = build1 (NOP_EXPR, build_pointer_type (srctype), src);
	}
      desttype = TREE_TYPE (TREE_TYPE (dest));
      if (TREE_CODE (desttype) == ARRAY_TYPE
	  && !tree_int_cst_equal (TYPE_SIZE_UNIT (desttype), len))
	{
	  desttype = TREE_TYPE (desttype);
	  STRIP_NOPS (dest);
	  dest = build1 (NOP_EXPR, build_pointer_type (desttype), dest);
	}
      if (TREE_ADDRESSABLE (srctype)
	  || TREE_ADDRESSABLE (desttype))
	return false;

      /* Make sure we are not copying using a floating-point mode or
         a type whose size possibly does not match its precision.  */
      if (FLOAT_MODE_P (TYPE_MODE (desttype))
	  || TREE_CODE (desttype) == BOOLEAN_TYPE
	  || TREE_CODE (desttype) == ENUMERAL_TYPE)
	desttype = bitwise_type_for_mode (TYPE_MODE (desttype));
      if (FLOAT_MODE_P (TYPE_MODE (srctype))
	  || TREE_CODE (srctype) == BOOLEAN_TYPE
	  || TREE_CODE (srctype) == ENUMERAL_TYPE)
	srctype = bitwise_type_for_mode (TYPE_MODE (srctype));
      if (!srctype)
	srctype = desttype;
      if (!desttype)
	desttype = srctype;
      if (!srctype)
	return false;

      src_align = get_pointer_alignment (src);
      dest_align = get_pointer_alignment (dest);
      if (dest_align < TYPE_ALIGN (desttype)
	  || src_align < TYPE_ALIGN (srctype))
	return false;

      destvar = dest;
      STRIP_NOPS (destvar);
      if (TREE_CODE (destvar) == ADDR_EXPR
	  && var_decl_component_p (TREE_OPERAND (destvar, 0))
	  && tree_int_cst_equal (TYPE_SIZE_UNIT (desttype), len))
	destvar = fold_build2 (MEM_REF, desttype, destvar, off0);
      else
	destvar = NULL_TREE;

      srcvar = src;
      STRIP_NOPS (srcvar);
      if (TREE_CODE (srcvar) == ADDR_EXPR
	  && var_decl_component_p (TREE_OPERAND (srcvar, 0))
	  && tree_int_cst_equal (TYPE_SIZE_UNIT (srctype), len))
	{
	  if (!destvar
	      || src_align >= TYPE_ALIGN (desttype))
	    srcvar = fold_build2 (MEM_REF, destvar ? desttype : srctype,
				  srcvar, off0);
	  else if (!STRICT_ALIGNMENT)
	    {
	      srctype = build_aligned_type (TYPE_MAIN_VARIANT (desttype),
					    src_align);
	      srcvar = fold_build2 (MEM_REF, srctype, srcvar, off0);
	    }
	  else
	    srcvar = NULL_TREE;
	}
      else
	srcvar = NULL_TREE;

      if (srcvar == NULL_TREE && destvar == NULL_TREE)
	return false;

      if (srcvar == NULL_TREE)
	{
	  STRIP_NOPS (src);
	  if (src_align >= TYPE_ALIGN (desttype))
	    srcvar = fold_build2 (MEM_REF, desttype, src, off0);
	  else
	    {
	      if (STRICT_ALIGNMENT)
		return false;
	      srctype = build_aligned_type (TYPE_MAIN_VARIANT (desttype),
					    src_align);
	      srcvar = fold_build2 (MEM_REF, srctype, src, off0);
	    }
	}
      else if (destvar == NULL_TREE)
	{
	  STRIP_NOPS (dest);
	  if (dest_align >= TYPE_ALIGN (srctype))
	    destvar = fold_build2 (MEM_REF, srctype, dest, off0);
	  else
	    {
	      if (STRICT_ALIGNMENT)
		return false;
	      desttype = build_aligned_type (TYPE_MAIN_VARIANT (srctype),
					     dest_align);
	      destvar = fold_build2 (MEM_REF, desttype, dest, off0);
	    }
	}

      gimple new_stmt;
      if (is_gimple_reg_type (TREE_TYPE (srcvar)))
	{
	  new_stmt = gimple_build_assign (NULL_TREE, srcvar);
	  if (gimple_in_ssa_p (cfun))
	    srcvar = make_ssa_name (TREE_TYPE (srcvar), new_stmt);
	  else
	    srcvar = create_tmp_reg (TREE_TYPE (srcvar), NULL);
	  gimple_assign_set_lhs (new_stmt, srcvar);
	  gimple_set_vuse (new_stmt, gimple_vuse (stmt));
	  gsi_insert_before (gsi, new_stmt, GSI_SAME_STMT);
	}
      new_stmt = gimple_build_assign (destvar, srcvar);
      gimple_set_vuse (new_stmt, gimple_vuse (stmt));
      gimple_set_vdef (new_stmt, gimple_vdef (stmt));
      if (gimple_vdef (new_stmt)
	  && TREE_CODE (gimple_vdef (new_stmt)) == SSA_NAME)
	SSA_NAME_DEF_STMT (gimple_vdef (new_stmt)) = new_stmt;
      if (!lhs)
	{
	  gsi_replace (gsi, new_stmt, true);
	  return true;
	}
      gsi_insert_before (gsi, new_stmt, GSI_SAME_STMT);
    }

done:
  if (endp == 0 || endp == 3)
    len = NULL_TREE;
  else if (endp == 2)
    len = fold_build2_loc (loc, MINUS_EXPR, TREE_TYPE (len), len,
			   ssize_int (1));
  if (endp == 2 || endp == 1)
    dest = fold_build_pointer_plus_loc (loc, dest, len);

  dest = force_gimple_operand_gsi (gsi, dest, false, NULL_TREE, true,
				   GSI_SAME_STMT);
  gimple repl = gimple_build_assign (lhs, dest);
  gsi_replace (gsi, repl, true);
  return true;
}

/* Fold function call to builtin memset or bzero at *GSI setting the
   memory of size LEN to VAL.  Return whether a simplification was made.  */

static bool
gimple_fold_builtin_memset (gimple_stmt_iterator *gsi, tree c, tree len)
{
  gimple stmt = gsi_stmt (*gsi);
  tree etype;
  unsigned HOST_WIDE_INT length, cval;

  /* If the LEN parameter is zero, return DEST.  */
  if (integer_zerop (len))
    {
      replace_call_with_value (gsi, gimple_call_arg (stmt, 0));
      return true;
    }

  if (! tree_fits_uhwi_p (len))
    return false;

  if (TREE_CODE (c) != INTEGER_CST)
    return false;

  tree dest = gimple_call_arg (stmt, 0);
  tree var = dest;
  if (TREE_CODE (var) != ADDR_EXPR)
    return false;

  var = TREE_OPERAND (var, 0);
  if (TREE_THIS_VOLATILE (var))
    return false;

  etype = TREE_TYPE (var);
  if (TREE_CODE (etype) == ARRAY_TYPE)
    etype = TREE_TYPE (etype);

  if (!INTEGRAL_TYPE_P (etype)
      && !POINTER_TYPE_P (etype))
    return NULL_TREE;

  if (! var_decl_component_p (var))
    return NULL_TREE;

  length = tree_to_uhwi (len);
  if (GET_MODE_SIZE (TYPE_MODE (etype)) != length
      || get_pointer_alignment (dest) / BITS_PER_UNIT < length)
    return NULL_TREE;

  if (length > HOST_BITS_PER_WIDE_INT / BITS_PER_UNIT)
    return NULL_TREE;

  if (integer_zerop (c))
    cval = 0;
  else
    {
      if (CHAR_BIT != 8 || BITS_PER_UNIT != 8 || HOST_BITS_PER_WIDE_INT > 64)
	return NULL_TREE;

      cval = TREE_INT_CST_LOW (c);
      cval &= 0xff;
      cval |= cval << 8;
      cval |= cval << 16;
      cval |= (cval << 31) << 1;
    }

  var = fold_build2 (MEM_REF, etype, dest, build_int_cst (ptr_type_node, 0));
  gimple store = gimple_build_assign (var, build_int_cst_type (etype, cval));
  gimple_set_vuse (store, gimple_vuse (stmt));
  tree vdef = gimple_vdef (stmt);
  if (vdef && TREE_CODE (vdef) == SSA_NAME)
    {
      gimple_set_vdef (store, gimple_vdef (stmt));
      SSA_NAME_DEF_STMT (gimple_vdef (stmt)) = store;
    }
  gsi_insert_before (gsi, store, GSI_SAME_STMT);
  if (gimple_call_lhs (stmt))
    {
      gimple asgn = gimple_build_assign (gimple_call_lhs (stmt), dest);
      gsi_replace (gsi, asgn, true);
    }
  else
    {
      gimple_stmt_iterator gsi2 = *gsi;
      gsi_prev (gsi);
      gsi_remove (&gsi2, true);
    }

  return true;
}


/* Return the string length, maximum string length or maximum value of
   ARG in LENGTH.
   If ARG is an SSA name variable, follow its use-def chains.  If LENGTH
   is not NULL and, for TYPE == 0, its value is not equal to the length
   we determine or if we are unable to determine the length or value,
   return false.  VISITED is a bitmap of visited variables.
   TYPE is 0 if string length should be returned, 1 for maximum string
   length and 2 for maximum value ARG can have.  */

static bool
get_maxval_strlen (tree arg, tree *length, bitmap *visited, int type)
{
  tree var, val;
  gimple def_stmt;

  if (TREE_CODE (arg) != SSA_NAME)
    {
      /* We can end up with &(*iftmp_1)[0] here as well, so handle it.  */
      if (TREE_CODE (arg) == ADDR_EXPR
	  && TREE_CODE (TREE_OPERAND (arg, 0)) == ARRAY_REF
	  && integer_zerop (TREE_OPERAND (TREE_OPERAND (arg, 0), 1)))
	{
	  tree aop0 = TREE_OPERAND (TREE_OPERAND (arg, 0), 0);
	  if (TREE_CODE (aop0) == INDIRECT_REF
	      && TREE_CODE (TREE_OPERAND (aop0, 0)) == SSA_NAME)
	    return get_maxval_strlen (TREE_OPERAND (aop0, 0),
				      length, visited, type);
	}

      if (type == 2)
	{
	  val = arg;
	  if (TREE_CODE (val) != INTEGER_CST
	      || tree_int_cst_sgn (val) < 0)
	    return false;
	}
      else
	val = c_strlen (arg, 1);
      if (!val)
	return false;

      if (*length)
	{
	  if (type > 0)
	    {
	      if (TREE_CODE (*length) != INTEGER_CST
		  || TREE_CODE (val) != INTEGER_CST)
		return false;

	      if (tree_int_cst_lt (*length, val))
		*length = val;
	      return true;
	    }
	  else if (simple_cst_equal (val, *length) != 1)
	    return false;
	}

      *length = val;
      return true;
    }

  /* If ARG is registered for SSA update we cannot look at its defining
     statement.  */
  if (name_registered_for_update_p (arg))
    return false;

  /* If we were already here, break the infinite cycle.  */
  if (!*visited)
    *visited = BITMAP_ALLOC (NULL);
  if (!bitmap_set_bit (*visited, SSA_NAME_VERSION (arg)))
    return true;

  var = arg;
  def_stmt = SSA_NAME_DEF_STMT (var);

  switch (gimple_code (def_stmt))
    {
      case GIMPLE_ASSIGN:
        /* The RHS of the statement defining VAR must either have a
           constant length or come from another SSA_NAME with a constant
           length.  */
        if (gimple_assign_single_p (def_stmt)
            || gimple_assign_unary_nop_p (def_stmt))
          {
            tree rhs = gimple_assign_rhs1 (def_stmt);
            return get_maxval_strlen (rhs, length, visited, type);
          }
	else if (gimple_assign_rhs_code (def_stmt) == COND_EXPR)
	  {
	    tree op2 = gimple_assign_rhs2 (def_stmt);
	    tree op3 = gimple_assign_rhs3 (def_stmt);
	    return get_maxval_strlen (op2, length, visited, type)
		   && get_maxval_strlen (op3, length, visited, type);
          }
        return false;

      case GIMPLE_PHI:
	{
	  /* All the arguments of the PHI node must have the same constant
	     length.  */
	  unsigned i;

	  for (i = 0; i < gimple_phi_num_args (def_stmt); i++)
          {
            tree arg = gimple_phi_arg (def_stmt, i)->def;

            /* If this PHI has itself as an argument, we cannot
               determine the string length of this argument.  However,
               if we can find a constant string length for the other
               PHI args then we can still be sure that this is a
               constant string length.  So be optimistic and just
               continue with the next argument.  */
            if (arg == gimple_phi_result (def_stmt))
              continue;

            if (!get_maxval_strlen (arg, length, visited, type))
              return false;
          }
        }
        return true;

      default:
        return false;
    }
}

tree
get_maxval_strlen (tree arg, int type)
{
  bitmap visited = NULL;
  tree len = NULL_TREE;
  if (!get_maxval_strlen (arg, &len, &visited, type))
    len = NULL_TREE;
  if (visited)
    BITMAP_FREE (visited);

  return len;
}


/* Fold function call to builtin strcpy with arguments DEST and SRC.
   If LEN is not NULL, it represents the length of the string to be
   copied.  Return NULL_TREE if no simplification can be made.  */

static bool
gimple_fold_builtin_strcpy (gimple_stmt_iterator *gsi,
			    tree dest, tree src)
{
  location_t loc = gimple_location (gsi_stmt (*gsi));
  tree fn;

  /* If SRC and DEST are the same (and not volatile), return DEST.  */
  if (operand_equal_p (src, dest, 0))
    {
      replace_call_with_value (gsi, dest);
      return true;
    }

  if (optimize_function_for_size_p (cfun))
    return false;

  fn = builtin_decl_implicit (BUILT_IN_MEMCPY);
  if (!fn)
    return false;

  tree len = get_maxval_strlen (src, 0);
  if (!len)
    return false;

  len = fold_convert_loc (loc, size_type_node, len);
  len = size_binop_loc (loc, PLUS_EXPR, len, build_int_cst (size_type_node, 1));
  len = force_gimple_operand_gsi (gsi, len, true,
				  NULL_TREE, true, GSI_SAME_STMT);
  gimple repl = gimple_build_call (fn, 3, dest, src, len);
  replace_call_with_call_and_fold (gsi, repl);
  return true;
}

/* Fold function call to builtin strncpy with arguments DEST, SRC, and LEN.
   If SLEN is not NULL, it represents the length of the source string.
   Return NULL_TREE if no simplification can be made.  */

static bool
gimple_fold_builtin_strncpy (gimple_stmt_iterator *gsi,
			     tree dest, tree src, tree len)
{
  location_t loc = gimple_location (gsi_stmt (*gsi));
  tree fn;

  /* If the LEN parameter is zero, return DEST.  */
  if (integer_zerop (len))
    {
      replace_call_with_value (gsi, dest);
      return true;
    }

  /* We can't compare slen with len as constants below if len is not a
     constant.  */
  if (TREE_CODE (len) != INTEGER_CST)
    return false;

  /* Now, we must be passed a constant src ptr parameter.  */
  tree slen = get_maxval_strlen (src, 0);
  if (!slen || TREE_CODE (slen) != INTEGER_CST)
    return false;

  slen = size_binop_loc (loc, PLUS_EXPR, slen, ssize_int (1));

  /* We do not support simplification of this case, though we do
     support it when expanding trees into RTL.  */
  /* FIXME: generate a call to __builtin_memset.  */
  if (tree_int_cst_lt (slen, len))
    return false;

  /* OK transform into builtin memcpy.  */
  fn = builtin_decl_implicit (BUILT_IN_MEMCPY);
  if (!fn)
    return false;

  len = fold_convert_loc (loc, size_type_node, len);
  len = force_gimple_operand_gsi (gsi, len, true,
				  NULL_TREE, true, GSI_SAME_STMT);
  gimple repl = gimple_build_call (fn, 3, dest, src, len);
  replace_call_with_call_and_fold (gsi, repl);
  return true;
}

/* Simplify a call to the strcat builtin.  DST and SRC are the arguments
   to the call.

   Return NULL_TREE if no simplification was possible, otherwise return the
   simplified form of the call as a tree.

   The simplified form may be a constant or other expression which
   computes the same value, but in a more efficient manner (including
   calls to other builtin functions).

   The call may contain arguments which need to be evaluated, but
   which are not useful to determine the result of the call.  In
   this case we return a chain of COMPOUND_EXPRs.  The LHS of each
   COMPOUND_EXPR will be an argument which must be evaluated.
   COMPOUND_EXPRs are chained through their RHS.  The RHS of the last
   COMPOUND_EXPR in the chain will contain the tree for the simplified
   form of the builtin function call.  */

static bool
gimple_fold_builtin_strcat (gimple_stmt_iterator *gsi, tree dst, tree src)
{
  gimple stmt = gsi_stmt (*gsi);
  location_t loc = gimple_location (stmt);

  const char *p = c_getstr (src);

  /* If the string length is zero, return the dst parameter.  */
  if (p && *p == '\0')
    {
      replace_call_with_value (gsi, dst);
      return true;
    }

  if (!optimize_bb_for_speed_p (gimple_bb (stmt)))
    return false;

  /* See if we can store by pieces into (dst + strlen(dst)).  */
  tree newdst;
  tree strlen_fn = builtin_decl_implicit (BUILT_IN_STRLEN);
  tree memcpy_fn = builtin_decl_implicit (BUILT_IN_MEMCPY);

  if (!strlen_fn || !memcpy_fn)
    return false;

  /* If the length of the source string isn't computable don't
     split strcat into strlen and memcpy.  */
  tree len = get_maxval_strlen (src, 0);
  if (! len)
    return false;

  /* Create strlen (dst).  */
  gimple_seq stmts = NULL, stmts2;
  gimple repl = gimple_build_call (strlen_fn, 1, dst);
  gimple_set_location (repl, loc);
  if (gimple_in_ssa_p (cfun))
    newdst = make_ssa_name (size_type_node, NULL);
  else
    newdst = create_tmp_reg (size_type_node, NULL);
  gimple_call_set_lhs (repl, newdst);
  gimple_seq_add_stmt_without_update (&stmts, repl);

  /* Create (dst p+ strlen (dst)).  */
  newdst = fold_build_pointer_plus_loc (loc, dst, newdst);
  newdst = force_gimple_operand (newdst, &stmts2, true, NULL_TREE);
  gimple_seq_add_seq_without_update (&stmts, stmts2);

  len = fold_convert_loc (loc, size_type_node, len);
  len = size_binop_loc (loc, PLUS_EXPR, len,
			build_int_cst (size_type_node, 1));
  len = force_gimple_operand (len, &stmts2, true, NULL_TREE);
  gimple_seq_add_seq_without_update (&stmts, stmts2);

  repl = gimple_build_call (memcpy_fn, 3, newdst, src, len);
  gimple_seq_add_stmt_without_update (&stmts, repl);
  if (gimple_call_lhs (stmt))
    {
      repl = gimple_build_assign (gimple_call_lhs (stmt), dst);
      gimple_seq_add_stmt_without_update (&stmts, repl);
      gsi_replace_with_seq_vops (gsi, stmts);
      /* gsi now points at the assignment to the lhs, get a
         stmt iterator to the memcpy call.
	 ???  We can't use gsi_for_stmt as that doesn't work when the
	 CFG isn't built yet.  */
      gimple_stmt_iterator gsi2 = *gsi;
      gsi_prev (&gsi2);
      fold_stmt (&gsi2);
    }
  else
    {
      gsi_replace_with_seq_vops (gsi, stmts);
      fold_stmt (gsi);
    }
  return true;
}

/* Fold a call to the __strcat_chk builtin FNDECL.  DEST, SRC, and SIZE
   are the arguments to the call.  */

static bool
gimple_fold_builtin_strcat_chk (gimple_stmt_iterator *gsi)
{
  gimple stmt = gsi_stmt (*gsi);
  tree dest = gimple_call_arg (stmt, 0);
  tree src = gimple_call_arg (stmt, 1);
  tree size = gimple_call_arg (stmt, 2);
  tree fn;
  const char *p;


  p = c_getstr (src);
  /* If the SRC parameter is "", return DEST.  */
  if (p && *p == '\0')
    {
      replace_call_with_value (gsi, dest);
      return true;
    }

  if (! tree_fits_uhwi_p (size) || ! integer_all_onesp (size))
    return false;

  /* If __builtin_strcat_chk is used, assume strcat is available.  */
  fn = builtin_decl_explicit (BUILT_IN_STRCAT);
  if (!fn)
    return false;

  gimple repl = gimple_build_call (fn, 2, dest, src);
  replace_call_with_call_and_fold (gsi, repl);
  return true;
}

/* Fold a call to the __strncat_chk builtin with arguments DEST, SRC,
   LEN, and SIZE.  */

static bool 
gimple_fold_builtin_strncat_chk (gimple_stmt_iterator *gsi)
{
  gimple stmt = gsi_stmt (*gsi);
  tree dest = gimple_call_arg (stmt, 0);
  tree src = gimple_call_arg (stmt, 1);
  tree len = gimple_call_arg (stmt, 2);
  tree size = gimple_call_arg (stmt, 3);
  tree fn;
  const char *p;

  p = c_getstr (src);
  /* If the SRC parameter is "" or if LEN is 0, return DEST.  */
  if ((p && *p == '\0')
      || integer_zerop (len))
    {
      replace_call_with_value (gsi, dest);
      return true;
    }

  if (! tree_fits_uhwi_p (size))
    return false;

  if (! integer_all_onesp (size))
    {
      tree src_len = c_strlen (src, 1);
      if (src_len
	  && tree_fits_uhwi_p (src_len)
	  && tree_fits_uhwi_p (len)
	  && ! tree_int_cst_lt (len, src_len))
	{
	  /* If LEN >= strlen (SRC), optimize into __strcat_chk.  */
	  fn = builtin_decl_explicit (BUILT_IN_STRCAT_CHK);
	  if (!fn)
	    return false;

	  gimple repl = gimple_build_call (fn, 3, dest, src, size);
	  replace_call_with_call_and_fold (gsi, repl);
	  return true;
	}
      return false;
    }

  /* If __builtin_strncat_chk is used, assume strncat is available.  */
  fn = builtin_decl_explicit (BUILT_IN_STRNCAT);
  if (!fn)
    return false;

  gimple repl = gimple_build_call (fn, 3, dest, src, len);
  replace_call_with_call_and_fold (gsi, repl);
  return true;
}

/* Fold a call to the fputs builtin.  ARG0 and ARG1 are the arguments
   to the call.  IGNORE is true if the value returned
   by the builtin will be ignored.  UNLOCKED is true is true if this
   actually a call to fputs_unlocked.  If LEN in non-NULL, it represents
   the known length of the string.  Return NULL_TREE if no simplification
   was possible.  */

static bool
gimple_fold_builtin_fputs (gimple_stmt_iterator *gsi,
			   tree arg0, tree arg1,
			   bool unlocked)
{
  gimple stmt = gsi_stmt (*gsi);

  /* If we're using an unlocked function, assume the other unlocked
     functions exist explicitly.  */
  tree const fn_fputc = (unlocked
			 ? builtin_decl_explicit (BUILT_IN_FPUTC_UNLOCKED)
			 : builtin_decl_implicit (BUILT_IN_FPUTC));
  tree const fn_fwrite = (unlocked
			  ? builtin_decl_explicit (BUILT_IN_FWRITE_UNLOCKED)
			  : builtin_decl_implicit (BUILT_IN_FWRITE));

  /* If the return value is used, don't do the transformation.  */
  if (gimple_call_lhs (stmt))
    return false;

  /* Get the length of the string passed to fputs.  If the length
     can't be determined, punt.  */
  tree len = get_maxval_strlen (arg0, 0);
  if (!len
      || TREE_CODE (len) != INTEGER_CST)
    return false;

  switch (compare_tree_int (len, 1))
    {
    case -1: /* length is 0, delete the call entirely .  */
      replace_call_with_value (gsi, integer_zero_node);
      return true;

    case 0: /* length is 1, call fputc.  */
      {
	const char *p = c_getstr (arg0);
	if (p != NULL)
	  {
	    if (!fn_fputc)
	      return false;

	    gimple repl = gimple_build_call (fn_fputc, 2,
					     build_int_cst
					     (integer_type_node, p[0]), arg1);
	    replace_call_with_call_and_fold (gsi, repl);
	    return true;
	  }
      }
      /* FALLTHROUGH */
    case 1: /* length is greater than 1, call fwrite.  */
      {
	/* If optimizing for size keep fputs.  */
	if (optimize_function_for_size_p (cfun))
	  return false;
	/* New argument list transforming fputs(string, stream) to
	   fwrite(string, 1, len, stream).  */
	if (!fn_fwrite)
	  return false;

	gimple repl = gimple_build_call (fn_fwrite, 4, arg0,
					 size_one_node, len, arg1);
	replace_call_with_call_and_fold (gsi, repl);
	return true;
      }
    default:
      gcc_unreachable ();
    }
  return false;
}

/* Fold a call to the __mem{cpy,pcpy,move,set}_chk builtin.
   DEST, SRC, LEN, and SIZE are the arguments to the call.
   IGNORE is true, if return value can be ignored.  FCODE is the BUILT_IN_*
   code of the builtin.  If MAXLEN is not NULL, it is maximum length
   passed as third argument.  */

static bool
gimple_fold_builtin_memory_chk (gimple_stmt_iterator *gsi,
				tree dest, tree src, tree len, tree size,
				enum built_in_function fcode)
{
  gimple stmt = gsi_stmt (*gsi);
  location_t loc = gimple_location (stmt);
  bool ignore = gimple_call_lhs (stmt) == NULL_TREE;
  tree fn;

  /* If SRC and DEST are the same (and not volatile), return DEST
     (resp. DEST+LEN for __mempcpy_chk).  */
  if (fcode != BUILT_IN_MEMSET_CHK && operand_equal_p (src, dest, 0))
    {
      if (fcode != BUILT_IN_MEMPCPY_CHK)
	{
	  replace_call_with_value (gsi, dest);
	  return true;
	}
      else
	{
	  tree temp = fold_build_pointer_plus_loc (loc, dest, len);
	  temp = force_gimple_operand_gsi (gsi, temp,
					   false, NULL_TREE, true,
					   GSI_SAME_STMT);
	  replace_call_with_value (gsi, temp);
	  return true;
	}
    }

  if (! tree_fits_uhwi_p (size))
    return false;

  tree maxlen = get_maxval_strlen (len, 2);
  if (! integer_all_onesp (size))
    {
      if (! tree_fits_uhwi_p (len))
	{
	  /* If LEN is not constant, try MAXLEN too.
	     For MAXLEN only allow optimizing into non-_ocs function
	     if SIZE is >= MAXLEN, never convert to __ocs_fail ().  */
	  if (maxlen == NULL_TREE || ! tree_fits_uhwi_p (maxlen))
	    {
	      if (fcode == BUILT_IN_MEMPCPY_CHK && ignore)
		{
		  /* (void) __mempcpy_chk () can be optimized into
		     (void) __memcpy_chk ().  */
		  fn = builtin_decl_explicit (BUILT_IN_MEMCPY_CHK);
		  if (!fn)
		    return false;

		  gimple repl = gimple_build_call (fn, 4, dest, src, len, size);
		  replace_call_with_call_and_fold (gsi, repl);
		  return true;
		}
	      return false;
	    }
	}
      else
	maxlen = len;

      if (tree_int_cst_lt (size, maxlen))
	return false;
    }

  fn = NULL_TREE;
  /* If __builtin_mem{cpy,pcpy,move,set}_chk is used, assume
     mem{cpy,pcpy,move,set} is available.  */
  switch (fcode)
    {
    case BUILT_IN_MEMCPY_CHK:
      fn = builtin_decl_explicit (BUILT_IN_MEMCPY);
      break;
    case BUILT_IN_MEMPCPY_CHK:
      fn = builtin_decl_explicit (BUILT_IN_MEMPCPY);
      break;
    case BUILT_IN_MEMMOVE_CHK:
      fn = builtin_decl_explicit (BUILT_IN_MEMMOVE);
      break;
    case BUILT_IN_MEMSET_CHK:
      fn = builtin_decl_explicit (BUILT_IN_MEMSET);
      break;
    default:
      break;
    }

  if (!fn)
    return false;

  gimple repl = gimple_build_call (fn, 3, dest, src, len);
  replace_call_with_call_and_fold (gsi, repl);
  return true;
}

/* Fold a call to the __st[rp]cpy_chk builtin.
   DEST, SRC, and SIZE are the arguments to the call.
   IGNORE is true if return value can be ignored.  FCODE is the BUILT_IN_*
   code of the builtin.  If MAXLEN is not NULL, it is maximum length of
   strings passed as second argument.  */

static bool
gimple_fold_builtin_stxcpy_chk (gimple_stmt_iterator *gsi,
				tree dest,
				tree src, tree size,
				enum built_in_function fcode)
{
  gimple stmt = gsi_stmt (*gsi);
  location_t loc = gimple_location (stmt);
  bool ignore = gimple_call_lhs (stmt) == NULL_TREE;
  tree len, fn;

  /* If SRC and DEST are the same (and not volatile), return DEST.  */
  if (fcode == BUILT_IN_STRCPY_CHK && operand_equal_p (src, dest, 0))
    {
      replace_call_with_value (gsi, dest);
      return true;
    }

  if (! tree_fits_uhwi_p (size))
    return false;

  tree maxlen = get_maxval_strlen (src, 1);
  if (! integer_all_onesp (size))
    {
      len = c_strlen (src, 1);
      if (! len || ! tree_fits_uhwi_p (len))
	{
	  /* If LEN is not constant, try MAXLEN too.
	     For MAXLEN only allow optimizing into non-_ocs function
	     if SIZE is >= MAXLEN, never convert to __ocs_fail ().  */
	  if (maxlen == NULL_TREE || ! tree_fits_uhwi_p (maxlen))
	    {
	      if (fcode == BUILT_IN_STPCPY_CHK)
		{
		  if (! ignore)
		    return false;

		  /* If return value of __stpcpy_chk is ignored,
		     optimize into __strcpy_chk.  */
		  fn = builtin_decl_explicit (BUILT_IN_STRCPY_CHK);
		  if (!fn)
		    return false;

		  gimple repl = gimple_build_call (fn, 3, dest, src, size);
		  replace_call_with_call_and_fold (gsi, repl);
		  return true;
		}

	      if (! len || TREE_SIDE_EFFECTS (len))
		return false;

	      /* If c_strlen returned something, but not a constant,
		 transform __strcpy_chk into __memcpy_chk.  */
	      fn = builtin_decl_explicit (BUILT_IN_MEMCPY_CHK);
	      if (!fn)
		return false;

	      len = fold_convert_loc (loc, size_type_node, len);
	      len = size_binop_loc (loc, PLUS_EXPR, len,
				    build_int_cst (size_type_node, 1));
	      len = force_gimple_operand_gsi (gsi, len, true, NULL_TREE,
					      true, GSI_SAME_STMT);
	      gimple repl = gimple_build_call (fn, 4, dest, src, len, size);
	      replace_call_with_call_and_fold (gsi, repl);
	      return true;
	    }
	}
      else
	maxlen = len;

      if (! tree_int_cst_lt (maxlen, size))
	return false;
    }

  /* If __builtin_st{r,p}cpy_chk is used, assume st{r,p}cpy is available.  */
  fn = builtin_decl_explicit (fcode == BUILT_IN_STPCPY_CHK
			      ? BUILT_IN_STPCPY : BUILT_IN_STRCPY);
  if (!fn)
    return false;

  gimple repl = gimple_build_call (fn, 2, dest, src);
  replace_call_with_call_and_fold (gsi, repl);
  return true;
}

/* Fold a call to the __st{r,p}ncpy_chk builtin.  DEST, SRC, LEN, and SIZE
   are the arguments to the call.  If MAXLEN is not NULL, it is maximum
   length passed as third argument. IGNORE is true if return value can be
   ignored. FCODE is the BUILT_IN_* code of the builtin. */

static bool
gimple_fold_builtin_stxncpy_chk (gimple_stmt_iterator *gsi,
				 tree dest, tree src,
				 tree len, tree size,
				 enum built_in_function fcode)
{
  gimple stmt = gsi_stmt (*gsi);
  bool ignore = gimple_call_lhs (stmt) == NULL_TREE;
  tree fn;

  if (fcode == BUILT_IN_STPNCPY_CHK && ignore)
    {
       /* If return value of __stpncpy_chk is ignored,
          optimize into __strncpy_chk.  */
       fn = builtin_decl_explicit (BUILT_IN_STRNCPY_CHK);
       if (fn)
	 {
	   gimple repl = gimple_build_call (fn, 4, dest, src, len, size);
	   replace_call_with_call_and_fold (gsi, repl);
	   return true;
	 }
    }

  if (! tree_fits_uhwi_p (size))
    return false;

  tree maxlen = get_maxval_strlen (len, 2);
  if (! integer_all_onesp (size))
    {
      if (! tree_fits_uhwi_p (len))
	{
	  /* If LEN is not constant, try MAXLEN too.
	     For MAXLEN only allow optimizing into non-_ocs function
	     if SIZE is >= MAXLEN, never convert to __ocs_fail ().  */
	  if (maxlen == NULL_TREE || ! tree_fits_uhwi_p (maxlen))
	    return false;
	}
      else
	maxlen = len;

      if (tree_int_cst_lt (size, maxlen))
	return false;
    }

  /* If __builtin_st{r,p}ncpy_chk is used, assume st{r,p}ncpy is available.  */
  fn = builtin_decl_explicit (fcode == BUILT_IN_STPNCPY_CHK
			      ? BUILT_IN_STPNCPY : BUILT_IN_STRNCPY);
  if (!fn)
    return false;

  gimple repl = gimple_build_call (fn, 3, dest, src, len);
  replace_call_with_call_and_fold (gsi, repl);
  return true;
}

/* Fold a call EXP to {,v}snprintf having NARGS passed as ARGS.  Return
   NULL_TREE if a normal call should be emitted rather than expanding
   the function inline.  FCODE is either BUILT_IN_SNPRINTF_CHK or
   BUILT_IN_VSNPRINTF_CHK.  If MAXLEN is not NULL, it is maximum length
   passed as second argument.  */

static bool
gimple_fold_builtin_snprintf_chk (gimple_stmt_iterator *gsi,
				  enum built_in_function fcode)
{
  gimple stmt = gsi_stmt (*gsi);
  tree dest, size, len, fn, fmt, flag;
  const char *fmt_str;

  /* Verify the required arguments in the original call.  */
  if (gimple_call_num_args (stmt) < 5)
    return false;

  dest = gimple_call_arg (stmt, 0);
  len = gimple_call_arg (stmt, 1);
  flag = gimple_call_arg (stmt, 2);
  size = gimple_call_arg (stmt, 3);
  fmt = gimple_call_arg (stmt, 4);

  if (! tree_fits_uhwi_p (size))
    return false;

  if (! integer_all_onesp (size))
    {
      tree maxlen = get_maxval_strlen (len, 2);
      if (! tree_fits_uhwi_p (len))
	{
	  /* If LEN is not constant, try MAXLEN too.
	     For MAXLEN only allow optimizing into non-_ocs function
	     if SIZE is >= MAXLEN, never convert to __ocs_fail ().  */
	  if (maxlen == NULL_TREE || ! tree_fits_uhwi_p (maxlen))
	    return false;
	}
      else
	maxlen = len;

      if (tree_int_cst_lt (size, maxlen))
	return false;
    }

  if (!init_target_chars ())
    return false;

  /* Only convert __{,v}snprintf_chk to {,v}snprintf if flag is 0
     or if format doesn't contain % chars or is "%s".  */
  if (! integer_zerop (flag))
    {
      fmt_str = c_getstr (fmt);
      if (fmt_str == NULL)
	return false;
      if (strchr (fmt_str, target_percent) != NULL
	  && strcmp (fmt_str, target_percent_s))
	return false;
    }

  /* If __builtin_{,v}snprintf_chk is used, assume {,v}snprintf is
     available.  */
  fn = builtin_decl_explicit (fcode == BUILT_IN_VSNPRINTF_CHK
			      ? BUILT_IN_VSNPRINTF : BUILT_IN_SNPRINTF);
  if (!fn)
    return false;

  /* Replace the called function and the first 5 argument by 3 retaining
     trailing varargs.  */
  gimple_call_set_fndecl (stmt, fn);
  gimple_call_set_fntype (stmt, TREE_TYPE (fn));
  gimple_call_set_arg (stmt, 0, dest);
  gimple_call_set_arg (stmt, 1, len);
  gimple_call_set_arg (stmt, 2, fmt);
  for (unsigned i = 3; i < gimple_call_num_args (stmt) - 2; ++i)
    gimple_call_set_arg (stmt, i, gimple_call_arg (stmt, i + 2));
  gimple_set_num_ops (stmt, gimple_num_ops (stmt) - 2);
  fold_stmt (gsi);
  return true;
}

/* Fold a call EXP to __{,v}sprintf_chk having NARGS passed as ARGS.
   Return NULL_TREE if a normal call should be emitted rather than
   expanding the function inline.  FCODE is either BUILT_IN_SPRINTF_CHK
   or BUILT_IN_VSPRINTF_CHK.  */

static bool
gimple_fold_builtin_sprintf_chk (gimple_stmt_iterator *gsi,
				 enum built_in_function fcode)
{
  gimple stmt = gsi_stmt (*gsi);
  tree dest, size, len, fn, fmt, flag;
  const char *fmt_str;
  unsigned nargs = gimple_call_num_args (stmt);

  /* Verify the required arguments in the original call.  */
  if (nargs < 4)
    return false;
  dest = gimple_call_arg (stmt, 0);
  flag = gimple_call_arg (stmt, 1);
  size = gimple_call_arg (stmt, 2);
  fmt = gimple_call_arg (stmt, 3);

  if (! tree_fits_uhwi_p (size))
    return false;

  len = NULL_TREE;

  if (!init_target_chars ())
    return false;

  /* Check whether the format is a literal string constant.  */
  fmt_str = c_getstr (fmt);
  if (fmt_str != NULL)
    {
      /* If the format doesn't contain % args or %%, we know the size.  */
      if (strchr (fmt_str, target_percent) == 0)
	{
	  if (fcode != BUILT_IN_SPRINTF_CHK || nargs == 4)
	    len = build_int_cstu (size_type_node, strlen (fmt_str));
	}
      /* If the format is "%s" and first ... argument is a string literal,
	 we know the size too.  */
      else if (fcode == BUILT_IN_SPRINTF_CHK
	       && strcmp (fmt_str, target_percent_s) == 0)
	{
	  tree arg;

	  if (nargs == 5)
	    {
	      arg = gimple_call_arg (stmt, 4);
	      if (POINTER_TYPE_P (TREE_TYPE (arg)))
		{
		  len = c_strlen (arg, 1);
		  if (! len || ! tree_fits_uhwi_p (len))
		    len = NULL_TREE;
		}
	    }
	}
    }

  if (! integer_all_onesp (size))
    {
      if (! len || ! tree_int_cst_lt (len, size))
	return false;
    }

  /* Only convert __{,v}sprintf_chk to {,v}sprintf if flag is 0
     or if format doesn't contain % chars or is "%s".  */
  if (! integer_zerop (flag))
    {
      if (fmt_str == NULL)
	return false;
      if (strchr (fmt_str, target_percent) != NULL
	  && strcmp (fmt_str, target_percent_s))
	return false;
    }

  /* If __builtin_{,v}sprintf_chk is used, assume {,v}sprintf is available.  */
  fn = builtin_decl_explicit (fcode == BUILT_IN_VSPRINTF_CHK
			      ? BUILT_IN_VSPRINTF : BUILT_IN_SPRINTF);
  if (!fn)
    return false;

  /* Replace the called function and the first 4 argument by 2 retaining
     trailing varargs.  */
  gimple_call_set_fndecl (stmt, fn);
  gimple_call_set_fntype (stmt, TREE_TYPE (fn));
  gimple_call_set_arg (stmt, 0, dest);
  gimple_call_set_arg (stmt, 1, fmt);
  for (unsigned i = 2; i < gimple_call_num_args (stmt) - 2; ++i)
    gimple_call_set_arg (stmt, i, gimple_call_arg (stmt, i + 2));
  gimple_set_num_ops (stmt, gimple_num_ops (stmt) - 2);
  fold_stmt (gsi);
  return true;
}

/* Simplify a call to the sprintf builtin with arguments DEST, FMT, and ORIG.
   ORIG may be null if this is a 2-argument call.  We don't attempt to
   simplify calls with more than 3 arguments.

   Return NULL_TREE if no simplification was possible, otherwise return the
   simplified form of the call as a tree.  If IGNORED is true, it means that
   the caller does not use the returned value of the function.  */

static bool
gimple_fold_builtin_sprintf (gimple_stmt_iterator *gsi)
{
  gimple stmt = gsi_stmt (*gsi);
  tree dest = gimple_call_arg (stmt, 0);
  tree fmt = gimple_call_arg (stmt, 1);
  tree orig = NULL_TREE;
  const char *fmt_str = NULL;

  /* Verify the required arguments in the original call.  We deal with two
     types of sprintf() calls: 'sprintf (str, fmt)' and
     'sprintf (dest, "%s", orig)'.  */
  if (gimple_call_num_args (stmt) > 3)
    return false;

  if (gimple_call_num_args (stmt) == 3)
    orig = gimple_call_arg (stmt, 2);

  /* Check whether the format is a literal string constant.  */
  fmt_str = c_getstr (fmt);
  if (fmt_str == NULL)
    return false;

  if (!init_target_chars ())
    return false;

  /* If the format doesn't contain % args or %%, use strcpy.  */
  if (strchr (fmt_str, target_percent) == NULL)
    {
      tree fn = builtin_decl_implicit (BUILT_IN_STRCPY);

      if (!fn)
	return false;

      /* Don't optimize sprintf (buf, "abc", ptr++).  */
      if (orig)
	return false;

      /* Convert sprintf (str, fmt) into strcpy (str, fmt) when
	 'format' is known to contain no % formats.  */
      gimple_seq stmts = NULL;
      gimple repl = gimple_build_call (fn, 2, dest, fmt);
      gimple_seq_add_stmt_without_update (&stmts, repl);
      if (gimple_call_lhs (stmt))
	{
	  repl = gimple_build_assign (gimple_call_lhs (stmt),
				      build_int_cst (integer_type_node,
						     strlen (fmt_str)));
	  gimple_seq_add_stmt_without_update (&stmts, repl);
	  gsi_replace_with_seq_vops (gsi, stmts);
	  /* gsi now points at the assignment to the lhs, get a
	     stmt iterator to the memcpy call.
	     ???  We can't use gsi_for_stmt as that doesn't work when the
	     CFG isn't built yet.  */
	  gimple_stmt_iterator gsi2 = *gsi;
	  gsi_prev (&gsi2);
	  fold_stmt (&gsi2);
	}
      else
	{
	  gsi_replace_with_seq_vops (gsi, stmts);
	  fold_stmt (gsi);
	}
      return true;
    }

  /* If the format is "%s", use strcpy if the result isn't used.  */
  else if (fmt_str && strcmp (fmt_str, target_percent_s) == 0)
    {
      tree fn;
      fn = builtin_decl_implicit (BUILT_IN_STRCPY);

      if (!fn)
	return false;

      /* Don't crash on sprintf (str1, "%s").  */
      if (!orig)
	return false;

      tree orig_len = NULL_TREE;
      if (gimple_call_lhs (stmt))
	{
	  orig_len = get_maxval_strlen (orig, 0);
	  if (!orig_len)
	    return false;
	}

      /* Convert sprintf (str1, "%s", str2) into strcpy (str1, str2).  */
      gimple_seq stmts = NULL;
      gimple repl = gimple_build_call (fn, 2, dest, orig);
      gimple_seq_add_stmt_without_update (&stmts, repl);
      if (gimple_call_lhs (stmt))
	{
	  if (!useless_type_conversion_p (integer_type_node,
					  TREE_TYPE (orig_len)))
	    orig_len = fold_convert (integer_type_node, orig_len);
	  repl = gimple_build_assign (gimple_call_lhs (stmt), orig_len);
	  gimple_seq_add_stmt_without_update (&stmts, repl);
	  gsi_replace_with_seq_vops (gsi, stmts);
	  /* gsi now points at the assignment to the lhs, get a
	     stmt iterator to the memcpy call.
	     ???  We can't use gsi_for_stmt as that doesn't work when the
	     CFG isn't built yet.  */
	  gimple_stmt_iterator gsi2 = *gsi;
	  gsi_prev (&gsi2);
	  fold_stmt (&gsi2);
	}
      else
	{
	  gsi_replace_with_seq_vops (gsi, stmts);
	  fold_stmt (gsi);
	}
      return true;
    }
  return false;
}

/* Simplify a call to the snprintf builtin with arguments DEST, DESTSIZE,
   FMT, and ORIG.  ORIG may be null if this is a 3-argument call.  We don't
   attempt to simplify calls with more than 4 arguments.

   Return NULL_TREE if no simplification was possible, otherwise return the
   simplified form of the call as a tree.  If IGNORED is true, it means that
   the caller does not use the returned value of the function.  */

static bool
gimple_fold_builtin_snprintf (gimple_stmt_iterator *gsi)
{
  gimple stmt = gsi_stmt (*gsi);
  tree dest = gimple_call_arg (stmt, 0);
  tree destsize = gimple_call_arg (stmt, 1);
  tree fmt = gimple_call_arg (stmt, 2);
  tree orig = NULL_TREE;
  const char *fmt_str = NULL;

  if (gimple_call_num_args (stmt) > 4)
    return false;

  if (gimple_call_num_args (stmt) == 4)
    orig = gimple_call_arg (stmt, 3);

  if (!tree_fits_uhwi_p (destsize))
    return false;
  unsigned HOST_WIDE_INT destlen = tree_to_uhwi (destsize);

  /* Check whether the format is a literal string constant.  */
  fmt_str = c_getstr (fmt);
  if (fmt_str == NULL)
    return false;

  if (!init_target_chars ())
    return false;

  /* If the format doesn't contain % args or %%, use strcpy.  */
  if (strchr (fmt_str, target_percent) == NULL)
    {
      tree fn = builtin_decl_implicit (BUILT_IN_STRCPY);
      if (!fn)
	return false;

      /* Don't optimize snprintf (buf, 4, "abc", ptr++).  */
      if (orig)
	return false;

      /* We could expand this as
	 memcpy (str, fmt, cst - 1); str[cst - 1] = '\0';
	 or to
	 memcpy (str, fmt_with_nul_at_cstm1, cst);
	 but in the former case that might increase code size
	 and in the latter case grow .rodata section too much.
	 So punt for now.  */
      size_t len = strlen (fmt_str);
      if (len >= destlen)
	return false;

      gimple_seq stmts = NULL;
      gimple repl = gimple_build_call (fn, 2, dest, fmt);
      gimple_seq_add_stmt_without_update (&stmts, repl);
      if (gimple_call_lhs (stmt))
	{
	  repl = gimple_build_assign (gimple_call_lhs (stmt),
				      build_int_cst (integer_type_node, len));
	  gimple_seq_add_stmt_without_update (&stmts, repl);
	  gsi_replace_with_seq_vops (gsi, stmts);
	  /* gsi now points at the assignment to the lhs, get a
	     stmt iterator to the memcpy call.
	     ???  We can't use gsi_for_stmt as that doesn't work when the
	     CFG isn't built yet.  */
	  gimple_stmt_iterator gsi2 = *gsi;
	  gsi_prev (&gsi2);
	  fold_stmt (&gsi2);
	}
      else
	{
	  gsi_replace_with_seq_vops (gsi, stmts);
	  fold_stmt (gsi);
	}
      return true;
    }

  /* If the format is "%s", use strcpy if the result isn't used.  */
  else if (fmt_str && strcmp (fmt_str, target_percent_s) == 0)
    {
      tree fn = builtin_decl_implicit (BUILT_IN_STRCPY);
      if (!fn)
	return false;

      /* Don't crash on snprintf (str1, cst, "%s").  */
      if (!orig)
	return false;

      tree orig_len = get_maxval_strlen (orig, 0);
      if (!orig_len)
	return false;

      /* We could expand this as
	 memcpy (str1, str2, cst - 1); str1[cst - 1] = '\0';
	 or to
	 memcpy (str1, str2_with_nul_at_cstm1, cst);
	 but in the former case that might increase code size
	 and in the latter case grow .rodata section too much.
	 So punt for now.  */
      if (compare_tree_int (orig_len, destlen) >= 0)
	return false;

      /* Convert snprintf (str1, cst, "%s", str2) into
	 strcpy (str1, str2) if strlen (str2) < cst.  */
      gimple_seq stmts = NULL;
      gimple repl = gimple_build_call (fn, 2, dest, orig);
      gimple_seq_add_stmt_without_update (&stmts, repl);
      if (gimple_call_lhs (stmt))
	{
	  if (!useless_type_conversion_p (integer_type_node,
					  TREE_TYPE (orig_len)))
	    orig_len = fold_convert (integer_type_node, orig_len);
	  repl = gimple_build_assign (gimple_call_lhs (stmt), orig_len);
	  gimple_seq_add_stmt_without_update (&stmts, repl);
	  gsi_replace_with_seq_vops (gsi, stmts);
	  /* gsi now points at the assignment to the lhs, get a
	     stmt iterator to the memcpy call.
	     ???  We can't use gsi_for_stmt as that doesn't work when the
	     CFG isn't built yet.  */
	  gimple_stmt_iterator gsi2 = *gsi;
	  gsi_prev (&gsi2);
	  fold_stmt (&gsi2);
	}
      else
	{
	  gsi_replace_with_seq_vops (gsi, stmts);
	  fold_stmt (gsi);
	}
      return true;
    }
  return false;
}


/* Fold a call to __builtin_strlen with known length LEN.  */

static bool
gimple_fold_builtin_strlen (gimple_stmt_iterator *gsi)
{
  gimple stmt = gsi_stmt (*gsi);
  tree len = get_maxval_strlen (gimple_call_arg (stmt, 0), 0);
  if (!len)
    return false;
  len = force_gimple_operand_gsi (gsi, len, true, NULL, true, GSI_SAME_STMT);
  replace_call_with_value (gsi, len);
  return true;
}


/* Fold the non-target builtin at *GSI and return whether any simplification
   was made.  */

static bool
gimple_fold_builtin (gimple_stmt_iterator *gsi)
{
  gimple stmt = gsi_stmt (*gsi);
  tree callee = gimple_call_fndecl (stmt);

  /* Give up for always_inline inline builtins until they are
     inlined.  */
  if (avoid_folding_inline_builtin (callee))
    return false;

  switch (DECL_FUNCTION_CODE (callee))
    {
    case BUILT_IN_BZERO:
      return gimple_fold_builtin_memset (gsi, integer_zero_node,
					 gimple_call_arg (stmt, 1));
    case BUILT_IN_MEMSET:
      return gimple_fold_builtin_memset (gsi,
					 gimple_call_arg (stmt, 1),
					 gimple_call_arg (stmt, 2));
    case BUILT_IN_BCOPY:
      return gimple_fold_builtin_memory_op (gsi, gimple_call_arg (stmt, 1),
					    gimple_call_arg (stmt, 0), 3);
    case BUILT_IN_MEMCPY:
      return gimple_fold_builtin_memory_op (gsi, gimple_call_arg (stmt, 0),
					    gimple_call_arg (stmt, 1), 0);
    case BUILT_IN_MEMPCPY:
      return gimple_fold_builtin_memory_op (gsi, gimple_call_arg (stmt, 0),
					    gimple_call_arg (stmt, 1), 1);
    case BUILT_IN_MEMMOVE:
      return gimple_fold_builtin_memory_op (gsi, gimple_call_arg (stmt, 0),
					    gimple_call_arg (stmt, 1), 3);
    case BUILT_IN_SPRINTF_CHK:
    case BUILT_IN_VSPRINTF_CHK:
      return gimple_fold_builtin_sprintf_chk (gsi, DECL_FUNCTION_CODE (callee));
    case BUILT_IN_STRCAT_CHK:
      return gimple_fold_builtin_strcat_chk (gsi);
    case BUILT_IN_STRNCAT_CHK:
      return gimple_fold_builtin_strncat_chk (gsi);
    case BUILT_IN_STRLEN:
      return gimple_fold_builtin_strlen (gsi);
    case BUILT_IN_STRCPY:
      return gimple_fold_builtin_strcpy (gsi,
					 gimple_call_arg (stmt, 0),
					 gimple_call_arg (stmt, 1));
    case BUILT_IN_STRNCPY:
      return gimple_fold_builtin_strncpy (gsi,
					  gimple_call_arg (stmt, 0),
					  gimple_call_arg (stmt, 1),
					  gimple_call_arg (stmt, 2));
    case BUILT_IN_STRCAT:
      return gimple_fold_builtin_strcat (gsi, gimple_call_arg (stmt, 0),
					 gimple_call_arg (stmt, 1));
    case BUILT_IN_FPUTS:
      return gimple_fold_builtin_fputs (gsi, gimple_call_arg (stmt, 0),
					gimple_call_arg (stmt, 1), false);
    case BUILT_IN_FPUTS_UNLOCKED:
      return gimple_fold_builtin_fputs (gsi, gimple_call_arg (stmt, 0),
					gimple_call_arg (stmt, 1), true);
    case BUILT_IN_MEMCPY_CHK:
    case BUILT_IN_MEMPCPY_CHK:
    case BUILT_IN_MEMMOVE_CHK:
    case BUILT_IN_MEMSET_CHK:
      return gimple_fold_builtin_memory_chk (gsi,
					     gimple_call_arg (stmt, 0),
					     gimple_call_arg (stmt, 1),
					     gimple_call_arg (stmt, 2),
					     gimple_call_arg (stmt, 3),
					     DECL_FUNCTION_CODE (callee));
    case BUILT_IN_STRCPY_CHK:
    case BUILT_IN_STPCPY_CHK:
      return gimple_fold_builtin_stxcpy_chk (gsi,
					     gimple_call_arg (stmt, 0),
					     gimple_call_arg (stmt, 1),
					     gimple_call_arg (stmt, 2),
					     DECL_FUNCTION_CODE (callee));
    case BUILT_IN_STRNCPY_CHK:
    case BUILT_IN_STPNCPY_CHK:
      return gimple_fold_builtin_stxncpy_chk (gsi,
					      gimple_call_arg (stmt, 0),
					      gimple_call_arg (stmt, 1),
					      gimple_call_arg (stmt, 2),
					      gimple_call_arg (stmt, 3),
					      DECL_FUNCTION_CODE (callee));
    case BUILT_IN_SNPRINTF_CHK:
    case BUILT_IN_VSNPRINTF_CHK:
      return gimple_fold_builtin_snprintf_chk (gsi,
					       DECL_FUNCTION_CODE (callee));
    case BUILT_IN_SNPRINTF:
      return gimple_fold_builtin_snprintf (gsi);
    case BUILT_IN_SPRINTF:
      return gimple_fold_builtin_sprintf (gsi);
    default:;
    }

  /* Try the generic builtin folder.  */
  bool ignore = (gimple_call_lhs (stmt) == NULL);
  tree result = fold_call_stmt (stmt, ignore);
  if (result)
    {
      if (ignore)
	STRIP_NOPS (result);
      else
	result = fold_convert (gimple_call_return_type (stmt), result);
      if (!update_call_from_tree (gsi, result))
	gimplify_and_update_call_from_tree (gsi, result);
      return true;
    }

  return false;
}

/* Attempt to fold a call statement referenced by the statement iterator GSI.
   The statement may be replaced by another statement, e.g., if the call
   simplifies to a constant value. Return true if any changes were made.
   It is assumed that the operands have been previously folded.  */

static bool
gimple_fold_call (gimple_stmt_iterator *gsi, bool inplace)
{
  gimple stmt = gsi_stmt (*gsi);
  tree callee;
  bool changed = false;
  unsigned i;

  /* Fold *& in call arguments.  */
  for (i = 0; i < gimple_call_num_args (stmt); ++i)
    if (REFERENCE_CLASS_P (gimple_call_arg (stmt, i)))
      {
	tree tmp = maybe_fold_reference (gimple_call_arg (stmt, i), false);
	if (tmp)
	  {
	    gimple_call_set_arg (stmt, i, tmp);
	    changed = true;
	  }
      }

  /* Check for virtual calls that became direct calls.  */
  callee = gimple_call_fn (stmt);
  if (callee && TREE_CODE (callee) == OBJ_TYPE_REF)
    {
      if (gimple_call_addr_fndecl (OBJ_TYPE_REF_EXPR (callee)) != NULL_TREE)
	{
          if (dump_file && virtual_method_call_p (callee)
	      && !possible_polymorphic_call_target_p
		    (callee, stmt, cgraph_node::get (gimple_call_addr_fndecl
						     (OBJ_TYPE_REF_EXPR (callee)))))
	    {
	      fprintf (dump_file,
		       "Type inheritance inconsistent devirtualization of ");
	      print_gimple_stmt (dump_file, stmt, 0, TDF_SLIM);
	      fprintf (dump_file, " to ");
	      print_generic_expr (dump_file, callee, TDF_SLIM);
	      fprintf (dump_file, "\n");
	    }

	  gimple_call_set_fn (stmt, OBJ_TYPE_REF_EXPR (callee));
	  changed = true;
	}
      else if (flag_devirtualize && !inplace && virtual_method_call_p (callee))
	{
	  bool final;
	  vec <cgraph_node *>targets
	    = possible_polymorphic_call_targets (callee, stmt, &final);
	  if (final && targets.length () <= 1 && dbg_cnt (devirt))
	    {
	      tree lhs = gimple_call_lhs (stmt);
	      if (dump_enabled_p ())
		{
		  location_t loc = gimple_location_safe (stmt);
		  dump_printf_loc (MSG_OPTIMIZED_LOCATIONS, loc,
				   "folding virtual function call to %s\n",
		 		   targets.length () == 1
		  		   ? targets[0]->name ()
		  		   : "__builtin_unreachable");
		}
	      if (targets.length () == 1)
		{
		  gimple_call_set_fndecl (stmt, targets[0]->decl);
		  changed = true;
		  /* If the call becomes noreturn, remove the lhs.  */
		  if (lhs && (gimple_call_flags (stmt) & ECF_NORETURN))
		    {
		      if (TREE_CODE (lhs) == SSA_NAME)
			{
			  tree var = create_tmp_var (TREE_TYPE (lhs), NULL);
			  tree def = get_or_create_ssa_default_def (cfun, var);
			  gimple new_stmt = gimple_build_assign (lhs, def);
			  gsi_insert_before (gsi, new_stmt, GSI_SAME_STMT);
			}
		      gimple_call_set_lhs (stmt, NULL_TREE);
		    }
		}
	      else
		{
		  tree fndecl = builtin_decl_implicit (BUILT_IN_UNREACHABLE);
		  gimple new_stmt = gimple_build_call (fndecl, 0);
		  gimple_set_location (new_stmt, gimple_location (stmt));
		  if (lhs && TREE_CODE (lhs) == SSA_NAME)
		    {
		      tree var = create_tmp_var (TREE_TYPE (lhs), NULL);
		      tree def = get_or_create_ssa_default_def (cfun, var);

		      /* To satisfy condition for
			 cgraph_update_edges_for_call_stmt_node,
			 we need to preserve GIMPLE_CALL statement
			 at position of GSI iterator.  */
		      update_call_from_tree (gsi, def);
		      gsi_insert_before (gsi, new_stmt, GSI_NEW_STMT);
		    }
		  else
		    {
		      gimple_set_vuse (new_stmt, gimple_vuse (stmt));
		      gimple_set_vdef (new_stmt, gimple_vdef (stmt));
		      gsi_replace (gsi, new_stmt, false);
		    }
		  return true;
		}
	    }
	}
    }

  if (inplace)
    return changed;

  /* Check for builtins that CCP can handle using information not
     available in the generic fold routines.  */
  if (gimple_call_builtin_p (stmt, BUILT_IN_NORMAL))
    {
      if (gimple_fold_builtin (gsi))
        changed = true;
    }
  else if (gimple_call_builtin_p (stmt, BUILT_IN_MD))
    {
	changed |= targetm.gimple_fold_builtin (gsi);
    }
  else if (gimple_call_internal_p (stmt))
    {
      enum tree_code subcode = ERROR_MARK;
      tree result = NULL_TREE;
      switch (gimple_call_internal_fn (stmt))
	{
	case IFN_BUILTIN_EXPECT:
	  result = fold_builtin_expect (gimple_location (stmt),
					gimple_call_arg (stmt, 0),
					gimple_call_arg (stmt, 1),
					gimple_call_arg (stmt, 2));
	  break;
	case IFN_UBSAN_OBJECT_SIZE:
	  if (integer_all_onesp (gimple_call_arg (stmt, 2))
	      || (TREE_CODE (gimple_call_arg (stmt, 1)) == INTEGER_CST
		  && TREE_CODE (gimple_call_arg (stmt, 2)) == INTEGER_CST
		  && tree_int_cst_le (gimple_call_arg (stmt, 1),
				      gimple_call_arg (stmt, 2))))
	    {
	      gsi_replace (gsi, gimple_build_nop (), true);
	      unlink_stmt_vdef (stmt);
	      release_defs (stmt);
	      return true;
	    }
	  break;
	case IFN_UBSAN_CHECK_ADD:
	  subcode = PLUS_EXPR;
	  break;
	case IFN_UBSAN_CHECK_SUB:
	  subcode = MINUS_EXPR;
	  break;
	case IFN_UBSAN_CHECK_MUL:
	  subcode = MULT_EXPR;
	  break;
	default:
	  break;
	}
      if (subcode != ERROR_MARK)
	{
	  tree arg0 = gimple_call_arg (stmt, 0);
	  tree arg1 = gimple_call_arg (stmt, 1);
	  /* x = y + 0; x = y - 0; x = y * 0; */
	  if (integer_zerop (arg1))
	    result = subcode == MULT_EXPR
		     ? build_zero_cst (TREE_TYPE (arg0))
		     : arg0;
	  /* x = 0 + y; x = 0 * y; */
	  else if (subcode != MINUS_EXPR && integer_zerop (arg0))
	    result = subcode == MULT_EXPR
		     ? build_zero_cst (TREE_TYPE (arg0))
		     : arg1;
	  /* x = y - y; */
	  else if (subcode == MINUS_EXPR && operand_equal_p (arg0, arg1, 0))
	    result = build_zero_cst (TREE_TYPE (arg0));
	  /* x = y * 1; x = 1 * y; */
	  else if (subcode == MULT_EXPR)
	    {
	      if (integer_onep (arg1))
		result = arg0;
	      else if (integer_onep (arg0))
		result = arg1;
	    }
	}
      if (result)
	{
	  if (!update_call_from_tree (gsi, result))
	    gimplify_and_update_call_from_tree (gsi, result);
	  changed = true;
	}
    }

  return changed;
}


/* Worker for fold_stmt_1 dispatch to pattern based folding with
   gimple_simplify.

   Replaces *GSI with the simplification result in RCODE and OPS
   and the associated statements in *SEQ.  Does the replacement
   according to INPLACE and returns true if the operation succeeded.  */

static bool
replace_stmt_with_simplification (gimple_stmt_iterator *gsi,
				  code_helper rcode, tree *ops,
				  gimple_seq *seq, bool inplace)
{
  gimple stmt = gsi_stmt (*gsi);

  /* Play safe and do not allow abnormals to be mentioned in
     newly created statements.  See also maybe_push_res_to_seq.  */
  if ((TREE_CODE (ops[0]) == SSA_NAME
       && SSA_NAME_OCCURS_IN_ABNORMAL_PHI (ops[0]))
      || (ops[1]
	  && TREE_CODE (ops[1]) == SSA_NAME
	  && SSA_NAME_OCCURS_IN_ABNORMAL_PHI (ops[1]))
      || (ops[2]
	  && TREE_CODE (ops[2]) == SSA_NAME
	  && SSA_NAME_OCCURS_IN_ABNORMAL_PHI (ops[2])))
    return false;

  if (gimple_code (stmt) == GIMPLE_COND)
    {
      gcc_assert (rcode.is_tree_code ());
      if (TREE_CODE_CLASS ((enum tree_code)rcode) == tcc_comparison
	  /* GIMPLE_CONDs condition may not throw.  */
	  && (!flag_exceptions
	      || !cfun->can_throw_non_call_exceptions
	      || !operation_could_trap_p (rcode,
					  FLOAT_TYPE_P (TREE_TYPE (ops[0])),
					  false, NULL_TREE)))
	gimple_cond_set_condition (stmt, rcode, ops[0], ops[1]);
      else if (rcode == SSA_NAME)
	gimple_cond_set_condition (stmt, NE_EXPR, ops[0],
				   build_zero_cst (TREE_TYPE (ops[0])));
      else if (rcode == INTEGER_CST)
	{
	  if (integer_zerop (ops[0]))
	    gimple_cond_make_false (stmt);
	  else
	    gimple_cond_make_true (stmt);
	}
      else if (!inplace)
	{
	  tree res = maybe_push_res_to_seq (rcode, boolean_type_node,
					    ops, seq);
	  if (!res)
	    return false;
	  gimple_cond_set_condition (stmt, NE_EXPR, res,
				     build_zero_cst (TREE_TYPE (res)));
	}
      else
	return false;
      if (dump_file && (dump_flags & TDF_DETAILS))
	{
	  fprintf (dump_file, "gimple_simplified to ");
	  if (!gimple_seq_empty_p (*seq))
	    print_gimple_seq (dump_file, *seq, 0, TDF_SLIM);
	  print_gimple_stmt (dump_file, gsi_stmt (*gsi),
			     0, TDF_SLIM);
	}
      gsi_insert_seq_before (gsi, *seq, GSI_SAME_STMT);
      return true;
    }
  else if (is_gimple_assign (stmt)
	   && rcode.is_tree_code ())
    {
      if (!inplace
	  || gimple_num_ops (stmt) <= get_gimple_rhs_num_ops (rcode))
	{
	  maybe_build_generic_op (rcode,
				  TREE_TYPE (gimple_assign_lhs (stmt)),
				  &ops[0], ops[1], ops[2]);
	  gimple_assign_set_rhs_with_ops_1 (gsi, rcode,
					    ops[0], ops[1], ops[2]);
	  if (dump_file && (dump_flags & TDF_DETAILS))
	    {
	      fprintf (dump_file, "gimple_simplified to ");
	      if (!gimple_seq_empty_p (*seq))
		print_gimple_seq (dump_file, *seq, 0, TDF_SLIM);
	      print_gimple_stmt (dump_file, gsi_stmt (*gsi),
				 0, TDF_SLIM);
	    }
	  gsi_insert_seq_before (gsi, *seq, GSI_SAME_STMT);
	  return true;
	}
    }
  else if (!inplace)
    {
      if (gimple_has_lhs (stmt))
	{
	  tree lhs = gimple_get_lhs (stmt);
	  maybe_push_res_to_seq (rcode, TREE_TYPE (lhs),
				 ops, seq, lhs);
	  if (dump_file && (dump_flags & TDF_DETAILS))
	    {
	      fprintf (dump_file, "gimple_simplified to ");
	      print_gimple_seq (dump_file, *seq, 0, TDF_SLIM);
	    }
	  gsi_replace_with_seq_vops (gsi, *seq);
	  return true;
	}
      else
	gcc_unreachable ();
    }

  return false;
}

/* Canonicalize MEM_REFs invariant address operand after propagation.  */

static bool
maybe_canonicalize_mem_ref_addr (tree *t)
{
  bool res = false;

  if (TREE_CODE (*t) == ADDR_EXPR)
    t = &TREE_OPERAND (*t, 0);

  while (handled_component_p (*t))
    t = &TREE_OPERAND (*t, 0);

  /* Canonicalize MEM [&foo.bar, 0] which appears after propagating
     of invariant addresses into a SSA name MEM_REF address.  */
  if (TREE_CODE (*t) == MEM_REF
      || TREE_CODE (*t) == TARGET_MEM_REF)
    {
      tree addr = TREE_OPERAND (*t, 0);
      if (TREE_CODE (addr) == ADDR_EXPR
	  && (TREE_CODE (TREE_OPERAND (addr, 0)) == MEM_REF
	      || handled_component_p (TREE_OPERAND (addr, 0))))
	{
	  tree base;
	  HOST_WIDE_INT coffset;
	  base = get_addr_base_and_unit_offset (TREE_OPERAND (addr, 0),
						&coffset);
	  if (!base)
	    gcc_unreachable ();

	  TREE_OPERAND (*t, 0) = build_fold_addr_expr (base);
	  TREE_OPERAND (*t, 1) = int_const_binop (PLUS_EXPR,
						  TREE_OPERAND (*t, 1),
						  size_int (coffset));
	  res = true;
	}
      gcc_checking_assert (TREE_CODE (TREE_OPERAND (*t, 0)) == DEBUG_EXPR_DECL
			   || is_gimple_mem_ref_addr (TREE_OPERAND (*t, 0)));
    }

  /* Canonicalize back MEM_REFs to plain reference trees if the object
     accessed is a decl that has the same access semantics as the MEM_REF.  */
  if (TREE_CODE (*t) == MEM_REF
      && TREE_CODE (TREE_OPERAND (*t, 0)) == ADDR_EXPR
      && integer_zerop (TREE_OPERAND (*t, 1)))
    {
      tree decl = TREE_OPERAND (TREE_OPERAND (*t, 0), 0);
      tree alias_type = TREE_TYPE (TREE_OPERAND (*t, 1));
      if (/* Same volatile qualification.  */
	  TREE_THIS_VOLATILE (*t) == TREE_THIS_VOLATILE (decl)
	  /* Same TBAA behavior with -fstrict-aliasing.  */
	  && !TYPE_REF_CAN_ALIAS_ALL (alias_type)
	  && (TYPE_MAIN_VARIANT (TREE_TYPE (decl))
	      == TYPE_MAIN_VARIANT (TREE_TYPE (alias_type)))
	  /* Same alignment.  */
	  && TYPE_ALIGN (TREE_TYPE (decl)) == TYPE_ALIGN (TREE_TYPE (*t))
	  /* We have to look out here to not drop a required conversion
	     from the rhs to the lhs if *t appears on the lhs or vice-versa
	     if it appears on the rhs.  Thus require strict type
	     compatibility.  */
	  && types_compatible_p (TREE_TYPE (*t), TREE_TYPE (decl)))
	{
	  *t = TREE_OPERAND (TREE_OPERAND (*t, 0), 0);
	  res = true;
	}
    }

  /* Canonicalize TARGET_MEM_REF in particular with respect to
     the indexes becoming constant.  */
  else if (TREE_CODE (*t) == TARGET_MEM_REF)
    {
      tree tem = maybe_fold_tmr (*t);
      if (tem)
	{
	  *t = tem;
	  res = true;
	}
    }

  return res;
}

/* Worker for both fold_stmt and fold_stmt_inplace.  The INPLACE argument
   distinguishes both cases.  */

static bool
fold_stmt_1 (gimple_stmt_iterator *gsi, bool inplace, tree (*valueize) (tree))
{
  bool changed = false;
  gimple stmt = gsi_stmt (*gsi);
  unsigned i;

  /* First do required canonicalization of [TARGET_]MEM_REF addresses
     after propagation.
     ???  This shouldn't be done in generic folding but in the
     propagation helpers which also know whether an address was
     propagated.  */
  switch (gimple_code (stmt))
    {
    case GIMPLE_ASSIGN:
      if (gimple_assign_rhs_class (stmt) == GIMPLE_SINGLE_RHS)
	{
	  tree *rhs = gimple_assign_rhs1_ptr (stmt);
	  if ((REFERENCE_CLASS_P (*rhs)
	       || TREE_CODE (*rhs) == ADDR_EXPR)
	      && maybe_canonicalize_mem_ref_addr (rhs))
	    changed = true;
	  tree *lhs = gimple_assign_lhs_ptr (stmt);
	  if (REFERENCE_CLASS_P (*lhs)
	      && maybe_canonicalize_mem_ref_addr (lhs))
	    changed = true;
	}
      break;
    case GIMPLE_CALL:
      {
	for (i = 0; i < gimple_call_num_args (stmt); ++i)
	  {
	    tree *arg = gimple_call_arg_ptr (stmt, i);
	    if (REFERENCE_CLASS_P (*arg)
		&& maybe_canonicalize_mem_ref_addr (arg))
	      changed = true;
	  }
	tree *lhs = gimple_call_lhs_ptr (stmt);
	if (*lhs
	    && REFERENCE_CLASS_P (*lhs)
	    && maybe_canonicalize_mem_ref_addr (lhs))
	  changed = true;
	break;
      }
    case GIMPLE_ASM:
      {
	for (i = 0; i < gimple_asm_noutputs (stmt); ++i)
	  {
	    tree link = gimple_asm_output_op (stmt, i);
	    tree op = TREE_VALUE (link);
	    if (REFERENCE_CLASS_P (op)
		&& maybe_canonicalize_mem_ref_addr (&TREE_VALUE (link)))
	      changed = true;
	  }
	for (i = 0; i < gimple_asm_ninputs (stmt); ++i)
	  {
	    tree link = gimple_asm_input_op (stmt, i);
	    tree op = TREE_VALUE (link);
	    if ((REFERENCE_CLASS_P (op)
		 || TREE_CODE (op) == ADDR_EXPR)
		&& maybe_canonicalize_mem_ref_addr (&TREE_VALUE (link)))
	      changed = true;
	  }
      }
      break;
    case GIMPLE_DEBUG:
      if (gimple_debug_bind_p (stmt))
	{
	  tree *val = gimple_debug_bind_get_value_ptr (stmt);
	  if (*val
	      && (REFERENCE_CLASS_P (*val)
		  || TREE_CODE (*val) == ADDR_EXPR)
	      && maybe_canonicalize_mem_ref_addr (val))
	    changed = true;
	}
      break;
    default:;
    }

  /* Dispatch to pattern-based folding.  */
  if (!inplace
      || is_gimple_assign (stmt)
      || gimple_code (stmt) == GIMPLE_COND)
    {
      gimple_seq seq = NULL;
      code_helper rcode;
      tree ops[3] = {};
      if (gimple_simplify (stmt, &rcode, ops, inplace ? NULL : &seq, valueize))
	{
	  if (replace_stmt_with_simplification (gsi, rcode, ops, &seq, inplace))
	    changed = true;
	  else
	    gimple_seq_discard (seq);
	}
    }

  stmt = gsi_stmt (*gsi);

  /* Fold the main computation performed by the statement.  */
  switch (gimple_code (stmt))
    {
    case GIMPLE_ASSIGN:
      {
	unsigned old_num_ops = gimple_num_ops (stmt);
	enum tree_code subcode = gimple_assign_rhs_code (stmt);
	tree lhs = gimple_assign_lhs (stmt);
	tree new_rhs;
	/* First canonicalize operand order.  This avoids building new
	   trees if this is the only thing fold would later do.  */
	if ((commutative_tree_code (subcode)
	     || commutative_ternary_tree_code (subcode))
	    && tree_swap_operands_p (gimple_assign_rhs1 (stmt),
				     gimple_assign_rhs2 (stmt), false))
	  {
	    tree tem = gimple_assign_rhs1 (stmt);
	    gimple_assign_set_rhs1 (stmt, gimple_assign_rhs2 (stmt));
	    gimple_assign_set_rhs2 (stmt, tem);
	    changed = true;
	  }
	new_rhs = fold_gimple_assign (gsi);
	if (new_rhs
	    && !useless_type_conversion_p (TREE_TYPE (lhs),
					   TREE_TYPE (new_rhs)))
	  new_rhs = fold_convert (TREE_TYPE (lhs), new_rhs);
	if (new_rhs
	    && (!inplace
		|| get_gimple_rhs_num_ops (TREE_CODE (new_rhs)) < old_num_ops))
	  {
	    gimple_assign_set_rhs_from_tree (gsi, new_rhs);
	    changed = true;
	  }
	break;
      }

    case GIMPLE_COND:
      changed |= fold_gimple_cond (stmt);
      break;

    case GIMPLE_CALL:
      changed |= gimple_fold_call (gsi, inplace);
      break;

    case GIMPLE_ASM:
      /* Fold *& in asm operands.  */
      {
	size_t noutputs;
	const char **oconstraints;
	const char *constraint;
	bool allows_mem, allows_reg;

	noutputs = gimple_asm_noutputs (stmt);
	oconstraints = XALLOCAVEC (const char *, noutputs);

	for (i = 0; i < gimple_asm_noutputs (stmt); ++i)
	  {
	    tree link = gimple_asm_output_op (stmt, i);
	    tree op = TREE_VALUE (link);
	    oconstraints[i]
	      = TREE_STRING_POINTER (TREE_VALUE (TREE_PURPOSE (link)));
	    if (REFERENCE_CLASS_P (op)
		&& (op = maybe_fold_reference (op, true)) != NULL_TREE)
	      {
		TREE_VALUE (link) = op;
		changed = true;
	      }
	  }
	for (i = 0; i < gimple_asm_ninputs (stmt); ++i)
	  {
	    tree link = gimple_asm_input_op (stmt, i);
	    tree op = TREE_VALUE (link);
	    constraint
	      = TREE_STRING_POINTER (TREE_VALUE (TREE_PURPOSE (link)));
	    parse_input_constraint (&constraint, 0, 0, noutputs, 0,
				    oconstraints, &allows_mem, &allows_reg);
	    if (REFERENCE_CLASS_P (op)
		&& (op = maybe_fold_reference (op, !allows_reg && allows_mem))
		   != NULL_TREE)
	      {
		TREE_VALUE (link) = op;
		changed = true;
	      }
	  }
      }
      break;

    case GIMPLE_DEBUG:
      if (gimple_debug_bind_p (stmt))
	{
	  tree val = gimple_debug_bind_get_value (stmt);
	  if (val
	      && REFERENCE_CLASS_P (val))
	    {
	      tree tem = maybe_fold_reference (val, false);
	      if (tem)
		{
		  gimple_debug_bind_set_value (stmt, tem);
		  changed = true;
		}
	    }
	  else if (val
		   && TREE_CODE (val) == ADDR_EXPR)
	    {
	      tree ref = TREE_OPERAND (val, 0);
	      tree tem = maybe_fold_reference (ref, false);
	      if (tem)
		{
		  tem = build_fold_addr_expr_with_type (tem, TREE_TYPE (val));
		  gimple_debug_bind_set_value (stmt, tem);
		  changed = true;
		}
	    }
	}
      break;

    default:;
    }

  stmt = gsi_stmt (*gsi);

  /* Fold *& on the lhs.  */
  if (gimple_has_lhs (stmt))
    {
      tree lhs = gimple_get_lhs (stmt);
      if (lhs && REFERENCE_CLASS_P (lhs))
	{
	  tree new_lhs = maybe_fold_reference (lhs, true);
	  if (new_lhs)
	    {
	      gimple_set_lhs (stmt, new_lhs);
	      changed = true;
	    }
	}
    }

  return changed;
}

/* Valueziation callback that ends up not following SSA edges.  */

tree
no_follow_ssa_edges (tree)
{
  return NULL_TREE;
}

/* Fold the statement pointed to by GSI.  In some cases, this function may
   replace the whole statement with a new one.  Returns true iff folding
   makes any changes.
   The statement pointed to by GSI should be in valid gimple form but may
   be in unfolded state as resulting from for example constant propagation
   which can produce *&x = 0.  */

bool
fold_stmt (gimple_stmt_iterator *gsi)
{
  return fold_stmt_1 (gsi, false, no_follow_ssa_edges);
}

bool
fold_stmt (gimple_stmt_iterator *gsi, tree (*valueize) (tree))
{
  return fold_stmt_1 (gsi, false, valueize);
}

/* Perform the minimal folding on statement *GSI.  Only operations like
   *&x created by constant propagation are handled.  The statement cannot
   be replaced with a new one.  Return true if the statement was
   changed, false otherwise.
   The statement *GSI should be in valid gimple form but may
   be in unfolded state as resulting from for example constant propagation
   which can produce *&x = 0.  */

bool
fold_stmt_inplace (gimple_stmt_iterator *gsi)
{
  gimple stmt = gsi_stmt (*gsi);
  bool changed = fold_stmt_1 (gsi, true, no_follow_ssa_edges);
  gcc_assert (gsi_stmt (*gsi) == stmt);
  return changed;
}

/* Canonicalize and possibly invert the boolean EXPR; return NULL_TREE 
   if EXPR is null or we don't know how.
   If non-null, the result always has boolean type.  */

static tree
canonicalize_bool (tree expr, bool invert)
{
  if (!expr)
    return NULL_TREE;
  else if (invert)
    {
      if (integer_nonzerop (expr))
	return boolean_false_node;
      else if (integer_zerop (expr))
	return boolean_true_node;
      else if (TREE_CODE (expr) == SSA_NAME)
	return fold_build2 (EQ_EXPR, boolean_type_node, expr,
			    build_int_cst (TREE_TYPE (expr), 0));
      else if (TREE_CODE_CLASS (TREE_CODE (expr)) == tcc_comparison)
	return fold_build2 (invert_tree_comparison (TREE_CODE (expr), false),
			    boolean_type_node,
			    TREE_OPERAND (expr, 0),
			    TREE_OPERAND (expr, 1));
      else
	return NULL_TREE;
    }
  else
    {
      if (TREE_CODE (TREE_TYPE (expr)) == BOOLEAN_TYPE)
	return expr;
      if (integer_nonzerop (expr))
	return boolean_true_node;
      else if (integer_zerop (expr))
	return boolean_false_node;
      else if (TREE_CODE (expr) == SSA_NAME)
	return fold_build2 (NE_EXPR, boolean_type_node, expr,
			    build_int_cst (TREE_TYPE (expr), 0));
      else if (TREE_CODE_CLASS (TREE_CODE (expr)) == tcc_comparison)
	return fold_build2 (TREE_CODE (expr),
			    boolean_type_node,
			    TREE_OPERAND (expr, 0),
			    TREE_OPERAND (expr, 1));
      else
	return NULL_TREE;
    }
}

/* Check to see if a boolean expression EXPR is logically equivalent to the
   comparison (OP1 CODE OP2).  Check for various identities involving
   SSA_NAMEs.  */

static bool
same_bool_comparison_p (const_tree expr, enum tree_code code,
			const_tree op1, const_tree op2)
{
  gimple s;

  /* The obvious case.  */
  if (TREE_CODE (expr) == code
      && operand_equal_p (TREE_OPERAND (expr, 0), op1, 0)
      && operand_equal_p (TREE_OPERAND (expr, 1), op2, 0))
    return true;

  /* Check for comparing (name, name != 0) and the case where expr
     is an SSA_NAME with a definition matching the comparison.  */
  if (TREE_CODE (expr) == SSA_NAME
      && TREE_CODE (TREE_TYPE (expr)) == BOOLEAN_TYPE)
    {
      if (operand_equal_p (expr, op1, 0))
	return ((code == NE_EXPR && integer_zerop (op2))
		|| (code == EQ_EXPR && integer_nonzerop (op2)));
      s = SSA_NAME_DEF_STMT (expr);
      if (is_gimple_assign (s)
	  && gimple_assign_rhs_code (s) == code
	  && operand_equal_p (gimple_assign_rhs1 (s), op1, 0)
	  && operand_equal_p (gimple_assign_rhs2 (s), op2, 0))
	return true;
    }

  /* If op1 is of the form (name != 0) or (name == 0), and the definition
     of name is a comparison, recurse.  */
  if (TREE_CODE (op1) == SSA_NAME
      && TREE_CODE (TREE_TYPE (op1)) == BOOLEAN_TYPE)
    {
      s = SSA_NAME_DEF_STMT (op1);
      if (is_gimple_assign (s)
	  && TREE_CODE_CLASS (gimple_assign_rhs_code (s)) == tcc_comparison)
	{
	  enum tree_code c = gimple_assign_rhs_code (s);
	  if ((c == NE_EXPR && integer_zerop (op2))
	      || (c == EQ_EXPR && integer_nonzerop (op2)))
	    return same_bool_comparison_p (expr, c,
					   gimple_assign_rhs1 (s),
					   gimple_assign_rhs2 (s));
	  if ((c == EQ_EXPR && integer_zerop (op2))
	      || (c == NE_EXPR && integer_nonzerop (op2)))
	    return same_bool_comparison_p (expr,
					   invert_tree_comparison (c, false),
					   gimple_assign_rhs1 (s),
					   gimple_assign_rhs2 (s));
	}
    }
  return false;
}

/* Check to see if two boolean expressions OP1 and OP2 are logically
   equivalent.  */

static bool
same_bool_result_p (const_tree op1, const_tree op2)
{
  /* Simple cases first.  */
  if (operand_equal_p (op1, op2, 0))
    return true;

  /* Check the cases where at least one of the operands is a comparison.
     These are a bit smarter than operand_equal_p in that they apply some
     identifies on SSA_NAMEs.  */
  if (TREE_CODE_CLASS (TREE_CODE (op2)) == tcc_comparison
      && same_bool_comparison_p (op1, TREE_CODE (op2),
				 TREE_OPERAND (op2, 0),
				 TREE_OPERAND (op2, 1)))
    return true;
  if (TREE_CODE_CLASS (TREE_CODE (op1)) == tcc_comparison
      && same_bool_comparison_p (op2, TREE_CODE (op1),
				 TREE_OPERAND (op1, 0),
				 TREE_OPERAND (op1, 1)))
    return true;

  /* Default case.  */
  return false;
}

/* Forward declarations for some mutually recursive functions.  */

static tree
and_comparisons_1 (enum tree_code code1, tree op1a, tree op1b,
		   enum tree_code code2, tree op2a, tree op2b);
static tree
and_var_with_comparison (tree var, bool invert,
			 enum tree_code code2, tree op2a, tree op2b);
static tree
and_var_with_comparison_1 (gimple stmt, 
			   enum tree_code code2, tree op2a, tree op2b);
static tree
or_comparisons_1 (enum tree_code code1, tree op1a, tree op1b,
		  enum tree_code code2, tree op2a, tree op2b);
static tree
or_var_with_comparison (tree var, bool invert,
			enum tree_code code2, tree op2a, tree op2b);
static tree
or_var_with_comparison_1 (gimple stmt, 
			  enum tree_code code2, tree op2a, tree op2b);

/* Helper function for and_comparisons_1:  try to simplify the AND of the
   ssa variable VAR with the comparison specified by (OP2A CODE2 OP2B).
   If INVERT is true, invert the value of the VAR before doing the AND.
   Return NULL_EXPR if we can't simplify this to a single expression.  */

static tree
and_var_with_comparison (tree var, bool invert,
			 enum tree_code code2, tree op2a, tree op2b)
{
  tree t;
  gimple stmt = SSA_NAME_DEF_STMT (var);

  /* We can only deal with variables whose definitions are assignments.  */
  if (!is_gimple_assign (stmt))
    return NULL_TREE;
  
  /* If we have an inverted comparison, apply DeMorgan's law and rewrite
     !var AND (op2a code2 op2b) => !(var OR !(op2a code2 op2b))
     Then we only have to consider the simpler non-inverted cases.  */
  if (invert)
    t = or_var_with_comparison_1 (stmt, 
				  invert_tree_comparison (code2, false),
				  op2a, op2b);
  else
    t = and_var_with_comparison_1 (stmt, code2, op2a, op2b);
  return canonicalize_bool (t, invert);
}

/* Try to simplify the AND of the ssa variable defined by the assignment
   STMT with the comparison specified by (OP2A CODE2 OP2B).
   Return NULL_EXPR if we can't simplify this to a single expression.  */

static tree
and_var_with_comparison_1 (gimple stmt,
			   enum tree_code code2, tree op2a, tree op2b)
{
  tree var = gimple_assign_lhs (stmt);
  tree true_test_var = NULL_TREE;
  tree false_test_var = NULL_TREE;
  enum tree_code innercode = gimple_assign_rhs_code (stmt);

  /* Check for identities like (var AND (var == 0)) => false.  */
  if (TREE_CODE (op2a) == SSA_NAME
      && TREE_CODE (TREE_TYPE (var)) == BOOLEAN_TYPE)
    {
      if ((code2 == NE_EXPR && integer_zerop (op2b))
	  || (code2 == EQ_EXPR && integer_nonzerop (op2b)))
	{
	  true_test_var = op2a;
	  if (var == true_test_var)
	    return var;
	}
      else if ((code2 == EQ_EXPR && integer_zerop (op2b))
	       || (code2 == NE_EXPR && integer_nonzerop (op2b)))
	{
	  false_test_var = op2a;
	  if (var == false_test_var)
	    return boolean_false_node;
	}
    }

  /* If the definition is a comparison, recurse on it.  */
  if (TREE_CODE_CLASS (innercode) == tcc_comparison)
    {
      tree t = and_comparisons_1 (innercode,
				  gimple_assign_rhs1 (stmt),
				  gimple_assign_rhs2 (stmt),
				  code2,
				  op2a,
				  op2b);
      if (t)
	return t;
    }

  /* If the definition is an AND or OR expression, we may be able to
     simplify by reassociating.  */
  if (TREE_CODE (TREE_TYPE (var)) == BOOLEAN_TYPE
      && (innercode == BIT_AND_EXPR || innercode == BIT_IOR_EXPR))
    {
      tree inner1 = gimple_assign_rhs1 (stmt);
      tree inner2 = gimple_assign_rhs2 (stmt);
      gimple s;
      tree t;
      tree partial = NULL_TREE;
      bool is_and = (innercode == BIT_AND_EXPR);
      
      /* Check for boolean identities that don't require recursive examination
	 of inner1/inner2:
	 inner1 AND (inner1 AND inner2) => inner1 AND inner2 => var
	 inner1 AND (inner1 OR inner2) => inner1
	 !inner1 AND (inner1 AND inner2) => false
	 !inner1 AND (inner1 OR inner2) => !inner1 AND inner2
         Likewise for similar cases involving inner2.  */
      if (inner1 == true_test_var)
	return (is_and ? var : inner1);
      else if (inner2 == true_test_var)
	return (is_and ? var : inner2);
      else if (inner1 == false_test_var)
	return (is_and
		? boolean_false_node
		: and_var_with_comparison (inner2, false, code2, op2a, op2b));
      else if (inner2 == false_test_var)
	return (is_and
		? boolean_false_node
		: and_var_with_comparison (inner1, false, code2, op2a, op2b));

      /* Next, redistribute/reassociate the AND across the inner tests.
	 Compute the first partial result, (inner1 AND (op2a code op2b))  */
      if (TREE_CODE (inner1) == SSA_NAME
	  && is_gimple_assign (s = SSA_NAME_DEF_STMT (inner1))
	  && TREE_CODE_CLASS (gimple_assign_rhs_code (s)) == tcc_comparison
	  && (t = maybe_fold_and_comparisons (gimple_assign_rhs_code (s),
					      gimple_assign_rhs1 (s),
					      gimple_assign_rhs2 (s),
					      code2, op2a, op2b)))
	{
	  /* Handle the AND case, where we are reassociating:
	     (inner1 AND inner2) AND (op2a code2 op2b)
	     => (t AND inner2)
	     If the partial result t is a constant, we win.  Otherwise
	     continue on to try reassociating with the other inner test.  */
	  if (is_and)
	    {
	      if (integer_onep (t))
		return inner2;
	      else if (integer_zerop (t))
		return boolean_false_node;
	    }

	  /* Handle the OR case, where we are redistributing:
	     (inner1 OR inner2) AND (op2a code2 op2b)
	     => (t OR (inner2 AND (op2a code2 op2b)))  */
	  else if (integer_onep (t))
	    return boolean_true_node;

	  /* Save partial result for later.  */
	  partial = t;
	}
      
      /* Compute the second partial result, (inner2 AND (op2a code op2b)) */
      if (TREE_CODE (inner2) == SSA_NAME
	  && is_gimple_assign (s = SSA_NAME_DEF_STMT (inner2))
	  && TREE_CODE_CLASS (gimple_assign_rhs_code (s)) == tcc_comparison
	  && (t = maybe_fold_and_comparisons (gimple_assign_rhs_code (s),
					      gimple_assign_rhs1 (s),
					      gimple_assign_rhs2 (s),
					      code2, op2a, op2b)))
	{
	  /* Handle the AND case, where we are reassociating:
	     (inner1 AND inner2) AND (op2a code2 op2b)
	     => (inner1 AND t)  */
	  if (is_and)
	    {
	      if (integer_onep (t))
		return inner1;
	      else if (integer_zerop (t))
		return boolean_false_node;
	      /* If both are the same, we can apply the identity
		 (x AND x) == x.  */
	      else if (partial && same_bool_result_p (t, partial))
		return t;
	    }

	  /* Handle the OR case. where we are redistributing:
	     (inner1 OR inner2) AND (op2a code2 op2b)
	     => (t OR (inner1 AND (op2a code2 op2b)))
	     => (t OR partial)  */
	  else
	    {
	      if (integer_onep (t))
		return boolean_true_node;
	      else if (partial)
		{
		  /* We already got a simplification for the other
		     operand to the redistributed OR expression.  The
		     interesting case is when at least one is false.
		     Or, if both are the same, we can apply the identity
		     (x OR x) == x.  */
		  if (integer_zerop (partial))
		    return t;
		  else if (integer_zerop (t))
		    return partial;
		  else if (same_bool_result_p (t, partial))
		    return t;
		}
	    }
	}
    }
  return NULL_TREE;
}

/* Try to simplify the AND of two comparisons defined by
   (OP1A CODE1 OP1B) and (OP2A CODE2 OP2B), respectively.
   If this can be done without constructing an intermediate value,
   return the resulting tree; otherwise NULL_TREE is returned.
   This function is deliberately asymmetric as it recurses on SSA_DEFs
   in the first comparison but not the second.  */

static tree
and_comparisons_1 (enum tree_code code1, tree op1a, tree op1b,
		   enum tree_code code2, tree op2a, tree op2b)
{
  tree truth_type = truth_type_for (TREE_TYPE (op1a));

  /* First check for ((x CODE1 y) AND (x CODE2 y)).  */
  if (operand_equal_p (op1a, op2a, 0)
      && operand_equal_p (op1b, op2b, 0))
    {
      /* Result will be either NULL_TREE, or a combined comparison.  */
      tree t = combine_comparisons (UNKNOWN_LOCATION,
				    TRUTH_ANDIF_EXPR, code1, code2,
				    truth_type, op1a, op1b);
      if (t)
	return t;
    }

  /* Likewise the swapped case of the above.  */
  if (operand_equal_p (op1a, op2b, 0)
      && operand_equal_p (op1b, op2a, 0))
    {
      /* Result will be either NULL_TREE, or a combined comparison.  */
      tree t = combine_comparisons (UNKNOWN_LOCATION,
				    TRUTH_ANDIF_EXPR, code1,
				    swap_tree_comparison (code2),
				    truth_type, op1a, op1b);
      if (t)
	return t;
    }

  /* If both comparisons are of the same value against constants, we might
     be able to merge them.  */
  if (operand_equal_p (op1a, op2a, 0)
      && TREE_CODE (op1b) == INTEGER_CST
      && TREE_CODE (op2b) == INTEGER_CST)
    {
      int cmp = tree_int_cst_compare (op1b, op2b);

      /* If we have (op1a == op1b), we should either be able to
	 return that or FALSE, depending on whether the constant op1b
	 also satisfies the other comparison against op2b.  */
      if (code1 == EQ_EXPR)
	{
	  bool done = true;
	  bool val;
	  switch (code2)
	    {
	    case EQ_EXPR: val = (cmp == 0); break;
	    case NE_EXPR: val = (cmp != 0); break;
	    case LT_EXPR: val = (cmp < 0); break;
	    case GT_EXPR: val = (cmp > 0); break;
	    case LE_EXPR: val = (cmp <= 0); break;
	    case GE_EXPR: val = (cmp >= 0); break;
	    default: done = false;
	    }
	  if (done)
	    {
	      if (val)
		return fold_build2 (code1, boolean_type_node, op1a, op1b);
	      else
		return boolean_false_node;
	    }
	}
      /* Likewise if the second comparison is an == comparison.  */
      else if (code2 == EQ_EXPR)
	{
	  bool done = true;
	  bool val;
	  switch (code1)
	    {
	    case EQ_EXPR: val = (cmp == 0); break;
	    case NE_EXPR: val = (cmp != 0); break;
	    case LT_EXPR: val = (cmp > 0); break;
	    case GT_EXPR: val = (cmp < 0); break;
	    case LE_EXPR: val = (cmp >= 0); break;
	    case GE_EXPR: val = (cmp <= 0); break;
	    default: done = false;
	    }
	  if (done)
	    {
	      if (val)
		return fold_build2 (code2, boolean_type_node, op2a, op2b);
	      else
		return boolean_false_node;
	    }
	}

      /* Same business with inequality tests.  */
      else if (code1 == NE_EXPR)
	{
	  bool val;
	  switch (code2)
	    {
	    case EQ_EXPR: val = (cmp != 0); break;
	    case NE_EXPR: val = (cmp == 0); break;
	    case LT_EXPR: val = (cmp >= 0); break;
	    case GT_EXPR: val = (cmp <= 0); break;
	    case LE_EXPR: val = (cmp > 0); break;
	    case GE_EXPR: val = (cmp < 0); break;
	    default:
	      val = false;
	    }
	  if (val)
	    return fold_build2 (code2, boolean_type_node, op2a, op2b);
	}
      else if (code2 == NE_EXPR)
	{
	  bool val;
	  switch (code1)
	    {
	    case EQ_EXPR: val = (cmp == 0); break;
	    case NE_EXPR: val = (cmp != 0); break;
	    case LT_EXPR: val = (cmp <= 0); break;
	    case GT_EXPR: val = (cmp >= 0); break;
	    case LE_EXPR: val = (cmp < 0); break;
	    case GE_EXPR: val = (cmp > 0); break;
	    default:
	      val = false;
	    }
	  if (val)
	    return fold_build2 (code1, boolean_type_node, op1a, op1b);
	}

      /* Chose the more restrictive of two < or <= comparisons.  */
      else if ((code1 == LT_EXPR || code1 == LE_EXPR)
	       && (code2 == LT_EXPR || code2 == LE_EXPR))
	{
	  if ((cmp < 0) || (cmp == 0 && code1 == LT_EXPR))
	    return fold_build2 (code1, boolean_type_node, op1a, op1b);
	  else
	    return fold_build2 (code2, boolean_type_node, op2a, op2b);
	}

      /* Likewise chose the more restrictive of two > or >= comparisons.  */
      else if ((code1 == GT_EXPR || code1 == GE_EXPR)
	       && (code2 == GT_EXPR || code2 == GE_EXPR))
	{
	  if ((cmp > 0) || (cmp == 0 && code1 == GT_EXPR))
	    return fold_build2 (code1, boolean_type_node, op1a, op1b);
	  else
	    return fold_build2 (code2, boolean_type_node, op2a, op2b);
	}

      /* Check for singleton ranges.  */
      else if (cmp == 0
	       && ((code1 == LE_EXPR && code2 == GE_EXPR)
		   || (code1 == GE_EXPR && code2 == LE_EXPR)))
	return fold_build2 (EQ_EXPR, boolean_type_node, op1a, op2b);

      /* Check for disjoint ranges. */
      else if (cmp <= 0
	       && (code1 == LT_EXPR || code1 == LE_EXPR)
	       && (code2 == GT_EXPR || code2 == GE_EXPR))
	return boolean_false_node;
      else if (cmp >= 0
	       && (code1 == GT_EXPR || code1 == GE_EXPR)
	       && (code2 == LT_EXPR || code2 == LE_EXPR))
	return boolean_false_node;
    }

  /* Perhaps the first comparison is (NAME != 0) or (NAME == 1) where
     NAME's definition is a truth value.  See if there are any simplifications
     that can be done against the NAME's definition.  */
  if (TREE_CODE (op1a) == SSA_NAME
      && (code1 == NE_EXPR || code1 == EQ_EXPR)
      && (integer_zerop (op1b) || integer_onep (op1b)))
    {
      bool invert = ((code1 == EQ_EXPR && integer_zerop (op1b))
		     || (code1 == NE_EXPR && integer_onep (op1b)));
      gimple stmt = SSA_NAME_DEF_STMT (op1a);
      switch (gimple_code (stmt))
	{
	case GIMPLE_ASSIGN:
	  /* Try to simplify by copy-propagating the definition.  */
	  return and_var_with_comparison (op1a, invert, code2, op2a, op2b);

	case GIMPLE_PHI:
	  /* If every argument to the PHI produces the same result when
	     ANDed with the second comparison, we win.
	     Do not do this unless the type is bool since we need a bool
	     result here anyway.  */
	  if (TREE_CODE (TREE_TYPE (op1a)) == BOOLEAN_TYPE)
	    {
	      tree result = NULL_TREE;
	      unsigned i;
	      for (i = 0; i < gimple_phi_num_args (stmt); i++)
		{
		  tree arg = gimple_phi_arg_def (stmt, i);
		  
		  /* If this PHI has itself as an argument, ignore it.
		     If all the other args produce the same result,
		     we're still OK.  */
		  if (arg == gimple_phi_result (stmt))
		    continue;
		  else if (TREE_CODE (arg) == INTEGER_CST)
		    {
		      if (invert ? integer_nonzerop (arg) : integer_zerop (arg))
			{
			  if (!result)
			    result = boolean_false_node;
			  else if (!integer_zerop (result))
			    return NULL_TREE;
			}
		      else if (!result)
			result = fold_build2 (code2, boolean_type_node,
					      op2a, op2b);
		      else if (!same_bool_comparison_p (result,
							code2, op2a, op2b))
			return NULL_TREE;
		    }
		  else if (TREE_CODE (arg) == SSA_NAME
			   && !SSA_NAME_IS_DEFAULT_DEF (arg))
		    {
		      tree temp;
		      gimple def_stmt = SSA_NAME_DEF_STMT (arg);
		      /* In simple cases we can look through PHI nodes,
			 but we have to be careful with loops.
			 See PR49073.  */
		      if (! dom_info_available_p (CDI_DOMINATORS)
			  || gimple_bb (def_stmt) == gimple_bb (stmt)
			  || dominated_by_p (CDI_DOMINATORS,
					     gimple_bb (def_stmt),
					     gimple_bb (stmt)))
			return NULL_TREE;
		      temp = and_var_with_comparison (arg, invert, code2,
						      op2a, op2b);
		      if (!temp)
			return NULL_TREE;
		      else if (!result)
			result = temp;
		      else if (!same_bool_result_p (result, temp))
			return NULL_TREE;
		    }
		  else
		    return NULL_TREE;
		}
	      return result;
	    }

	default:
	  break;
	}
    }
  return NULL_TREE;
}

/* Try to simplify the AND of two comparisons, specified by
   (OP1A CODE1 OP1B) and (OP2B CODE2 OP2B), respectively.
   If this can be simplified to a single expression (without requiring
   introducing more SSA variables to hold intermediate values),
   return the resulting tree.  Otherwise return NULL_TREE.
   If the result expression is non-null, it has boolean type.  */

tree
maybe_fold_and_comparisons (enum tree_code code1, tree op1a, tree op1b,
			    enum tree_code code2, tree op2a, tree op2b)
{
  tree t = and_comparisons_1 (code1, op1a, op1b, code2, op2a, op2b);
  if (t)
    return t;
  else
    return and_comparisons_1 (code2, op2a, op2b, code1, op1a, op1b);
}

/* Helper function for or_comparisons_1:  try to simplify the OR of the
   ssa variable VAR with the comparison specified by (OP2A CODE2 OP2B).
   If INVERT is true, invert the value of VAR before doing the OR.
   Return NULL_EXPR if we can't simplify this to a single expression.  */

static tree
or_var_with_comparison (tree var, bool invert,
			enum tree_code code2, tree op2a, tree op2b)
{
  tree t;
  gimple stmt = SSA_NAME_DEF_STMT (var);

  /* We can only deal with variables whose definitions are assignments.  */
  if (!is_gimple_assign (stmt))
    return NULL_TREE;
  
  /* If we have an inverted comparison, apply DeMorgan's law and rewrite
     !var OR (op2a code2 op2b) => !(var AND !(op2a code2 op2b))
     Then we only have to consider the simpler non-inverted cases.  */
  if (invert)
    t = and_var_with_comparison_1 (stmt, 
				   invert_tree_comparison (code2, false),
				   op2a, op2b);
  else
    t = or_var_with_comparison_1 (stmt, code2, op2a, op2b);
  return canonicalize_bool (t, invert);
}

/* Try to simplify the OR of the ssa variable defined by the assignment
   STMT with the comparison specified by (OP2A CODE2 OP2B).
   Return NULL_EXPR if we can't simplify this to a single expression.  */

static tree
or_var_with_comparison_1 (gimple stmt,
			  enum tree_code code2, tree op2a, tree op2b)
{
  tree var = gimple_assign_lhs (stmt);
  tree true_test_var = NULL_TREE;
  tree false_test_var = NULL_TREE;
  enum tree_code innercode = gimple_assign_rhs_code (stmt);

  /* Check for identities like (var OR (var != 0)) => true .  */
  if (TREE_CODE (op2a) == SSA_NAME
      && TREE_CODE (TREE_TYPE (var)) == BOOLEAN_TYPE)
    {
      if ((code2 == NE_EXPR && integer_zerop (op2b))
	  || (code2 == EQ_EXPR && integer_nonzerop (op2b)))
	{
	  true_test_var = op2a;
	  if (var == true_test_var)
	    return var;
	}
      else if ((code2 == EQ_EXPR && integer_zerop (op2b))
	       || (code2 == NE_EXPR && integer_nonzerop (op2b)))
	{
	  false_test_var = op2a;
	  if (var == false_test_var)
	    return boolean_true_node;
	}
    }

  /* If the definition is a comparison, recurse on it.  */
  if (TREE_CODE_CLASS (innercode) == tcc_comparison)
    {
      tree t = or_comparisons_1 (innercode,
				 gimple_assign_rhs1 (stmt),
				 gimple_assign_rhs2 (stmt),
				 code2,
				 op2a,
				 op2b);
      if (t)
	return t;
    }
  
  /* If the definition is an AND or OR expression, we may be able to
     simplify by reassociating.  */
  if (TREE_CODE (TREE_TYPE (var)) == BOOLEAN_TYPE
      && (innercode == BIT_AND_EXPR || innercode == BIT_IOR_EXPR))
    {
      tree inner1 = gimple_assign_rhs1 (stmt);
      tree inner2 = gimple_assign_rhs2 (stmt);
      gimple s;
      tree t;
      tree partial = NULL_TREE;
      bool is_or = (innercode == BIT_IOR_EXPR);
      
      /* Check for boolean identities that don't require recursive examination
	 of inner1/inner2:
	 inner1 OR (inner1 OR inner2) => inner1 OR inner2 => var
	 inner1 OR (inner1 AND inner2) => inner1
	 !inner1 OR (inner1 OR inner2) => true
	 !inner1 OR (inner1 AND inner2) => !inner1 OR inner2
      */
      if (inner1 == true_test_var)
	return (is_or ? var : inner1);
      else if (inner2 == true_test_var)
	return (is_or ? var : inner2);
      else if (inner1 == false_test_var)
	return (is_or
		? boolean_true_node
		: or_var_with_comparison (inner2, false, code2, op2a, op2b));
      else if (inner2 == false_test_var)
	return (is_or
		? boolean_true_node
		: or_var_with_comparison (inner1, false, code2, op2a, op2b));
      
      /* Next, redistribute/reassociate the OR across the inner tests.
	 Compute the first partial result, (inner1 OR (op2a code op2b))  */
      if (TREE_CODE (inner1) == SSA_NAME
	  && is_gimple_assign (s = SSA_NAME_DEF_STMT (inner1))
	  && TREE_CODE_CLASS (gimple_assign_rhs_code (s)) == tcc_comparison
	  && (t = maybe_fold_or_comparisons (gimple_assign_rhs_code (s),
					     gimple_assign_rhs1 (s),
					     gimple_assign_rhs2 (s),
					     code2, op2a, op2b)))
	{
	  /* Handle the OR case, where we are reassociating:
	     (inner1 OR inner2) OR (op2a code2 op2b)
	     => (t OR inner2)
	     If the partial result t is a constant, we win.  Otherwise
	     continue on to try reassociating with the other inner test.  */
	  if (is_or)
	    {
	      if (integer_onep (t))
		return boolean_true_node;
	      else if (integer_zerop (t))
		return inner2;
	    }
	  
	  /* Handle the AND case, where we are redistributing:
	     (inner1 AND inner2) OR (op2a code2 op2b)
	     => (t AND (inner2 OR (op2a code op2b)))  */
	  else if (integer_zerop (t))
	    return boolean_false_node;

	  /* Save partial result for later.  */
	  partial = t;
	}
      
      /* Compute the second partial result, (inner2 OR (op2a code op2b)) */
      if (TREE_CODE (inner2) == SSA_NAME
	  && is_gimple_assign (s = SSA_NAME_DEF_STMT (inner2))
	  && TREE_CODE_CLASS (gimple_assign_rhs_code (s)) == tcc_comparison
	  && (t = maybe_fold_or_comparisons (gimple_assign_rhs_code (s),
					     gimple_assign_rhs1 (s),
					     gimple_assign_rhs2 (s),
					     code2, op2a, op2b)))
	{
	  /* Handle the OR case, where we are reassociating:
	     (inner1 OR inner2) OR (op2a code2 op2b)
	     => (inner1 OR t)
	     => (t OR partial)  */
	  if (is_or)
	    {
	      if (integer_zerop (t))
		return inner1;
	      else if (integer_onep (t))
		return boolean_true_node;
	      /* If both are the same, we can apply the identity
		 (x OR x) == x.  */
	      else if (partial && same_bool_result_p (t, partial))
		return t;
	    }
	  
	  /* Handle the AND case, where we are redistributing:
	     (inner1 AND inner2) OR (op2a code2 op2b)
	     => (t AND (inner1 OR (op2a code2 op2b)))
	     => (t AND partial)  */
	  else 
	    {
	      if (integer_zerop (t))
		return boolean_false_node;
	      else if (partial)
		{
		  /* We already got a simplification for the other
		     operand to the redistributed AND expression.  The
		     interesting case is when at least one is true.
		     Or, if both are the same, we can apply the identity
		     (x AND x) == x.  */
		  if (integer_onep (partial))
		    return t;
		  else if (integer_onep (t))
		    return partial;
		  else if (same_bool_result_p (t, partial))
		    return t;
		}
	    }
	}
    }
  return NULL_TREE;
}

/* Try to simplify the OR of two comparisons defined by
   (OP1A CODE1 OP1B) and (OP2A CODE2 OP2B), respectively.
   If this can be done without constructing an intermediate value,
   return the resulting tree; otherwise NULL_TREE is returned.
   This function is deliberately asymmetric as it recurses on SSA_DEFs
   in the first comparison but not the second.  */

static tree
or_comparisons_1 (enum tree_code code1, tree op1a, tree op1b,
		  enum tree_code code2, tree op2a, tree op2b)
{
  tree truth_type = truth_type_for (TREE_TYPE (op1a));

  /* First check for ((x CODE1 y) OR (x CODE2 y)).  */
  if (operand_equal_p (op1a, op2a, 0)
      && operand_equal_p (op1b, op2b, 0))
    {
      /* Result will be either NULL_TREE, or a combined comparison.  */
      tree t = combine_comparisons (UNKNOWN_LOCATION,
				    TRUTH_ORIF_EXPR, code1, code2,
				    truth_type, op1a, op1b);
      if (t)
	return t;
    }

  /* Likewise the swapped case of the above.  */
  if (operand_equal_p (op1a, op2b, 0)
      && operand_equal_p (op1b, op2a, 0))
    {
      /* Result will be either NULL_TREE, or a combined comparison.  */
      tree t = combine_comparisons (UNKNOWN_LOCATION,
				    TRUTH_ORIF_EXPR, code1,
				    swap_tree_comparison (code2),
				    truth_type, op1a, op1b);
      if (t)
	return t;
    }

  /* If both comparisons are of the same value against constants, we might
     be able to merge them.  */
  if (operand_equal_p (op1a, op2a, 0)
      && TREE_CODE (op1b) == INTEGER_CST
      && TREE_CODE (op2b) == INTEGER_CST)
    {
      int cmp = tree_int_cst_compare (op1b, op2b);

      /* If we have (op1a != op1b), we should either be able to
	 return that or TRUE, depending on whether the constant op1b
	 also satisfies the other comparison against op2b.  */
      if (code1 == NE_EXPR)
	{
	  bool done = true;
	  bool val;
	  switch (code2)
	    {
	    case EQ_EXPR: val = (cmp == 0); break;
	    case NE_EXPR: val = (cmp != 0); break;
	    case LT_EXPR: val = (cmp < 0); break;
	    case GT_EXPR: val = (cmp > 0); break;
	    case LE_EXPR: val = (cmp <= 0); break;
	    case GE_EXPR: val = (cmp >= 0); break;
	    default: done = false;
	    }
	  if (done)
	    {
	      if (val)
		return boolean_true_node;
	      else
		return fold_build2 (code1, boolean_type_node, op1a, op1b);
	    }
	}
      /* Likewise if the second comparison is a != comparison.  */
      else if (code2 == NE_EXPR)
	{
	  bool done = true;
	  bool val;
	  switch (code1)
	    {
	    case EQ_EXPR: val = (cmp == 0); break;
	    case NE_EXPR: val = (cmp != 0); break;
	    case LT_EXPR: val = (cmp > 0); break;
	    case GT_EXPR: val = (cmp < 0); break;
	    case LE_EXPR: val = (cmp >= 0); break;
	    case GE_EXPR: val = (cmp <= 0); break;
	    default: done = false;
	    }
	  if (done)
	    {
	      if (val)
		return boolean_true_node;
	      else
		return fold_build2 (code2, boolean_type_node, op2a, op2b);
	    }
	}

      /* See if an equality test is redundant with the other comparison.  */
      else if (code1 == EQ_EXPR)
	{
	  bool val;
	  switch (code2)
	    {
	    case EQ_EXPR: val = (cmp == 0); break;
	    case NE_EXPR: val = (cmp != 0); break;
	    case LT_EXPR: val = (cmp < 0); break;
	    case GT_EXPR: val = (cmp > 0); break;
	    case LE_EXPR: val = (cmp <= 0); break;
	    case GE_EXPR: val = (cmp >= 0); break;
	    default:
	      val = false;
	    }
	  if (val)
	    return fold_build2 (code2, boolean_type_node, op2a, op2b);
	}
      else if (code2 == EQ_EXPR)
	{
	  bool val;
	  switch (code1)
	    {
	    case EQ_EXPR: val = (cmp == 0); break;
	    case NE_EXPR: val = (cmp != 0); break;
	    case LT_EXPR: val = (cmp > 0); break;
	    case GT_EXPR: val = (cmp < 0); break;
	    case LE_EXPR: val = (cmp >= 0); break;
	    case GE_EXPR: val = (cmp <= 0); break;
	    default:
	      val = false;
	    }
	  if (val)
	    return fold_build2 (code1, boolean_type_node, op1a, op1b);
	}

      /* Chose the less restrictive of two < or <= comparisons.  */
      else if ((code1 == LT_EXPR || code1 == LE_EXPR)
	       && (code2 == LT_EXPR || code2 == LE_EXPR))
	{
	  if ((cmp < 0) || (cmp == 0 && code1 == LT_EXPR))
	    return fold_build2 (code2, boolean_type_node, op2a, op2b);
	  else
	    return fold_build2 (code1, boolean_type_node, op1a, op1b);
	}

      /* Likewise chose the less restrictive of two > or >= comparisons.  */
      else if ((code1 == GT_EXPR || code1 == GE_EXPR)
	       && (code2 == GT_EXPR || code2 == GE_EXPR))
	{
	  if ((cmp > 0) || (cmp == 0 && code1 == GT_EXPR))
	    return fold_build2 (code2, boolean_type_node, op2a, op2b);
	  else
	    return fold_build2 (code1, boolean_type_node, op1a, op1b);
	}

      /* Check for singleton ranges.  */
      else if (cmp == 0
	       && ((code1 == LT_EXPR && code2 == GT_EXPR)
		   || (code1 == GT_EXPR && code2 == LT_EXPR)))
	return fold_build2 (NE_EXPR, boolean_type_node, op1a, op2b);

      /* Check for less/greater pairs that don't restrict the range at all.  */
      else if (cmp >= 0
	       && (code1 == LT_EXPR || code1 == LE_EXPR)
	       && (code2 == GT_EXPR || code2 == GE_EXPR))
	return boolean_true_node;
      else if (cmp <= 0
	       && (code1 == GT_EXPR || code1 == GE_EXPR)
	       && (code2 == LT_EXPR || code2 == LE_EXPR))
	return boolean_true_node;
    }

  /* Perhaps the first comparison is (NAME != 0) or (NAME == 1) where
     NAME's definition is a truth value.  See if there are any simplifications
     that can be done against the NAME's definition.  */
  if (TREE_CODE (op1a) == SSA_NAME
      && (code1 == NE_EXPR || code1 == EQ_EXPR)
      && (integer_zerop (op1b) || integer_onep (op1b)))
    {
      bool invert = ((code1 == EQ_EXPR && integer_zerop (op1b))
		     || (code1 == NE_EXPR && integer_onep (op1b)));
      gimple stmt = SSA_NAME_DEF_STMT (op1a);
      switch (gimple_code (stmt))
	{
	case GIMPLE_ASSIGN:
	  /* Try to simplify by copy-propagating the definition.  */
	  return or_var_with_comparison (op1a, invert, code2, op2a, op2b);

	case GIMPLE_PHI:
	  /* If every argument to the PHI produces the same result when
	     ORed with the second comparison, we win.
	     Do not do this unless the type is bool since we need a bool
	     result here anyway.  */
	  if (TREE_CODE (TREE_TYPE (op1a)) == BOOLEAN_TYPE)
	    {
	      tree result = NULL_TREE;
	      unsigned i;
	      for (i = 0; i < gimple_phi_num_args (stmt); i++)
		{
		  tree arg = gimple_phi_arg_def (stmt, i);
		  
		  /* If this PHI has itself as an argument, ignore it.
		     If all the other args produce the same result,
		     we're still OK.  */
		  if (arg == gimple_phi_result (stmt))
		    continue;
		  else if (TREE_CODE (arg) == INTEGER_CST)
		    {
		      if (invert ? integer_zerop (arg) : integer_nonzerop (arg))
			{
			  if (!result)
			    result = boolean_true_node;
			  else if (!integer_onep (result))
			    return NULL_TREE;
			}
		      else if (!result)
			result = fold_build2 (code2, boolean_type_node,
					      op2a, op2b);
		      else if (!same_bool_comparison_p (result,
							code2, op2a, op2b))
			return NULL_TREE;
		    }
		  else if (TREE_CODE (arg) == SSA_NAME
			   && !SSA_NAME_IS_DEFAULT_DEF (arg))
		    {
		      tree temp;
		      gimple def_stmt = SSA_NAME_DEF_STMT (arg);
		      /* In simple cases we can look through PHI nodes,
			 but we have to be careful with loops.
			 See PR49073.  */
		      if (! dom_info_available_p (CDI_DOMINATORS)
			  || gimple_bb (def_stmt) == gimple_bb (stmt)
			  || dominated_by_p (CDI_DOMINATORS,
					     gimple_bb (def_stmt),
					     gimple_bb (stmt)))
			return NULL_TREE;
		      temp = or_var_with_comparison (arg, invert, code2,
						     op2a, op2b);
		      if (!temp)
			return NULL_TREE;
		      else if (!result)
			result = temp;
		      else if (!same_bool_result_p (result, temp))
			return NULL_TREE;
		    }
		  else
		    return NULL_TREE;
		}
	      return result;
	    }

	default:
	  break;
	}
    }
  return NULL_TREE;
}

/* Try to simplify the OR of two comparisons, specified by
   (OP1A CODE1 OP1B) and (OP2B CODE2 OP2B), respectively.
   If this can be simplified to a single expression (without requiring
   introducing more SSA variables to hold intermediate values),
   return the resulting tree.  Otherwise return NULL_TREE.
   If the result expression is non-null, it has boolean type.  */

tree
maybe_fold_or_comparisons (enum tree_code code1, tree op1a, tree op1b,
			   enum tree_code code2, tree op2a, tree op2b)
{
  tree t = or_comparisons_1 (code1, op1a, op1b, code2, op2a, op2b);
  if (t)
    return t;
  else
    return or_comparisons_1 (code2, op2a, op2b, code1, op1a, op1b);
}


/* Fold STMT to a constant using VALUEIZE to valueize SSA names.

   Either NULL_TREE, a simplified but non-constant or a constant
   is returned.

   ???  This should go into a gimple-fold-inline.h file to be eventually
   privatized with the single valueize function used in the various TUs
   to avoid the indirect function call overhead.  */

tree
gimple_fold_stmt_to_constant_1 (gimple stmt, tree (*valueize) (tree))
{
  location_t loc = gimple_location (stmt);
  switch (gimple_code (stmt))
    {
    case GIMPLE_ASSIGN:
      {
        enum tree_code subcode = gimple_assign_rhs_code (stmt);

        switch (get_gimple_rhs_class (subcode))
          {
          case GIMPLE_SINGLE_RHS:
            {
              tree rhs = gimple_assign_rhs1 (stmt);
              enum tree_code_class kind = TREE_CODE_CLASS (subcode);

              if (TREE_CODE (rhs) == SSA_NAME)
                {
                  /* If the RHS is an SSA_NAME, return its known constant value,
                     if any.  */
                  return (*valueize) (rhs);
                }
	      /* Handle propagating invariant addresses into address
		 operations.  */
	      else if (TREE_CODE (rhs) == ADDR_EXPR
		       && !is_gimple_min_invariant (rhs))
		{
		  HOST_WIDE_INT offset = 0;
		  tree base;
		  base = get_addr_base_and_unit_offset_1 (TREE_OPERAND (rhs, 0),
							  &offset,
							  valueize);
		  if (base
		      && (CONSTANT_CLASS_P (base)
			  || decl_address_invariant_p (base)))
		    return build_invariant_address (TREE_TYPE (rhs),
						    base, offset);
		}
	      else if (TREE_CODE (rhs) == CONSTRUCTOR
		       && TREE_CODE (TREE_TYPE (rhs)) == VECTOR_TYPE
		       && (CONSTRUCTOR_NELTS (rhs)
			   == TYPE_VECTOR_SUBPARTS (TREE_TYPE (rhs))))
		{
		  unsigned i;
		  tree val, *vec;

		  vec = XALLOCAVEC (tree,
				    TYPE_VECTOR_SUBPARTS (TREE_TYPE (rhs)));
		  FOR_EACH_CONSTRUCTOR_VALUE (CONSTRUCTOR_ELTS (rhs), i, val)
		    {
		      val = (*valueize) (val);
		      if (TREE_CODE (val) == INTEGER_CST
			  || TREE_CODE (val) == REAL_CST
			  || TREE_CODE (val) == FIXED_CST)
			vec[i] = val;
		      else
			return NULL_TREE;
		    }

		  return build_vector (TREE_TYPE (rhs), vec);
		}
	      if (subcode == OBJ_TYPE_REF)
		{
		  tree val = (*valueize) (OBJ_TYPE_REF_EXPR (rhs));
		  /* If callee is constant, we can fold away the wrapper.  */
		  if (is_gimple_min_invariant (val))
		    return val;
		}

              if (kind == tcc_reference)
		{
		  if ((TREE_CODE (rhs) == VIEW_CONVERT_EXPR
		       || TREE_CODE (rhs) == REALPART_EXPR
		       || TREE_CODE (rhs) == IMAGPART_EXPR)
		      && TREE_CODE (TREE_OPERAND (rhs, 0)) == SSA_NAME)
		    {
		      tree val = (*valueize) (TREE_OPERAND (rhs, 0));
		      return fold_unary_loc (EXPR_LOCATION (rhs),
					     TREE_CODE (rhs),
					     TREE_TYPE (rhs), val);
		    }
		  else if (TREE_CODE (rhs) == BIT_FIELD_REF
			   && TREE_CODE (TREE_OPERAND (rhs, 0)) == SSA_NAME)
		    {
		      tree val = (*valueize) (TREE_OPERAND (rhs, 0));
		      return fold_ternary_loc (EXPR_LOCATION (rhs),
					       TREE_CODE (rhs),
					       TREE_TYPE (rhs), val,
					       TREE_OPERAND (rhs, 1),
					       TREE_OPERAND (rhs, 2));
		    }
		  else if (TREE_CODE (rhs) == MEM_REF
			   && TREE_CODE (TREE_OPERAND (rhs, 0)) == SSA_NAME)
		    {
		      tree val = (*valueize) (TREE_OPERAND (rhs, 0));
		      if (TREE_CODE (val) == ADDR_EXPR
			  && is_gimple_min_invariant (val))
			{
			  tree tem = fold_build2 (MEM_REF, TREE_TYPE (rhs),
						  unshare_expr (val),
						  TREE_OPERAND (rhs, 1));
			  if (tem)
			    rhs = tem;
			}
		    }
		  return fold_const_aggregate_ref_1 (rhs, valueize);
		}
              else if (kind == tcc_declaration)
                return get_symbol_constant_value (rhs);
              return rhs;
            }

          case GIMPLE_UNARY_RHS:
            {
              /* Handle unary operators that can appear in GIMPLE form.
                 Note that we know the single operand must be a constant,
                 so this should almost always return a simplified RHS.  */
              tree op0 = (*valueize) (gimple_assign_rhs1 (stmt));

              return
		fold_unary_ignore_overflow_loc (loc, subcode,
						gimple_expr_type (stmt), op0);
            }

          case GIMPLE_BINARY_RHS:
            {
              /* Handle binary operators that can appear in GIMPLE form.  */
              tree op0 = (*valueize) (gimple_assign_rhs1 (stmt));
              tree op1 = (*valueize) (gimple_assign_rhs2 (stmt));

	      /* Translate &x + CST into an invariant form suitable for
	         further propagation.  */
	      if (gimple_assign_rhs_code (stmt) == POINTER_PLUS_EXPR
		  && TREE_CODE (op0) == ADDR_EXPR
		  && TREE_CODE (op1) == INTEGER_CST)
		{
		  tree off = fold_convert (ptr_type_node, op1);
		  return build_fold_addr_expr_loc
			   (loc,
			    fold_build2 (MEM_REF,
					 TREE_TYPE (TREE_TYPE (op0)),
					 unshare_expr (op0), off));
		}

              return fold_binary_loc (loc, subcode,
				      gimple_expr_type (stmt), op0, op1);
            }

          case GIMPLE_TERNARY_RHS:
            {
              /* Handle ternary operators that can appear in GIMPLE form.  */
              tree op0 = (*valueize) (gimple_assign_rhs1 (stmt));
              tree op1 = (*valueize) (gimple_assign_rhs2 (stmt));
              tree op2 = (*valueize) (gimple_assign_rhs3 (stmt));

	      /* Fold embedded expressions in ternary codes.  */
	      if ((subcode == COND_EXPR
		   || subcode == VEC_COND_EXPR)
		  && COMPARISON_CLASS_P (op0))
		{
		  tree op00 = (*valueize) (TREE_OPERAND (op0, 0));
		  tree op01 = (*valueize) (TREE_OPERAND (op0, 1));
		  tree tem = fold_binary_loc (loc, TREE_CODE (op0),
					      TREE_TYPE (op0), op00, op01);
		  if (tem)
		    op0 = tem;
		}

              return fold_ternary_loc (loc, subcode,
				       gimple_expr_type (stmt), op0, op1, op2);
            }

          default:
            gcc_unreachable ();
          }
      }

    case GIMPLE_CALL:
      {
	tree fn;

	if (gimple_call_internal_p (stmt))
	  {
	    enum tree_code subcode = ERROR_MARK;
	    switch (gimple_call_internal_fn (stmt))
	      {
	      case IFN_UBSAN_CHECK_ADD:
		subcode = PLUS_EXPR;
		break;
	      case IFN_UBSAN_CHECK_SUB:
		subcode = MINUS_EXPR;
		break;
	      case IFN_UBSAN_CHECK_MUL:
		subcode = MULT_EXPR;
		break;
	      default:
		return NULL_TREE;
	      }
	    tree arg0 = gimple_call_arg (stmt, 0);
	    tree arg1 = gimple_call_arg (stmt, 1);
	    tree op0 = (*valueize) (arg0);
	    tree op1 = (*valueize) (arg1);

	    if (TREE_CODE (op0) != INTEGER_CST
		|| TREE_CODE (op1) != INTEGER_CST)
	      {
		switch (subcode)
		  {
		  case MULT_EXPR:
		    /* x * 0 = 0 * x = 0 without overflow.  */
		    if (integer_zerop (op0) || integer_zerop (op1))
		      return build_zero_cst (TREE_TYPE (arg0));
		    break;
		  case MINUS_EXPR:
		    /* y - y = 0 without overflow.  */
		    if (operand_equal_p (op0, op1, 0))
		      return build_zero_cst (TREE_TYPE (arg0));
		    break;
		  default:
		    break;
		  }
	      }
	    tree res
	      = fold_binary_loc (loc, subcode, TREE_TYPE (arg0), op0, op1);
	    if (res
		&& TREE_CODE (res) == INTEGER_CST
		&& !TREE_OVERFLOW (res))
	      return res;
	    return NULL_TREE;
	  }

	fn = (*valueize) (gimple_call_fn (stmt));
	if (TREE_CODE (fn) == ADDR_EXPR
	    && TREE_CODE (TREE_OPERAND (fn, 0)) == FUNCTION_DECL
	    && DECL_BUILT_IN (TREE_OPERAND (fn, 0))
	    && gimple_builtin_call_types_compatible_p (stmt,
						       TREE_OPERAND (fn, 0)))
	  {
	    tree *args = XALLOCAVEC (tree, gimple_call_num_args (stmt));
	    tree call, retval;
	    unsigned i;
	    for (i = 0; i < gimple_call_num_args (stmt); ++i)
	      args[i] = (*valueize) (gimple_call_arg (stmt, i));
	    call = build_call_array_loc (loc,
					 gimple_call_return_type (stmt),
					 fn, gimple_call_num_args (stmt), args);
	    retval = fold_call_expr (EXPR_LOCATION (call), call, false);
	    if (retval)
	      {
		/* fold_call_expr wraps the result inside a NOP_EXPR.  */
		STRIP_NOPS (retval);
		retval = fold_convert (gimple_call_return_type (stmt), retval);
	      }
	    return retval;
	  }
	return NULL_TREE;
      }

    default:
      return NULL_TREE;
    }
}

/* Fold STMT to a constant using VALUEIZE to valueize SSA names.
   Returns NULL_TREE if folding to a constant is not possible, otherwise
   returns a constant according to is_gimple_min_invariant.  */

tree
gimple_fold_stmt_to_constant (gimple stmt, tree (*valueize) (tree))
{
  tree res = gimple_fold_stmt_to_constant_1 (stmt, valueize);
  if (res && is_gimple_min_invariant (res))
    return res;
  return NULL_TREE;
}


/* The following set of functions are supposed to fold references using
   their constant initializers.  */

static tree fold_ctor_reference (tree type, tree ctor,
				 unsigned HOST_WIDE_INT offset,
				 unsigned HOST_WIDE_INT size, tree);

/* See if we can find constructor defining value of BASE.
   When we know the consructor with constant offset (such as
   base is array[40] and we do know constructor of array), then
   BIT_OFFSET is adjusted accordingly.

   As a special case, return error_mark_node when constructor
   is not explicitly available, but it is known to be zero
   such as 'static const int a;'.  */
static tree
get_base_constructor (tree base, HOST_WIDE_INT *bit_offset,
		      tree (*valueize)(tree))
{
  HOST_WIDE_INT bit_offset2, size, max_size;
  if (TREE_CODE (base) == MEM_REF)
    {
      if (!integer_zerop (TREE_OPERAND (base, 1)))
	{
	  if (!tree_fits_shwi_p (TREE_OPERAND (base, 1)))
	    return NULL_TREE;
	  *bit_offset += (mem_ref_offset (base).to_short_addr ()
			  * BITS_PER_UNIT);
	}

      if (valueize
	  && TREE_CODE (TREE_OPERAND (base, 0)) == SSA_NAME)
	base = valueize (TREE_OPERAND (base, 0));
      if (!base || TREE_CODE (base) != ADDR_EXPR)
        return NULL_TREE;
      base = TREE_OPERAND (base, 0);
    }

  /* Get a CONSTRUCTOR.  If BASE is a VAR_DECL, get its
     DECL_INITIAL.  If BASE is a nested reference into another
     ARRAY_REF or COMPONENT_REF, make a recursive call to resolve
     the inner reference.  */
  switch (TREE_CODE (base))
    {
    case VAR_DECL:
    case CONST_DECL:
      {
	tree init = ctor_for_folding (base);

	/* Our semantic is exact opposite of ctor_for_folding;
	   NULL means unknown, while error_mark_node is 0.  */
	if (init == error_mark_node)
	  return NULL_TREE;
	if (!init)
	  return error_mark_node;
	return init;
      }

    case ARRAY_REF:
    case COMPONENT_REF:
      base = get_ref_base_and_extent (base, &bit_offset2, &size, &max_size);
      if (max_size == -1 || size != max_size)
	return NULL_TREE;
      *bit_offset +=  bit_offset2;
      return get_base_constructor (base, bit_offset, valueize);

    case STRING_CST:
    case CONSTRUCTOR:
      return base;

    default:
      return NULL_TREE;
    }
}

/* CTOR is CONSTRUCTOR of an array type.  Fold reference of type TYPE and size
   SIZE to the memory at bit OFFSET.  */

static tree
fold_array_ctor_reference (tree type, tree ctor,
			   unsigned HOST_WIDE_INT offset,
			   unsigned HOST_WIDE_INT size,
			   tree from_decl)
{
  unsigned HOST_WIDE_INT cnt;
  tree cfield, cval;
  offset_int low_bound;
  offset_int elt_size;
  offset_int index, max_index;
  offset_int access_index;
  tree domain_type = NULL_TREE, index_type = NULL_TREE;
  HOST_WIDE_INT inner_offset;

  /* Compute low bound and elt size.  */
  if (TREE_CODE (TREE_TYPE (ctor)) == ARRAY_TYPE)
    domain_type = TYPE_DOMAIN (TREE_TYPE (ctor));
  if (domain_type && TYPE_MIN_VALUE (domain_type))
    {
      /* Static constructors for variably sized objects makes no sense.  */
      gcc_assert (TREE_CODE (TYPE_MIN_VALUE (domain_type)) == INTEGER_CST);
      index_type = TREE_TYPE (TYPE_MIN_VALUE (domain_type));
      low_bound = wi::to_offset (TYPE_MIN_VALUE (domain_type));
    }
  else
    low_bound = 0;
  /* Static constructors for variably sized objects makes no sense.  */
  gcc_assert (TREE_CODE (TYPE_SIZE_UNIT (TREE_TYPE (TREE_TYPE (ctor))))
	      == INTEGER_CST);
  elt_size = wi::to_offset (TYPE_SIZE_UNIT (TREE_TYPE (TREE_TYPE (ctor))));

  /* We can handle only constantly sized accesses that are known to not
     be larger than size of array element.  */
  if (!TYPE_SIZE_UNIT (type)
      || TREE_CODE (TYPE_SIZE_UNIT (type)) != INTEGER_CST
      || wi::lts_p (elt_size, wi::to_offset (TYPE_SIZE_UNIT (type)))
      || elt_size == 0)
    return NULL_TREE;

  /* Compute the array index we look for.  */
  access_index = wi::udiv_trunc (offset_int (offset / BITS_PER_UNIT),
				 elt_size);
  access_index += low_bound;
  if (index_type)
    access_index = wi::ext (access_index, TYPE_PRECISION (index_type),
			    TYPE_SIGN (index_type));

  /* And offset within the access.  */
  inner_offset = offset % (elt_size.to_uhwi () * BITS_PER_UNIT);

  /* See if the array field is large enough to span whole access.  We do not
     care to fold accesses spanning multiple array indexes.  */
  if (inner_offset + size > elt_size.to_uhwi () * BITS_PER_UNIT)
    return NULL_TREE;

  index = low_bound - 1;
  if (index_type)
    index = wi::ext (index, TYPE_PRECISION (index_type),
		     TYPE_SIGN (index_type));

  FOR_EACH_CONSTRUCTOR_ELT (CONSTRUCTOR_ELTS (ctor), cnt, cfield, cval)
    {
      /* Array constructor might explicitely set index, or specify range
	 or leave index NULL meaning that it is next index after previous
	 one.  */
      if (cfield)
	{
	  if (TREE_CODE (cfield) == INTEGER_CST)
	    max_index = index = wi::to_offset (cfield);
	  else
	    {
	      gcc_assert (TREE_CODE (cfield) == RANGE_EXPR);
	      index = wi::to_offset (TREE_OPERAND (cfield, 0));
	      max_index = wi::to_offset (TREE_OPERAND (cfield, 1));
	    }
	}
      else
	{
	  index += 1;
	  if (index_type)
	    index = wi::ext (index, TYPE_PRECISION (index_type),
			     TYPE_SIGN (index_type));
	  max_index = index;
	}

      /* Do we have match?  */
      if (wi::cmpu (access_index, index) >= 0
	  && wi::cmpu (access_index, max_index) <= 0)
	return fold_ctor_reference (type, cval, inner_offset, size,
				    from_decl);
    }
  /* When memory is not explicitely mentioned in constructor,
     it is 0 (or out of range).  */
  return build_zero_cst (type);
}

/* CTOR is CONSTRUCTOR of an aggregate or vector.
   Fold reference of type TYPE and size SIZE to the memory at bit OFFSET.  */

static tree
fold_nonarray_ctor_reference (tree type, tree ctor,
			      unsigned HOST_WIDE_INT offset,
			      unsigned HOST_WIDE_INT size,
			      tree from_decl)
{
  unsigned HOST_WIDE_INT cnt;
  tree cfield, cval;

  FOR_EACH_CONSTRUCTOR_ELT (CONSTRUCTOR_ELTS (ctor), cnt, cfield,
			    cval)
    {
      tree byte_offset = DECL_FIELD_OFFSET (cfield);
      tree field_offset = DECL_FIELD_BIT_OFFSET (cfield);
      tree field_size = DECL_SIZE (cfield);
      offset_int bitoffset;
      offset_int bitoffset_end, access_end;

      /* Variable sized objects in static constructors makes no sense,
	 but field_size can be NULL for flexible array members.  */
      gcc_assert (TREE_CODE (field_offset) == INTEGER_CST
		  && TREE_CODE (byte_offset) == INTEGER_CST
		  && (field_size != NULL_TREE
		      ? TREE_CODE (field_size) == INTEGER_CST
		      : TREE_CODE (TREE_TYPE (cfield)) == ARRAY_TYPE));

      /* Compute bit offset of the field.  */
      bitoffset = (wi::to_offset (field_offset)
		   + wi::lshift (wi::to_offset (byte_offset),
				 LOG2_BITS_PER_UNIT));
      /* Compute bit offset where the field ends.  */
      if (field_size != NULL_TREE)
	bitoffset_end = bitoffset + wi::to_offset (field_size);
      else
	bitoffset_end = 0;

      access_end = offset_int (offset) + size;

      /* Is there any overlap between [OFFSET, OFFSET+SIZE) and
	 [BITOFFSET, BITOFFSET_END)?  */
      if (wi::cmps (access_end, bitoffset) > 0
	  && (field_size == NULL_TREE
	      || wi::lts_p (offset, bitoffset_end)))
	{
	  offset_int inner_offset = offset_int (offset) - bitoffset;
	  /* We do have overlap.  Now see if field is large enough to
	     cover the access.  Give up for accesses spanning multiple
	     fields.  */
	  if (wi::cmps (access_end, bitoffset_end) > 0)
	    return NULL_TREE;
	  if (wi::lts_p (offset, bitoffset))
	    return NULL_TREE;
	  return fold_ctor_reference (type, cval,
				      inner_offset.to_uhwi (), size,
				      from_decl);
	}
    }
  /* When memory is not explicitely mentioned in constructor, it is 0.  */
  return build_zero_cst (type);
}

/* CTOR is value initializing memory, fold reference of type TYPE and size SIZE
   to the memory at bit OFFSET.  */

static tree
fold_ctor_reference (tree type, tree ctor, unsigned HOST_WIDE_INT offset,
		     unsigned HOST_WIDE_INT size, tree from_decl)
{
  tree ret;

  /* We found the field with exact match.  */
  if (useless_type_conversion_p (type, TREE_TYPE (ctor))
      && !offset)
    return canonicalize_constructor_val (unshare_expr (ctor), from_decl);

  /* We are at the end of walk, see if we can view convert the
     result.  */
  if (!AGGREGATE_TYPE_P (TREE_TYPE (ctor)) && !offset
      /* VIEW_CONVERT_EXPR is defined only for matching sizes.  */
      && !compare_tree_int (TYPE_SIZE (type), size)
      && !compare_tree_int (TYPE_SIZE (TREE_TYPE (ctor)), size))
    {
      ret = canonicalize_constructor_val (unshare_expr (ctor), from_decl);
      ret = fold_unary (VIEW_CONVERT_EXPR, type, ret);
      if (ret)
	STRIP_NOPS (ret);
      return ret;
    }
  /* For constants and byte-aligned/sized reads try to go through
     native_encode/interpret.  */
  if (CONSTANT_CLASS_P (ctor)
      && BITS_PER_UNIT == 8
      && offset % BITS_PER_UNIT == 0
      && size % BITS_PER_UNIT == 0
      && size <= MAX_BITSIZE_MODE_ANY_MODE)
    {
      unsigned char buf[MAX_BITSIZE_MODE_ANY_MODE / BITS_PER_UNIT];
      if (native_encode_expr (ctor, buf, size / BITS_PER_UNIT,
			      offset / BITS_PER_UNIT) > 0)
	return native_interpret_expr (type, buf, size / BITS_PER_UNIT);
    }
  if (TREE_CODE (ctor) == CONSTRUCTOR)
    {

      if (TREE_CODE (TREE_TYPE (ctor)) == ARRAY_TYPE
	  || TREE_CODE (TREE_TYPE (ctor)) == VECTOR_TYPE)
	return fold_array_ctor_reference (type, ctor, offset, size,
					  from_decl);
      else
	return fold_nonarray_ctor_reference (type, ctor, offset, size,
					     from_decl);
    }

  return NULL_TREE;
}

/* Return the tree representing the element referenced by T if T is an
   ARRAY_REF or COMPONENT_REF into constant aggregates valuezing SSA
   names using VALUEIZE.  Return NULL_TREE otherwise.  */

tree
fold_const_aggregate_ref_1 (tree t, tree (*valueize) (tree))
{
  tree ctor, idx, base;
  HOST_WIDE_INT offset, size, max_size;
  tree tem;

  if (TREE_THIS_VOLATILE (t))
    return NULL_TREE;

  if (TREE_CODE_CLASS (TREE_CODE (t)) == tcc_declaration)
    return get_symbol_constant_value (t);

  tem = fold_read_from_constant_string (t);
  if (tem)
    return tem;

  switch (TREE_CODE (t))
    {
    case ARRAY_REF:
    case ARRAY_RANGE_REF:
      /* Constant indexes are handled well by get_base_constructor.
	 Only special case variable offsets.
	 FIXME: This code can't handle nested references with variable indexes
	 (they will be handled only by iteration of ccp).  Perhaps we can bring
	 get_ref_base_and_extent here and make it use a valueize callback.  */
      if (TREE_CODE (TREE_OPERAND (t, 1)) == SSA_NAME
	  && valueize
	  && (idx = (*valueize) (TREE_OPERAND (t, 1)))
	  && TREE_CODE (idx) == INTEGER_CST)
	{
	  tree low_bound, unit_size;

	  /* If the resulting bit-offset is constant, track it.  */
	  if ((low_bound = array_ref_low_bound (t),
	       TREE_CODE (low_bound) == INTEGER_CST)
	      && (unit_size = array_ref_element_size (t),
		  tree_fits_uhwi_p (unit_size)))
	    {
	      offset_int woffset
		= wi::sext (wi::to_offset (idx) - wi::to_offset (low_bound),
			    TYPE_PRECISION (TREE_TYPE (idx)));

	      if (wi::fits_shwi_p (woffset))
		{
		  offset = woffset.to_shwi ();
		  /* TODO: This code seems wrong, multiply then check
		     to see if it fits.  */
		  offset *= tree_to_uhwi (unit_size);
		  offset *= BITS_PER_UNIT;

		  base = TREE_OPERAND (t, 0);
		  ctor = get_base_constructor (base, &offset, valueize);
		  /* Empty constructor.  Always fold to 0.  */
		  if (ctor == error_mark_node)
		    return build_zero_cst (TREE_TYPE (t));
		  /* Out of bound array access.  Value is undefined,
		     but don't fold.  */
		  if (offset < 0)
		    return NULL_TREE;
		  /* We can not determine ctor.  */
		  if (!ctor)
		    return NULL_TREE;
		  return fold_ctor_reference (TREE_TYPE (t), ctor, offset,
					      tree_to_uhwi (unit_size)
					      * BITS_PER_UNIT,
					      base);
		}
	    }
	}
      /* Fallthru.  */

    case COMPONENT_REF:
    case BIT_FIELD_REF:
    case TARGET_MEM_REF:
    case MEM_REF:
      base = get_ref_base_and_extent (t, &offset, &size, &max_size);
      ctor = get_base_constructor (base, &offset, valueize);

      /* Empty constructor.  Always fold to 0.  */
      if (ctor == error_mark_node)
	return build_zero_cst (TREE_TYPE (t));
      /* We do not know precise address.  */
      if (max_size == -1 || max_size != size)
	return NULL_TREE;
      /* We can not determine ctor.  */
      if (!ctor)
	return NULL_TREE;

      /* Out of bound array access.  Value is undefined, but don't fold.  */
      if (offset < 0)
	return NULL_TREE;

      return fold_ctor_reference (TREE_TYPE (t), ctor, offset, size,
				  base);

    case REALPART_EXPR:
    case IMAGPART_EXPR:
      {
	tree c = fold_const_aggregate_ref_1 (TREE_OPERAND (t, 0), valueize);
	if (c && TREE_CODE (c) == COMPLEX_CST)
	  return fold_build1_loc (EXPR_LOCATION (t),
			      TREE_CODE (t), TREE_TYPE (t), c);
	break;
      }

    default:
      break;
    }

  return NULL_TREE;
}

tree
fold_const_aggregate_ref (tree t)
{
  return fold_const_aggregate_ref_1 (t, NULL);
}

/* Lookup virtual method with index TOKEN in a virtual table V
   at OFFSET.  
   Set CAN_REFER if non-NULL to false if method
   is not referable or if the virtual table is ill-formed (such as rewriten
   by non-C++ produced symbol). Otherwise just return NULL in that calse.  */

tree
gimple_get_virt_method_for_vtable (HOST_WIDE_INT token,
				   tree v,
				   unsigned HOST_WIDE_INT offset,
				   bool *can_refer)
{
  tree vtable = v, init, fn;
  unsigned HOST_WIDE_INT size;
  unsigned HOST_WIDE_INT elt_size, access_index;
  tree domain_type;

  if (can_refer)
    *can_refer = true;

  /* First of all double check we have virtual table.  */
  if (TREE_CODE (v) != VAR_DECL
      || !DECL_VIRTUAL_P (v))
    {
      gcc_assert (in_lto_p);
      /* Pass down that we lost track of the target.  */
      if (can_refer)
	*can_refer = false;
      return NULL_TREE;
    }

  init = ctor_for_folding (v);

  /* The virtual tables should always be born with constructors
     and we always should assume that they are avaialble for
     folding.  At the moment we do not stream them in all cases,
     but it should never happen that ctor seem unreachable.  */
  gcc_assert (init);
  if (init == error_mark_node)
    {
      gcc_assert (in_lto_p);
      /* Pass down that we lost track of the target.  */
      if (can_refer)
	*can_refer = false;
      return NULL_TREE;
    }
  gcc_checking_assert (TREE_CODE (TREE_TYPE (v)) == ARRAY_TYPE);
  size = tree_to_uhwi (TYPE_SIZE (TREE_TYPE (TREE_TYPE (v))));
  offset *= BITS_PER_UNIT;
  offset += token * size;

  /* Lookup the value in the constructor that is assumed to be array.
     This is equivalent to
     fn = fold_ctor_reference (TREE_TYPE (TREE_TYPE (v)), init,
			       offset, size, NULL);
     but in a constant time.  We expect that frontend produced a simple
     array without indexed initializers.  */

  gcc_checking_assert (TREE_CODE (TREE_TYPE (init)) == ARRAY_TYPE);
  domain_type = TYPE_DOMAIN (TREE_TYPE (init));
  gcc_checking_assert (integer_zerop (TYPE_MIN_VALUE (domain_type)));
  elt_size = tree_to_uhwi (TYPE_SIZE_UNIT (TREE_TYPE (TREE_TYPE (init))));

  access_index = offset / BITS_PER_UNIT / elt_size;
  gcc_checking_assert (offset % (elt_size * BITS_PER_UNIT) == 0);

  /* This code makes an assumption that there are no 
     indexed fileds produced by C++ FE, so we can directly index the array. */
  if (access_index < CONSTRUCTOR_NELTS (init))
    {
      fn = CONSTRUCTOR_ELT (init, access_index)->value;
      gcc_checking_assert (!CONSTRUCTOR_ELT (init, access_index)->index);
      STRIP_NOPS (fn);
    }
  else
    fn = NULL;

  /* For type inconsistent program we may end up looking up virtual method
     in virtual table that does not contain TOKEN entries.  We may overrun
     the virtual table and pick up a constant or RTTI info pointer.
     In any case the call is undefined.  */
  if (!fn
      || (TREE_CODE (fn) != ADDR_EXPR && TREE_CODE (fn) != FDESC_EXPR)
      || TREE_CODE (TREE_OPERAND (fn, 0)) != FUNCTION_DECL)
    fn = builtin_decl_implicit (BUILT_IN_UNREACHABLE);
  else
    {
      fn = TREE_OPERAND (fn, 0);

      /* When cgraph node is missing and function is not public, we cannot
	 devirtualize.  This can happen in WHOPR when the actual method
	 ends up in other partition, because we found devirtualization
	 possibility too late.  */
      if (!can_refer_decl_in_current_unit_p (fn, vtable))
	{
	  if (can_refer)
	    {
	      *can_refer = false;
	      return fn;
	    }
	  return NULL_TREE;
	}
    }

  /* Make sure we create a cgraph node for functions we'll reference.
     They can be non-existent if the reference comes from an entry
     of an external vtable for example.  */
  cgraph_node::get_create (fn);

  return fn;
}

/* Return a declaration of a function which an OBJ_TYPE_REF references. TOKEN
   is integer form of OBJ_TYPE_REF_TOKEN of the reference expression.
   KNOWN_BINFO carries the binfo describing the true type of
   OBJ_TYPE_REF_OBJECT(REF).
   Set CAN_REFER if non-NULL to false if method
   is not referable or if the virtual table is ill-formed (such as rewriten
   by non-C++ produced symbol). Otherwise just return NULL in that calse.  */

tree
gimple_get_virt_method_for_binfo (HOST_WIDE_INT token, tree known_binfo,
				  bool *can_refer)
{
  unsigned HOST_WIDE_INT offset;
  tree v;

  v = BINFO_VTABLE (known_binfo);
  /* If there is no virtual methods table, leave the OBJ_TYPE_REF alone.  */
  if (!v)
    return NULL_TREE;

  if (!vtable_pointer_value_to_vtable (v, &v, &offset))
    {
      if (can_refer)
	*can_refer = false;
      return NULL_TREE;
    }
  return gimple_get_virt_method_for_vtable (token, v, offset, can_refer);
}

/* Return true iff VAL is a gimple expression that is known to be
   non-negative.  Restricted to floating-point inputs.  */

bool
gimple_val_nonnegative_real_p (tree val)
{
  gimple def_stmt;

  gcc_assert (val && SCALAR_FLOAT_TYPE_P (TREE_TYPE (val)));

  /* Use existing logic for non-gimple trees.  */
  if (tree_expr_nonnegative_p (val))
    return true;

  if (TREE_CODE (val) != SSA_NAME)
    return false;

  /* Currently we look only at the immediately defining statement
     to make this determination, since recursion on defining 
     statements of operands can lead to quadratic behavior in the
     worst case.  This is expected to catch almost all occurrences
     in practice.  It would be possible to implement limited-depth
     recursion if important cases are lost.  Alternatively, passes
     that need this information (such as the pow/powi lowering code
     in the cse_sincos pass) could be revised to provide it through
     dataflow propagation.  */

  def_stmt = SSA_NAME_DEF_STMT (val);

  if (is_gimple_assign (def_stmt))
    {
      tree op0, op1;

      /* See fold-const.c:tree_expr_nonnegative_p for additional
	 cases that could be handled with recursion.  */

      switch (gimple_assign_rhs_code (def_stmt))
	{
	case ABS_EXPR:
	  /* Always true for floating-point operands.  */
	  return true;

	case MULT_EXPR:
	  /* True if the two operands are identical (since we are
	     restricted to floating-point inputs).  */
	  op0 = gimple_assign_rhs1 (def_stmt);
	  op1 = gimple_assign_rhs2 (def_stmt);

	  if (op0 == op1
	      || operand_equal_p (op0, op1, 0))
	    return true;

	default:
	  return false;
	}
    }
  else if (is_gimple_call (def_stmt))
    {
      tree fndecl = gimple_call_fndecl (def_stmt);
      if (fndecl
	  && DECL_BUILT_IN_CLASS (fndecl) == BUILT_IN_NORMAL)
	{
	  tree arg1;

	  switch (DECL_FUNCTION_CODE (fndecl))
	    {
	    CASE_FLT_FN (BUILT_IN_ACOS):
	    CASE_FLT_FN (BUILT_IN_ACOSH):
	    CASE_FLT_FN (BUILT_IN_CABS):
	    CASE_FLT_FN (BUILT_IN_COSH):
	    CASE_FLT_FN (BUILT_IN_ERFC):
	    CASE_FLT_FN (BUILT_IN_EXP):
	    CASE_FLT_FN (BUILT_IN_EXP10):
	    CASE_FLT_FN (BUILT_IN_EXP2):
	    CASE_FLT_FN (BUILT_IN_FABS):
	    CASE_FLT_FN (BUILT_IN_FDIM):
	    CASE_FLT_FN (BUILT_IN_HYPOT):
	    CASE_FLT_FN (BUILT_IN_POW10):
	      return true;

	    CASE_FLT_FN (BUILT_IN_SQRT):
	      /* sqrt(-0.0) is -0.0, and sqrt is not defined over other
		 nonnegative inputs.  */
	      if (!HONOR_SIGNED_ZEROS (TYPE_MODE (TREE_TYPE (val))))
		return true;

	      break;

	    CASE_FLT_FN (BUILT_IN_POWI):
	      /* True if the second argument is an even integer.  */
	      arg1 = gimple_call_arg (def_stmt, 1);

	      if (TREE_CODE (arg1) == INTEGER_CST
		  && (TREE_INT_CST_LOW (arg1) & 1) == 0)
		return true;

	      break;
	      
	    CASE_FLT_FN (BUILT_IN_POW):
	      /* True if the second argument is an even integer-valued
		 real.  */
	      arg1 = gimple_call_arg (def_stmt, 1);

	      if (TREE_CODE (arg1) == REAL_CST)
		{
		  REAL_VALUE_TYPE c;
		  HOST_WIDE_INT n;

		  c = TREE_REAL_CST (arg1);
		  n = real_to_integer (&c);

		  if ((n & 1) == 0)
		    {
		      REAL_VALUE_TYPE cint;
		      real_from_integer (&cint, VOIDmode, n, SIGNED);
		      if (real_identical (&c, &cint))
			return true;
		    }
		}

	      break;

	    default:
	      return false;
	    }
	}
    }

  return false;
}

/* Given a pointer value OP0, return a simplified version of an
   indirection through OP0, or NULL_TREE if no simplification is
   possible.  Note that the resulting type may be different from
   the type pointed to in the sense that it is still compatible
   from the langhooks point of view. */

tree
gimple_fold_indirect_ref (tree t)
{
  tree ptype = TREE_TYPE (t), type = TREE_TYPE (ptype);
  tree sub = t;
  tree subtype;

  STRIP_NOPS (sub);
  subtype = TREE_TYPE (sub);
  if (!POINTER_TYPE_P (subtype))
    return NULL_TREE;

  if (TREE_CODE (sub) == ADDR_EXPR)
    {
      tree op = TREE_OPERAND (sub, 0);
      tree optype = TREE_TYPE (op);
      /* *&p => p */
      if (useless_type_conversion_p (type, optype))
        return op;

      /* *(foo *)&fooarray => fooarray[0] */
      if (TREE_CODE (optype) == ARRAY_TYPE
	  && TREE_CODE (TYPE_SIZE (TREE_TYPE (optype))) == INTEGER_CST
	  && useless_type_conversion_p (type, TREE_TYPE (optype)))
       {
         tree type_domain = TYPE_DOMAIN (optype);
         tree min_val = size_zero_node;
         if (type_domain && TYPE_MIN_VALUE (type_domain))
           min_val = TYPE_MIN_VALUE (type_domain);
	 if (TREE_CODE (min_val) == INTEGER_CST)
	   return build4 (ARRAY_REF, type, op, min_val, NULL_TREE, NULL_TREE);
       }
      /* *(foo *)&complexfoo => __real__ complexfoo */
      else if (TREE_CODE (optype) == COMPLEX_TYPE
               && useless_type_conversion_p (type, TREE_TYPE (optype)))
        return fold_build1 (REALPART_EXPR, type, op);
      /* *(foo *)&vectorfoo => BIT_FIELD_REF<vectorfoo,...> */
      else if (TREE_CODE (optype) == VECTOR_TYPE
               && useless_type_conversion_p (type, TREE_TYPE (optype)))
        {
          tree part_width = TYPE_SIZE (type);
          tree index = bitsize_int (0);
          return fold_build3 (BIT_FIELD_REF, type, op, part_width, index);
        }
    }

  /* *(p + CST) -> ...  */
  if (TREE_CODE (sub) == POINTER_PLUS_EXPR
      && TREE_CODE (TREE_OPERAND (sub, 1)) == INTEGER_CST)
    {
      tree addr = TREE_OPERAND (sub, 0);
      tree off = TREE_OPERAND (sub, 1);
      tree addrtype;

      STRIP_NOPS (addr);
      addrtype = TREE_TYPE (addr);

      /* ((foo*)&vectorfoo)[1] -> BIT_FIELD_REF<vectorfoo,...> */
      if (TREE_CODE (addr) == ADDR_EXPR
	  && TREE_CODE (TREE_TYPE (addrtype)) == VECTOR_TYPE
	  && useless_type_conversion_p (type, TREE_TYPE (TREE_TYPE (addrtype)))
	  && tree_fits_uhwi_p (off))
	{
          unsigned HOST_WIDE_INT offset = tree_to_uhwi (off);
          tree part_width = TYPE_SIZE (type);
          unsigned HOST_WIDE_INT part_widthi
            = tree_to_shwi (part_width) / BITS_PER_UNIT;
          unsigned HOST_WIDE_INT indexi = offset * BITS_PER_UNIT;
          tree index = bitsize_int (indexi);
          if (offset / part_widthi
	      < TYPE_VECTOR_SUBPARTS (TREE_TYPE (addrtype)))
            return fold_build3 (BIT_FIELD_REF, type, TREE_OPERAND (addr, 0),
                                part_width, index);
	}

      /* ((foo*)&complexfoo)[1] -> __imag__ complexfoo */
      if (TREE_CODE (addr) == ADDR_EXPR
	  && TREE_CODE (TREE_TYPE (addrtype)) == COMPLEX_TYPE
	  && useless_type_conversion_p (type, TREE_TYPE (TREE_TYPE (addrtype))))
        {
          tree size = TYPE_SIZE_UNIT (type);
          if (tree_int_cst_equal (size, off))
            return fold_build1 (IMAGPART_EXPR, type, TREE_OPERAND (addr, 0));
        }

      /* *(p + CST) -> MEM_REF <p, CST>.  */
      if (TREE_CODE (addr) != ADDR_EXPR
	  || DECL_P (TREE_OPERAND (addr, 0)))
	return fold_build2 (MEM_REF, type,
			    addr,
			    wide_int_to_tree (ptype, off));
    }

  /* *(foo *)fooarrptr => (*fooarrptr)[0] */
  if (TREE_CODE (TREE_TYPE (subtype)) == ARRAY_TYPE
      && TREE_CODE (TYPE_SIZE (TREE_TYPE (TREE_TYPE (subtype)))) == INTEGER_CST
      && useless_type_conversion_p (type, TREE_TYPE (TREE_TYPE (subtype))))
    {
      tree type_domain;
      tree min_val = size_zero_node;
      tree osub = sub;
      sub = gimple_fold_indirect_ref (sub);
      if (! sub)
	sub = build1 (INDIRECT_REF, TREE_TYPE (subtype), osub);
      type_domain = TYPE_DOMAIN (TREE_TYPE (sub));
      if (type_domain && TYPE_MIN_VALUE (type_domain))
        min_val = TYPE_MIN_VALUE (type_domain);
      if (TREE_CODE (min_val) == INTEGER_CST)
	return build4 (ARRAY_REF, type, sub, min_val, NULL_TREE, NULL_TREE);
    }

  return NULL_TREE;
}

/* Return true if CODE is an operation that when operating on signed
   integer types involves undefined behavior on overflow and the
   operation can be expressed with unsigned arithmetic.  */

bool
arith_code_with_undefined_signed_overflow (tree_code code)
{
  switch (code)
    {
    case PLUS_EXPR:
    case MINUS_EXPR:
    case MULT_EXPR:
    case NEGATE_EXPR:
    case POINTER_PLUS_EXPR:
      return true;
    default:
      return false;
    }
}

/* Rewrite STMT, an assignment with a signed integer or pointer arithmetic
   operation that can be transformed to unsigned arithmetic by converting
   its operand, carrying out the operation in the corresponding unsigned
   type and converting the result back to the original type.

   Returns a sequence of statements that replace STMT and also contain
   a modified form of STMT itself.  */

gimple_seq
rewrite_to_defined_overflow (gimple stmt)
{
  if (dump_file && (dump_flags & TDF_DETAILS))
    {
      fprintf (dump_file, "rewriting stmt with undefined signed "
	       "overflow ");
      print_gimple_stmt (dump_file, stmt, 0, TDF_SLIM);
    }

  tree lhs = gimple_assign_lhs (stmt);
  tree type = unsigned_type_for (TREE_TYPE (lhs));
  gimple_seq stmts = NULL;
  for (unsigned i = 1; i < gimple_num_ops (stmt); ++i)
    {
      gimple_seq stmts2 = NULL;
      gimple_set_op (stmt, i,
		     force_gimple_operand (fold_convert (type,
							 gimple_op (stmt, i)),
					   &stmts2, true, NULL_TREE));
      gimple_seq_add_seq (&stmts, stmts2);
    }
  gimple_assign_set_lhs (stmt, make_ssa_name (type, stmt));
  if (gimple_assign_rhs_code (stmt) == POINTER_PLUS_EXPR)
    gimple_assign_set_rhs_code (stmt, PLUS_EXPR);
  gimple_seq_add_stmt (&stmts, stmt);
  gimple cvt = gimple_build_assign_with_ops
      (NOP_EXPR, lhs, gimple_assign_lhs (stmt), NULL_TREE);
  gimple_seq_add_stmt (&stmts, cvt);

  return stmts;
}


/* Build the expression CODE OP0 of type TYPE with location LOC,
   simplifying it first if possible using VALUEIZE if not NULL.
   OP0 is expected to be valueized already.  Returns the built
   expression value and appends statements possibly defining it
   to SEQ.  */

tree
gimple_build (gimple_seq *seq, location_t loc,
	      enum tree_code code, tree type, tree op0,
	      tree (*valueize)(tree))
{
  tree res = gimple_simplify (code, type, op0, seq, valueize);
  if (!res)
    {
      if (gimple_in_ssa_p (cfun))
	res = make_ssa_name (type, NULL);
      else
	res = create_tmp_reg (type, NULL);
      gimple stmt;
      if (code == REALPART_EXPR
	  || code == IMAGPART_EXPR
	  || code == VIEW_CONVERT_EXPR)
	stmt = gimple_build_assign_with_ops (code, res,
					     build1 (code, type,
						     op0), NULL_TREE);
      else
	stmt = gimple_build_assign_with_ops (code, res, op0, NULL_TREE);
      gimple_set_location (stmt, loc);
      gimple_seq_add_stmt_without_update (seq, stmt);
    }
  return res;
}

/* Build the expression OP0 CODE OP1 of type TYPE with location LOC,
   simplifying it first if possible using VALUEIZE if not NULL.
   OP0 and OP1 are expected to be valueized already.  Returns the built
   expression value and appends statements possibly defining it
   to SEQ.  */

tree
gimple_build (gimple_seq *seq, location_t loc,
	      enum tree_code code, tree type, tree op0, tree op1,
	      tree (*valueize)(tree))
{
  tree res = gimple_simplify (code, type, op0, op1, seq, valueize);
  if (!res)
    {
      if (gimple_in_ssa_p (cfun))
	res = make_ssa_name (type, NULL);
      else
	res = create_tmp_reg (type, NULL);
      gimple stmt = gimple_build_assign_with_ops (code, res, op0, op1);
      gimple_set_location (stmt, loc);
      gimple_seq_add_stmt_without_update (seq, stmt);
    }
  return res;
}

/* Build the expression (CODE OP0 OP1 OP2) of type TYPE with location LOC,
   simplifying it first if possible using VALUEIZE if not NULL.
   OP0, OP1 and OP2 are expected to be valueized already.  Returns the built
   expression value and appends statements possibly defining it
   to SEQ.  */

tree
gimple_build (gimple_seq *seq, location_t loc,
	      enum tree_code code, tree type, tree op0, tree op1, tree op2,
	      tree (*valueize)(tree))
{
  tree res = gimple_simplify (code, type, op0, op1, op2,
			      seq, valueize);
  if (!res)
    {
      if (gimple_in_ssa_p (cfun))
	res = make_ssa_name (type, NULL);
      else
	res = create_tmp_reg (type, NULL);
      gimple stmt;
      if (code == BIT_FIELD_REF)
	stmt = gimple_build_assign_with_ops (code, res,
					     build3 (BIT_FIELD_REF, type,
						     op0, op1, op2),
					     NULL_TREE);
      else
	stmt = gimple_build_assign_with_ops (code, res, op0, op1, op2);
      gimple_set_location (stmt, loc);
      gimple_seq_add_stmt_without_update (seq, stmt);
    }
  return res;
}

/* Build the call FN (ARG0) with a result of type TYPE
   (or no result if TYPE is void) with location LOC,
   simplifying it first if possible using VALUEIZE if not NULL.
   ARG0 is expected to be valueized already.  Returns the built
   expression value (or NULL_TREE if TYPE is void) and appends
   statements possibly defining it to SEQ.  */

tree
gimple_build (gimple_seq *seq, location_t loc,
	      enum built_in_function fn, tree type, tree arg0,
	      tree (*valueize)(tree))
{
  tree res = gimple_simplify (fn, type, arg0, seq, valueize);
  if (!res)
    {
      tree decl = builtin_decl_implicit (fn);
      gimple stmt = gimple_build_call (decl, 1, arg0);
      if (!VOID_TYPE_P (type))
	{
	  if (gimple_in_ssa_p (cfun))
	    res = make_ssa_name (type, NULL);
	  else
	    res = create_tmp_reg (type, NULL);
	  gimple_call_set_lhs (stmt, res);
	}
      gimple_set_location (stmt, loc);
      gimple_seq_add_stmt_without_update (seq, stmt);
    }
  return res;
}

/* Build the call FN (ARG0, ARG1) with a result of type TYPE
   (or no result if TYPE is void) with location LOC,
   simplifying it first if possible using VALUEIZE if not NULL.
   ARG0 is expected to be valueized already.  Returns the built
   expression value (or NULL_TREE if TYPE is void) and appends
   statements possibly defining it to SEQ.  */

tree
gimple_build (gimple_seq *seq, location_t loc,
	      enum built_in_function fn, tree type, tree arg0, tree arg1,
	      tree (*valueize)(tree))
{
  tree res = gimple_simplify (fn, type, arg0, arg1, seq, valueize);
  if (!res)
    {
      tree decl = builtin_decl_implicit (fn);
      gimple stmt = gimple_build_call (decl, 2, arg0, arg1);
      if (!VOID_TYPE_P (type))
	{
	  if (gimple_in_ssa_p (cfun))
	    res = make_ssa_name (type, NULL);
	  else
	    res = create_tmp_reg (type, NULL);
	  gimple_call_set_lhs (stmt, res);
	}
      gimple_set_location (stmt, loc);
      gimple_seq_add_stmt_without_update (seq, stmt);
    }
  return res;
}

/* Build the call FN (ARG0, ARG1, ARG2) with a result of type TYPE
   (or no result if TYPE is void) with location LOC,
   simplifying it first if possible using VALUEIZE if not NULL.
   ARG0 is expected to be valueized already.  Returns the built
   expression value (or NULL_TREE if TYPE is void) and appends
   statements possibly defining it to SEQ.  */

tree
gimple_build (gimple_seq *seq, location_t loc,
	      enum built_in_function fn, tree type,
	      tree arg0, tree arg1, tree arg2,
	      tree (*valueize)(tree))
{
  tree res = gimple_simplify (fn, type, arg0, arg1, arg2, seq, valueize);
  if (!res)
    {
      tree decl = builtin_decl_implicit (fn);
      gimple stmt = gimple_build_call (decl, 3, arg0, arg1, arg2);
      if (!VOID_TYPE_P (type))
	{
	  if (gimple_in_ssa_p (cfun))
	    res = make_ssa_name (type, NULL);
	  else
	    res = create_tmp_reg (type, NULL);
	  gimple_call_set_lhs (stmt, res);
	}
      gimple_set_location (stmt, loc);
      gimple_seq_add_stmt_without_update (seq, stmt);
    }
  return res;
}

/* Build the conversion (TYPE) OP with a result of type TYPE
   with location LOC if such conversion is neccesary in GIMPLE,
   simplifying it first.
   Returns the built expression value and appends
   statements possibly defining it to SEQ.  */

tree
gimple_convert (gimple_seq *seq, location_t loc, tree type, tree op)
{
  if (useless_type_conversion_p (type, TREE_TYPE (op)))
    return op;
  return gimple_build (seq, loc, NOP_EXPR, type, op);
}<|MERGE_RESOLUTION|>--- conflicted
+++ resolved
@@ -61,12 +61,9 @@
 #include "dbgcnt.h"
 #include "builtins.h"
 #include "output.h"
-<<<<<<< HEAD
-#include "tm_p.h"
-=======
 #include "tree-eh.h"
 #include "gimple-match.h"
->>>>>>> 5c009207
+#include "tm_p.h"
 
 /* Return true when DECL can be referenced from current unit.
    FROM_DECL (if non-null) specify constructor of variable DECL was taken from.
