/* Subroutines for manipulating rtx's in semantically interesting ways.
   Copyright (C) 1987-2017 Free Software Foundation, Inc.

This file is part of GCC.

GCC is free software; you can redistribute it and/or modify it under
the terms of the GNU General Public License as published by the Free
Software Foundation; either version 3, or (at your option) any later
version.

GCC is distributed in the hope that it will be useful, but WITHOUT ANY
WARRANTY; without even the implied warranty of MERCHANTABILITY or
FITNESS FOR A PARTICULAR PURPOSE.  See the GNU General Public License
for more details.

You should have received a copy of the GNU General Public License
along with GCC; see the file COPYING3.  If not see
<http://www.gnu.org/licenses/>.  */


#include "config.h"
#include "system.h"
#include "coretypes.h"
#include "target.h"
#include "function.h"
#include "rtl.h"
#include "tree.h"
#include "memmodel.h"
#include "tm_p.h"
#include "expmed.h"
#include "profile-count.h"
#include "optabs.h"
#include "emit-rtl.h"
#include "recog.h"
#include "diagnostic-core.h"
#include "stor-layout.h"
#include "except.h"
#include "dojump.h"
#include "explow.h"
#include "expr.h"
#include "common/common-target.h"
#include "output.h"

static rtx break_out_memory_refs (rtx);


/* Truncate and perhaps sign-extend C as appropriate for MODE.  */

HOST_WIDE_INT
trunc_int_for_mode (HOST_WIDE_INT c, machine_mode mode)
{
  /* Not scalar_int_mode because we also allow pointer bound modes.  */
  scalar_mode smode = as_a <scalar_mode> (mode);
  int width = GET_MODE_PRECISION (smode);

  /* You want to truncate to a _what_?  */
  gcc_assert (SCALAR_INT_MODE_P (mode)
	      || POINTER_BOUNDS_MODE_P (mode));

  /* Canonicalize BImode to 0 and STORE_FLAG_VALUE.  */
  if (smode == BImode)
    return c & 1 ? STORE_FLAG_VALUE : 0;

  /* Sign-extend for the requested mode.  */

  if (width < HOST_BITS_PER_WIDE_INT)
    {
      HOST_WIDE_INT sign = 1;
      sign <<= width - 1;
      c &= (sign << 1) - 1;
      c ^= sign;
      c -= sign;
    }

  return c;
}

/* Likewise for polynomial values, using the sign-extended representation
   for each individual coefficient.  */

poly_int64
trunc_int_for_mode (poly_int64 x, machine_mode mode)
{
  for (unsigned int i = 0; i < NUM_POLY_INT_COEFFS; ++i)
    x.coeffs[i] = trunc_int_for_mode (x.coeffs[i], mode);
  return x;
}

/* Return an rtx for the sum of X and the integer C, given that X has
   mode MODE.  INPLACE is true if X can be modified inplace or false
   if it must be treated as immutable.  */

rtx
plus_constant (machine_mode mode, rtx x, poly_int64 c, bool inplace)
{
  RTX_CODE code;
  rtx y;
  rtx tem;
  int all_constant = 0;
  poly_wide_int c2;

  gcc_assert (GET_MODE (x) == VOIDmode || GET_MODE (x) == mode);

  if (must_eq (c, 0))
    return x;

  scalar_int_mode int_mode = as_a <scalar_int_mode> (mode);

 restart:

  code = GET_CODE (x);
  y = x;

  if (poly_int_const_p (int_mode, x, &c2))
    return immed_poly_int_const (c2 + c, int_mode);

  switch (code)
    {
    case MEM:
      /* If this is a reference to the constant pool, try replacing it with
	 a reference to a new constant.  If the resulting address isn't
	 valid, don't return it because we have no way to validize it.  */
      if (GET_CODE (XEXP (x, 0)) == SYMBOL_REF
	  && CONSTANT_POOL_ADDRESS_P (XEXP (x, 0)))
	{
	  rtx cst = get_pool_constant (XEXP (x, 0));

	  if (GET_CODE (cst) == CONST_VECTOR
	      && GET_MODE_INNER (GET_MODE (cst)) == int_mode)
	    {
	      cst = gen_lowpart (int_mode, cst);
	      gcc_assert (cst);
	    }
	  if (GET_MODE (cst) == VOIDmode || GET_MODE (cst) == int_mode)
	    {
	      tem = plus_constant (int_mode, cst, c);
	      tem = force_const_mem (GET_MODE (x), tem);
	      /* Targets may disallow some constants in the constant pool, thus
		 force_const_mem may return NULL_RTX.  */
	      if (tem && memory_address_p (GET_MODE (tem), XEXP (tem, 0)))
		return tem;
	    }
	}
      break;

    case CONST:
      /* If adding to something entirely constant, set a flag
	 so that we can add a CONST around the result.  */
      if (inplace && shared_const_p (x))
	inplace = false;
      x = XEXP (x, 0);
      all_constant = 1;
      goto restart;

    case SYMBOL_REF:
    case LABEL_REF:
      all_constant = 1;
      break;

    case PLUS:
      /* The interesting case is adding the integer to a sum.  Look
	 for constant term in the sum and combine with C.  For an
	 integer constant term or a constant term that is not an
	 explicit integer, we combine or group them together anyway.

	 We may not immediately return from the recursive call here, lest
	 all_constant gets lost.  */

      if (CONSTANT_P (XEXP (x, 1)))
	{
	  rtx term = plus_constant (int_mode, XEXP (x, 1), c, inplace);
	  if (term == const0_rtx)
	    x = XEXP (x, 0);
	  else if (inplace)
	    XEXP (x, 1) = term;
	  else
	    x = gen_rtx_PLUS (int_mode, XEXP (x, 0), term);
	  c = 0;
	}
      else if (rtx *const_loc = find_constant_term_loc (&y))
	{
	  if (!inplace)
	    {
	      /* We need to be careful since X may be shared and we can't
		 modify it in place.  */
	      x = copy_rtx (x);
	      const_loc = find_constant_term_loc (&x);
	    }
	  *const_loc = plus_constant (int_mode, *const_loc, c, true);
	  c = 0;
	}
      break;

    default:
      break;
    }

  if (may_ne (c, 0))
    {
      rtx c_rtx = gen_int_mode (c, int_mode);
      /* Avoid nested (const ...)s.  */
      if (GET_CODE (c_rtx) == CONST && all_constant)
	c_rtx = XEXP (c_rtx, 0);
      if (swap_commutative_operands_p (x, c_rtx))
	std::swap (x, c_rtx);
      x = gen_rtx_PLUS (int_mode, x, c_rtx);
    }

  if (GET_CODE (x) == SYMBOL_REF || GET_CODE (x) == LABEL_REF)
    return x;
  else if (all_constant)
    return gen_rtx_CONST (int_mode, x);
  else
    return x;
}

/* If X is a sum, return a new sum like X but lacking any constant terms.
   Add all the removed constant terms into *CONSTPTR.
   X itself is not altered.  The result != X if and only if
   it is not isomorphic to X.  */

rtx
eliminate_constant_term (rtx x, rtx *constptr)
{
  rtx x0, x1;
  rtx tem;

  if (GET_CODE (x) != PLUS)
    return x;

  /* First handle constants appearing at this level explicitly.  */
  if (CONST_INT_P (XEXP (x, 1))
      && 0 != (tem = simplify_binary_operation (PLUS, GET_MODE (x), *constptr,
						XEXP (x, 1)))
      && CONST_INT_P (tem))
    {
      *constptr = tem;
      return eliminate_constant_term (XEXP (x, 0), constptr);
    }

  tem = const0_rtx;
  x0 = eliminate_constant_term (XEXP (x, 0), &tem);
  x1 = eliminate_constant_term (XEXP (x, 1), &tem);
  if ((x1 != XEXP (x, 1) || x0 != XEXP (x, 0))
      && 0 != (tem = simplify_binary_operation (PLUS, GET_MODE (x),
						*constptr, tem))
      && CONST_INT_P (tem))
    {
      *constptr = tem;
      return gen_rtx_PLUS (GET_MODE (x), x0, x1);
    }

  return x;
}


/* Return a copy of X in which all memory references
   and all constants that involve symbol refs
   have been replaced with new temporary registers.
   Also emit code to load the memory locations and constants
   into those registers.

   If X contains no such constants or memory references,
   X itself (not a copy) is returned.

   If a constant is found in the address that is not a legitimate constant
   in an insn, it is left alone in the hope that it might be valid in the
   address.

   X may contain no arithmetic except addition, subtraction and multiplication.
   Values returned by expand_expr with 1 for sum_ok fit this constraint.  */

static rtx
break_out_memory_refs (rtx x)
{
  if (MEM_P (x)
      || (CONSTANT_P (x) && CONSTANT_ADDRESS_P (x)
	  && GET_MODE (x) != VOIDmode))
    x = force_reg (GET_MODE (x), x);
  else if (GET_CODE (x) == PLUS || GET_CODE (x) == MINUS
	   || GET_CODE (x) == MULT)
    {
      rtx op0 = break_out_memory_refs (XEXP (x, 0));
      rtx op1 = break_out_memory_refs (XEXP (x, 1));

      if (op0 != XEXP (x, 0) || op1 != XEXP (x, 1))
	x = simplify_gen_binary (GET_CODE (x), GET_MODE (x), op0, op1);
    }

  return x;
}

/* Given X, a memory address in address space AS' pointer mode, convert it to
   an address in the address space's address mode, or vice versa (TO_MODE says
   which way).  We take advantage of the fact that pointers are not allowed to
   overflow by commuting arithmetic operations over conversions so that address
   arithmetic insns can be used. IN_CONST is true if this conversion is inside
   a CONST. NO_EMIT is true if no insns should be emitted, and instead
   it should return NULL if it can't be simplified without emitting insns.  */

rtx
convert_memory_address_addr_space_1 (scalar_int_mode to_mode ATTRIBUTE_UNUSED,
				     rtx x, addr_space_t as ATTRIBUTE_UNUSED,
				     bool in_const ATTRIBUTE_UNUSED,
				     bool no_emit ATTRIBUTE_UNUSED)
{
#ifndef POINTERS_EXTEND_UNSIGNED
  gcc_assert (GET_MODE (x) == to_mode || GET_MODE (x) == VOIDmode);
  return x;
#else /* defined(POINTERS_EXTEND_UNSIGNED) */
  scalar_int_mode pointer_mode, address_mode, from_mode;
  rtx temp;
  enum rtx_code code;

  /* If X already has the right mode, just return it.  */
  if (GET_MODE (x) == to_mode)
    return x;

  pointer_mode = targetm.addr_space.pointer_mode (as);
  address_mode = targetm.addr_space.address_mode (as);
  from_mode = to_mode == pointer_mode ? address_mode : pointer_mode;

  /* Here we handle some special cases.  If none of them apply, fall through
     to the default case.  */
  switch (GET_CODE (x))
    {
    CASE_CONST_SCALAR_INT:
      if (GET_MODE_SIZE (to_mode) < GET_MODE_SIZE (from_mode))
	code = TRUNCATE;
      else if (POINTERS_EXTEND_UNSIGNED < 0)
	break;
      else if (POINTERS_EXTEND_UNSIGNED > 0)
	code = ZERO_EXTEND;
      else
	code = SIGN_EXTEND;
      temp = simplify_unary_operation (code, to_mode, x, from_mode);
      if (temp)
	return temp;
      break;

    case SUBREG:
      if ((SUBREG_PROMOTED_VAR_P (x) || REG_POINTER (SUBREG_REG (x)))
	  && GET_MODE (SUBREG_REG (x)) == to_mode)
	return SUBREG_REG (x);
      break;

    case LABEL_REF:
      temp = gen_rtx_LABEL_REF (to_mode, label_ref_label (x));
      LABEL_REF_NONLOCAL_P (temp) = LABEL_REF_NONLOCAL_P (x);
      return temp;

    case SYMBOL_REF:
      temp = shallow_copy_rtx (x);
      PUT_MODE (temp, to_mode);
      return temp;

    case CONST:
      temp = convert_memory_address_addr_space_1 (to_mode, XEXP (x, 0), as,
						  true, no_emit);
      return temp ? gen_rtx_CONST (to_mode, temp) : temp;

    case PLUS:
    case MULT:
      /* For addition we can safely permute the conversion and addition
	 operation if one operand is a constant and converting the constant
	 does not change it or if one operand is a constant and we are
	 using a ptr_extend instruction  (POINTERS_EXTEND_UNSIGNED < 0).
	 We can always safely permute them if we are making the address
	 narrower. Inside a CONST RTL, this is safe for both pointers
	 zero or sign extended as pointers cannot wrap. */
      if (GET_MODE_SIZE (to_mode) < GET_MODE_SIZE (from_mode)
	  || (GET_CODE (x) == PLUS
	      && CONST_INT_P (XEXP (x, 1))
	      && ((in_const && POINTERS_EXTEND_UNSIGNED != 0)
		  || XEXP (x, 1) == convert_memory_address_addr_space_1
				     (to_mode, XEXP (x, 1), as, in_const,
				      no_emit)
                  || POINTERS_EXTEND_UNSIGNED < 0)))
	{
	  temp = convert_memory_address_addr_space_1 (to_mode, XEXP (x, 0),
						      as, in_const, no_emit);
	  return (temp ? gen_rtx_fmt_ee (GET_CODE (x), to_mode,
					 temp, XEXP (x, 1))
		       : temp);
	}
      break;

    default:
      break;
    }

  if (no_emit)
    return NULL_RTX;

  return convert_modes (to_mode, from_mode,
			x, POINTERS_EXTEND_UNSIGNED);
#endif /* defined(POINTERS_EXTEND_UNSIGNED) */
}

/* Given X, a memory address in address space AS' pointer mode, convert it to
   an address in the address space's address mode, or vice versa (TO_MODE says
   which way).  We take advantage of the fact that pointers are not allowed to
   overflow by commuting arithmetic operations over conversions so that address
   arithmetic insns can be used.  */

rtx
convert_memory_address_addr_space (scalar_int_mode to_mode, rtx x,
				   addr_space_t as)
{
  return convert_memory_address_addr_space_1 (to_mode, x, as, false, false);
}


/* Return something equivalent to X but valid as a memory address for something
   of mode MODE in the named address space AS.  When X is not itself valid,
   this works by copying X or subexpressions of it into registers.  */

rtx
memory_address_addr_space (machine_mode mode, rtx x, addr_space_t as)
{
  rtx oldx = x;
  scalar_int_mode address_mode = targetm.addr_space.address_mode (as);

  x = convert_memory_address_addr_space (address_mode, x, as);

  /* By passing constant addresses through registers
     we get a chance to cse them.  */
  if (! cse_not_expected && CONSTANT_P (x) && CONSTANT_ADDRESS_P (x))
    x = force_reg (address_mode, x);

  /* We get better cse by rejecting indirect addressing at this stage.
     Let the combiner create indirect addresses where appropriate.
     For now, generate the code so that the subexpressions useful to share
     are visible.  But not if cse won't be done!  */
  else
    {
      if (! cse_not_expected && !REG_P (x))
	x = break_out_memory_refs (x);

      /* At this point, any valid address is accepted.  */
      if (memory_address_addr_space_p (mode, x, as))
	goto done;

      /* If it was valid before but breaking out memory refs invalidated it,
	 use it the old way.  */
      if (memory_address_addr_space_p (mode, oldx, as))
	{
	  x = oldx;
	  goto done;
	}

      /* Perform machine-dependent transformations on X
	 in certain cases.  This is not necessary since the code
	 below can handle all possible cases, but machine-dependent
	 transformations can make better code.  */
      {
	rtx orig_x = x;
	x = targetm.addr_space.legitimize_address (x, oldx, mode, as);
	if (orig_x != x && memory_address_addr_space_p (mode, x, as))
	  goto done;
      }

      /* PLUS and MULT can appear in special ways
	 as the result of attempts to make an address usable for indexing.
	 Usually they are dealt with by calling force_operand, below.
	 But a sum containing constant terms is special
	 if removing them makes the sum a valid address:
	 then we generate that address in a register
	 and index off of it.  We do this because it often makes
	 shorter code, and because the addresses thus generated
	 in registers often become common subexpressions.  */
      if (GET_CODE (x) == PLUS)
	{
	  rtx constant_term = const0_rtx;
	  rtx y = eliminate_constant_term (x, &constant_term);
	  if (constant_term == const0_rtx
	      || ! memory_address_addr_space_p (mode, y, as))
	    x = force_operand (x, NULL_RTX);
	  else
	    {
	      y = gen_rtx_PLUS (GET_MODE (x), copy_to_reg (y), constant_term);
	      if (! memory_address_addr_space_p (mode, y, as))
		x = force_operand (x, NULL_RTX);
	      else
		x = y;
	    }
	}

      else if (GET_CODE (x) == MULT || GET_CODE (x) == MINUS)
	x = force_operand (x, NULL_RTX);

      /* If we have a register that's an invalid address,
	 it must be a hard reg of the wrong class.  Copy it to a pseudo.  */
      else if (REG_P (x))
	x = copy_to_reg (x);

      /* Last resort: copy the value to a register, since
	 the register is a valid address.  */
      else
	x = force_reg (address_mode, x);
    }

 done:

  gcc_assert (memory_address_addr_space_p (mode, x, as));
  /* If we didn't change the address, we are done.  Otherwise, mark
     a reg as a pointer if we have REG or REG + CONST_INT.  */
  if (oldx == x)
    return x;
  else if (REG_P (x))
    mark_reg_pointer (x, BITS_PER_UNIT);
  else if (GET_CODE (x) == PLUS
	   && REG_P (XEXP (x, 0))
	   && CONST_INT_P (XEXP (x, 1)))
    mark_reg_pointer (XEXP (x, 0), BITS_PER_UNIT);

  /* OLDX may have been the address on a temporary.  Update the address
     to indicate that X is now used.  */
  update_temp_slot_address (oldx, x);

  return x;
}

/* Convert a mem ref into one with a valid memory address.
   Pass through anything else unchanged.  */

rtx
validize_mem (rtx ref)
{
  if (!MEM_P (ref))
    return ref;
  ref = use_anchored_address (ref);
  if (memory_address_addr_space_p (GET_MODE (ref), XEXP (ref, 0),
				   MEM_ADDR_SPACE (ref)))
    return ref;

  /* Don't alter REF itself, since that is probably a stack slot.  */
  return replace_equiv_address (ref, XEXP (ref, 0));
}

/* If X is a memory reference to a member of an object block, try rewriting
   it to use an anchor instead.  Return the new memory reference on success
   and the old one on failure.  */

rtx
use_anchored_address (rtx x)
{
  rtx base;
  HOST_WIDE_INT offset;
  machine_mode mode;

  if (!flag_section_anchors)
    return x;

  if (!MEM_P (x))
    return x;

  /* Split the address into a base and offset.  */
  base = XEXP (x, 0);
  offset = 0;
  if (GET_CODE (base) == CONST
      && GET_CODE (XEXP (base, 0)) == PLUS
      && CONST_INT_P (XEXP (XEXP (base, 0), 1)))
    {
      offset += INTVAL (XEXP (XEXP (base, 0), 1));
      base = XEXP (XEXP (base, 0), 0);
    }

  /* Check whether BASE is suitable for anchors.  */
  if (GET_CODE (base) != SYMBOL_REF
      || !SYMBOL_REF_HAS_BLOCK_INFO_P (base)
      || SYMBOL_REF_ANCHOR_P (base)
      || SYMBOL_REF_BLOCK (base) == NULL
      || !targetm.use_anchors_for_symbol_p (base))
    return x;

  /* Decide where BASE is going to be.  */
  place_block_symbol (base);

  /* Get the anchor we need to use.  */
  offset += SYMBOL_REF_BLOCK_OFFSET (base);
  base = get_section_anchor (SYMBOL_REF_BLOCK (base), offset,
			     SYMBOL_REF_TLS_MODEL (base));

  /* Work out the offset from the anchor.  */
  offset -= SYMBOL_REF_BLOCK_OFFSET (base);

  /* If we're going to run a CSE pass, force the anchor into a register.
     We will then be able to reuse registers for several accesses, if the
     target costs say that that's worthwhile.  */
  mode = GET_MODE (base);
  if (!cse_not_expected)
    base = force_reg (mode, base);

  return replace_equiv_address (x, plus_constant (mode, base, offset));
}

/* Copy the value or contents of X to a new temp reg and return that reg.  */

rtx
copy_to_reg (rtx x)
{
  rtx temp = gen_reg_rtx (GET_MODE (x));

  /* If not an operand, must be an address with PLUS and MULT so
     do the computation.  */
  if (! general_operand (x, VOIDmode))
    x = force_operand (x, temp);

  if (x != temp)
    emit_move_insn (temp, x);

  return temp;
}

/* Like copy_to_reg but always give the new register mode Pmode
   in case X is a constant.  */

rtx
copy_addr_to_reg (rtx x)
{
  return copy_to_mode_reg (Pmode, x);
}

/* Like copy_to_reg but always give the new register mode MODE
   in case X is a constant.  */

rtx
copy_to_mode_reg (machine_mode mode, rtx x)
{
  rtx temp = gen_reg_rtx (mode);

  /* If not an operand, must be an address with PLUS and MULT so
     do the computation.  */
  if (! general_operand (x, VOIDmode))
    x = force_operand (x, temp);

  gcc_assert (GET_MODE (x) == mode || GET_MODE (x) == VOIDmode);
  if (x != temp)
    emit_move_insn (temp, x);
  return temp;
}

/* Load X into a register if it is not already one.
   Use mode MODE for the register.
   X should be valid for mode MODE, but it may be a constant which
   is valid for all integer modes; that's why caller must specify MODE.

   The caller must not alter the value in the register we return,
   since we mark it as a "constant" register.  */

rtx
force_reg (machine_mode mode, rtx x)
{
  rtx temp, set;
  rtx_insn *insn;

  if (REG_P (x))
    return x;

  if (general_operand (x, mode))
    {
      temp = gen_reg_rtx (mode);
      insn = emit_move_insn (temp, x);
    }
  else
    {
      temp = force_operand (x, NULL_RTX);
      if (REG_P (temp))
	insn = get_last_insn ();
      else
	{
	  rtx temp2 = gen_reg_rtx (mode);
	  insn = emit_move_insn (temp2, temp);
	  temp = temp2;
	}
    }

  /* Let optimizers know that TEMP's value never changes
     and that X can be substituted for it.  Don't get confused
     if INSN set something else (such as a SUBREG of TEMP).  */
  if (CONSTANT_P (x)
      && (set = single_set (insn)) != 0
      && SET_DEST (set) == temp
      && ! rtx_equal_p (x, SET_SRC (set)))
    set_unique_reg_note (insn, REG_EQUAL, x);

  /* Let optimizers know that TEMP is a pointer, and if so, the
     known alignment of that pointer.  */
  {
    unsigned align = 0;
    if (GET_CODE (x) == SYMBOL_REF)
      {
        align = BITS_PER_UNIT;
	if (SYMBOL_REF_DECL (x) && DECL_P (SYMBOL_REF_DECL (x)))
	  align = DECL_ALIGN (SYMBOL_REF_DECL (x));
      }
    else if (GET_CODE (x) == LABEL_REF)
      align = BITS_PER_UNIT;
    else if (GET_CODE (x) == CONST
	     && GET_CODE (XEXP (x, 0)) == PLUS
	     && GET_CODE (XEXP (XEXP (x, 0), 0)) == SYMBOL_REF
	     && CONST_INT_P (XEXP (XEXP (x, 0), 1)))
      {
	rtx s = XEXP (XEXP (x, 0), 0);
	rtx c = XEXP (XEXP (x, 0), 1);
	unsigned sa, ca;

	sa = BITS_PER_UNIT;
	if (SYMBOL_REF_DECL (s) && DECL_P (SYMBOL_REF_DECL (s)))
	  sa = DECL_ALIGN (SYMBOL_REF_DECL (s));

	if (INTVAL (c) == 0)
	  align = sa;
	else
	  {
	    ca = ctz_hwi (INTVAL (c)) * BITS_PER_UNIT;
	    align = MIN (sa, ca);
	  }
      }

    if (align || (MEM_P (x) && MEM_POINTER (x)))
      mark_reg_pointer (temp, align);
  }

  return temp;
}

/* If X is a memory ref, copy its contents to a new temp reg and return
   that reg.  Otherwise, return X.  */

rtx
force_not_mem (rtx x)
{
  rtx temp;

  if (!MEM_P (x) || GET_MODE (x) == BLKmode)
    return x;

  temp = gen_reg_rtx (GET_MODE (x));

  if (MEM_POINTER (x))
    REG_POINTER (temp) = 1;

  emit_move_insn (temp, x);
  return temp;
}

/* Copy X to TARGET (if it's nonzero and a reg)
   or to a new temp reg and return that reg.
   MODE is the mode to use for X in case it is a constant.  */

rtx
copy_to_suggested_reg (rtx x, rtx target, machine_mode mode)
{
  rtx temp;

  if (target && REG_P (target))
    temp = target;
  else
    temp = gen_reg_rtx (mode);

  emit_move_insn (temp, x);
  return temp;
}

/* Return the mode to use to pass or return a scalar of TYPE and MODE.
   PUNSIGNEDP points to the signedness of the type and may be adjusted
   to show what signedness to use on extension operations.

   FOR_RETURN is nonzero if the caller is promoting the return value
   of FNDECL, else it is for promoting args.  */

machine_mode
promote_function_mode (const_tree type, machine_mode mode, int *punsignedp,
		       const_tree funtype, int for_return)
{
  /* Called without a type node for a libcall.  */
  if (type == NULL_TREE)
    {
      if (INTEGRAL_MODE_P (mode))
	return targetm.calls.promote_function_mode (NULL_TREE, mode,
						    punsignedp, funtype,
						    for_return);
      else
	return mode;
    }

  switch (TREE_CODE (type))
    {
    case INTEGER_TYPE:   case ENUMERAL_TYPE:   case BOOLEAN_TYPE:
    case REAL_TYPE:      case OFFSET_TYPE:     case FIXED_POINT_TYPE:
    case POINTER_TYPE:   case REFERENCE_TYPE:
      return targetm.calls.promote_function_mode (type, mode, punsignedp, funtype,
						  for_return);

    default:
      return mode;
    }
}
/* Return the mode to use to store a scalar of TYPE and MODE.
   PUNSIGNEDP points to the signedness of the type and may be adjusted
   to show what signedness to use on extension operations.  */

machine_mode
promote_mode (const_tree type ATTRIBUTE_UNUSED, machine_mode mode,
	      int *punsignedp ATTRIBUTE_UNUSED)
{
#ifdef PROMOTE_MODE
  enum tree_code code;
  int unsignedp;
  scalar_mode smode;
#endif

  /* For libcalls this is invoked without TYPE from the backends
     TARGET_PROMOTE_FUNCTION_MODE hooks.  Don't do anything in that
     case.  */
  if (type == NULL_TREE)
    return mode;

  /* FIXME: this is the same logic that was there until GCC 4.4, but we
     probably want to test POINTERS_EXTEND_UNSIGNED even if PROMOTE_MODE
     is not defined.  The affected targets are M32C, S390, SPARC.  */
#ifdef PROMOTE_MODE
  code = TREE_CODE (type);
  unsignedp = *punsignedp;

  switch (code)
    {
    case INTEGER_TYPE:   case ENUMERAL_TYPE:   case BOOLEAN_TYPE:
    case REAL_TYPE:      case OFFSET_TYPE:     case FIXED_POINT_TYPE:
      /* Values of these types always have scalar mode.  */
      smode = as_a <scalar_mode> (mode);
      PROMOTE_MODE (smode, unsignedp, type);
      *punsignedp = unsignedp;
      return smode;

#ifdef POINTERS_EXTEND_UNSIGNED
    case REFERENCE_TYPE:
    case POINTER_TYPE:
      *punsignedp = POINTERS_EXTEND_UNSIGNED;
      return targetm.addr_space.address_mode
	       (TYPE_ADDR_SPACE (TREE_TYPE (type)));
#endif

    default:
      return mode;
    }
#else
  return mode;
#endif
}


/* Use one of promote_mode or promote_function_mode to find the promoted
   mode of DECL.  If PUNSIGNEDP is not NULL, store there the unsignedness
   of DECL after promotion.  */

machine_mode
promote_decl_mode (const_tree decl, int *punsignedp)
{
  tree type = TREE_TYPE (decl);
  int unsignedp = TYPE_UNSIGNED (type);
  machine_mode mode = DECL_MODE (decl);
  machine_mode pmode;

  if (TREE_CODE (decl) == RESULT_DECL && !DECL_BY_REFERENCE (decl))
    pmode = promote_function_mode (type, mode, &unsignedp,
                                   TREE_TYPE (current_function_decl), 1);
  else if (TREE_CODE (decl) == RESULT_DECL || TREE_CODE (decl) == PARM_DECL)
    pmode = promote_function_mode (type, mode, &unsignedp,
                                   TREE_TYPE (current_function_decl), 2);
  else
    pmode = promote_mode (type, mode, &unsignedp);

  if (punsignedp)
    *punsignedp = unsignedp;
  return pmode;
}

/* Return the promoted mode for name.  If it is a named SSA_NAME, it
   is the same as promote_decl_mode.  Otherwise, it is the promoted
   mode of a temp decl of same type as the SSA_NAME, if we had created
   one.  */

machine_mode
promote_ssa_mode (const_tree name, int *punsignedp)
{
  gcc_assert (TREE_CODE (name) == SSA_NAME);

  /* Partitions holding parms and results must be promoted as expected
     by function.c.  */
  if (SSA_NAME_VAR (name)
      && (TREE_CODE (SSA_NAME_VAR (name)) == PARM_DECL
	  || TREE_CODE (SSA_NAME_VAR (name)) == RESULT_DECL))
    {
      machine_mode mode = promote_decl_mode (SSA_NAME_VAR (name), punsignedp);
      if (mode != BLKmode)
	return mode;
    }

  tree type = TREE_TYPE (name);
  int unsignedp = TYPE_UNSIGNED (type);
  machine_mode mode = TYPE_MODE (type);

  /* Bypass TYPE_MODE when it maps vector modes to BLKmode.  */
  if (mode == BLKmode)
    {
      gcc_assert (VECTOR_TYPE_P (type));
      mode = type->type_common.mode;
    }

  machine_mode pmode = promote_mode (type, mode, &unsignedp);
  if (punsignedp)
    *punsignedp = unsignedp;

  return pmode;
}



/* Controls the behavior of {anti_,}adjust_stack.  */
static bool suppress_reg_args_size;

/* A helper for adjust_stack and anti_adjust_stack.  */

static void
adjust_stack_1 (rtx adjust, bool anti_p)
{
  rtx temp;
  rtx_insn *insn;

  /* Hereafter anti_p means subtract_p.  */
  if (!STACK_GROWS_DOWNWARD)
    anti_p = !anti_p;

  temp = expand_binop (Pmode,
		       anti_p ? sub_optab : add_optab,
		       stack_pointer_rtx, adjust, stack_pointer_rtx, 0,
		       OPTAB_LIB_WIDEN);

  if (temp != stack_pointer_rtx)
    insn = emit_move_insn (stack_pointer_rtx, temp);
  else
    {
      insn = get_last_insn ();
      temp = single_set (insn);
      gcc_assert (temp != NULL && SET_DEST (temp) == stack_pointer_rtx);
    }

  if (!suppress_reg_args_size)
    add_args_size_note (insn, stack_pointer_delta);
}

/* Adjust the stack pointer by ADJUST (an rtx for a number of bytes).
   This pops when ADJUST is positive.  ADJUST need not be constant.  */

void
adjust_stack (rtx adjust)
{
  if (adjust == const0_rtx)
    return;

  /* We expect all variable sized adjustments to be multiple of
     PREFERRED_STACK_BOUNDARY.  */
  if (CONST_INT_P (adjust))
    stack_pointer_delta -= INTVAL (adjust);

  adjust_stack_1 (adjust, false);
}

/* Adjust the stack pointer by minus ADJUST (an rtx for a number of bytes).
   This pushes when ADJUST is positive.  ADJUST need not be constant.  */

void
anti_adjust_stack (rtx adjust)
{
  if (adjust == const0_rtx)
    return;

  /* We expect all variable sized adjustments to be multiple of
     PREFERRED_STACK_BOUNDARY.  */
  if (CONST_INT_P (adjust))
    stack_pointer_delta += INTVAL (adjust);

  adjust_stack_1 (adjust, true);
}

/* Round the size of a block to be pushed up to the boundary required
   by this machine.  SIZE is the desired size, which need not be constant.  */

static rtx
round_push (rtx size)
{
  rtx align_rtx, alignm1_rtx;

  if (!SUPPORTS_STACK_ALIGNMENT
      || crtl->preferred_stack_boundary == MAX_SUPPORTED_STACK_ALIGNMENT)
    {
      int align = crtl->preferred_stack_boundary / BITS_PER_UNIT;

      if (align == 1)
	return size;

      if (CONST_INT_P (size))
	{
	  HOST_WIDE_INT new_size = (INTVAL (size) + align - 1) / align * align;

	  if (INTVAL (size) != new_size)
	    size = GEN_INT (new_size);
	  return size;
	}

      align_rtx = GEN_INT (align);
      alignm1_rtx = GEN_INT (align - 1);
    }
  else
    {
      /* If crtl->preferred_stack_boundary might still grow, use
	 virtual_preferred_stack_boundary_rtx instead.  This will be
	 substituted by the right value in vregs pass and optimized
	 during combine.  */
      align_rtx = virtual_preferred_stack_boundary_rtx;
      alignm1_rtx = force_operand (plus_constant (Pmode, align_rtx, -1),
				   NULL_RTX);
    }

  /* CEIL_DIV_EXPR needs to worry about the addition overflowing,
     but we know it can't.  So add ourselves and then do
     TRUNC_DIV_EXPR.  */
  size = expand_binop (Pmode, add_optab, size, alignm1_rtx,
		       NULL_RTX, 1, OPTAB_LIB_WIDEN);
  size = expand_divmod (0, TRUNC_DIV_EXPR, Pmode, size, align_rtx,
			NULL_RTX, 1);
  size = expand_mult (Pmode, size, align_rtx, NULL_RTX, 1);

  return size;
}

/* Save the stack pointer for the purpose in SAVE_LEVEL.  PSAVE is a pointer
   to a previously-created save area.  If no save area has been allocated,
   this function will allocate one.  If a save area is specified, it
   must be of the proper mode.  */

void
emit_stack_save (enum save_level save_level, rtx *psave)
{
  rtx sa = *psave;
  /* The default is that we use a move insn and save in a Pmode object.  */
  rtx_insn *(*fcn) (rtx, rtx) = gen_move_insn;
  machine_mode mode = STACK_SAVEAREA_MODE (save_level);

  /* See if this machine has anything special to do for this kind of save.  */
  switch (save_level)
    {
    case SAVE_BLOCK:
      if (targetm.have_save_stack_block ())
	fcn = targetm.gen_save_stack_block;
      break;
    case SAVE_FUNCTION:
      if (targetm.have_save_stack_function ())
	fcn = targetm.gen_save_stack_function;
      break;
    case SAVE_NONLOCAL:
      if (targetm.have_save_stack_nonlocal ())
	fcn = targetm.gen_save_stack_nonlocal;
      break;
    default:
      break;
    }

  /* If there is no save area and we have to allocate one, do so.  Otherwise
     verify the save area is the proper mode.  */

  if (sa == 0)
    {
      if (mode != VOIDmode)
	{
	  if (save_level == SAVE_NONLOCAL)
	    *psave = sa = assign_stack_local (mode, GET_MODE_SIZE (mode), 0);
	  else
	    *psave = sa = gen_reg_rtx (mode);
	}
    }

  do_pending_stack_adjust ();
  if (sa != 0)
    sa = validize_mem (sa);
  emit_insn (fcn (sa, stack_pointer_rtx));
}

/* Restore the stack pointer for the purpose in SAVE_LEVEL.  SA is the save
   area made by emit_stack_save.  If it is zero, we have nothing to do.  */

void
emit_stack_restore (enum save_level save_level, rtx sa)
{
  /* The default is that we use a move insn.  */
  rtx_insn *(*fcn) (rtx, rtx) = gen_move_insn;

  /* If stack_realign_drap, the x86 backend emits a prologue that aligns both
     STACK_POINTER and HARD_FRAME_POINTER.
     If stack_realign_fp, the x86 backend emits a prologue that aligns only
     STACK_POINTER. This renders the HARD_FRAME_POINTER unusable for accessing
     aligned variables, which is reflected in ix86_can_eliminate.
     We normally still have the realigned STACK_POINTER that we can use.
     But if there is a stack restore still present at reload, it can trigger 
     mark_not_eliminable for the STACK_POINTER, leaving no way to eliminate
     FRAME_POINTER into a hard reg.
     To prevent this situation, we force need_drap if we emit a stack
     restore.  */
  if (SUPPORTS_STACK_ALIGNMENT)
    crtl->need_drap = true;

  /* See if this machine has anything special to do for this kind of save.  */
  switch (save_level)
    {
    case SAVE_BLOCK:
      if (targetm.have_restore_stack_block ())
	fcn = targetm.gen_restore_stack_block;
      break;
    case SAVE_FUNCTION:
      if (targetm.have_restore_stack_function ())
	fcn = targetm.gen_restore_stack_function;
      break;
    case SAVE_NONLOCAL:
      if (targetm.have_restore_stack_nonlocal ())
	fcn = targetm.gen_restore_stack_nonlocal;
      break;
    default:
      break;
    }

  if (sa != 0)
    {
      sa = validize_mem (sa);
      /* These clobbers prevent the scheduler from moving
	 references to variable arrays below the code
	 that deletes (pops) the arrays.  */
      emit_clobber (gen_rtx_MEM (BLKmode, gen_rtx_SCRATCH (VOIDmode)));
      emit_clobber (gen_rtx_MEM (BLKmode, stack_pointer_rtx));
    }

  discard_pending_stack_adjust ();

  emit_insn (fcn (stack_pointer_rtx, sa));
}

/* Invoke emit_stack_save on the nonlocal_goto_save_area for the current
   function.  This should be called whenever we allocate or deallocate
   dynamic stack space.  */

void
update_nonlocal_goto_save_area (void)
{
  tree t_save;
  rtx r_save;

  /* The nonlocal_goto_save_area object is an array of N pointers.  The
     first one is used for the frame pointer save; the rest are sized by
     STACK_SAVEAREA_MODE.  Create a reference to array index 1, the first
     of the stack save area slots.  */
  t_save = build4 (ARRAY_REF,
		   TREE_TYPE (TREE_TYPE (cfun->nonlocal_goto_save_area)),
		   cfun->nonlocal_goto_save_area,
		   integer_one_node, NULL_TREE, NULL_TREE);
  r_save = expand_expr (t_save, NULL_RTX, VOIDmode, EXPAND_WRITE);

  emit_stack_save (SAVE_NONLOCAL, &r_save);
}

/* Record a new stack level for the current function.  This should be called
   whenever we allocate or deallocate dynamic stack space.  */

void
record_new_stack_level (void)
{
  /* Record the new stack level for nonlocal gotos.  */
  if (cfun->nonlocal_goto_save_area)
    update_nonlocal_goto_save_area ();
 
  /* Record the new stack level for SJLJ exceptions.  */
  if (targetm_common.except_unwind_info (&global_options) == UI_SJLJ)
    update_sjlj_context ();
}

/* Return an rtx doing runtime alignment to REQUIRED_ALIGN on TARGET.  */
static rtx
align_dynamic_address (rtx target, unsigned required_align)
{
  /* CEIL_DIV_EXPR needs to worry about the addition overflowing,
     but we know it can't.  So add ourselves and then do
     TRUNC_DIV_EXPR.  */
  target = expand_binop (Pmode, add_optab, target,
			 gen_int_mode (required_align / BITS_PER_UNIT - 1,
				       Pmode),
			 NULL_RTX, 1, OPTAB_LIB_WIDEN);
  target = expand_divmod (0, TRUNC_DIV_EXPR, Pmode, target,
			  gen_int_mode (required_align / BITS_PER_UNIT,
					Pmode),
			  NULL_RTX, 1);
  target = expand_mult (Pmode, target,
			gen_int_mode (required_align / BITS_PER_UNIT,
				      Pmode),
			NULL_RTX, 1);

  return target;
}

/* Return an rtx through *PSIZE, representing the size of an area of memory to
   be dynamically pushed on the stack.

   *PSIZE is an rtx representing the size of the area.

   SIZE_ALIGN is the alignment (in bits) that we know SIZE has.  This
   parameter may be zero.  If so, a proper value will be extracted
   from SIZE if it is constant, otherwise BITS_PER_UNIT will be assumed.

   REQUIRED_ALIGN is the alignment (in bits) required for the region
   of memory.

   If PSTACK_USAGE_SIZE is not NULL it points to a value that is increased for
   the additional size returned.  */
void
get_dynamic_stack_size (rtx *psize, unsigned size_align,
			unsigned required_align,
			HOST_WIDE_INT *pstack_usage_size)
{
  unsigned extra = 0;
  rtx size = *psize;

  /* Ensure the size is in the proper mode.  */
  if (GET_MODE (size) != VOIDmode && GET_MODE (size) != Pmode)
    size = convert_to_mode (Pmode, size, 1);

  if (CONST_INT_P (size))
    {
      unsigned HOST_WIDE_INT lsb;

      lsb = INTVAL (size);
      lsb &= -lsb;

      /* Watch out for overflow truncating to "unsigned".  */
      if (lsb > UINT_MAX / BITS_PER_UNIT)
	size_align = 1u << (HOST_BITS_PER_INT - 1);
      else
	size_align = (unsigned)lsb * BITS_PER_UNIT;
    }
  else if (size_align < BITS_PER_UNIT)
    size_align = BITS_PER_UNIT;

  /* We can't attempt to minimize alignment necessary, because we don't
     know the final value of preferred_stack_boundary yet while executing
     this code.  */
  if (crtl->preferred_stack_boundary < PREFERRED_STACK_BOUNDARY)
    crtl->preferred_stack_boundary = PREFERRED_STACK_BOUNDARY;

  /* We will need to ensure that the address we return is aligned to
     REQUIRED_ALIGN.  At this point in the compilation, we don't always
     know the final value of the STACK_DYNAMIC_OFFSET used in function.c
     (it might depend on the size of the outgoing parameter lists, for
     example), so we must preventively align the value.  We leave space
     in SIZE for the hole that might result from the alignment operation.  */

  extra = (required_align - BITS_PER_UNIT) / BITS_PER_UNIT;
  size = plus_constant (Pmode, size, extra);
  size = force_operand (size, NULL_RTX);

  if (flag_stack_usage_info && pstack_usage_size)
    *pstack_usage_size += extra;

  if (extra && size_align > BITS_PER_UNIT)
    size_align = BITS_PER_UNIT;

  /* Round the size to a multiple of the required stack alignment.
     Since the stack is presumed to be rounded before this allocation,
     this will maintain the required alignment.

     If the stack grows downward, we could save an insn by subtracting
     SIZE from the stack pointer and then aligning the stack pointer.
     The problem with this is that the stack pointer may be unaligned
     between the execution of the subtraction and alignment insns and
     some machines do not allow this.  Even on those that do, some
     signal handlers malfunction if a signal should occur between those
     insns.  Since this is an extremely rare event, we have no reliable
     way of knowing which systems have this problem.  So we avoid even
     momentarily mis-aligning the stack.  */
  if (size_align % MAX_SUPPORTED_STACK_ALIGNMENT != 0)
    {
      size = round_push (size);

      if (flag_stack_usage_info && pstack_usage_size)
	{
	  int align = crtl->preferred_stack_boundary / BITS_PER_UNIT;
	  *pstack_usage_size =
	    (*pstack_usage_size + align - 1) / align * align;
	}
    }

  *psize = size;
}

/* Return an rtx representing the address of an area of memory dynamically
   pushed on the stack.

   Any required stack pointer alignment is preserved.

   SIZE is an rtx representing the size of the area.

   SIZE_ALIGN is the alignment (in bits) that we know SIZE has.  This
   parameter may be zero.  If so, a proper value will be extracted
   from SIZE if it is constant, otherwise BITS_PER_UNIT will be assumed.

   REQUIRED_ALIGN is the alignment (in bits) required for the region
   of memory.

   If CANNOT_ACCUMULATE is set to TRUE, the caller guarantees that the
   stack space allocated by the generated code cannot be added with itself
   in the course of the execution of the function.  It is always safe to
   pass FALSE here and the following criterion is sufficient in order to
   pass TRUE: every path in the CFG that starts at the allocation point and
   loops to it executes the associated deallocation code.  */

rtx
allocate_dynamic_stack_space (rtx size, unsigned size_align,
			      unsigned required_align, bool cannot_accumulate)
{
  HOST_WIDE_INT stack_usage_size = -1;
  rtx_code_label *final_label;
  rtx final_target, target;

  /* If we're asking for zero bytes, it doesn't matter what we point
     to since we can't dereference it.  But return a reasonable
     address anyway.  */
  if (size == const0_rtx)
    return virtual_stack_dynamic_rtx;

  /* Otherwise, show we're calling alloca or equivalent.  */
  cfun->calls_alloca = 1;

  /* If stack usage info is requested, look into the size we are passed.
     We need to do so this early to avoid the obfuscation that may be
     introduced later by the various alignment operations.  */
  if (flag_stack_usage_info)
    {
      if (CONST_INT_P (size))
	stack_usage_size = INTVAL (size);
      else if (REG_P (size))
        {
	  /* Look into the last emitted insn and see if we can deduce
	     something for the register.  */
	  rtx_insn *insn;
	  rtx set, note;
	  insn = get_last_insn ();
	  if ((set = single_set (insn)) && rtx_equal_p (SET_DEST (set), size))
	    {
	      if (CONST_INT_P (SET_SRC (set)))
		stack_usage_size = INTVAL (SET_SRC (set));
	      else if ((note = find_reg_equal_equiv_note (insn))
		       && CONST_INT_P (XEXP (note, 0)))
		stack_usage_size = INTVAL (XEXP (note, 0));
	    }
	}

      /* If the size is not constant, we can't say anything.  */
      if (stack_usage_size == -1)
	{
	  current_function_has_unbounded_dynamic_stack_size = 1;
	  stack_usage_size = 0;
	}
    }

  get_dynamic_stack_size (&size, size_align, required_align, &stack_usage_size);

  target = gen_reg_rtx (Pmode);

  /* The size is supposed to be fully adjusted at this point so record it
     if stack usage info is requested.  */
  if (flag_stack_usage_info)
    {
      current_function_dynamic_stack_size += stack_usage_size;

      /* ??? This is gross but the only safe stance in the absence
	 of stack usage oriented flow analysis.  */
      if (!cannot_accumulate)
	current_function_has_unbounded_dynamic_stack_size = 1;
    }

  do_pending_stack_adjust ();

  final_label = NULL;
  final_target = NULL_RTX;

  /* If we are splitting the stack, we need to ask the backend whether
     there is enough room on the current stack.  If there isn't, or if
     the backend doesn't know how to tell is, then we need to call a
     function to allocate memory in some other way.  This memory will
     be released when we release the current stack segment.  The
     effect is that stack allocation becomes less efficient, but at
     least it doesn't cause a stack overflow.  */
  if (flag_split_stack)
    {
      rtx_code_label *available_label;
      rtx ask, space, func;

      available_label = NULL;

      if (targetm.have_split_stack_space_check ())
	{
	  available_label = gen_label_rtx ();

	  /* This instruction will branch to AVAILABLE_LABEL if there
	     are SIZE bytes available on the stack.  */
	  emit_insn (targetm.gen_split_stack_space_check
		     (size, available_label));
	}

      /* The __morestack_allocate_stack_space function will allocate
	 memory using malloc.  If the alignment of the memory returned
	 by malloc does not meet REQUIRED_ALIGN, we increase SIZE to
	 make sure we allocate enough space.  */
      if (MALLOC_ABI_ALIGNMENT >= required_align)
	ask = size;
      else
	ask = expand_binop (Pmode, add_optab, size,
			    gen_int_mode (required_align / BITS_PER_UNIT - 1,
					  Pmode),
			    NULL_RTX, 1, OPTAB_LIB_WIDEN);

      func = init_one_libfunc ("__morestack_allocate_stack_space");

      space = emit_library_call_value (func, target, LCT_NORMAL, Pmode,
				       1, ask, Pmode);

      if (available_label == NULL_RTX)
	return space;

      final_target = gen_reg_rtx (Pmode);

      emit_move_insn (final_target, space);

      final_label = gen_label_rtx ();
      emit_jump (final_label);

      emit_label (available_label);
    }

 /* We ought to be called always on the toplevel and stack ought to be aligned
    properly.  */
  gcc_assert (multiple_p (stack_pointer_delta,
			  PREFERRED_STACK_BOUNDARY / BITS_PER_UNIT));

  /* If needed, check that we have the required amount of stack.  Take into
     account what has already been checked.  */
  if (STACK_CHECK_MOVING_SP)
    ;
  else if (flag_stack_check == GENERIC_STACK_CHECK)
    probe_stack_range (STACK_OLD_CHECK_PROTECT + STACK_CHECK_MAX_FRAME_SIZE,
		       size);
  else if (flag_stack_check == STATIC_BUILTIN_STACK_CHECK)
    probe_stack_range (STACK_CHECK_PROTECT, size);

  /* Don't let anti_adjust_stack emit notes.  */
  suppress_reg_args_size = true;

  /* Perform the required allocation from the stack.  Some systems do
     this differently than simply incrementing/decrementing from the
     stack pointer, such as acquiring the space by calling malloc().  */
  if (targetm.have_allocate_stack ())
    {
      struct expand_operand ops[2];
      /* We don't have to check against the predicate for operand 0 since
	 TARGET is known to be a pseudo of the proper mode, which must
	 be valid for the operand.  */
      create_fixed_operand (&ops[0], target);
      create_convert_operand_to (&ops[1], size, STACK_SIZE_MODE, true);
      expand_insn (targetm.code_for_allocate_stack, 2, ops);
    }
  else
    {
      poly_int64 saved_stack_pointer_delta;

      if (!STACK_GROWS_DOWNWARD)
	emit_move_insn (target, virtual_stack_dynamic_rtx);

      /* Check stack bounds if necessary.  */
      if (crtl->limit_stack)
	{
	  rtx available;
	  rtx_code_label *space_available = gen_label_rtx ();
	  if (STACK_GROWS_DOWNWARD)
	    available = expand_binop (Pmode, sub_optab,
				      stack_pointer_rtx, stack_limit_rtx,
				      NULL_RTX, 1, OPTAB_WIDEN);
	  else
	    available = expand_binop (Pmode, sub_optab,
				      stack_limit_rtx, stack_pointer_rtx,
				      NULL_RTX, 1, OPTAB_WIDEN);

	  emit_cmp_and_jump_insns (available, size, GEU, NULL_RTX, Pmode, 1,
				   space_available);
	  if (targetm.have_trap ())
	    emit_insn (targetm.gen_trap ());
	  else
	    error ("stack limits not supported on this target");
	  emit_barrier ();
	  emit_label (space_available);
	}

      saved_stack_pointer_delta = stack_pointer_delta;

      if (flag_stack_check && STACK_CHECK_MOVING_SP)
	anti_adjust_stack_and_probe (size, false);
      else
	anti_adjust_stack (size);

      /* Even if size is constant, don't modify stack_pointer_delta.
	 The constant size alloca should preserve
	 crtl->preferred_stack_boundary alignment.  */
      stack_pointer_delta = saved_stack_pointer_delta;

      if (STACK_GROWS_DOWNWARD)
	emit_move_insn (target, virtual_stack_dynamic_rtx);
    }

  suppress_reg_args_size = false;

  /* Finish up the split stack handling.  */
  if (final_label != NULL_RTX)
    {
      gcc_assert (flag_split_stack);
      emit_move_insn (final_target, target);
      emit_label (final_label);
      target = final_target;
    }

  target = align_dynamic_address (target, required_align);

  /* Now that we've committed to a return value, mark its alignment.  */
  mark_reg_pointer (target, required_align);

  /* Record the new stack level.  */
  record_new_stack_level ();

  return target;
}

/* Return an rtx representing the address of an area of memory already
   statically pushed onto the stack in the virtual stack vars area.  (It is
   assumed that the area is allocated in the function prologue.)

   Any required stack pointer alignment is preserved.

   OFFSET is the offset of the area into the virtual stack vars area.

   REQUIRED_ALIGN is the alignment (in bits) required for the region
   of memory.  */

rtx
get_dynamic_stack_base (poly_int64 offset, unsigned required_align)
{
  rtx target;

  if (crtl->preferred_stack_boundary < PREFERRED_STACK_BOUNDARY)
    crtl->preferred_stack_boundary = PREFERRED_STACK_BOUNDARY;

  target = gen_reg_rtx (Pmode);
  emit_move_insn (target, virtual_stack_vars_rtx);
  target = expand_binop (Pmode, add_optab, target,
			 gen_int_mode (offset, Pmode),
			 NULL_RTX, 1, OPTAB_LIB_WIDEN);
  target = align_dynamic_address (target, required_align);

  /* Now that we've committed to a return value, mark its alignment.  */
  mark_reg_pointer (target, required_align);

  return target;
}

/* A front end may want to override GCC's stack checking by providing a
   run-time routine to call to check the stack, so provide a mechanism for
   calling that routine.  */

static GTY(()) rtx stack_check_libfunc;

void
set_stack_check_libfunc (const char *libfunc_name)
{
  gcc_assert (stack_check_libfunc == NULL_RTX);
  stack_check_libfunc = gen_rtx_SYMBOL_REF (Pmode, libfunc_name);
}

/* Emit one stack probe at ADDRESS, an address within the stack.  */

void
emit_stack_probe (rtx address)
{
  if (targetm.have_probe_stack_address ())
    emit_insn (targetm.gen_probe_stack_address (address));
  else
    {
      rtx memref = gen_rtx_MEM (word_mode, address);

      MEM_VOLATILE_P (memref) = 1;

      /* See if we have an insn to probe the stack.  */
      if (targetm.have_probe_stack ())
        emit_insn (targetm.gen_probe_stack (memref));
      else
        emit_move_insn (memref, const0_rtx);
    }
}

/* Probe a range of stack addresses from FIRST to FIRST+SIZE, inclusive.
   FIRST is a constant and size is a Pmode RTX.  These are offsets from
   the current stack pointer.  STACK_GROWS_DOWNWARD says whether to add
   or subtract them from the stack pointer.  */

#define PROBE_INTERVAL (1 << STACK_CHECK_PROBE_INTERVAL_EXP)

#if STACK_GROWS_DOWNWARD
#define STACK_GROW_OP MINUS
#define STACK_GROW_OPTAB sub_optab
#define STACK_GROW_OFF(off) -(off)
#else
#define STACK_GROW_OP PLUS
#define STACK_GROW_OPTAB add_optab
#define STACK_GROW_OFF(off) (off)
#endif

void
probe_stack_range (HOST_WIDE_INT first, rtx size)
{
  /* First ensure SIZE is Pmode.  */
  if (GET_MODE (size) != VOIDmode && GET_MODE (size) != Pmode)
    size = convert_to_mode (Pmode, size, 1);

  /* Next see if we have a function to check the stack.  */
  if (stack_check_libfunc)
    {
      rtx addr = memory_address (Pmode,
				 gen_rtx_fmt_ee (STACK_GROW_OP, Pmode,
					         stack_pointer_rtx,
					         plus_constant (Pmode,
								size, first)));
      emit_library_call (stack_check_libfunc, LCT_THROW, VOIDmode, 1, addr,
			 Pmode);
    }

  /* Next see if we have an insn to check the stack.  */
  else if (targetm.have_check_stack ())
    {
      struct expand_operand ops[1];
      rtx addr = memory_address (Pmode,
				 gen_rtx_fmt_ee (STACK_GROW_OP, Pmode,
					         stack_pointer_rtx,
					         plus_constant (Pmode,
								size, first)));
      bool success;
      create_input_operand (&ops[0], addr, Pmode);
      success = maybe_expand_insn (targetm.code_for_check_stack, 1, ops);
      gcc_assert (success);
    }

  /* Otherwise we have to generate explicit probes.  If we have a constant
     small number of them to generate, that's the easy case.  */
  else if (CONST_INT_P (size) && INTVAL (size) < 7 * PROBE_INTERVAL)
    {
      HOST_WIDE_INT isize = INTVAL (size), i;
      rtx addr;

      /* Probe at FIRST + N * PROBE_INTERVAL for values of N from 1 until
	 it exceeds SIZE.  If only one probe is needed, this will not
	 generate any code.  Then probe at FIRST + SIZE.  */
      for (i = PROBE_INTERVAL; i < isize; i += PROBE_INTERVAL)
	{
	  addr = memory_address (Pmode,
				 plus_constant (Pmode, stack_pointer_rtx,
				 		STACK_GROW_OFF (first + i)));
	  emit_stack_probe (addr);
	}

      addr = memory_address (Pmode,
			     plus_constant (Pmode, stack_pointer_rtx,
					    STACK_GROW_OFF (first + isize)));
      emit_stack_probe (addr);
    }

  /* In the variable case, do the same as above, but in a loop.  Note that we
     must be extra careful with variables wrapping around because we might be
     at the very top (or the very bottom) of the address space and we have to
     be able to handle this case properly; in particular, we use an equality
     test for the loop condition.  */
  else
    {
      rtx rounded_size, rounded_size_op, test_addr, last_addr, temp;
      rtx_code_label *loop_lab = gen_label_rtx ();
      rtx_code_label *end_lab = gen_label_rtx ();

      /* Step 1: round SIZE to the previous multiple of the interval.  */

      /* ROUNDED_SIZE = SIZE & -PROBE_INTERVAL  */
      rounded_size
	= simplify_gen_binary (AND, Pmode, size,
			       gen_int_mode (-PROBE_INTERVAL, Pmode));
      rounded_size_op = force_operand (rounded_size, NULL_RTX);


      /* Step 2: compute initial and final value of the loop counter.  */

      /* TEST_ADDR = SP + FIRST.  */
      test_addr = force_operand (gen_rtx_fmt_ee (STACK_GROW_OP, Pmode,
					 	 stack_pointer_rtx,
						 gen_int_mode (first, Pmode)),
				 NULL_RTX);

      /* LAST_ADDR = SP + FIRST + ROUNDED_SIZE.  */
      last_addr = force_operand (gen_rtx_fmt_ee (STACK_GROW_OP, Pmode,
						 test_addr,
						 rounded_size_op), NULL_RTX);


      /* Step 3: the loop

	 while (TEST_ADDR != LAST_ADDR)
	   {
	     TEST_ADDR = TEST_ADDR + PROBE_INTERVAL
	     probe at TEST_ADDR
	   }

	 probes at FIRST + N * PROBE_INTERVAL for values of N from 1
	 until it is equal to ROUNDED_SIZE.  */

      emit_label (loop_lab);

      /* Jump to END_LAB if TEST_ADDR == LAST_ADDR.  */
      emit_cmp_and_jump_insns (test_addr, last_addr, EQ, NULL_RTX, Pmode, 1,
			       end_lab);

      /* TEST_ADDR = TEST_ADDR + PROBE_INTERVAL.  */
      temp = expand_binop (Pmode, STACK_GROW_OPTAB, test_addr,
			   gen_int_mode (PROBE_INTERVAL, Pmode), test_addr,
			   1, OPTAB_WIDEN);

      gcc_assert (temp == test_addr);

      /* Probe at TEST_ADDR.  */
      emit_stack_probe (test_addr);

      emit_jump (loop_lab);

      emit_label (end_lab);


      /* Step 4: probe at FIRST + SIZE if we cannot assert at compile-time
	 that SIZE is equal to ROUNDED_SIZE.  */

      /* TEMP = SIZE - ROUNDED_SIZE.  */
      temp = simplify_gen_binary (MINUS, Pmode, size, rounded_size);
      if (temp != const0_rtx)
	{
	  rtx addr;

	  if (CONST_INT_P (temp))
	    {
	      /* Use [base + disp} addressing mode if supported.  */
	      HOST_WIDE_INT offset = INTVAL (temp);
	      addr = memory_address (Pmode,
				     plus_constant (Pmode, last_addr,
						    STACK_GROW_OFF (offset)));
	    }
	  else
	    {
	      /* Manual CSE if the difference is not known at compile-time.  */
	      temp = gen_rtx_MINUS (Pmode, size, rounded_size_op);
	      addr = memory_address (Pmode,
				     gen_rtx_fmt_ee (STACK_GROW_OP, Pmode,
						     last_addr, temp));
	    }

	  emit_stack_probe (addr);
	}
    }

  /* Make sure nothing is scheduled before we are done.  */
  emit_insn (gen_blockage ());
}

/* Adjust the stack pointer by minus SIZE (an rtx for a number of bytes)
   while probing it.  This pushes when SIZE is positive.  SIZE need not
   be constant.  If ADJUST_BACK is true, adjust back the stack pointer
   by plus SIZE at the end.  */

void
anti_adjust_stack_and_probe (rtx size, bool adjust_back)
{
  /* We skip the probe for the first interval + a small dope of 4 words and
     probe that many bytes past the specified size to maintain a protection
     area at the botton of the stack.  */
  const int dope = 4 * UNITS_PER_WORD;

  /* First ensure SIZE is Pmode.  */
  if (GET_MODE (size) != VOIDmode && GET_MODE (size) != Pmode)
    size = convert_to_mode (Pmode, size, 1);

  /* If we have a constant small number of probes to generate, that's the
     easy case.  */
  if (CONST_INT_P (size) && INTVAL (size) < 7 * PROBE_INTERVAL)
    {
      HOST_WIDE_INT isize = INTVAL (size), i;
      bool first_probe = true;

      /* Adjust SP and probe at PROBE_INTERVAL + N * PROBE_INTERVAL for
	 values of N from 1 until it exceeds SIZE.  If only one probe is
	 needed, this will not generate any code.  Then adjust and probe
	 to PROBE_INTERVAL + SIZE.  */
      for (i = PROBE_INTERVAL; i < isize; i += PROBE_INTERVAL)
	{
	  if (first_probe)
	    {
	      anti_adjust_stack (GEN_INT (2 * PROBE_INTERVAL + dope));
	      first_probe = false;
	    }
	  else
	    anti_adjust_stack (GEN_INT (PROBE_INTERVAL));
	  emit_stack_probe (stack_pointer_rtx);
	}

      if (first_probe)
	anti_adjust_stack (plus_constant (Pmode, size, PROBE_INTERVAL + dope));
      else
	anti_adjust_stack (plus_constant (Pmode, size, PROBE_INTERVAL - i));
      emit_stack_probe (stack_pointer_rtx);
    }

  /* In the variable case, do the same as above, but in a loop.  Note that we
     must be extra careful with variables wrapping around because we might be
     at the very top (or the very bottom) of the address space and we have to
     be able to handle this case properly; in particular, we use an equality
     test for the loop condition.  */
  else
    {
      rtx rounded_size, rounded_size_op, last_addr, temp;
      rtx_code_label *loop_lab = gen_label_rtx ();
      rtx_code_label *end_lab = gen_label_rtx ();


      /* Step 1: round SIZE to the previous multiple of the interval.  */

      /* ROUNDED_SIZE = SIZE & -PROBE_INTERVAL  */
      rounded_size
	= simplify_gen_binary (AND, Pmode, size,
			       gen_int_mode (-PROBE_INTERVAL, Pmode));
      rounded_size_op = force_operand (rounded_size, NULL_RTX);


      /* Step 2: compute initial and final value of the loop counter.  */

      /* SP = SP_0 + PROBE_INTERVAL.  */
      anti_adjust_stack (GEN_INT (PROBE_INTERVAL + dope));

      /* LAST_ADDR = SP_0 + PROBE_INTERVAL + ROUNDED_SIZE.  */
      last_addr = force_operand (gen_rtx_fmt_ee (STACK_GROW_OP, Pmode,
						 stack_pointer_rtx,
						 rounded_size_op), NULL_RTX);


      /* Step 3: the loop

	 while (SP != LAST_ADDR)
	   {
	     SP = SP + PROBE_INTERVAL
	     probe at SP
	   }

	 adjusts SP and probes at PROBE_INTERVAL + N * PROBE_INTERVAL for
	 values of N from 1 until it is equal to ROUNDED_SIZE.  */

      emit_label (loop_lab);

      /* Jump to END_LAB if SP == LAST_ADDR.  */
      emit_cmp_and_jump_insns (stack_pointer_rtx, last_addr, EQ, NULL_RTX,
			       Pmode, 1, end_lab);

      /* SP = SP + PROBE_INTERVAL and probe at SP.  */
      anti_adjust_stack (GEN_INT (PROBE_INTERVAL));
      emit_stack_probe (stack_pointer_rtx);

      emit_jump (loop_lab);

      emit_label (end_lab);


      /* Step 4: adjust SP and probe at PROBE_INTERVAL + SIZE if we cannot
	 assert at compile-time that SIZE is equal to ROUNDED_SIZE.  */

      /* TEMP = SIZE - ROUNDED_SIZE.  */
      temp = simplify_gen_binary (MINUS, Pmode, size, rounded_size);
      if (temp != const0_rtx)
	{
	  /* Manual CSE if the difference is not known at compile-time.  */
	  if (GET_CODE (temp) != CONST_INT)
	    temp = gen_rtx_MINUS (Pmode, size, rounded_size_op);
	  anti_adjust_stack (temp);
	  emit_stack_probe (stack_pointer_rtx);
	}
    }

  /* Adjust back and account for the additional first interval.  */
  if (adjust_back)
    adjust_stack (plus_constant (Pmode, size, PROBE_INTERVAL + dope));
  else
    adjust_stack (GEN_INT (PROBE_INTERVAL + dope));
}

/* Return an rtx representing the register or memory location
   in which a scalar value of data type VALTYPE
   was returned by a function call to function FUNC.
   FUNC is a FUNCTION_DECL, FNTYPE a FUNCTION_TYPE node if the precise
   function is known, otherwise 0.
   OUTGOING is 1 if on a machine with register windows this function
   should return the register in which the function will put its result
   and 0 otherwise.  */

rtx
hard_function_value (const_tree valtype, const_tree func, const_tree fntype,
		     int outgoing ATTRIBUTE_UNUSED)
{
  rtx val;

  val = targetm.calls.function_value (valtype, func ? func : fntype, outgoing);

  if (REG_P (val)
      && GET_MODE (val) == BLKmode)
    {
<<<<<<< HEAD
      poly_uint64 bytes = int_size_in_bytes (valtype);
=======
      unsigned HOST_WIDE_INT bytes = int_size_in_bytes (valtype);
>>>>>>> 5a462df3
      opt_scalar_int_mode tmpmode;

      /* int_size_in_bytes can return -1.  We don't need a check here
	 since the value of bytes will then be large enough that no
	 mode will match anyway.  */

      FOR_EACH_MODE_IN_CLASS (tmpmode, MODE_INT)
	{
	  /* Have we found a large enough mode?  */
<<<<<<< HEAD
	  if (must_ge (GET_MODE_SIZE (*tmpmode), bytes))
	    break;
	}

      PUT_MODE (val, *tmpmode);
=======
	  if (GET_MODE_SIZE (tmpmode.require ()) >= bytes)
	    break;
	}

      PUT_MODE (val, tmpmode.require ());
>>>>>>> 5a462df3
    }
  return val;
}

/* Return an rtx representing the register or memory location
   in which a scalar value of mode MODE was returned by a library call.  */

rtx
hard_libcall_value (machine_mode mode, rtx fun)
{
  return targetm.calls.libcall_value (mode, fun);
}

/* Look up the tree code for a given rtx code
   to provide the arithmetic operation for real_arithmetic.
   The function returns an int because the caller may not know
   what `enum tree_code' means.  */

int
rtx_to_tree_code (enum rtx_code code)
{
  enum tree_code tcode;

  switch (code)
    {
    case PLUS:
      tcode = PLUS_EXPR;
      break;
    case MINUS:
      tcode = MINUS_EXPR;
      break;
    case MULT:
      tcode = MULT_EXPR;
      break;
    case DIV:
      tcode = RDIV_EXPR;
      break;
    case SMIN:
      tcode = MIN_EXPR;
      break;
    case SMAX:
      tcode = MAX_EXPR;
      break;
    default:
      tcode = LAST_AND_UNUSED_TREE_CODE;
      break;
    }
  return ((int) tcode);
}

#include "gt-explow.h"<|MERGE_RESOLUTION|>--- conflicted
+++ resolved
@@ -1943,11 +1943,7 @@
   if (REG_P (val)
       && GET_MODE (val) == BLKmode)
     {
-<<<<<<< HEAD
       poly_uint64 bytes = int_size_in_bytes (valtype);
-=======
-      unsigned HOST_WIDE_INT bytes = int_size_in_bytes (valtype);
->>>>>>> 5a462df3
       opt_scalar_int_mode tmpmode;
 
       /* int_size_in_bytes can return -1.  We don't need a check here
@@ -1957,19 +1953,11 @@
       FOR_EACH_MODE_IN_CLASS (tmpmode, MODE_INT)
 	{
 	  /* Have we found a large enough mode?  */
-<<<<<<< HEAD
-	  if (must_ge (GET_MODE_SIZE (*tmpmode), bytes))
+	  if (must_ge (GET_MODE_SIZE (tmpmode.require ()), bytes))
 	    break;
 	}
 
-      PUT_MODE (val, *tmpmode);
-=======
-	  if (GET_MODE_SIZE (tmpmode.require ()) >= bytes)
-	    break;
-	}
-
       PUT_MODE (val, tmpmode.require ());
->>>>>>> 5a462df3
     }
   return val;
 }
