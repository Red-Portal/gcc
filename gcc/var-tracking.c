/* Variable tracking routines for the GNU compiler.
   Copyright (C) 2002-2017 Free Software Foundation, Inc.

   This file is part of GCC.

   GCC is free software; you can redistribute it and/or modify it
   under the terms of the GNU General Public License as published by
   the Free Software Foundation; either version 3, or (at your option)
   any later version.

   GCC is distributed in the hope that it will be useful, but WITHOUT
   ANY WARRANTY; without even the implied warranty of MERCHANTABILITY
   or FITNESS FOR A PARTICULAR PURPOSE.  See the GNU General Public
   License for more details.

   You should have received a copy of the GNU General Public License
   along with GCC; see the file COPYING3.  If not see
   <http://www.gnu.org/licenses/>.  */

/* This file contains the variable tracking pass.  It computes where
   variables are located (which registers or where in memory) at each position
   in instruction stream and emits notes describing the locations.
   Debug information (DWARF2 location lists) is finally generated from
   these notes.
   With this debug information, it is possible to show variables
   even when debugging optimized code.

   How does the variable tracking pass work?

   First, it scans RTL code for uses, stores and clobbers (register/memory
   references in instructions), for call insns and for stack adjustments
   separately for each basic block and saves them to an array of micro
   operations.
   The micro operations of one instruction are ordered so that
   pre-modifying stack adjustment < use < use with no var < call insn <
     < clobber < set < post-modifying stack adjustment

   Then, a forward dataflow analysis is performed to find out how locations
   of variables change through code and to propagate the variable locations
   along control flow graph.
   The IN set for basic block BB is computed as a union of OUT sets of BB's
   predecessors, the OUT set for BB is copied from the IN set for BB and
   is changed according to micro operations in BB.

   The IN and OUT sets for basic blocks consist of a current stack adjustment
   (used for adjusting offset of variables addressed using stack pointer),
   the table of structures describing the locations of parts of a variable
   and for each physical register a linked list for each physical register.
   The linked list is a list of variable parts stored in the register,
   i.e. it is a list of triplets (reg, decl, offset) where decl is
   REG_EXPR (reg) and offset is REG_OFFSET (reg).  The linked list is used for
   effective deleting appropriate variable parts when we set or clobber the
   register.

   There may be more than one variable part in a register.  The linked lists
   should be pretty short so it is a good data structure here.
   For example in the following code, register allocator may assign same
   register to variables A and B, and both of them are stored in the same
   register in CODE:

     if (cond)
       set A;
     else
       set B;
     CODE;
     if (cond)
       use A;
     else
       use B;

   Finally, the NOTE_INSN_VAR_LOCATION notes describing the variable locations
   are emitted to appropriate positions in RTL code.  Each such a note describes
   the location of one variable at the point in instruction stream where the
   note is.  There is no need to emit a note for each variable before each
   instruction, we only emit these notes where the location of variable changes
   (this means that we also emit notes for changes between the OUT set of the
   previous block and the IN set of the current block).

   The notes consist of two parts:
   1. the declaration (from REG_EXPR or MEM_EXPR)
   2. the location of a variable - it is either a simple register/memory
      reference (for simple variables, for example int),
      or a parallel of register/memory references (for a large variables
      which consist of several parts, for example long long).

*/

#include "config.h"
#include "system.h"
#include "coretypes.h"
#include "backend.h"
#include "target.h"
#include "rtl.h"
#include "tree.h"
#include "cfghooks.h"
#include "alloc-pool.h"
#include "tree-pass.h"
#include "memmodel.h"
#include "tm_p.h"
#include "insn-config.h"
#include "regs.h"
#include "emit-rtl.h"
#include "recog.h"
#include "diagnostic.h"
#include "varasm.h"
#include "stor-layout.h"
#include "cfgrtl.h"
#include "cfganal.h"
#include "reload.h"
#include "calls.h"
#include "tree-dfa.h"
#include "tree-ssa.h"
#include "cselib.h"
#include "params.h"
#include "tree-pretty-print.h"
#include "rtl-iter.h"
#include "fibonacci_heap.h"

typedef fibonacci_heap <long, basic_block_def> bb_heap_t;
typedef fibonacci_node <long, basic_block_def> bb_heap_node_t;

/* var-tracking.c assumes that tree code with the same value as VALUE rtx code
   has no chance to appear in REG_EXPR/MEM_EXPRs and isn't a decl.
   Currently the value is the same as IDENTIFIER_NODE, which has such
   a property.  If this compile time assertion ever fails, make sure that
   the new tree code that equals (int) VALUE has the same property.  */
extern char check_value_val[(int) VALUE == (int) IDENTIFIER_NODE ? 1 : -1];

/* Type of micro operation.  */
enum micro_operation_type
{
  MO_USE,	/* Use location (REG or MEM).  */
  MO_USE_NO_VAR,/* Use location which is not associated with a variable
		   or the variable is not trackable.  */
  MO_VAL_USE,	/* Use location which is associated with a value.  */
  MO_VAL_LOC,   /* Use location which appears in a debug insn.  */
  MO_VAL_SET,	/* Set location associated with a value.  */
  MO_SET,	/* Set location.  */
  MO_COPY,	/* Copy the same portion of a variable from one
		   location to another.  */
  MO_CLOBBER,	/* Clobber location.  */
  MO_CALL,	/* Call insn.  */
  MO_ADJUST	/* Adjust stack pointer.  */

};

static const char * const ATTRIBUTE_UNUSED
micro_operation_type_name[] = {
  "MO_USE",
  "MO_USE_NO_VAR",
  "MO_VAL_USE",
  "MO_VAL_LOC",
  "MO_VAL_SET",
  "MO_SET",
  "MO_COPY",
  "MO_CLOBBER",
  "MO_CALL",
  "MO_ADJUST"
};

/* Where shall the note be emitted?  BEFORE or AFTER the instruction.
   Notes emitted as AFTER_CALL are to take effect during the call,
   rather than after the call.  */
enum emit_note_where
{
  EMIT_NOTE_BEFORE_INSN,
  EMIT_NOTE_AFTER_INSN,
  EMIT_NOTE_AFTER_CALL_INSN
};

/* Structure holding information about micro operation.  */
struct micro_operation
{
  /* Type of micro operation.  */
  enum micro_operation_type type;

  /* The instruction which the micro operation is in, for MO_USE,
     MO_USE_NO_VAR, MO_CALL and MO_ADJUST, or the subsequent
     instruction or note in the original flow (before any var-tracking
     notes are inserted, to simplify emission of notes), for MO_SET
     and MO_CLOBBER.  */
  rtx_insn *insn;

  union {
    /* Location.  For MO_SET and MO_COPY, this is the SET that
       performs the assignment, if known, otherwise it is the target
       of the assignment.  For MO_VAL_USE and MO_VAL_SET, it is a
       CONCAT of the VALUE and the LOC associated with it.  For
       MO_VAL_LOC, it is a CONCAT of the VALUE and the VAR_LOCATION
       associated with it.  */
    rtx loc;

    /* Stack adjustment.  */
    HOST_WIDE_INT adjust;
  } u;
};


/* A declaration of a variable, or an RTL value being handled like a
   declaration.  */
typedef void *decl_or_value;

/* Return true if a decl_or_value DV is a DECL or NULL.  */
static inline bool
dv_is_decl_p (decl_or_value dv)
{
  return !dv || (int) TREE_CODE ((tree) dv) != (int) VALUE;
}

/* Return true if a decl_or_value is a VALUE rtl.  */
static inline bool
dv_is_value_p (decl_or_value dv)
{
  return dv && !dv_is_decl_p (dv);
}

/* Return the decl in the decl_or_value.  */
static inline tree
dv_as_decl (decl_or_value dv)
{
  gcc_checking_assert (dv_is_decl_p (dv));
  return (tree) dv;
}

/* Return the value in the decl_or_value.  */
static inline rtx
dv_as_value (decl_or_value dv)
{
  gcc_checking_assert (dv_is_value_p (dv));
  return (rtx)dv;
}

/* Return the opaque pointer in the decl_or_value.  */
static inline void *
dv_as_opaque (decl_or_value dv)
{
  return dv;
}


/* Description of location of a part of a variable.  The content of a physical
   register is described by a chain of these structures.
   The chains are pretty short (usually 1 or 2 elements) and thus
   chain is the best data structure.  */
struct attrs
{
  /* Pointer to next member of the list.  */
  attrs *next;

  /* The rtx of register.  */
  rtx loc;

  /* The declaration corresponding to LOC.  */
  decl_or_value dv;

  /* Offset from start of DECL.  */
  HOST_WIDE_INT offset;
};

/* Structure for chaining the locations.  */
struct location_chain
{
  /* Next element in the chain.  */
  location_chain *next;

  /* The location (REG, MEM or VALUE).  */
  rtx loc;

  /* The "value" stored in this location.  */
  rtx set_src;

  /* Initialized? */
  enum var_init_status init;
};

/* A vector of loc_exp_dep holds the active dependencies of a one-part
   DV on VALUEs, i.e., the VALUEs expanded so as to form the current
   location of DV.  Each entry is also part of VALUE' s linked-list of
   backlinks back to DV.  */
struct loc_exp_dep
{
  /* The dependent DV.  */
  decl_or_value dv;
  /* The dependency VALUE or DECL_DEBUG.  */
  rtx value;
  /* The next entry in VALUE's backlinks list.  */
  struct loc_exp_dep *next;
  /* A pointer to the pointer to this entry (head or prev's next) in
     the doubly-linked list.  */
  struct loc_exp_dep **pprev;
};


/* This data structure holds information about the depth of a variable
   expansion.  */
struct expand_depth
{
  /* This measures the complexity of the expanded expression.  It
     grows by one for each level of expansion that adds more than one
     operand.  */
  int complexity;
  /* This counts the number of ENTRY_VALUE expressions in an
     expansion.  We want to minimize their use.  */
  int entryvals;
};

/* This data structure is allocated for one-part variables at the time
   of emitting notes.  */
struct onepart_aux
{
  /* Doubly-linked list of dependent DVs.  These are DVs whose cur_loc
     computation used the expansion of this variable, and that ought
     to be notified should this variable change.  If the DV's cur_loc
     expanded to NULL, all components of the loc list are regarded as
     active, so that any changes in them give us a chance to get a
     location.  Otherwise, only components of the loc that expanded to
     non-NULL are regarded as active dependencies.  */
  loc_exp_dep *backlinks;
  /* This holds the LOC that was expanded into cur_loc.  We need only
     mark a one-part variable as changed if the FROM loc is removed,
     or if it has no known location and a loc is added, or if it gets
     a change notification from any of its active dependencies.  */
  rtx from;
  /* The depth of the cur_loc expression.  */
  expand_depth depth;
  /* Dependencies actively used when expand FROM into cur_loc.  */
  vec<loc_exp_dep, va_heap, vl_embed> deps;
};

/* Structure describing one part of variable.  */
struct variable_part
{
  /* Chain of locations of the part.  */
  location_chain *loc_chain;

  /* Location which was last emitted to location list.  */
  rtx cur_loc;

  union variable_aux
  {
    /* The offset in the variable, if !var->onepart.  */
    HOST_WIDE_INT offset;

    /* Pointer to auxiliary data, if var->onepart and emit_notes.  */
    struct onepart_aux *onepaux;
  } aux;
};

/* Maximum number of location parts.  */
#define MAX_VAR_PARTS 16

/* Enumeration type used to discriminate various types of one-part
   variables.  */
enum onepart_enum
{
  /* Not a one-part variable.  */
  NOT_ONEPART = 0,
  /* A one-part DECL that is not a DEBUG_EXPR_DECL.  */
  ONEPART_VDECL = 1,
  /* A DEBUG_EXPR_DECL.  */
  ONEPART_DEXPR = 2,
  /* A VALUE.  */
  ONEPART_VALUE = 3
};

/* Structure describing where the variable is located.  */
struct variable
{
  /* The declaration of the variable, or an RTL value being handled
     like a declaration.  */
  decl_or_value dv;

  /* Reference count.  */
  int refcount;

  /* Number of variable parts.  */
  char n_var_parts;

  /* What type of DV this is, according to enum onepart_enum.  */
  ENUM_BITFIELD (onepart_enum) onepart : CHAR_BIT;

  /* True if this variable_def struct is currently in the
     changed_variables hash table.  */
  bool in_changed_variables;

  /* The variable parts.  */
  variable_part var_part[1];
};

/* Pointer to the BB's information specific to variable tracking pass.  */
#define VTI(BB) ((variable_tracking_info *) (BB)->aux)

/* Return MEM_OFFSET (MEM) as a HOST_WIDE_INT, or 0 if we can't.  */

static inline HOST_WIDE_INT
int_mem_offset (const_rtx mem)
{
<<<<<<< HEAD
  HOST_WIDE_INT offset;
  if (MEM_OFFSET_KNOWN_P (mem) && MEM_OFFSET (mem).is_constant (&offset))
    return offset;
=======
  if (MEM_OFFSET_KNOWN_P (mem))
    return MEM_OFFSET (mem);
>>>>>>> 8c089b5c
  return 0;
}

#if CHECKING_P && (GCC_VERSION >= 2007)

/* Access VAR's Ith part's offset, checking that it's not a one-part
   variable.  */
#define VAR_PART_OFFSET(var, i) __extension__			\
(*({  variable *const __v = (var);				\
      gcc_checking_assert (!__v->onepart);			\
      &__v->var_part[(i)].aux.offset; }))

/* Access VAR's one-part auxiliary data, checking that it is a
   one-part variable.  */
#define VAR_LOC_1PAUX(var) __extension__			\
(*({  variable *const __v = (var);				\
      gcc_checking_assert (__v->onepart);			\
      &__v->var_part[0].aux.onepaux; }))

#else
#define VAR_PART_OFFSET(var, i) ((var)->var_part[(i)].aux.offset)
#define VAR_LOC_1PAUX(var) ((var)->var_part[0].aux.onepaux)
#endif

/* These are accessor macros for the one-part auxiliary data.  When
   convenient for users, they're guarded by tests that the data was
   allocated.  */
#define VAR_LOC_DEP_LST(var) (VAR_LOC_1PAUX (var)		  \
			      ? VAR_LOC_1PAUX (var)->backlinks	  \
			      : NULL)
#define VAR_LOC_DEP_LSTP(var) (VAR_LOC_1PAUX (var)		  \
			       ? &VAR_LOC_1PAUX (var)->backlinks  \
			       : NULL)
#define VAR_LOC_FROM(var) (VAR_LOC_1PAUX (var)->from)
#define VAR_LOC_DEPTH(var) (VAR_LOC_1PAUX (var)->depth)
#define VAR_LOC_DEP_VEC(var) (VAR_LOC_1PAUX (var)		  \
			      ? &VAR_LOC_1PAUX (var)->deps	  \
			      : NULL)



typedef unsigned int dvuid;

/* Return the uid of DV.  */

static inline dvuid
dv_uid (decl_or_value dv)
{
  if (dv_is_value_p (dv))
    return CSELIB_VAL_PTR (dv_as_value (dv))->uid;
  else
    return DECL_UID (dv_as_decl (dv));
}

/* Compute the hash from the uid.  */

static inline hashval_t
dv_uid2hash (dvuid uid)
{
  return uid;
}

/* The hash function for a mask table in a shared_htab chain.  */

static inline hashval_t
dv_htab_hash (decl_or_value dv)
{
  return dv_uid2hash (dv_uid (dv));
}

static void variable_htab_free (void *);

/* Variable hashtable helpers.  */

struct variable_hasher : pointer_hash <variable>
{
  typedef void *compare_type;
  static inline hashval_t hash (const variable *);
  static inline bool equal (const variable *, const void *);
  static inline void remove (variable *);
};

/* The hash function for variable_htab, computes the hash value
   from the declaration of variable X.  */

inline hashval_t
variable_hasher::hash (const variable *v)
{
  return dv_htab_hash (v->dv);
}

/* Compare the declaration of variable X with declaration Y.  */

inline bool
variable_hasher::equal (const variable *v, const void *y)
{
  decl_or_value dv = CONST_CAST2 (decl_or_value, const void *, y);

  return (dv_as_opaque (v->dv) == dv_as_opaque (dv));
}

/* Free the element of VARIABLE_HTAB (its type is struct variable_def).  */

inline void
variable_hasher::remove (variable *var)
{
  variable_htab_free (var);
}

typedef hash_table<variable_hasher> variable_table_type;
typedef variable_table_type::iterator variable_iterator_type;

/* Structure for passing some other parameters to function
   emit_note_insn_var_location.  */
struct emit_note_data
{
  /* The instruction which the note will be emitted before/after.  */
  rtx_insn *insn;

  /* Where the note will be emitted (before/after insn)?  */
  enum emit_note_where where;

  /* The variables and values active at this point.  */
  variable_table_type *vars;
};

/* Structure holding a refcounted hash table.  If refcount > 1,
   it must be first unshared before modified.  */
struct shared_hash
{
  /* Reference count.  */
  int refcount;

  /* Actual hash table.  */
  variable_table_type *htab;
};

/* Structure holding the IN or OUT set for a basic block.  */
struct dataflow_set
{
  /* Adjustment of stack offset.  */
  HOST_WIDE_INT stack_adjust;

  /* Attributes for registers (lists of attrs).  */
  attrs *regs[FIRST_PSEUDO_REGISTER];

  /* Variable locations.  */
  shared_hash *vars;

  /* Vars that is being traversed.  */
  shared_hash *traversed_vars;
};

/* The structure (one for each basic block) containing the information
   needed for variable tracking.  */
struct variable_tracking_info
{
  /* The vector of micro operations.  */
  vec<micro_operation> mos;

  /* The IN and OUT set for dataflow analysis.  */
  dataflow_set in;
  dataflow_set out;

  /* The permanent-in dataflow set for this block.  This is used to
     hold values for which we had to compute entry values.  ??? This
     should probably be dynamically allocated, to avoid using more
     memory in non-debug builds.  */
  dataflow_set *permp;

  /* Has the block been visited in DFS?  */
  bool visited;

  /* Has the block been flooded in VTA?  */
  bool flooded;

};

/* Alloc pool for struct attrs_def.  */
object_allocator<attrs> attrs_pool ("attrs pool");

/* Alloc pool for struct variable_def with MAX_VAR_PARTS entries.  */

static pool_allocator var_pool
  ("variable_def pool", sizeof (variable) +
   (MAX_VAR_PARTS - 1) * sizeof (((variable *)NULL)->var_part[0]));

/* Alloc pool for struct variable_def with a single var_part entry.  */
static pool_allocator valvar_pool
  ("small variable_def pool", sizeof (variable));

/* Alloc pool for struct location_chain.  */
static object_allocator<location_chain> location_chain_pool
  ("location_chain pool");

/* Alloc pool for struct shared_hash.  */
static object_allocator<shared_hash> shared_hash_pool ("shared_hash pool");

/* Alloc pool for struct loc_exp_dep_s for NOT_ONEPART variables.  */
object_allocator<loc_exp_dep> loc_exp_dep_pool ("loc_exp_dep pool");

/* Changed variables, notes will be emitted for them.  */
static variable_table_type *changed_variables;

/* Shall notes be emitted?  */
static bool emit_notes;

/* Values whose dynamic location lists have gone empty, but whose
   cselib location lists are still usable.  Use this to hold the
   current location, the backlinks, etc, during emit_notes.  */
static variable_table_type *dropped_values;

/* Empty shared hashtable.  */
static shared_hash *empty_shared_hash;

/* Scratch register bitmap used by cselib_expand_value_rtx.  */
static bitmap scratch_regs = NULL;

#ifdef HAVE_window_save
struct GTY(()) parm_reg {
  rtx outgoing;
  rtx incoming;
};


/* Vector of windowed parameter registers, if any.  */
static vec<parm_reg, va_gc> *windowed_parm_regs = NULL;
#endif

/* Variable used to tell whether cselib_process_insn called our hook.  */
static bool cselib_hook_called;

/* Local function prototypes.  */
static void stack_adjust_offset_pre_post (rtx, HOST_WIDE_INT *,
					  HOST_WIDE_INT *);
static void insn_stack_adjust_offset_pre_post (rtx_insn *, HOST_WIDE_INT *,
					       HOST_WIDE_INT *);
static bool vt_stack_adjustments (void);

static void init_attrs_list_set (attrs **);
static void attrs_list_clear (attrs **);
static attrs *attrs_list_member (attrs *, decl_or_value, HOST_WIDE_INT);
static void attrs_list_insert (attrs **, decl_or_value, HOST_WIDE_INT, rtx);
static void attrs_list_copy (attrs **, attrs *);
static void attrs_list_union (attrs **, attrs *);

static variable **unshare_variable (dataflow_set *set, variable **slot,
					variable *var, enum var_init_status);
static void vars_copy (variable_table_type *, variable_table_type *);
static tree var_debug_decl (tree);
static void var_reg_set (dataflow_set *, rtx, enum var_init_status, rtx);
static void var_reg_delete_and_set (dataflow_set *, rtx, bool,
				    enum var_init_status, rtx);
static void var_reg_delete (dataflow_set *, rtx, bool);
static void var_regno_delete (dataflow_set *, int);
static void var_mem_set (dataflow_set *, rtx, enum var_init_status, rtx);
static void var_mem_delete_and_set (dataflow_set *, rtx, bool,
				    enum var_init_status, rtx);
static void var_mem_delete (dataflow_set *, rtx, bool);

static void dataflow_set_init (dataflow_set *);
static void dataflow_set_clear (dataflow_set *);
static void dataflow_set_copy (dataflow_set *, dataflow_set *);
static int variable_union_info_cmp_pos (const void *, const void *);
static void dataflow_set_union (dataflow_set *, dataflow_set *);
static location_chain *find_loc_in_1pdv (rtx, variable *,
					 variable_table_type *);
static bool canon_value_cmp (rtx, rtx);
static int loc_cmp (rtx, rtx);
static bool variable_part_different_p (variable_part *, variable_part *);
static bool onepart_variable_different_p (variable *, variable *);
static bool variable_different_p (variable *, variable *);
static bool dataflow_set_different (dataflow_set *, dataflow_set *);
static void dataflow_set_destroy (dataflow_set *);

static bool track_expr_p (tree, bool);
static void add_uses_1 (rtx *, void *);
static void add_stores (rtx, const_rtx, void *);
static bool compute_bb_dataflow (basic_block);
static bool vt_find_locations (void);

static void dump_attrs_list (attrs *);
static void dump_var (variable *);
static void dump_vars (variable_table_type *);
static void dump_dataflow_set (dataflow_set *);
static void dump_dataflow_sets (void);

static void set_dv_changed (decl_or_value, bool);
static void variable_was_changed (variable *, dataflow_set *);
static variable **set_slot_part (dataflow_set *, rtx, variable **,
				 decl_or_value, HOST_WIDE_INT,
				 enum var_init_status, rtx);
static void set_variable_part (dataflow_set *, rtx,
			       decl_or_value, HOST_WIDE_INT,
			       enum var_init_status, rtx, enum insert_option);
static variable **clobber_slot_part (dataflow_set *, rtx,
				     variable **, HOST_WIDE_INT, rtx);
static void clobber_variable_part (dataflow_set *, rtx,
				   decl_or_value, HOST_WIDE_INT, rtx);
static variable **delete_slot_part (dataflow_set *, rtx, variable **,
				    HOST_WIDE_INT);
static void delete_variable_part (dataflow_set *, rtx,
				  decl_or_value, HOST_WIDE_INT);
static void emit_notes_in_bb (basic_block, dataflow_set *);
static void vt_emit_notes (void);

static void vt_add_function_parameters (void);
static bool vt_initialize (void);
static void vt_finalize (void);

/* Callback for stack_adjust_offset_pre_post, called via for_each_inc_dec.  */

static int
stack_adjust_offset_pre_post_cb (rtx, rtx op, rtx dest, rtx src, rtx srcoff,
				 void *arg)
{
  if (dest != stack_pointer_rtx)
    return 0;

  switch (GET_CODE (op))
    {
    case PRE_INC:
    case PRE_DEC:
      ((HOST_WIDE_INT *)arg)[0] -= INTVAL (srcoff);
      return 0;
    case POST_INC:
    case POST_DEC:
      ((HOST_WIDE_INT *)arg)[1] -= INTVAL (srcoff);
      return 0;
    case PRE_MODIFY:
    case POST_MODIFY:
      /* We handle only adjustments by constant amount.  */
      gcc_assert (GET_CODE (src) == PLUS
		  && CONST_INT_P (XEXP (src, 1))
		  && XEXP (src, 0) == stack_pointer_rtx);
      ((HOST_WIDE_INT *)arg)[GET_CODE (op) == POST_MODIFY]
	-= INTVAL (XEXP (src, 1));
      return 0;
    default:
      gcc_unreachable ();
    }
}

/* Given a SET, calculate the amount of stack adjustment it contains
   PRE- and POST-modifying stack pointer.
   This function is similar to stack_adjust_offset.  */

static void
stack_adjust_offset_pre_post (rtx pattern, HOST_WIDE_INT *pre,
			      HOST_WIDE_INT *post)
{
  rtx src = SET_SRC (pattern);
  rtx dest = SET_DEST (pattern);
  enum rtx_code code;

  if (dest == stack_pointer_rtx)
    {
      /* (set (reg sp) (plus (reg sp) (const_int))) */
      code = GET_CODE (src);
      if (! (code == PLUS || code == MINUS)
	  || XEXP (src, 0) != stack_pointer_rtx
	  || !CONST_INT_P (XEXP (src, 1)))
	return;

      if (code == MINUS)
	*post += INTVAL (XEXP (src, 1));
      else
	*post -= INTVAL (XEXP (src, 1));
      return;
    }
  HOST_WIDE_INT res[2] = { 0, 0 };
  for_each_inc_dec (pattern, stack_adjust_offset_pre_post_cb, res);
  *pre += res[0];
  *post += res[1];
}

/* Given an INSN, calculate the amount of stack adjustment it contains
   PRE- and POST-modifying stack pointer.  */

static void
insn_stack_adjust_offset_pre_post (rtx_insn *insn, HOST_WIDE_INT *pre,
				   HOST_WIDE_INT *post)
{
  rtx pattern;

  *pre = 0;
  *post = 0;

  pattern = PATTERN (insn);
  if (RTX_FRAME_RELATED_P (insn))
    {
      rtx expr = find_reg_note (insn, REG_FRAME_RELATED_EXPR, NULL_RTX);
      if (expr)
	pattern = XEXP (expr, 0);
    }

  if (GET_CODE (pattern) == SET)
    stack_adjust_offset_pre_post (pattern, pre, post);
  else if (GET_CODE (pattern) == PARALLEL
	   || GET_CODE (pattern) == SEQUENCE)
    {
      int i;

      /* There may be stack adjustments inside compound insns.  Search
	 for them.  */
      for ( i = XVECLEN (pattern, 0) - 1; i >= 0; i--)
	if (GET_CODE (XVECEXP (pattern, 0, i)) == SET)
	  stack_adjust_offset_pre_post (XVECEXP (pattern, 0, i), pre, post);
    }
}

/* Compute stack adjustments for all blocks by traversing DFS tree.
   Return true when the adjustments on all incoming edges are consistent.
   Heavily borrowed from pre_and_rev_post_order_compute.  */

static bool
vt_stack_adjustments (void)
{
  edge_iterator *stack;
  int sp;

  /* Initialize entry block.  */
  VTI (ENTRY_BLOCK_PTR_FOR_FN (cfun))->visited = true;
  VTI (ENTRY_BLOCK_PTR_FOR_FN (cfun))->in.stack_adjust
    = INCOMING_FRAME_SP_OFFSET;
  VTI (ENTRY_BLOCK_PTR_FOR_FN (cfun))->out.stack_adjust
    = INCOMING_FRAME_SP_OFFSET;

  /* Allocate stack for back-tracking up CFG.  */
  stack = XNEWVEC (edge_iterator, n_basic_blocks_for_fn (cfun) + 1);
  sp = 0;

  /* Push the first edge on to the stack.  */
  stack[sp++] = ei_start (ENTRY_BLOCK_PTR_FOR_FN (cfun)->succs);

  while (sp)
    {
      edge_iterator ei;
      basic_block src;
      basic_block dest;

      /* Look at the edge on the top of the stack.  */
      ei = stack[sp - 1];
      src = ei_edge (ei)->src;
      dest = ei_edge (ei)->dest;

      /* Check if the edge destination has been visited yet.  */
      if (!VTI (dest)->visited)
	{
	  rtx_insn *insn;
	  HOST_WIDE_INT pre, post, offset;
	  VTI (dest)->visited = true;
	  VTI (dest)->in.stack_adjust = offset = VTI (src)->out.stack_adjust;

	  if (dest != EXIT_BLOCK_PTR_FOR_FN (cfun))
	    for (insn = BB_HEAD (dest);
		 insn != NEXT_INSN (BB_END (dest));
		 insn = NEXT_INSN (insn))
	      if (INSN_P (insn))
		{
		  insn_stack_adjust_offset_pre_post (insn, &pre, &post);
		  offset += pre + post;
		}

	  VTI (dest)->out.stack_adjust = offset;

	  if (EDGE_COUNT (dest->succs) > 0)
	    /* Since the DEST node has been visited for the first
	       time, check its successors.  */
	    stack[sp++] = ei_start (dest->succs);
	}
      else
	{
	  /* We can end up with different stack adjustments for the exit block
	     of a shrink-wrapped function if stack_adjust_offset_pre_post
	     doesn't understand the rtx pattern used to restore the stack
	     pointer in the epilogue.  For example, on s390(x), the stack
	     pointer is often restored via a load-multiple instruction
	     and so no stack_adjust offset is recorded for it.  This means
	     that the stack offset at the end of the epilogue block is the
	     same as the offset before the epilogue, whereas other paths
	     to the exit block will have the correct stack_adjust.

	     It is safe to ignore these differences because (a) we never
	     use the stack_adjust for the exit block in this pass and
	     (b) dwarf2cfi checks whether the CFA notes in a shrink-wrapped
	     function are correct.

	     We must check whether the adjustments on other edges are
	     the same though.  */
	  if (dest != EXIT_BLOCK_PTR_FOR_FN (cfun)
	      && VTI (dest)->in.stack_adjust != VTI (src)->out.stack_adjust)
	    {
	      free (stack);
	      return false;
	    }

	  if (! ei_one_before_end_p (ei))
	    /* Go to the next edge.  */
	    ei_next (&stack[sp - 1]);
	  else
	    /* Return to previous level if there are no more edges.  */
	    sp--;
	}
    }

  free (stack);
  return true;
}

/* arg_pointer_rtx resp. frame_pointer_rtx if stack_pointer_rtx or
   hard_frame_pointer_rtx is being mapped to it and offset for it.  */
static rtx cfa_base_rtx;
static HOST_WIDE_INT cfa_base_offset;

/* Compute a CFA-based value for an ADJUSTMENT made to stack_pointer_rtx
   or hard_frame_pointer_rtx.  */

static inline rtx
compute_cfa_pointer (poly_int64 adjustment)
{
  return plus_constant (Pmode, cfa_base_rtx, adjustment + cfa_base_offset);
}

/* Adjustment for hard_frame_pointer_rtx to cfa base reg,
   or -1 if the replacement shouldn't be done.  */
static poly_int64 hard_frame_pointer_adjustment = -1;

/* Data for adjust_mems callback.  */

struct adjust_mem_data
{
  bool store;
  machine_mode mem_mode;
  HOST_WIDE_INT stack_adjust;
  auto_vec<rtx> side_effects;
};

/* Helper for adjust_mems.  Return true if X is suitable for
   transformation of wider mode arithmetics to narrower mode.  */

static bool
use_narrower_mode_test (rtx x, const_rtx subreg)
{
  subrtx_var_iterator::array_type array;
  FOR_EACH_SUBRTX_VAR (iter, array, x, NONCONST)
    {
      rtx x = *iter;
      if (CONSTANT_P (x))
	iter.skip_subrtxes ();
      else
	switch (GET_CODE (x))
	  {
	  case REG:
	    if (cselib_lookup (x, GET_MODE (SUBREG_REG (subreg)), 0, VOIDmode))
	      return false;
	    if (!validate_subreg (GET_MODE (subreg), GET_MODE (x), x,
				  subreg_lowpart_offset (GET_MODE (subreg),
							 GET_MODE (x))))
	      return false;
	    break;
	  case PLUS:
	  case MINUS:
	  case MULT:
	    break;
	  case ASHIFT:
	    iter.substitute (XEXP (x, 0));
	    break;
	  default:
	    return false;
	  }
    }
  return true;
}

/* Transform X into narrower mode MODE from wider mode WMODE.  */

static rtx
use_narrower_mode (rtx x, scalar_int_mode mode, scalar_int_mode wmode)
{
  rtx op0, op1;
  if (CONSTANT_P (x))
    return lowpart_subreg (mode, x, wmode);
  switch (GET_CODE (x))
    {
    case REG:
      return lowpart_subreg (mode, x, wmode);
    case PLUS:
    case MINUS:
    case MULT:
      op0 = use_narrower_mode (XEXP (x, 0), mode, wmode);
      op1 = use_narrower_mode (XEXP (x, 1), mode, wmode);
      return simplify_gen_binary (GET_CODE (x), mode, op0, op1);
    case ASHIFT:
      op0 = use_narrower_mode (XEXP (x, 0), mode, wmode);
      op1 = XEXP (x, 1);
      /* Ensure shift amount is not wider than mode.  */
      if (GET_MODE (op1) == VOIDmode)
	op1 = lowpart_subreg (mode, op1, wmode);
      else if (GET_MODE_PRECISION (mode)
	       < GET_MODE_PRECISION (as_a <scalar_int_mode> (GET_MODE (op1))))
	op1 = lowpart_subreg (mode, op1, GET_MODE (op1));
      return simplify_gen_binary (ASHIFT, mode, op0, op1);
    default:
      gcc_unreachable ();
    }
}

/* Helper function for adjusting used MEMs.  */

static rtx
adjust_mems (rtx loc, const_rtx old_rtx, void *data)
{
  struct adjust_mem_data *amd = (struct adjust_mem_data *) data;
  rtx mem, addr = loc, tem;
  machine_mode mem_mode_save;
  bool store_save;
  scalar_int_mode tem_mode, tem_subreg_mode;
  poly_int64 size;
  switch (GET_CODE (loc))
    {
    case REG:
      /* Don't do any sp or fp replacements outside of MEM addresses
         on the LHS.  */
      if (amd->mem_mode == VOIDmode && amd->store)
	return loc;
      if (loc == stack_pointer_rtx
	  && !frame_pointer_needed
	  && cfa_base_rtx)
	return compute_cfa_pointer (amd->stack_adjust);
      else if (loc == hard_frame_pointer_rtx
	       && frame_pointer_needed
	       && may_ne (hard_frame_pointer_adjustment, -1)
	       && cfa_base_rtx)
	return compute_cfa_pointer (hard_frame_pointer_adjustment);
      gcc_checking_assert (loc != virtual_incoming_args_rtx);
      return loc;
    case MEM:
      mem = loc;
      if (!amd->store)
	{
	  mem = targetm.delegitimize_address (mem);
	  if (mem != loc && !MEM_P (mem))
	    return simplify_replace_fn_rtx (mem, old_rtx, adjust_mems, data);
	}

      addr = XEXP (mem, 0);
      mem_mode_save = amd->mem_mode;
      amd->mem_mode = GET_MODE (mem);
      store_save = amd->store;
      amd->store = false;
      addr = simplify_replace_fn_rtx (addr, old_rtx, adjust_mems, data);
      amd->store = store_save;
      amd->mem_mode = mem_mode_save;
      if (mem == loc)
	addr = targetm.delegitimize_address (addr);
      if (addr != XEXP (mem, 0))
	mem = replace_equiv_address_nv (mem, addr);
      if (!amd->store)
	mem = avoid_constant_pool_reference (mem);
      return mem;
    case PRE_INC:
    case PRE_DEC:
      size = GET_MODE_SIZE (amd->mem_mode);
      addr = plus_constant (GET_MODE (loc), XEXP (loc, 0),
			    GET_CODE (loc) == PRE_INC ? size : -size);
      /* FALLTHRU */
    case POST_INC:
    case POST_DEC:
      if (addr == loc)
	addr = XEXP (loc, 0);
      gcc_assert (amd->mem_mode != VOIDmode && amd->mem_mode != BLKmode);
      addr = simplify_replace_fn_rtx (addr, old_rtx, adjust_mems, data);
      size = GET_MODE_SIZE (amd->mem_mode);
      tem = plus_constant (GET_MODE (loc), XEXP (loc, 0),
			   (GET_CODE (loc) == PRE_INC
			    || GET_CODE (loc) == POST_INC) ? size : -size);
      store_save = amd->store;
      amd->store = false;
      tem = simplify_replace_fn_rtx (tem, old_rtx, adjust_mems, data);
      amd->store = store_save;
      amd->side_effects.safe_push (gen_rtx_SET (XEXP (loc, 0), tem));
      return addr;
    case PRE_MODIFY:
      addr = XEXP (loc, 1);
      /* FALLTHRU */
    case POST_MODIFY:
      if (addr == loc)
	addr = XEXP (loc, 0);
      gcc_assert (amd->mem_mode != VOIDmode);
      addr = simplify_replace_fn_rtx (addr, old_rtx, adjust_mems, data);
      store_save = amd->store;
      amd->store = false;
      tem = simplify_replace_fn_rtx (XEXP (loc, 1), old_rtx,
				     adjust_mems, data);
      amd->store = store_save;
      amd->side_effects.safe_push (gen_rtx_SET (XEXP (loc, 0), tem));
      return addr;
    case SUBREG:
      /* First try without delegitimization of whole MEMs and
	 avoid_constant_pool_reference, which is more likely to succeed.  */
      store_save = amd->store;
      amd->store = true;
      addr = simplify_replace_fn_rtx (SUBREG_REG (loc), old_rtx, adjust_mems,
				      data);
      amd->store = store_save;
      mem = simplify_replace_fn_rtx (addr, old_rtx, adjust_mems, data);
      if (mem == SUBREG_REG (loc))
	{
	  tem = loc;
	  goto finish_subreg;
	}
      tem = simplify_gen_subreg (GET_MODE (loc), mem,
				 GET_MODE (SUBREG_REG (loc)),
				 SUBREG_BYTE (loc));
      if (tem)
	goto finish_subreg;
      tem = simplify_gen_subreg (GET_MODE (loc), addr,
				 GET_MODE (SUBREG_REG (loc)),
				 SUBREG_BYTE (loc));
      if (tem == NULL_RTX)
	tem = gen_rtx_raw_SUBREG (GET_MODE (loc), addr, SUBREG_BYTE (loc));
    finish_subreg:
      if (MAY_HAVE_DEBUG_INSNS
	  && GET_CODE (tem) == SUBREG
	  && (GET_CODE (SUBREG_REG (tem)) == PLUS
	      || GET_CODE (SUBREG_REG (tem)) == MINUS
	      || GET_CODE (SUBREG_REG (tem)) == MULT
	      || GET_CODE (SUBREG_REG (tem)) == ASHIFT)
	  && is_a <scalar_int_mode> (GET_MODE (tem), &tem_mode)
	  && is_a <scalar_int_mode> (GET_MODE (SUBREG_REG (tem)),
				     &tem_subreg_mode)
	  && (GET_MODE_PRECISION (tem_mode)
	      < GET_MODE_PRECISION (tem_subreg_mode))
	  && subreg_lowpart_p (tem)
	  && use_narrower_mode_test (SUBREG_REG (tem), tem))
	return use_narrower_mode (SUBREG_REG (tem), tem_mode, tem_subreg_mode);
      return tem;
    case ASM_OPERANDS:
      /* Don't do any replacements in second and following
	 ASM_OPERANDS of inline-asm with multiple sets.
	 ASM_OPERANDS_INPUT_VEC, ASM_OPERANDS_INPUT_CONSTRAINT_VEC
	 and ASM_OPERANDS_LABEL_VEC need to be equal between
	 all the ASM_OPERANDs in the insn and adjust_insn will
	 fix this up.  */
      if (ASM_OPERANDS_OUTPUT_IDX (loc) != 0)
	return loc;
      break;
    default:
      break;
    }
  return NULL_RTX;
}

/* Helper function for replacement of uses.  */

static void
adjust_mem_uses (rtx *x, void *data)
{
  rtx new_x = simplify_replace_fn_rtx (*x, NULL_RTX, adjust_mems, data);
  if (new_x != *x)
    validate_change (NULL_RTX, x, new_x, true);
}

/* Helper function for replacement of stores.  */

static void
adjust_mem_stores (rtx loc, const_rtx expr, void *data)
{
  if (MEM_P (loc))
    {
      rtx new_dest = simplify_replace_fn_rtx (SET_DEST (expr), NULL_RTX,
					      adjust_mems, data);
      if (new_dest != SET_DEST (expr))
	{
	  rtx xexpr = CONST_CAST_RTX (expr);
	  validate_change (NULL_RTX, &SET_DEST (xexpr), new_dest, true);
	}
    }
}

/* Simplify INSN.  Remove all {PRE,POST}_{INC,DEC,MODIFY} rtxes,
   replace them with their value in the insn and add the side-effects
   as other sets to the insn.  */

static void
adjust_insn (basic_block bb, rtx_insn *insn)
{
  rtx set;

#ifdef HAVE_window_save
  /* If the target machine has an explicit window save instruction, the
     transformation OUTGOING_REGNO -> INCOMING_REGNO is done there.  */
  if (RTX_FRAME_RELATED_P (insn)
      && find_reg_note (insn, REG_CFA_WINDOW_SAVE, NULL_RTX))
    {
      unsigned int i, nregs = vec_safe_length (windowed_parm_regs);
      rtx rtl = gen_rtx_PARALLEL (VOIDmode, rtvec_alloc (nregs * 2));
      parm_reg *p;

      FOR_EACH_VEC_SAFE_ELT (windowed_parm_regs, i, p)
	{
	  XVECEXP (rtl, 0, i * 2)
	    = gen_rtx_SET (p->incoming, p->outgoing);
	  /* Do not clobber the attached DECL, but only the REG.  */
	  XVECEXP (rtl, 0, i * 2 + 1)
	    = gen_rtx_CLOBBER (GET_MODE (p->outgoing),
			       gen_raw_REG (GET_MODE (p->outgoing),
					    REGNO (p->outgoing)));
	}

      validate_change (NULL_RTX, &PATTERN (insn), rtl, true);
      return;
    }
#endif

  adjust_mem_data amd;
  amd.mem_mode = VOIDmode;
  amd.stack_adjust = -VTI (bb)->out.stack_adjust;

  amd.store = true;
  note_stores (PATTERN (insn), adjust_mem_stores, &amd);

  amd.store = false;
  if (GET_CODE (PATTERN (insn)) == PARALLEL
      && asm_noperands (PATTERN (insn)) > 0
      && GET_CODE (XVECEXP (PATTERN (insn), 0, 0)) == SET)
    {
      rtx body, set0;
      int i;

      /* inline-asm with multiple sets is tiny bit more complicated,
	 because the 3 vectors in ASM_OPERANDS need to be shared between
	 all ASM_OPERANDS in the instruction.  adjust_mems will
	 not touch ASM_OPERANDS other than the first one, asm_noperands
	 test above needs to be called before that (otherwise it would fail)
	 and afterwards this code fixes it up.  */
      note_uses (&PATTERN (insn), adjust_mem_uses, &amd);
      body = PATTERN (insn);
      set0 = XVECEXP (body, 0, 0);
      gcc_checking_assert (GET_CODE (set0) == SET
			   && GET_CODE (SET_SRC (set0)) == ASM_OPERANDS
			   && ASM_OPERANDS_OUTPUT_IDX (SET_SRC (set0)) == 0);
      for (i = 1; i < XVECLEN (body, 0); i++)
	if (GET_CODE (XVECEXP (body, 0, i)) != SET)
	  break;
	else
	  {
	    set = XVECEXP (body, 0, i);
	    gcc_checking_assert (GET_CODE (SET_SRC (set)) == ASM_OPERANDS
				 && ASM_OPERANDS_OUTPUT_IDX (SET_SRC (set))
				    == i);
	    if (ASM_OPERANDS_INPUT_VEC (SET_SRC (set))
		!= ASM_OPERANDS_INPUT_VEC (SET_SRC (set0))
		|| ASM_OPERANDS_INPUT_CONSTRAINT_VEC (SET_SRC (set))
		   != ASM_OPERANDS_INPUT_CONSTRAINT_VEC (SET_SRC (set0))
		|| ASM_OPERANDS_LABEL_VEC (SET_SRC (set))
		   != ASM_OPERANDS_LABEL_VEC (SET_SRC (set0)))
	      {
		rtx newsrc = shallow_copy_rtx (SET_SRC (set));
		ASM_OPERANDS_INPUT_VEC (newsrc)
		  = ASM_OPERANDS_INPUT_VEC (SET_SRC (set0));
		ASM_OPERANDS_INPUT_CONSTRAINT_VEC (newsrc)
		  = ASM_OPERANDS_INPUT_CONSTRAINT_VEC (SET_SRC (set0));
		ASM_OPERANDS_LABEL_VEC (newsrc)
		  = ASM_OPERANDS_LABEL_VEC (SET_SRC (set0));
		validate_change (NULL_RTX, &SET_SRC (set), newsrc, true);
	      }
	  }
    }
  else
    note_uses (&PATTERN (insn), adjust_mem_uses, &amd);

  /* For read-only MEMs containing some constant, prefer those
     constants.  */
  set = single_set (insn);
  if (set && MEM_P (SET_SRC (set)) && MEM_READONLY_P (SET_SRC (set)))
    {
      rtx note = find_reg_equal_equiv_note (insn);

      if (note && CONSTANT_P (XEXP (note, 0)))
	validate_change (NULL_RTX, &SET_SRC (set), XEXP (note, 0), true);
    }

  if (!amd.side_effects.is_empty ())
    {
      rtx *pat, new_pat;
      int i, oldn;

      pat = &PATTERN (insn);
      if (GET_CODE (*pat) == COND_EXEC)
	pat = &COND_EXEC_CODE (*pat);
      if (GET_CODE (*pat) == PARALLEL)
	oldn = XVECLEN (*pat, 0);
      else
	oldn = 1;
      unsigned int newn = amd.side_effects.length ();
      new_pat = gen_rtx_PARALLEL (VOIDmode, rtvec_alloc (oldn + newn));
      if (GET_CODE (*pat) == PARALLEL)
	for (i = 0; i < oldn; i++)
	  XVECEXP (new_pat, 0, i) = XVECEXP (*pat, 0, i);
      else
	XVECEXP (new_pat, 0, 0) = *pat;

      rtx effect;
      unsigned int j;
      FOR_EACH_VEC_ELT_REVERSE (amd.side_effects, j, effect)
	XVECEXP (new_pat, 0, j + oldn) = effect;
      validate_change (NULL_RTX, pat, new_pat, true);
    }
}

/* Return the DEBUG_EXPR of a DEBUG_EXPR_DECL or the VALUE in DV.  */
static inline rtx
dv_as_rtx (decl_or_value dv)
{
  tree decl;

  if (dv_is_value_p (dv))
    return dv_as_value (dv);

  decl = dv_as_decl (dv);

  gcc_checking_assert (TREE_CODE (decl) == DEBUG_EXPR_DECL);
  return DECL_RTL_KNOWN_SET (decl);
}

/* Return nonzero if a decl_or_value must not have more than one
   variable part.  The returned value discriminates among various
   kinds of one-part DVs ccording to enum onepart_enum.  */
static inline onepart_enum
dv_onepart_p (decl_or_value dv)
{
  tree decl;

  if (!MAY_HAVE_DEBUG_INSNS)
    return NOT_ONEPART;

  if (dv_is_value_p (dv))
    return ONEPART_VALUE;

  decl = dv_as_decl (dv);

  if (TREE_CODE (decl) == DEBUG_EXPR_DECL)
    return ONEPART_DEXPR;

  if (target_for_debug_bind (decl) != NULL_TREE)
    return ONEPART_VDECL;

  return NOT_ONEPART;
}

/* Return the variable pool to be used for a dv of type ONEPART.  */
static inline pool_allocator &
onepart_pool (onepart_enum onepart)
{
  return onepart ? valvar_pool : var_pool;
}

/* Allocate a variable_def from the corresponding variable pool.  */
static inline variable *
onepart_pool_allocate (onepart_enum onepart)
{
  return (variable*) onepart_pool (onepart).allocate ();
}

/* Build a decl_or_value out of a decl.  */
static inline decl_or_value
dv_from_decl (tree decl)
{
  decl_or_value dv;
  dv = decl;
  gcc_checking_assert (dv_is_decl_p (dv));
  return dv;
}

/* Build a decl_or_value out of a value.  */
static inline decl_or_value
dv_from_value (rtx value)
{
  decl_or_value dv;
  dv = value;
  gcc_checking_assert (dv_is_value_p (dv));
  return dv;
}

/* Return a value or the decl of a debug_expr as a decl_or_value.  */
static inline decl_or_value
dv_from_rtx (rtx x)
{
  decl_or_value dv;

  switch (GET_CODE (x))
    {
    case DEBUG_EXPR:
      dv = dv_from_decl (DEBUG_EXPR_TREE_DECL (x));
      gcc_checking_assert (DECL_RTL_KNOWN_SET (DEBUG_EXPR_TREE_DECL (x)) == x);
      break;

    case VALUE:
      dv = dv_from_value (x);
      break;

    default:
      gcc_unreachable ();
    }

  return dv;
}

extern void debug_dv (decl_or_value dv);

DEBUG_FUNCTION void
debug_dv (decl_or_value dv)
{
  if (dv_is_value_p (dv))
    debug_rtx (dv_as_value (dv));
  else
    debug_generic_stmt (dv_as_decl (dv));
}

static void loc_exp_dep_clear (variable *var);

/* Free the element of VARIABLE_HTAB (its type is struct variable_def).  */

static void
variable_htab_free (void *elem)
{
  int i;
  variable *var = (variable *) elem;
  location_chain *node, *next;

  gcc_checking_assert (var->refcount > 0);

  var->refcount--;
  if (var->refcount > 0)
    return;

  for (i = 0; i < var->n_var_parts; i++)
    {
      for (node = var->var_part[i].loc_chain; node; node = next)
	{
	  next = node->next;
	  delete node;
	}
      var->var_part[i].loc_chain = NULL;
    }
  if (var->onepart && VAR_LOC_1PAUX (var))
    {
      loc_exp_dep_clear (var);
      if (VAR_LOC_DEP_LST (var))
	VAR_LOC_DEP_LST (var)->pprev = NULL;
      XDELETE (VAR_LOC_1PAUX (var));
      /* These may be reused across functions, so reset
	 e.g. NO_LOC_P.  */
      if (var->onepart == ONEPART_DEXPR)
	set_dv_changed (var->dv, true);
    }
  onepart_pool (var->onepart).remove (var);
}

/* Initialize the set (array) SET of attrs to empty lists.  */

static void
init_attrs_list_set (attrs **set)
{
  int i;

  for (i = 0; i < FIRST_PSEUDO_REGISTER; i++)
    set[i] = NULL;
}

/* Make the list *LISTP empty.  */

static void
attrs_list_clear (attrs **listp)
{
  attrs *list, *next;

  for (list = *listp; list; list = next)
    {
      next = list->next;
      delete list;
    }
  *listp = NULL;
}

/* Return true if the pair of DECL and OFFSET is the member of the LIST.  */

static attrs *
attrs_list_member (attrs *list, decl_or_value dv, HOST_WIDE_INT offset)
{
  for (; list; list = list->next)
    if (dv_as_opaque (list->dv) == dv_as_opaque (dv) && list->offset == offset)
      return list;
  return NULL;
}

/* Insert the triplet DECL, OFFSET, LOC to the list *LISTP.  */

static void
attrs_list_insert (attrs **listp, decl_or_value dv,
		   HOST_WIDE_INT offset, rtx loc)
{
  attrs *list = new attrs;
  list->loc = loc;
  list->dv = dv;
  list->offset = offset;
  list->next = *listp;
  *listp = list;
}

/* Copy all nodes from SRC and create a list *DSTP of the copies.  */

static void
attrs_list_copy (attrs **dstp, attrs *src)
{
  attrs_list_clear (dstp);
  for (; src; src = src->next)
    {
      attrs *n = new attrs;
      n->loc = src->loc;
      n->dv = src->dv;
      n->offset = src->offset;
      n->next = *dstp;
      *dstp = n;
    }
}

/* Add all nodes from SRC which are not in *DSTP to *DSTP.  */

static void
attrs_list_union (attrs **dstp, attrs *src)
{
  for (; src; src = src->next)
    {
      if (!attrs_list_member (*dstp, src->dv, src->offset))
	attrs_list_insert (dstp, src->dv, src->offset, src->loc);
    }
}

/* Combine nodes that are not onepart nodes from SRC and SRC2 into
   *DSTP.  */

static void
attrs_list_mpdv_union (attrs **dstp, attrs *src, attrs *src2)
{
  gcc_assert (!*dstp);
  for (; src; src = src->next)
    {
      if (!dv_onepart_p (src->dv))
	attrs_list_insert (dstp, src->dv, src->offset, src->loc);
    }
  for (src = src2; src; src = src->next)
    {
      if (!dv_onepart_p (src->dv)
	  && !attrs_list_member (*dstp, src->dv, src->offset))
	attrs_list_insert (dstp, src->dv, src->offset, src->loc);
    }
}

/* Shared hashtable support.  */

/* Return true if VARS is shared.  */

static inline bool
shared_hash_shared (shared_hash *vars)
{
  return vars->refcount > 1;
}

/* Return the hash table for VARS.  */

static inline variable_table_type *
shared_hash_htab (shared_hash *vars)
{
  return vars->htab;
}

/* Return true if VAR is shared, or maybe because VARS is shared.  */

static inline bool
shared_var_p (variable *var, shared_hash *vars)
{
  /* Don't count an entry in the changed_variables table as a duplicate.  */
  return ((var->refcount > 1 + (int) var->in_changed_variables)
	  || shared_hash_shared (vars));
}

/* Copy variables into a new hash table.  */

static shared_hash *
shared_hash_unshare (shared_hash *vars)
{
  shared_hash *new_vars = new shared_hash;
  gcc_assert (vars->refcount > 1);
  new_vars->refcount = 1;
  new_vars->htab = new variable_table_type (vars->htab->elements () + 3);
  vars_copy (new_vars->htab, vars->htab);
  vars->refcount--;
  return new_vars;
}

/* Increment reference counter on VARS and return it.  */

static inline shared_hash *
shared_hash_copy (shared_hash *vars)
{
  vars->refcount++;
  return vars;
}

/* Decrement reference counter and destroy hash table if not shared
   anymore.  */

static void
shared_hash_destroy (shared_hash *vars)
{
  gcc_checking_assert (vars->refcount > 0);
  if (--vars->refcount == 0)
    {
      delete vars->htab;
      delete vars;
    }
}

/* Unshare *PVARS if shared and return slot for DV.  If INS is
   INSERT, insert it if not already present.  */

static inline variable **
shared_hash_find_slot_unshare_1 (shared_hash **pvars, decl_or_value dv,
				 hashval_t dvhash, enum insert_option ins)
{
  if (shared_hash_shared (*pvars))
    *pvars = shared_hash_unshare (*pvars);
  return shared_hash_htab (*pvars)->find_slot_with_hash (dv, dvhash, ins);
}

static inline variable **
shared_hash_find_slot_unshare (shared_hash **pvars, decl_or_value dv,
			       enum insert_option ins)
{
  return shared_hash_find_slot_unshare_1 (pvars, dv, dv_htab_hash (dv), ins);
}

/* Return slot for DV, if it is already present in the hash table.
   If it is not present, insert it only VARS is not shared, otherwise
   return NULL.  */

static inline variable **
shared_hash_find_slot_1 (shared_hash *vars, decl_or_value dv, hashval_t dvhash)
{
  return shared_hash_htab (vars)->find_slot_with_hash (dv, dvhash,
						       shared_hash_shared (vars)
						       ? NO_INSERT : INSERT);
}

static inline variable **
shared_hash_find_slot (shared_hash *vars, decl_or_value dv)
{
  return shared_hash_find_slot_1 (vars, dv, dv_htab_hash (dv));
}

/* Return slot for DV only if it is already present in the hash table.  */

static inline variable **
shared_hash_find_slot_noinsert_1 (shared_hash *vars, decl_or_value dv,
				  hashval_t dvhash)
{
  return shared_hash_htab (vars)->find_slot_with_hash (dv, dvhash, NO_INSERT);
}

static inline variable **
shared_hash_find_slot_noinsert (shared_hash *vars, decl_or_value dv)
{
  return shared_hash_find_slot_noinsert_1 (vars, dv, dv_htab_hash (dv));
}

/* Return variable for DV or NULL if not already present in the hash
   table.  */

static inline variable *
shared_hash_find_1 (shared_hash *vars, decl_or_value dv, hashval_t dvhash)
{
  return shared_hash_htab (vars)->find_with_hash (dv, dvhash);
}

static inline variable *
shared_hash_find (shared_hash *vars, decl_or_value dv)
{
  return shared_hash_find_1 (vars, dv, dv_htab_hash (dv));
}

/* Return true if TVAL is better than CVAL as a canonival value.  We
   choose lowest-numbered VALUEs, using the RTX address as a
   tie-breaker.  The idea is to arrange them into a star topology,
   such that all of them are at most one step away from the canonical
   value, and the canonical value has backlinks to all of them, in
   addition to all the actual locations.  We don't enforce this
   topology throughout the entire dataflow analysis, though.
 */

static inline bool
canon_value_cmp (rtx tval, rtx cval)
{
  return !cval
    || CSELIB_VAL_PTR (tval)->uid < CSELIB_VAL_PTR (cval)->uid;
}

static bool dst_can_be_shared;

/* Return a copy of a variable VAR and insert it to dataflow set SET.  */

static variable **
unshare_variable (dataflow_set *set, variable **slot, variable *var,
		  enum var_init_status initialized)
{
  variable *new_var;
  int i;

  new_var = onepart_pool_allocate (var->onepart);
  new_var->dv = var->dv;
  new_var->refcount = 1;
  var->refcount--;
  new_var->n_var_parts = var->n_var_parts;
  new_var->onepart = var->onepart;
  new_var->in_changed_variables = false;

  if (! flag_var_tracking_uninit)
    initialized = VAR_INIT_STATUS_INITIALIZED;

  for (i = 0; i < var->n_var_parts; i++)
    {
      location_chain *node;
      location_chain **nextp;

      if (i == 0 && var->onepart)
	{
	  /* One-part auxiliary data is only used while emitting
	     notes, so propagate it to the new variable in the active
	     dataflow set.  If we're not emitting notes, this will be
	     a no-op.  */
	  gcc_checking_assert (!VAR_LOC_1PAUX (var) || emit_notes);
	  VAR_LOC_1PAUX (new_var) = VAR_LOC_1PAUX (var);
	  VAR_LOC_1PAUX (var) = NULL;
	}
      else
	VAR_PART_OFFSET (new_var, i) = VAR_PART_OFFSET (var, i);
      nextp = &new_var->var_part[i].loc_chain;
      for (node = var->var_part[i].loc_chain; node; node = node->next)
	{
	  location_chain *new_lc;

	  new_lc = new location_chain;
	  new_lc->next = NULL;
	  if (node->init > initialized)
	    new_lc->init = node->init;
	  else
	    new_lc->init = initialized;
	  if (node->set_src && !(MEM_P (node->set_src)))
	    new_lc->set_src = node->set_src;
	  else
	    new_lc->set_src = NULL;
	  new_lc->loc = node->loc;

	  *nextp = new_lc;
	  nextp = &new_lc->next;
	}

      new_var->var_part[i].cur_loc = var->var_part[i].cur_loc;
    }

  dst_can_be_shared = false;
  if (shared_hash_shared (set->vars))
    slot = shared_hash_find_slot_unshare (&set->vars, var->dv, NO_INSERT);
  else if (set->traversed_vars && set->vars != set->traversed_vars)
    slot = shared_hash_find_slot_noinsert (set->vars, var->dv);
  *slot = new_var;
  if (var->in_changed_variables)
    {
      variable **cslot
	= changed_variables->find_slot_with_hash (var->dv,
						  dv_htab_hash (var->dv),
						  NO_INSERT);
      gcc_assert (*cslot == (void *) var);
      var->in_changed_variables = false;
      variable_htab_free (var);
      *cslot = new_var;
      new_var->in_changed_variables = true;
    }
  return slot;
}

/* Copy all variables from hash table SRC to hash table DST.  */

static void
vars_copy (variable_table_type *dst, variable_table_type *src)
{
  variable_iterator_type hi;
  variable *var;

  FOR_EACH_HASH_TABLE_ELEMENT (*src, var, variable, hi)
    {
      variable **dstp;
      var->refcount++;
      dstp = dst->find_slot_with_hash (var->dv, dv_htab_hash (var->dv),
				       INSERT);
      *dstp = var;
    }
}

/* Map a decl to its main debug decl.  */

static inline tree
var_debug_decl (tree decl)
{
  if (decl && VAR_P (decl) && DECL_HAS_DEBUG_EXPR_P (decl))
    {
      tree debugdecl = DECL_DEBUG_EXPR (decl);
      if (DECL_P (debugdecl))
	decl = debugdecl;
    }

  return decl;
}

/* Set the register LOC to contain DV, OFFSET.  */

static void
var_reg_decl_set (dataflow_set *set, rtx loc, enum var_init_status initialized,
		  decl_or_value dv, HOST_WIDE_INT offset, rtx set_src,
		  enum insert_option iopt)
{
  attrs *node;
  bool decl_p = dv_is_decl_p (dv);

  if (decl_p)
    dv = dv_from_decl (var_debug_decl (dv_as_decl (dv)));

  for (node = set->regs[REGNO (loc)]; node; node = node->next)
    if (dv_as_opaque (node->dv) == dv_as_opaque (dv)
	&& node->offset == offset)
      break;
  if (!node)
    attrs_list_insert (&set->regs[REGNO (loc)], dv, offset, loc);
  set_variable_part (set, loc, dv, offset, initialized, set_src, iopt);
}

/* Return true if we should track a location that is OFFSET bytes from
   a variable.  Store the constant offset in *OFFSET_OUT if so.  */

static bool
track_offset_p (poly_int64 offset, HOST_WIDE_INT *offset_out)
{
  HOST_WIDE_INT const_offset;
  if (!offset.is_constant (&const_offset)
      || !IN_RANGE (const_offset, 0, MAX_VAR_PARTS - 1))
    return false;
  *offset_out = const_offset;
  return true;
}

/* Return the offset of a register that track_offset_p says we
   should track.  */

static HOST_WIDE_INT
get_tracked_reg_offset (rtx loc)
{
  HOST_WIDE_INT offset;
  if (!track_offset_p (REG_OFFSET (loc), &offset))
    gcc_unreachable ();
  return offset;
}

/* Set the register to contain REG_EXPR (LOC), REG_OFFSET (LOC).  */

static void
var_reg_set (dataflow_set *set, rtx loc, enum var_init_status initialized,
	     rtx set_src)
{
  tree decl = REG_EXPR (loc);
  HOST_WIDE_INT offset = get_tracked_reg_offset (loc);

  var_reg_decl_set (set, loc, initialized,
		    dv_from_decl (decl), offset, set_src, INSERT);
}

static enum var_init_status
get_init_value (dataflow_set *set, rtx loc, decl_or_value dv)
{
  variable *var;
  int i;
  enum var_init_status ret_val = VAR_INIT_STATUS_UNKNOWN;

  if (! flag_var_tracking_uninit)
    return VAR_INIT_STATUS_INITIALIZED;

  var = shared_hash_find (set->vars, dv);
  if (var)
    {
      for (i = 0; i < var->n_var_parts && ret_val == VAR_INIT_STATUS_UNKNOWN; i++)
	{
	  location_chain *nextp;
	  for (nextp = var->var_part[i].loc_chain; nextp; nextp = nextp->next)
	    if (rtx_equal_p (nextp->loc, loc))
	      {
		ret_val = nextp->init;
		break;
	      }
	}
    }

  return ret_val;
}

/* Delete current content of register LOC in dataflow set SET and set
   the register to contain REG_EXPR (LOC), REG_OFFSET (LOC).  If
   MODIFY is true, any other live copies of the same variable part are
   also deleted from the dataflow set, otherwise the variable part is
   assumed to be copied from another location holding the same
   part.  */

static void
var_reg_delete_and_set (dataflow_set *set, rtx loc, bool modify,
			enum var_init_status initialized, rtx set_src)
{
  tree decl = REG_EXPR (loc);
  HOST_WIDE_INT offset = get_tracked_reg_offset (loc);
  attrs *node, *next;
  attrs **nextp;

  decl = var_debug_decl (decl);

  if (initialized == VAR_INIT_STATUS_UNKNOWN)
    initialized = get_init_value (set, loc, dv_from_decl (decl));

  nextp = &set->regs[REGNO (loc)];
  for (node = *nextp; node; node = next)
    {
      next = node->next;
      if (dv_as_opaque (node->dv) != decl || node->offset != offset)
	{
	  delete_variable_part (set, node->loc, node->dv, node->offset);
	  delete node;
	  *nextp = next;
	}
      else
	{
	  node->loc = loc;
	  nextp = &node->next;
	}
    }
  if (modify)
    clobber_variable_part (set, loc, dv_from_decl (decl), offset, set_src);
  var_reg_set (set, loc, initialized, set_src);
}

/* Delete the association of register LOC in dataflow set SET with any
   variables that aren't onepart.  If CLOBBER is true, also delete any
   other live copies of the same variable part, and delete the
   association with onepart dvs too.  */

static void
var_reg_delete (dataflow_set *set, rtx loc, bool clobber)
{
  attrs **nextp = &set->regs[REGNO (loc)];
  attrs *node, *next;

  HOST_WIDE_INT offset;
  if (clobber && track_offset_p (REG_OFFSET (loc), &offset))
    {
      tree decl = REG_EXPR (loc);

      decl = var_debug_decl (decl);

      clobber_variable_part (set, NULL, dv_from_decl (decl), offset, NULL);
    }

  for (node = *nextp; node; node = next)
    {
      next = node->next;
      if (clobber || !dv_onepart_p (node->dv))
	{
	  delete_variable_part (set, node->loc, node->dv, node->offset);
	  delete node;
	  *nextp = next;
	}
      else
	nextp = &node->next;
    }
}

/* Delete content of register with number REGNO in dataflow set SET.  */

static void
var_regno_delete (dataflow_set *set, int regno)
{
  attrs **reg = &set->regs[regno];
  attrs *node, *next;

  for (node = *reg; node; node = next)
    {
      next = node->next;
      delete_variable_part (set, node->loc, node->dv, node->offset);
      delete node;
    }
  *reg = NULL;
}

/* Return true if I is the negated value of a power of two.  */
static bool
negative_power_of_two_p (HOST_WIDE_INT i)
{
  unsigned HOST_WIDE_INT x = -(unsigned HOST_WIDE_INT)i;
  return pow2_or_zerop (x);
}

/* Strip constant offsets and alignments off of LOC.  Return the base
   expression.  */

static rtx
vt_get_canonicalize_base (rtx loc)
{
  while ((GET_CODE (loc) == PLUS
	  || GET_CODE (loc) == AND)
	 && GET_CODE (XEXP (loc, 1)) == CONST_INT
	 && (GET_CODE (loc) != AND
	     || negative_power_of_two_p (INTVAL (XEXP (loc, 1)))))
    loc = XEXP (loc, 0);

  return loc;
}

/* This caches canonicalized addresses for VALUEs, computed using
   information in the global cselib table.  */
static hash_map<rtx, rtx> *global_get_addr_cache;

/* This caches canonicalized addresses for VALUEs, computed using
   information from the global cache and information pertaining to a
   basic block being analyzed.  */
static hash_map<rtx, rtx> *local_get_addr_cache;

static rtx vt_canonicalize_addr (dataflow_set *, rtx);

/* Return the canonical address for LOC, that must be a VALUE, using a
   cached global equivalence or computing it and storing it in the
   global cache.  */

static rtx
get_addr_from_global_cache (rtx const loc)
{
  rtx x;

  gcc_checking_assert (GET_CODE (loc) == VALUE);

  bool existed;
  rtx *slot = &global_get_addr_cache->get_or_insert (loc, &existed);
  if (existed)
    return *slot;

  x = canon_rtx (get_addr (loc));

  /* Tentative, avoiding infinite recursion.  */
  *slot = x;

  if (x != loc)
    {
      rtx nx = vt_canonicalize_addr (NULL, x);
      if (nx != x)
	{
	  /* The table may have moved during recursion, recompute
	     SLOT.  */
	  *global_get_addr_cache->get (loc) = x = nx;
	}
    }

  return x;
}

/* Return the canonical address for LOC, that must be a VALUE, using a
   cached local equivalence or computing it and storing it in the
   local cache.  */

static rtx
get_addr_from_local_cache (dataflow_set *set, rtx const loc)
{
  rtx x;
  decl_or_value dv;
  variable *var;
  location_chain *l;

  gcc_checking_assert (GET_CODE (loc) == VALUE);

  bool existed;
  rtx *slot = &local_get_addr_cache->get_or_insert (loc, &existed);
  if (existed)
    return *slot;

  x = get_addr_from_global_cache (loc);

  /* Tentative, avoiding infinite recursion.  */
  *slot = x;

  /* Recurse to cache local expansion of X, or if we need to search
     for a VALUE in the expansion.  */
  if (x != loc)
    {
      rtx nx = vt_canonicalize_addr (set, x);
      if (nx != x)
	{
	  slot = local_get_addr_cache->get (loc);
	  *slot = x = nx;
	}
      return x;
    }

  dv = dv_from_rtx (x);
  var = shared_hash_find (set->vars, dv);
  if (!var)
    return x;

  /* Look for an improved equivalent expression.  */
  for (l = var->var_part[0].loc_chain; l; l = l->next)
    {
      rtx base = vt_get_canonicalize_base (l->loc);
      if (GET_CODE (base) == VALUE
	  && canon_value_cmp (base, loc))
	{
	  rtx nx = vt_canonicalize_addr (set, l->loc);
	  if (x != nx)
	    {
	      slot = local_get_addr_cache->get (loc);
	      *slot = x = nx;
	    }
	  break;
	}
    }

  return x;
}

/* Canonicalize LOC using equivalences from SET in addition to those
   in the cselib static table.  It expects a VALUE-based expression,
   and it will only substitute VALUEs with other VALUEs or
   function-global equivalences, so that, if two addresses have base
   VALUEs that are locally or globally related in ways that
   memrefs_conflict_p cares about, they will both canonicalize to
   expressions that have the same base VALUE.

   The use of VALUEs as canonical base addresses enables the canonical
   RTXs to remain unchanged globally, if they resolve to a constant,
   or throughout a basic block otherwise, so that they can be cached
   and the cache needs not be invalidated when REGs, MEMs or such
   change.  */

static rtx
vt_canonicalize_addr (dataflow_set *set, rtx oloc)
{
  poly_int64 ofst = 0, term;
  machine_mode mode = GET_MODE (oloc);
  rtx loc = oloc;
  rtx x;
  bool retry = true;

  while (retry)
    {
      while (GET_CODE (loc) == PLUS
	     && poly_int_rtx_p (XEXP (loc, 1), &term))
	{
	  ofst += term;
	  loc = XEXP (loc, 0);
	}

      /* Alignment operations can't normally be combined, so just
	 canonicalize the base and we're done.  We'll normally have
	 only one stack alignment anyway.  */
      if (GET_CODE (loc) == AND
	  && GET_CODE (XEXP (loc, 1)) == CONST_INT
	  && negative_power_of_two_p (INTVAL (XEXP (loc, 1))))
	{
	  x = vt_canonicalize_addr (set, XEXP (loc, 0));
	  if (x != XEXP (loc, 0))
	    loc = gen_rtx_AND (mode, x, XEXP (loc, 1));
	  retry = false;
	}

      if (GET_CODE (loc) == VALUE)
	{
	  if (set)
	    loc = get_addr_from_local_cache (set, loc);
	  else
	    loc = get_addr_from_global_cache (loc);

	  /* Consolidate plus_constants.  */
	  while (may_ne (ofst, 0)
		 && GET_CODE (loc) == PLUS
		 && poly_int_rtx_p (XEXP (loc, 1), &term))
	    {
	      ofst += term;
	      loc = XEXP (loc, 0);
	    }

	  retry = false;
	}
      else
	{
	  x = canon_rtx (loc);
	  if (retry)
	    retry = (x != loc);
	  loc = x;
	}
    }

  /* Add OFST back in.  */
  if (may_ne (ofst, 0))
    {
      /* Don't build new RTL if we can help it.  */
      if (GET_CODE (oloc) == PLUS
	  && XEXP (oloc, 0) == loc
	  && poly_int_rtx_p (XEXP (oloc, 1), &term)
	  && must_eq (term, ofst))
	return oloc;

      loc = plus_constant (mode, loc, ofst);
    }

  return loc;
}

/* Return true iff there's a true dependence between MLOC and LOC.
   MADDR must be a canonicalized version of MLOC's address.  */

static inline bool
vt_canon_true_dep (dataflow_set *set, rtx mloc, rtx maddr, rtx loc)
{
  if (GET_CODE (loc) != MEM)
    return false;

  rtx addr = vt_canonicalize_addr (set, XEXP (loc, 0));
  if (!canon_true_dependence (mloc, GET_MODE (mloc), maddr, loc, addr))
    return false;

  return true;
}

/* Hold parameters for the hashtab traversal function
   drop_overlapping_mem_locs, see below.  */

struct overlapping_mems
{
  dataflow_set *set;
  rtx loc, addr;
};

/* Remove all MEMs that overlap with COMS->LOC from the location list
   of a hash table entry for a onepart variable.  COMS->ADDR must be a
   canonicalized form of COMS->LOC's address, and COMS->LOC must be
   canonicalized itself.  */

int
drop_overlapping_mem_locs (variable **slot, overlapping_mems *coms)
{
  dataflow_set *set = coms->set;
  rtx mloc = coms->loc, addr = coms->addr;
  variable *var = *slot;

  if (var->onepart != NOT_ONEPART)
    {
      location_chain *loc, **locp;
      bool changed = false;
      rtx cur_loc;

      gcc_assert (var->n_var_parts == 1);

      if (shared_var_p (var, set->vars))
	{
	  for (loc = var->var_part[0].loc_chain; loc; loc = loc->next)
	    if (vt_canon_true_dep (set, mloc, addr, loc->loc))
	      break;

	  if (!loc)
	    return 1;

	  slot = unshare_variable (set, slot, var, VAR_INIT_STATUS_UNKNOWN);
	  var = *slot;
	  gcc_assert (var->n_var_parts == 1);
	}

      if (VAR_LOC_1PAUX (var))
	cur_loc = VAR_LOC_FROM (var);
      else
	cur_loc = var->var_part[0].cur_loc;

      for (locp = &var->var_part[0].loc_chain, loc = *locp;
	   loc; loc = *locp)
	{
	  if (!vt_canon_true_dep (set, mloc, addr, loc->loc))
	    {
	      locp = &loc->next;
	      continue;
	    }

	  *locp = loc->next;
	  /* If we have deleted the location which was last emitted
	     we have to emit new location so add the variable to set
	     of changed variables.  */
	  if (cur_loc == loc->loc)
	    {
	      changed = true;
	      var->var_part[0].cur_loc = NULL;
	      if (VAR_LOC_1PAUX (var))
		VAR_LOC_FROM (var) = NULL;
	    }
	  delete loc;
	}

      if (!var->var_part[0].loc_chain)
	{
	  var->n_var_parts--;
	  changed = true;
	}
      if (changed)
	variable_was_changed (var, set);
    }

  return 1;
}

/* Remove from SET all VALUE bindings to MEMs that overlap with LOC.  */

static void
clobber_overlapping_mems (dataflow_set *set, rtx loc)
{
  struct overlapping_mems coms;

  gcc_checking_assert (GET_CODE (loc) == MEM);

  coms.set = set;
  coms.loc = canon_rtx (loc);
  coms.addr = vt_canonicalize_addr (set, XEXP (loc, 0));

  set->traversed_vars = set->vars;
  shared_hash_htab (set->vars)
    ->traverse <overlapping_mems*, drop_overlapping_mem_locs> (&coms);
  set->traversed_vars = NULL;
}

/* Set the location of DV, OFFSET as the MEM LOC.  */

static void
var_mem_decl_set (dataflow_set *set, rtx loc, enum var_init_status initialized,
		  decl_or_value dv, HOST_WIDE_INT offset, rtx set_src,
		  enum insert_option iopt)
{
  if (dv_is_decl_p (dv))
    dv = dv_from_decl (var_debug_decl (dv_as_decl (dv)));

  set_variable_part (set, loc, dv, offset, initialized, set_src, iopt);
}

/* Set the location part of variable MEM_EXPR (LOC) in dataflow set
   SET to LOC.
   Adjust the address first if it is stack pointer based.  */

static void
var_mem_set (dataflow_set *set, rtx loc, enum var_init_status initialized,
	     rtx set_src)
{
  tree decl = MEM_EXPR (loc);
  HOST_WIDE_INT offset = int_mem_offset (loc);

  var_mem_decl_set (set, loc, initialized,
		    dv_from_decl (decl), offset, set_src, INSERT);
}

/* Delete and set the location part of variable MEM_EXPR (LOC) in
   dataflow set SET to LOC.  If MODIFY is true, any other live copies
   of the same variable part are also deleted from the dataflow set,
   otherwise the variable part is assumed to be copied from another
   location holding the same part.
   Adjust the address first if it is stack pointer based.  */

static void
var_mem_delete_and_set (dataflow_set *set, rtx loc, bool modify,
			enum var_init_status initialized, rtx set_src)
{
  tree decl = MEM_EXPR (loc);
  HOST_WIDE_INT offset = int_mem_offset (loc);

  clobber_overlapping_mems (set, loc);
  decl = var_debug_decl (decl);

  if (initialized == VAR_INIT_STATUS_UNKNOWN)
    initialized = get_init_value (set, loc, dv_from_decl (decl));

  if (modify)
    clobber_variable_part (set, NULL, dv_from_decl (decl), offset, set_src);
  var_mem_set (set, loc, initialized, set_src);
}

/* Delete the location part LOC from dataflow set SET.  If CLOBBER is
   true, also delete any other live copies of the same variable part.
   Adjust the address first if it is stack pointer based.  */

static void
var_mem_delete (dataflow_set *set, rtx loc, bool clobber)
{
  tree decl = MEM_EXPR (loc);
  HOST_WIDE_INT offset = int_mem_offset (loc);

  clobber_overlapping_mems (set, loc);
  decl = var_debug_decl (decl);
  if (clobber)
    clobber_variable_part (set, NULL, dv_from_decl (decl), offset, NULL);
  delete_variable_part (set, loc, dv_from_decl (decl), offset);
}

/* Return true if LOC should not be expanded for location expressions,
   or used in them.  */

static inline bool
unsuitable_loc (rtx loc)
{
  switch (GET_CODE (loc))
    {
    case PC:
    case SCRATCH:
    case CC0:
    case ASM_INPUT:
    case ASM_OPERANDS:
      return true;

    default:
      return false;
    }
}

/* Bind VAL to LOC in SET.  If MODIFIED, detach LOC from any values
   bound to it.  */

static inline void
val_bind (dataflow_set *set, rtx val, rtx loc, bool modified)
{
  if (REG_P (loc))
    {
      if (modified)
	var_regno_delete (set, REGNO (loc));
      var_reg_decl_set (set, loc, VAR_INIT_STATUS_INITIALIZED,
			dv_from_value (val), 0, NULL_RTX, INSERT);
    }
  else if (MEM_P (loc))
    {
      struct elt_loc_list *l = CSELIB_VAL_PTR (val)->locs;

      if (modified)
	clobber_overlapping_mems (set, loc);

      if (l && GET_CODE (l->loc) == VALUE)
	l = canonical_cselib_val (CSELIB_VAL_PTR (l->loc))->locs;

      /* If this MEM is a global constant, we don't need it in the
	 dynamic tables.  ??? We should test this before emitting the
	 micro-op in the first place.  */
      while (l)
	if (GET_CODE (l->loc) == MEM && XEXP (l->loc, 0) == XEXP (loc, 0))
	  break;
	else
	  l = l->next;

      if (!l)
	var_mem_decl_set (set, loc, VAR_INIT_STATUS_INITIALIZED,
			  dv_from_value (val), 0, NULL_RTX, INSERT);
    }
  else
    {
      /* Other kinds of equivalences are necessarily static, at least
	 so long as we do not perform substitutions while merging
	 expressions.  */
      gcc_unreachable ();
      set_variable_part (set, loc, dv_from_value (val), 0,
			 VAR_INIT_STATUS_INITIALIZED, NULL_RTX, INSERT);
    }
}

/* Bind a value to a location it was just stored in.  If MODIFIED
   holds, assume the location was modified, detaching it from any
   values bound to it.  */

static void
val_store (dataflow_set *set, rtx val, rtx loc, rtx_insn *insn,
	   bool modified)
{
  cselib_val *v = CSELIB_VAL_PTR (val);

  gcc_assert (cselib_preserved_value_p (v));

  if (dump_file)
    {
      fprintf (dump_file, "%i: ", insn ? INSN_UID (insn) : 0);
      print_inline_rtx (dump_file, loc, 0);
      fprintf (dump_file, " evaluates to ");
      print_inline_rtx (dump_file, val, 0);
      if (v->locs)
	{
	  struct elt_loc_list *l;
	  for (l = v->locs; l; l = l->next)
	    {
	      fprintf (dump_file, "\n%i: ", INSN_UID (l->setting_insn));
	      print_inline_rtx (dump_file, l->loc, 0);
	    }
	}
      fprintf (dump_file, "\n");
    }

  gcc_checking_assert (!unsuitable_loc (loc));

  val_bind (set, val, loc, modified);
}

/* Clear (canonical address) slots that reference X.  */

bool
local_get_addr_clear_given_value (rtx const &, rtx *slot, rtx x)
{
  if (vt_get_canonicalize_base (*slot) == x)
    *slot = NULL;
  return true;
}

/* Reset this node, detaching all its equivalences.  Return the slot
   in the variable hash table that holds dv, if there is one.  */

static void
val_reset (dataflow_set *set, decl_or_value dv)
{
  variable *var = shared_hash_find (set->vars, dv) ;
  location_chain *node;
  rtx cval;

  if (!var || !var->n_var_parts)
    return;

  gcc_assert (var->n_var_parts == 1);

  if (var->onepart == ONEPART_VALUE)
    {
      rtx x = dv_as_value (dv);

      /* Relationships in the global cache don't change, so reset the
	 local cache entry only.  */
      rtx *slot = local_get_addr_cache->get (x);
      if (slot)
	{
	  /* If the value resolved back to itself, odds are that other
	     values may have cached it too.  These entries now refer
	     to the old X, so detach them too.  Entries that used the
	     old X but resolved to something else remain ok as long as
	     that something else isn't also reset.  */
	  if (*slot == x)
	    local_get_addr_cache
	      ->traverse<rtx, local_get_addr_clear_given_value> (x);
	  *slot = NULL;
	}
    }

  cval = NULL;
  for (node = var->var_part[0].loc_chain; node; node = node->next)
    if (GET_CODE (node->loc) == VALUE
	&& canon_value_cmp (node->loc, cval))
      cval = node->loc;

  for (node = var->var_part[0].loc_chain; node; node = node->next)
    if (GET_CODE (node->loc) == VALUE && cval != node->loc)
      {
	/* Redirect the equivalence link to the new canonical
	   value, or simply remove it if it would point at
	   itself.  */
	if (cval)
	  set_variable_part (set, cval, dv_from_value (node->loc),
			     0, node->init, node->set_src, NO_INSERT);
	delete_variable_part (set, dv_as_value (dv),
			      dv_from_value (node->loc), 0);
      }

  if (cval)
    {
      decl_or_value cdv = dv_from_value (cval);

      /* Keep the remaining values connected, accumulating links
	 in the canonical value.  */
      for (node = var->var_part[0].loc_chain; node; node = node->next)
	{
	  if (node->loc == cval)
	    continue;
	  else if (GET_CODE (node->loc) == REG)
	    var_reg_decl_set (set, node->loc, node->init, cdv, 0,
			      node->set_src, NO_INSERT);
	  else if (GET_CODE (node->loc) == MEM)
	    var_mem_decl_set (set, node->loc, node->init, cdv, 0,
			      node->set_src, NO_INSERT);
	  else
	    set_variable_part (set, node->loc, cdv, 0,
			       node->init, node->set_src, NO_INSERT);
	}
    }

  /* We remove this last, to make sure that the canonical value is not
     removed to the point of requiring reinsertion.  */
  if (cval)
    delete_variable_part (set, dv_as_value (dv), dv_from_value (cval), 0);

  clobber_variable_part (set, NULL, dv, 0, NULL);
}

/* Find the values in a given location and map the val to another
   value, if it is unique, or add the location as one holding the
   value.  */

static void
val_resolve (dataflow_set *set, rtx val, rtx loc, rtx_insn *insn)
{
  decl_or_value dv = dv_from_value (val);

  if (dump_file && (dump_flags & TDF_DETAILS))
    {
      if (insn)
	fprintf (dump_file, "%i: ", INSN_UID (insn));
      else
	fprintf (dump_file, "head: ");
      print_inline_rtx (dump_file, val, 0);
      fputs (" is at ", dump_file);
      print_inline_rtx (dump_file, loc, 0);
      fputc ('\n', dump_file);
    }

  val_reset (set, dv);

  gcc_checking_assert (!unsuitable_loc (loc));

  if (REG_P (loc))
    {
      attrs *node, *found = NULL;

      for (node = set->regs[REGNO (loc)]; node; node = node->next)
	if (dv_is_value_p (node->dv)
	    && GET_MODE (dv_as_value (node->dv)) == GET_MODE (loc))
	  {
	    found = node;

	    /* Map incoming equivalences.  ??? Wouldn't it be nice if
	     we just started sharing the location lists?  Maybe a
	     circular list ending at the value itself or some
	     such.  */
	    set_variable_part (set, dv_as_value (node->dv),
			       dv_from_value (val), node->offset,
			       VAR_INIT_STATUS_INITIALIZED, NULL_RTX, INSERT);
	    set_variable_part (set, val, node->dv, node->offset,
			       VAR_INIT_STATUS_INITIALIZED, NULL_RTX, INSERT);
	  }

      /* If we didn't find any equivalence, we need to remember that
	 this value is held in the named register.  */
      if (found)
	return;
    }
  /* ??? Attempt to find and merge equivalent MEMs or other
     expressions too.  */

  val_bind (set, val, loc, false);
}

/* Initialize dataflow set SET to be empty.
   VARS_SIZE is the initial size of hash table VARS.  */

static void
dataflow_set_init (dataflow_set *set)
{
  init_attrs_list_set (set->regs);
  set->vars = shared_hash_copy (empty_shared_hash);
  set->stack_adjust = 0;
  set->traversed_vars = NULL;
}

/* Delete the contents of dataflow set SET.  */

static void
dataflow_set_clear (dataflow_set *set)
{
  int i;

  for (i = 0; i < FIRST_PSEUDO_REGISTER; i++)
    attrs_list_clear (&set->regs[i]);

  shared_hash_destroy (set->vars);
  set->vars = shared_hash_copy (empty_shared_hash);
}

/* Copy the contents of dataflow set SRC to DST.  */

static void
dataflow_set_copy (dataflow_set *dst, dataflow_set *src)
{
  int i;

  for (i = 0; i < FIRST_PSEUDO_REGISTER; i++)
    attrs_list_copy (&dst->regs[i], src->regs[i]);

  shared_hash_destroy (dst->vars);
  dst->vars = shared_hash_copy (src->vars);
  dst->stack_adjust = src->stack_adjust;
}

/* Information for merging lists of locations for a given offset of variable.
 */
struct variable_union_info
{
  /* Node of the location chain.  */
  location_chain *lc;

  /* The sum of positions in the input chains.  */
  int pos;

  /* The position in the chain of DST dataflow set.  */
  int pos_dst;
};

/* Buffer for location list sorting and its allocated size.  */
static struct variable_union_info *vui_vec;
static int vui_allocated;

/* Compare function for qsort, order the structures by POS element.  */

static int
variable_union_info_cmp_pos (const void *n1, const void *n2)
{
  const struct variable_union_info *const i1 =
    (const struct variable_union_info *) n1;
  const struct variable_union_info *const i2 =
    ( const struct variable_union_info *) n2;

  if (i1->pos != i2->pos)
    return i1->pos - i2->pos;

  return (i1->pos_dst - i2->pos_dst);
}

/* Compute union of location parts of variable *SLOT and the same variable
   from hash table DATA.  Compute "sorted" union of the location chains
   for common offsets, i.e. the locations of a variable part are sorted by
   a priority where the priority is the sum of the positions in the 2 chains
   (if a location is only in one list the position in the second list is
   defined to be larger than the length of the chains).
   When we are updating the location parts the newest location is in the
   beginning of the chain, so when we do the described "sorted" union
   we keep the newest locations in the beginning.  */

static int
variable_union (variable *src, dataflow_set *set)
{
  variable *dst;
  variable **dstp;
  int i, j, k;

  dstp = shared_hash_find_slot (set->vars, src->dv);
  if (!dstp || !*dstp)
    {
      src->refcount++;

      dst_can_be_shared = false;
      if (!dstp)
	dstp = shared_hash_find_slot_unshare (&set->vars, src->dv, INSERT);

      *dstp = src;

      /* Continue traversing the hash table.  */
      return 1;
    }
  else
    dst = *dstp;

  gcc_assert (src->n_var_parts);
  gcc_checking_assert (src->onepart == dst->onepart);

  /* We can combine one-part variables very efficiently, because their
     entries are in canonical order.  */
  if (src->onepart)
    {
      location_chain **nodep, *dnode, *snode;

      gcc_assert (src->n_var_parts == 1
		  && dst->n_var_parts == 1);

      snode = src->var_part[0].loc_chain;
      gcc_assert (snode);

    restart_onepart_unshared:
      nodep = &dst->var_part[0].loc_chain;
      dnode = *nodep;
      gcc_assert (dnode);

      while (snode)
	{
	  int r = dnode ? loc_cmp (dnode->loc, snode->loc) : 1;

	  if (r > 0)
	    {
	      location_chain *nnode;

	      if (shared_var_p (dst, set->vars))
		{
		  dstp = unshare_variable (set, dstp, dst,
					   VAR_INIT_STATUS_INITIALIZED);
		  dst = *dstp;
		  goto restart_onepart_unshared;
		}

	      *nodep = nnode = new location_chain;
	      nnode->loc = snode->loc;
	      nnode->init = snode->init;
	      if (!snode->set_src || MEM_P (snode->set_src))
		nnode->set_src = NULL;
	      else
		nnode->set_src = snode->set_src;
	      nnode->next = dnode;
	      dnode = nnode;
	    }
	  else if (r == 0)
	    gcc_checking_assert (rtx_equal_p (dnode->loc, snode->loc));

	  if (r >= 0)
	    snode = snode->next;

	  nodep = &dnode->next;
	  dnode = *nodep;
	}

      return 1;
    }

  gcc_checking_assert (!src->onepart);

  /* Count the number of location parts, result is K.  */
  for (i = 0, j = 0, k = 0;
       i < src->n_var_parts && j < dst->n_var_parts; k++)
    {
      if (VAR_PART_OFFSET (src, i) == VAR_PART_OFFSET (dst, j))
	{
	  i++;
	  j++;
	}
      else if (VAR_PART_OFFSET (src, i) < VAR_PART_OFFSET (dst, j))
	i++;
      else
	j++;
    }
  k += src->n_var_parts - i;
  k += dst->n_var_parts - j;

  /* We track only variables whose size is <= MAX_VAR_PARTS bytes
     thus there are at most MAX_VAR_PARTS different offsets.  */
  gcc_checking_assert (dst->onepart ? k == 1 : k <= MAX_VAR_PARTS);

  if (dst->n_var_parts != k && shared_var_p (dst, set->vars))
    {
      dstp = unshare_variable (set, dstp, dst, VAR_INIT_STATUS_UNKNOWN);
      dst = *dstp;
    }

  i = src->n_var_parts - 1;
  j = dst->n_var_parts - 1;
  dst->n_var_parts = k;

  for (k--; k >= 0; k--)
    {
      location_chain *node, *node2;

      if (i >= 0 && j >= 0
	  && VAR_PART_OFFSET (src, i) == VAR_PART_OFFSET (dst, j))
	{
	  /* Compute the "sorted" union of the chains, i.e. the locations which
	     are in both chains go first, they are sorted by the sum of
	     positions in the chains.  */
	  int dst_l, src_l;
	  int ii, jj, n;
	  struct variable_union_info *vui;

	  /* If DST is shared compare the location chains.
	     If they are different we will modify the chain in DST with
	     high probability so make a copy of DST.  */
	  if (shared_var_p (dst, set->vars))
	    {
	      for (node = src->var_part[i].loc_chain,
		   node2 = dst->var_part[j].loc_chain; node && node2;
		   node = node->next, node2 = node2->next)
		{
		  if (!((REG_P (node2->loc)
			 && REG_P (node->loc)
			 && REGNO (node2->loc) == REGNO (node->loc))
			|| rtx_equal_p (node2->loc, node->loc)))
		    {
		      if (node2->init < node->init)
		        node2->init = node->init;
		      break;
		    }
		}
	      if (node || node2)
		{
		  dstp = unshare_variable (set, dstp, dst,
					   VAR_INIT_STATUS_UNKNOWN);
		  dst = (variable *)*dstp;
		}
	    }

	  src_l = 0;
	  for (node = src->var_part[i].loc_chain; node; node = node->next)
	    src_l++;
	  dst_l = 0;
	  for (node = dst->var_part[j].loc_chain; node; node = node->next)
	    dst_l++;

	  if (dst_l == 1)
	    {
	      /* The most common case, much simpler, no qsort is needed.  */
	      location_chain *dstnode = dst->var_part[j].loc_chain;
	      dst->var_part[k].loc_chain = dstnode;
	      VAR_PART_OFFSET (dst, k) = VAR_PART_OFFSET (dst, j);
	      node2 = dstnode;
	      for (node = src->var_part[i].loc_chain; node; node = node->next)
		if (!((REG_P (dstnode->loc)
		       && REG_P (node->loc)
		       && REGNO (dstnode->loc) == REGNO (node->loc))
		      || rtx_equal_p (dstnode->loc, node->loc)))
		  {
		    location_chain *new_node;

		    /* Copy the location from SRC.  */
		    new_node = new location_chain;
		    new_node->loc = node->loc;
		    new_node->init = node->init;
		    if (!node->set_src || MEM_P (node->set_src))
		      new_node->set_src = NULL;
		    else
		      new_node->set_src = node->set_src;
		    node2->next = new_node;
		    node2 = new_node;
		  }
	      node2->next = NULL;
	    }
	  else
	    {
	      if (src_l + dst_l > vui_allocated)
		{
		  vui_allocated = MAX (vui_allocated * 2, src_l + dst_l);
		  vui_vec = XRESIZEVEC (struct variable_union_info, vui_vec,
					vui_allocated);
		}
	      vui = vui_vec;

	      /* Fill in the locations from DST.  */
	      for (node = dst->var_part[j].loc_chain, jj = 0; node;
		   node = node->next, jj++)
		{
		  vui[jj].lc = node;
		  vui[jj].pos_dst = jj;

		  /* Pos plus value larger than a sum of 2 valid positions.  */
		  vui[jj].pos = jj + src_l + dst_l;
		}

	      /* Fill in the locations from SRC.  */
	      n = dst_l;
	      for (node = src->var_part[i].loc_chain, ii = 0; node;
		   node = node->next, ii++)
		{
		  /* Find location from NODE.  */
		  for (jj = 0; jj < dst_l; jj++)
		    {
		      if ((REG_P (vui[jj].lc->loc)
			   && REG_P (node->loc)
			   && REGNO (vui[jj].lc->loc) == REGNO (node->loc))
			  || rtx_equal_p (vui[jj].lc->loc, node->loc))
			{
			  vui[jj].pos = jj + ii;
			  break;
			}
		    }
		  if (jj >= dst_l)	/* The location has not been found.  */
		    {
		      location_chain *new_node;

		      /* Copy the location from SRC.  */
		      new_node = new location_chain;
		      new_node->loc = node->loc;
		      new_node->init = node->init;
		      if (!node->set_src || MEM_P (node->set_src))
			new_node->set_src = NULL;
		      else
			new_node->set_src = node->set_src;
		      vui[n].lc = new_node;
		      vui[n].pos_dst = src_l + dst_l;
		      vui[n].pos = ii + src_l + dst_l;
		      n++;
		    }
		}

	      if (dst_l == 2)
		{
		  /* Special case still very common case.  For dst_l == 2
		     all entries dst_l ... n-1 are sorted, with for i >= dst_l
		     vui[i].pos == i + src_l + dst_l.  */
		  if (vui[0].pos > vui[1].pos)
		    {
		      /* Order should be 1, 0, 2... */
		      dst->var_part[k].loc_chain = vui[1].lc;
		      vui[1].lc->next = vui[0].lc;
		      if (n >= 3)
			{
			  vui[0].lc->next = vui[2].lc;
			  vui[n - 1].lc->next = NULL;
			}
		      else
			vui[0].lc->next = NULL;
		      ii = 3;
		    }
		  else
		    {
		      dst->var_part[k].loc_chain = vui[0].lc;
		      if (n >= 3 && vui[2].pos < vui[1].pos)
			{
			  /* Order should be 0, 2, 1, 3... */
			  vui[0].lc->next = vui[2].lc;
			  vui[2].lc->next = vui[1].lc;
			  if (n >= 4)
			    {
			      vui[1].lc->next = vui[3].lc;
			      vui[n - 1].lc->next = NULL;
			    }
			  else
			    vui[1].lc->next = NULL;
			  ii = 4;
			}
		      else
			{
			  /* Order should be 0, 1, 2... */
			  ii = 1;
			  vui[n - 1].lc->next = NULL;
			}
		    }
		  for (; ii < n; ii++)
		    vui[ii - 1].lc->next = vui[ii].lc;
		}
	      else
		{
		  qsort (vui, n, sizeof (struct variable_union_info),
			 variable_union_info_cmp_pos);

		  /* Reconnect the nodes in sorted order.  */
		  for (ii = 1; ii < n; ii++)
		    vui[ii - 1].lc->next = vui[ii].lc;
		  vui[n - 1].lc->next = NULL;
		  dst->var_part[k].loc_chain = vui[0].lc;
		}

	      VAR_PART_OFFSET (dst, k) = VAR_PART_OFFSET (dst, j);
	    }
	  i--;
	  j--;
	}
      else if ((i >= 0 && j >= 0
		&& VAR_PART_OFFSET (src, i) < VAR_PART_OFFSET (dst, j))
	       || i < 0)
	{
	  dst->var_part[k] = dst->var_part[j];
	  j--;
	}
      else if ((i >= 0 && j >= 0
		&& VAR_PART_OFFSET (src, i) > VAR_PART_OFFSET (dst, j))
	       || j < 0)
	{
	  location_chain **nextp;

	  /* Copy the chain from SRC.  */
	  nextp = &dst->var_part[k].loc_chain;
	  for (node = src->var_part[i].loc_chain; node; node = node->next)
	    {
	      location_chain *new_lc;

	      new_lc = new location_chain;
	      new_lc->next = NULL;
	      new_lc->init = node->init;
	      if (!node->set_src || MEM_P (node->set_src))
		new_lc->set_src = NULL;
	      else
		new_lc->set_src = node->set_src;
	      new_lc->loc = node->loc;

	      *nextp = new_lc;
	      nextp = &new_lc->next;
	    }

	  VAR_PART_OFFSET (dst, k) = VAR_PART_OFFSET (src, i);
	  i--;
	}
      dst->var_part[k].cur_loc = NULL;
    }

  if (flag_var_tracking_uninit)
    for (i = 0; i < src->n_var_parts && i < dst->n_var_parts; i++)
      {
	location_chain *node, *node2;
	for (node = src->var_part[i].loc_chain; node; node = node->next)
	  for (node2 = dst->var_part[i].loc_chain; node2; node2 = node2->next)
	    if (rtx_equal_p (node->loc, node2->loc))
	      {
		if (node->init > node2->init)
		  node2->init = node->init;
	      }
      }

  /* Continue traversing the hash table.  */
  return 1;
}

/* Compute union of dataflow sets SRC and DST and store it to DST.  */

static void
dataflow_set_union (dataflow_set *dst, dataflow_set *src)
{
  int i;

  for (i = 0; i < FIRST_PSEUDO_REGISTER; i++)
    attrs_list_union (&dst->regs[i], src->regs[i]);

  if (dst->vars == empty_shared_hash)
    {
      shared_hash_destroy (dst->vars);
      dst->vars = shared_hash_copy (src->vars);
    }
  else
    {
      variable_iterator_type hi;
      variable *var;

      FOR_EACH_HASH_TABLE_ELEMENT (*shared_hash_htab (src->vars),
				   var, variable, hi)
	variable_union (var, dst);
    }
}

/* Whether the value is currently being expanded.  */
#define VALUE_RECURSED_INTO(x) \
  (RTL_FLAG_CHECK2 ("VALUE_RECURSED_INTO", (x), VALUE, DEBUG_EXPR)->used)

/* Whether no expansion was found, saving useless lookups.
   It must only be set when VALUE_CHANGED is clear.  */
#define NO_LOC_P(x) \
  (RTL_FLAG_CHECK2 ("NO_LOC_P", (x), VALUE, DEBUG_EXPR)->return_val)

/* Whether cur_loc in the value needs to be (re)computed.  */
#define VALUE_CHANGED(x) \
  (RTL_FLAG_CHECK1 ("VALUE_CHANGED", (x), VALUE)->frame_related)
/* Whether cur_loc in the decl needs to be (re)computed.  */
#define DECL_CHANGED(x) TREE_VISITED (x)

/* Record (if NEWV) that DV needs to have its cur_loc recomputed.  For
   user DECLs, this means they're in changed_variables.  Values and
   debug exprs may be left with this flag set if no user variable
   requires them to be evaluated.  */

static inline void
set_dv_changed (decl_or_value dv, bool newv)
{
  switch (dv_onepart_p (dv))
    {
    case ONEPART_VALUE:
      if (newv)
	NO_LOC_P (dv_as_value (dv)) = false;
      VALUE_CHANGED (dv_as_value (dv)) = newv;
      break;

    case ONEPART_DEXPR:
      if (newv)
	NO_LOC_P (DECL_RTL_KNOWN_SET (dv_as_decl (dv))) = false;
      /* Fall through.  */

    default:
      DECL_CHANGED (dv_as_decl (dv)) = newv;
      break;
    }
}

/* Return true if DV needs to have its cur_loc recomputed.  */

static inline bool
dv_changed_p (decl_or_value dv)
{
  return (dv_is_value_p (dv)
	  ? VALUE_CHANGED (dv_as_value (dv))
	  : DECL_CHANGED (dv_as_decl (dv)));
}

/* Return a location list node whose loc is rtx_equal to LOC, in the
   location list of a one-part variable or value VAR, or in that of
   any values recursively mentioned in the location lists.  VARS must
   be in star-canonical form.  */

static location_chain *
find_loc_in_1pdv (rtx loc, variable *var, variable_table_type *vars)
{
  location_chain *node;
  enum rtx_code loc_code;

  if (!var)
    return NULL;

  gcc_checking_assert (var->onepart);

  if (!var->n_var_parts)
    return NULL;

  gcc_checking_assert (loc != dv_as_opaque (var->dv));

  loc_code = GET_CODE (loc);
  for (node = var->var_part[0].loc_chain; node; node = node->next)
    {
      decl_or_value dv;
      variable *rvar;

      if (GET_CODE (node->loc) != loc_code)
	{
	  if (GET_CODE (node->loc) != VALUE)
	    continue;
	}
      else if (loc == node->loc)
	return node;
      else if (loc_code != VALUE)
	{
	  if (rtx_equal_p (loc, node->loc))
	    return node;
	  continue;
	}

      /* Since we're in star-canonical form, we don't need to visit
	 non-canonical nodes: one-part variables and non-canonical
	 values would only point back to the canonical node.  */
      if (dv_is_value_p (var->dv)
	  && !canon_value_cmp (node->loc, dv_as_value (var->dv)))
	{
	  /* Skip all subsequent VALUEs.  */
	  while (node->next && GET_CODE (node->next->loc) == VALUE)
	    {
	      node = node->next;
	      gcc_checking_assert (!canon_value_cmp (node->loc,
						     dv_as_value (var->dv)));
	      if (loc == node->loc)
		return node;
	    }
	  continue;
	}

      gcc_checking_assert (node == var->var_part[0].loc_chain);
      gcc_checking_assert (!node->next);

      dv = dv_from_value (node->loc);
      rvar = vars->find_with_hash (dv, dv_htab_hash (dv));
      return find_loc_in_1pdv (loc, rvar, vars);
    }

  /* ??? Gotta look in cselib_val locations too.  */

  return NULL;
}

/* Hash table iteration argument passed to variable_merge.  */
struct dfset_merge
{
  /* The set in which the merge is to be inserted.  */
  dataflow_set *dst;
  /* The set that we're iterating in.  */
  dataflow_set *cur;
  /* The set that may contain the other dv we are to merge with.  */
  dataflow_set *src;
  /* Number of onepart dvs in src.  */
  int src_onepart_cnt;
};

/* Insert LOC in *DNODE, if it's not there yet.  The list must be in
   loc_cmp order, and it is maintained as such.  */

static void
insert_into_intersection (location_chain **nodep, rtx loc,
			  enum var_init_status status)
{
  location_chain *node;
  int r;

  for (node = *nodep; node; nodep = &node->next, node = *nodep)
    if ((r = loc_cmp (node->loc, loc)) == 0)
      {
	node->init = MIN (node->init, status);
	return;
      }
    else if (r > 0)
      break;

  node = new location_chain;

  node->loc = loc;
  node->set_src = NULL;
  node->init = status;
  node->next = *nodep;
  *nodep = node;
}

/* Insert in DEST the intersection of the locations present in both
   S1NODE and S2VAR, directly or indirectly.  S1NODE is from a
   variable in DSM->cur, whereas S2VAR is from DSM->src.  dvar is in
   DSM->dst.  */

static void
intersect_loc_chains (rtx val, location_chain **dest, struct dfset_merge *dsm,
		      location_chain *s1node, variable *s2var)
{
  dataflow_set *s1set = dsm->cur;
  dataflow_set *s2set = dsm->src;
  location_chain *found;

  if (s2var)
    {
      location_chain *s2node;

      gcc_checking_assert (s2var->onepart);

      if (s2var->n_var_parts)
	{
	  s2node = s2var->var_part[0].loc_chain;

	  for (; s1node && s2node;
	       s1node = s1node->next, s2node = s2node->next)
	    if (s1node->loc != s2node->loc)
	      break;
	    else if (s1node->loc == val)
	      continue;
	    else
	      insert_into_intersection (dest, s1node->loc,
					MIN (s1node->init, s2node->init));
	}
    }

  for (; s1node; s1node = s1node->next)
    {
      if (s1node->loc == val)
	continue;

      if ((found = find_loc_in_1pdv (s1node->loc, s2var,
				     shared_hash_htab (s2set->vars))))
	{
	  insert_into_intersection (dest, s1node->loc,
				    MIN (s1node->init, found->init));
	  continue;
	}

      if (GET_CODE (s1node->loc) == VALUE
	  && !VALUE_RECURSED_INTO (s1node->loc))
	{
	  decl_or_value dv = dv_from_value (s1node->loc);
	  variable *svar = shared_hash_find (s1set->vars, dv);
	  if (svar)
	    {
	      if (svar->n_var_parts == 1)
		{
		  VALUE_RECURSED_INTO (s1node->loc) = true;
		  intersect_loc_chains (val, dest, dsm,
					svar->var_part[0].loc_chain,
					s2var);
		  VALUE_RECURSED_INTO (s1node->loc) = false;
		}
	    }
	}

      /* ??? gotta look in cselib_val locations too.  */

      /* ??? if the location is equivalent to any location in src,
	 searched recursively

	   add to dst the values needed to represent the equivalence

     telling whether locations S is equivalent to another dv's
     location list:

       for each location D in the list

         if S and D satisfy rtx_equal_p, then it is present

	 else if D is a value, recurse without cycles

	 else if S and D have the same CODE and MODE

	   for each operand oS and the corresponding oD

	     if oS and oD are not equivalent, then S an D are not equivalent

	     else if they are RTX vectors

	       if any vector oS element is not equivalent to its respective oD,
	       then S and D are not equivalent

   */


    }
}

/* Return -1 if X should be before Y in a location list for a 1-part
   variable, 1 if Y should be before X, and 0 if they're equivalent
   and should not appear in the list.  */

static int
loc_cmp (rtx x, rtx y)
{
  int i, j, r;
  RTX_CODE code = GET_CODE (x);
  const char *fmt;

  if (x == y)
    return 0;

  if (REG_P (x))
    {
      if (!REG_P (y))
	return -1;
      gcc_assert (GET_MODE (x) == GET_MODE (y));
      if (REGNO (x) == REGNO (y))
	return 0;
      else if (REGNO (x) < REGNO (y))
	return -1;
      else
	return 1;
    }

  if (REG_P (y))
    return 1;

  if (MEM_P (x))
    {
      if (!MEM_P (y))
	return -1;
      gcc_assert (GET_MODE (x) == GET_MODE (y));
      return loc_cmp (XEXP (x, 0), XEXP (y, 0));
    }

  if (MEM_P (y))
    return 1;

  if (GET_CODE (x) == VALUE)
    {
      if (GET_CODE (y) != VALUE)
	return -1;
      /* Don't assert the modes are the same, that is true only
	 when not recursing.  (subreg:QI (value:SI 1:1) 0)
	 and (subreg:QI (value:DI 2:2) 0) can be compared,
	 even when the modes are different.  */
      if (canon_value_cmp (x, y))
	return -1;
      else
	return 1;
    }

  if (GET_CODE (y) == VALUE)
    return 1;

  /* Entry value is the least preferable kind of expression.  */
  if (GET_CODE (x) == ENTRY_VALUE)
    {
      if (GET_CODE (y) != ENTRY_VALUE)
	return 1;
      gcc_assert (GET_MODE (x) == GET_MODE (y));
      return loc_cmp (ENTRY_VALUE_EXP (x), ENTRY_VALUE_EXP (y));
    }

  if (GET_CODE (y) == ENTRY_VALUE)
    return -1;

  if (GET_CODE (x) == GET_CODE (y))
    /* Compare operands below.  */;
  else if (GET_CODE (x) < GET_CODE (y))
    return -1;
  else
    return 1;

  gcc_assert (GET_MODE (x) == GET_MODE (y));

  if (GET_CODE (x) == DEBUG_EXPR)
    {
      if (DEBUG_TEMP_UID (DEBUG_EXPR_TREE_DECL (x))
	  < DEBUG_TEMP_UID (DEBUG_EXPR_TREE_DECL (y)))
	return -1;
      gcc_checking_assert (DEBUG_TEMP_UID (DEBUG_EXPR_TREE_DECL (x))
			   > DEBUG_TEMP_UID (DEBUG_EXPR_TREE_DECL (y)));
      return 1;
    }

  fmt = GET_RTX_FORMAT (code);
  for (i = 0; i < GET_RTX_LENGTH (code); i++)
    switch (fmt[i])
      {
      case 'w':
	if (XWINT (x, i) == XWINT (y, i))
	  break;
	else if (XWINT (x, i) < XWINT (y, i))
	  return -1;
	else
	  return 1;

      case 'n':
      case 'i':
	if (XINT (x, i) == XINT (y, i))
	  break;
	else if (XINT (x, i) < XINT (y, i))
	  return -1;
	else
	  return 1;

      case 'p':
	r = compare_sizes_for_sort (SUBREG_BYTE (x), SUBREG_BYTE (y));
	if (r != 0)
	  return r;
	break;

      case 'V':
      case 'E':
	/* Compare the vector length first.  */
	if (XVECLEN (x, i) == XVECLEN (y, i))
	  /* Compare the vectors elements.  */;
	else if (XVECLEN (x, i) < XVECLEN (y, i))
	  return -1;
	else
	  return 1;

	for (j = 0; j < XVECLEN (x, i); j++)
	  if ((r = loc_cmp (XVECEXP (x, i, j),
			    XVECEXP (y, i, j))))
	    return r;
	break;

      case 'e':
	if ((r = loc_cmp (XEXP (x, i), XEXP (y, i))))
	  return r;
	break;

      case 'S':
      case 's':
	if (XSTR (x, i) == XSTR (y, i))
	  break;
	if (!XSTR (x, i))
	  return -1;
	if (!XSTR (y, i))
	  return 1;
	if ((r = strcmp (XSTR (x, i), XSTR (y, i))) == 0)
	  break;
	else if (r < 0)
	  return -1;
	else
	  return 1;

      case 'u':
	/* These are just backpointers, so they don't matter.  */
	break;

      case '0':
      case 't':
	break;

	/* It is believed that rtx's at this level will never
	   contain anything but integers and other rtx's,
	   except for within LABEL_REFs and SYMBOL_REFs.  */
      default:
	gcc_unreachable ();
      }
  if (CONST_WIDE_INT_P (x))
    {
      /* Compare the vector length first.  */
      if (CONST_WIDE_INT_NUNITS (x) >= CONST_WIDE_INT_NUNITS (y))
	return 1;
      else if (CONST_WIDE_INT_NUNITS (x) < CONST_WIDE_INT_NUNITS (y))
	return -1;

      /* Compare the vectors elements.  */;
      for (j = CONST_WIDE_INT_NUNITS (x) - 1; j >= 0 ; j--)
	{
	  if (CONST_WIDE_INT_ELT (x, j) < CONST_WIDE_INT_ELT (y, j))
	    return -1;
	  if (CONST_WIDE_INT_ELT (x, j) > CONST_WIDE_INT_ELT (y, j))
	    return 1;
	}
    }

  return 0;
}

/* Check the order of entries in one-part variables.   */

int
canonicalize_loc_order_check (variable **slot,
			      dataflow_set *data ATTRIBUTE_UNUSED)
{
  variable *var = *slot;
  location_chain *node, *next;

#ifdef ENABLE_RTL_CHECKING
  int i;
  for (i = 0; i < var->n_var_parts; i++)
    gcc_assert (var->var_part[0].cur_loc == NULL);
  gcc_assert (!var->in_changed_variables);
#endif

  if (!var->onepart)
    return 1;

  gcc_assert (var->n_var_parts == 1);
  node = var->var_part[0].loc_chain;
  gcc_assert (node);

  while ((next = node->next))
    {
      gcc_assert (loc_cmp (node->loc, next->loc) < 0);
      node = next;
    }

  return 1;
}

/* Mark with VALUE_RECURSED_INTO values that have neighbors that are
   more likely to be chosen as canonical for an equivalence set.
   Ensure less likely values can reach more likely neighbors, making
   the connections bidirectional.  */

int
canonicalize_values_mark (variable **slot, dataflow_set *set)
{
  variable *var = *slot;
  decl_or_value dv = var->dv;
  rtx val;
  location_chain *node;

  if (!dv_is_value_p (dv))
    return 1;

  gcc_checking_assert (var->n_var_parts == 1);

  val = dv_as_value (dv);

  for (node = var->var_part[0].loc_chain; node; node = node->next)
    if (GET_CODE (node->loc) == VALUE)
      {
	if (canon_value_cmp (node->loc, val))
	  VALUE_RECURSED_INTO (val) = true;
	else
	  {
	    decl_or_value odv = dv_from_value (node->loc);
	    variable **oslot;
	    oslot = shared_hash_find_slot_noinsert (set->vars, odv);

	    set_slot_part (set, val, oslot, odv, 0,
			   node->init, NULL_RTX);

	    VALUE_RECURSED_INTO (node->loc) = true;
	  }
      }

  return 1;
}

/* Remove redundant entries from equivalence lists in onepart
   variables, canonicalizing equivalence sets into star shapes.  */

int
canonicalize_values_star (variable **slot, dataflow_set *set)
{
  variable *var = *slot;
  decl_or_value dv = var->dv;
  location_chain *node;
  decl_or_value cdv;
  rtx val, cval;
  variable **cslot;
  bool has_value;
  bool has_marks;

  if (!var->onepart)
    return 1;

  gcc_checking_assert (var->n_var_parts == 1);

  if (dv_is_value_p (dv))
    {
      cval = dv_as_value (dv);
      if (!VALUE_RECURSED_INTO (cval))
	return 1;
      VALUE_RECURSED_INTO (cval) = false;
    }
  else
    cval = NULL_RTX;

 restart:
  val = cval;
  has_value = false;
  has_marks = false;

  gcc_assert (var->n_var_parts == 1);

  for (node = var->var_part[0].loc_chain; node; node = node->next)
    if (GET_CODE (node->loc) == VALUE)
      {
	has_value = true;
	if (VALUE_RECURSED_INTO (node->loc))
	  has_marks = true;
	if (canon_value_cmp (node->loc, cval))
	  cval = node->loc;
      }

  if (!has_value)
    return 1;

  if (cval == val)
    {
      if (!has_marks || dv_is_decl_p (dv))
	return 1;

      /* Keep it marked so that we revisit it, either after visiting a
	 child node, or after visiting a new parent that might be
	 found out.  */
      VALUE_RECURSED_INTO (val) = true;

      for (node = var->var_part[0].loc_chain; node; node = node->next)
	if (GET_CODE (node->loc) == VALUE
	    && VALUE_RECURSED_INTO (node->loc))
	  {
	    cval = node->loc;
	  restart_with_cval:
	    VALUE_RECURSED_INTO (cval) = false;
	    dv = dv_from_value (cval);
	    slot = shared_hash_find_slot_noinsert (set->vars, dv);
	    if (!slot)
	      {
		gcc_assert (dv_is_decl_p (var->dv));
		/* The canonical value was reset and dropped.
		   Remove it.  */
		clobber_variable_part (set, NULL, var->dv, 0, NULL);
		return 1;
	      }
	    var = *slot;
	    gcc_assert (dv_is_value_p (var->dv));
	    if (var->n_var_parts == 0)
	      return 1;
	    gcc_assert (var->n_var_parts == 1);
	    goto restart;
	  }

      VALUE_RECURSED_INTO (val) = false;

      return 1;
    }

  /* Push values to the canonical one.  */
  cdv = dv_from_value (cval);
  cslot = shared_hash_find_slot_noinsert (set->vars, cdv);

  for (node = var->var_part[0].loc_chain; node; node = node->next)
    if (node->loc != cval)
      {
	cslot = set_slot_part (set, node->loc, cslot, cdv, 0,
			       node->init, NULL_RTX);
	if (GET_CODE (node->loc) == VALUE)
	  {
	    decl_or_value ndv = dv_from_value (node->loc);

	    set_variable_part (set, cval, ndv, 0, node->init, NULL_RTX,
			       NO_INSERT);

	    if (canon_value_cmp (node->loc, val))
	      {
		/* If it could have been a local minimum, it's not any more,
		   since it's now neighbor to cval, so it may have to push
		   to it.  Conversely, if it wouldn't have prevailed over
		   val, then whatever mark it has is fine: if it was to
		   push, it will now push to a more canonical node, but if
		   it wasn't, then it has already pushed any values it might
		   have to.  */
		VALUE_RECURSED_INTO (node->loc) = true;
		/* Make sure we visit node->loc by ensuring we cval is
		   visited too.  */
		VALUE_RECURSED_INTO (cval) = true;
	      }
	    else if (!VALUE_RECURSED_INTO (node->loc))
	      /* If we have no need to "recurse" into this node, it's
		 already "canonicalized", so drop the link to the old
		 parent.  */
	      clobber_variable_part (set, cval, ndv, 0, NULL);
	  }
	else if (GET_CODE (node->loc) == REG)
	  {
	    attrs *list = set->regs[REGNO (node->loc)], **listp;

	    /* Change an existing attribute referring to dv so that it
	       refers to cdv, removing any duplicate this might
	       introduce, and checking that no previous duplicates
	       existed, all in a single pass.  */

	    while (list)
	      {
		if (list->offset == 0
		    && (dv_as_opaque (list->dv) == dv_as_opaque (dv)
			|| dv_as_opaque (list->dv) == dv_as_opaque (cdv)))
		  break;

		list = list->next;
	      }

	    gcc_assert (list);
	    if (dv_as_opaque (list->dv) == dv_as_opaque (dv))
	      {
		list->dv = cdv;
		for (listp = &list->next; (list = *listp); listp = &list->next)
		  {
		    if (list->offset)
		      continue;

		    if (dv_as_opaque (list->dv) == dv_as_opaque (cdv))
		      {
			*listp = list->next;
			delete list;
			list = *listp;
			break;
		      }

		    gcc_assert (dv_as_opaque (list->dv) != dv_as_opaque (dv));
		  }
	      }
	    else if (dv_as_opaque (list->dv) == dv_as_opaque (cdv))
	      {
		for (listp = &list->next; (list = *listp); listp = &list->next)
		  {
		    if (list->offset)
		      continue;

		    if (dv_as_opaque (list->dv) == dv_as_opaque (dv))
		      {
			*listp = list->next;
			delete list;
			list = *listp;
			break;
		      }

		    gcc_assert (dv_as_opaque (list->dv) != dv_as_opaque (cdv));
		  }
	      }
	    else
	      gcc_unreachable ();

	    if (flag_checking)
	      while (list)
		{
		  if (list->offset == 0
		      && (dv_as_opaque (list->dv) == dv_as_opaque (dv)
			  || dv_as_opaque (list->dv) == dv_as_opaque (cdv)))
		    gcc_unreachable ();

		  list = list->next;
		}
	  }
      }

  if (val)
    set_slot_part (set, val, cslot, cdv, 0,
		   VAR_INIT_STATUS_INITIALIZED, NULL_RTX);

  slot = clobber_slot_part (set, cval, slot, 0, NULL);

  /* Variable may have been unshared.  */
  var = *slot;
  gcc_checking_assert (var->n_var_parts && var->var_part[0].loc_chain->loc == cval
		       && var->var_part[0].loc_chain->next == NULL);

  if (VALUE_RECURSED_INTO (cval))
    goto restart_with_cval;

  return 1;
}

/* Bind one-part variables to the canonical value in an equivalence
   set.  Not doing this causes dataflow convergence failure in rare
   circumstances, see PR42873.  Unfortunately we can't do this
   efficiently as part of canonicalize_values_star, since we may not
   have determined or even seen the canonical value of a set when we
   get to a variable that references another member of the set.  */

int
canonicalize_vars_star (variable **slot, dataflow_set *set)
{
  variable *var = *slot;
  decl_or_value dv = var->dv;
  location_chain *node;
  rtx cval;
  decl_or_value cdv;
  variable **cslot;
  variable *cvar;
  location_chain *cnode;

  if (!var->onepart || var->onepart == ONEPART_VALUE)
    return 1;

  gcc_assert (var->n_var_parts == 1);

  node = var->var_part[0].loc_chain;

  if (GET_CODE (node->loc) != VALUE)
    return 1;

  gcc_assert (!node->next);
  cval = node->loc;

  /* Push values to the canonical one.  */
  cdv = dv_from_value (cval);
  cslot = shared_hash_find_slot_noinsert (set->vars, cdv);
  if (!cslot)
    return 1;
  cvar = *cslot;
  gcc_assert (cvar->n_var_parts == 1);

  cnode = cvar->var_part[0].loc_chain;

  /* CVAL is canonical if its value list contains non-VALUEs or VALUEs
     that are not “more canonical” than it.  */
  if (GET_CODE (cnode->loc) != VALUE
      || !canon_value_cmp (cnode->loc, cval))
    return 1;

  /* CVAL was found to be non-canonical.  Change the variable to point
     to the canonical VALUE.  */
  gcc_assert (!cnode->next);
  cval = cnode->loc;

  slot = set_slot_part (set, cval, slot, dv, 0,
			node->init, node->set_src);
  clobber_slot_part (set, cval, slot, 0, node->set_src);

  return 1;
}

/* Combine variable or value in *S1SLOT (in DSM->cur) with the
   corresponding entry in DSM->src.  Multi-part variables are combined
   with variable_union, whereas onepart dvs are combined with
   intersection.  */

static int
variable_merge_over_cur (variable *s1var, struct dfset_merge *dsm)
{
  dataflow_set *dst = dsm->dst;
  variable **dstslot;
  variable *s2var, *dvar = NULL;
  decl_or_value dv = s1var->dv;
  onepart_enum onepart = s1var->onepart;
  rtx val;
  hashval_t dvhash;
  location_chain *node, **nodep;

  /* If the incoming onepart variable has an empty location list, then
     the intersection will be just as empty.  For other variables,
     it's always union.  */
  gcc_checking_assert (s1var->n_var_parts
		       && s1var->var_part[0].loc_chain);

  if (!onepart)
    return variable_union (s1var, dst);

  gcc_checking_assert (s1var->n_var_parts == 1);

  dvhash = dv_htab_hash (dv);
  if (dv_is_value_p (dv))
    val = dv_as_value (dv);
  else
    val = NULL;

  s2var = shared_hash_find_1 (dsm->src->vars, dv, dvhash);
  if (!s2var)
    {
      dst_can_be_shared = false;
      return 1;
    }

  dsm->src_onepart_cnt--;
  gcc_assert (s2var->var_part[0].loc_chain
	      && s2var->onepart == onepart
	      && s2var->n_var_parts == 1);

  dstslot = shared_hash_find_slot_noinsert_1 (dst->vars, dv, dvhash);
  if (dstslot)
    {
      dvar = *dstslot;
      gcc_assert (dvar->refcount == 1
		  && dvar->onepart == onepart
		  && dvar->n_var_parts == 1);
      nodep = &dvar->var_part[0].loc_chain;
    }
  else
    {
      nodep = &node;
      node = NULL;
    }

  if (!dstslot && !onepart_variable_different_p (s1var, s2var))
    {
      dstslot = shared_hash_find_slot_unshare_1 (&dst->vars, dv,
						 dvhash, INSERT);
      *dstslot = dvar = s2var;
      dvar->refcount++;
    }
  else
    {
      dst_can_be_shared = false;

      intersect_loc_chains (val, nodep, dsm,
			    s1var->var_part[0].loc_chain, s2var);

      if (!dstslot)
	{
	  if (node)
	    {
	      dvar = onepart_pool_allocate (onepart);
	      dvar->dv = dv;
	      dvar->refcount = 1;
	      dvar->n_var_parts = 1;
	      dvar->onepart = onepart;
	      dvar->in_changed_variables = false;
	      dvar->var_part[0].loc_chain = node;
	      dvar->var_part[0].cur_loc = NULL;
	      if (onepart)
		VAR_LOC_1PAUX (dvar) = NULL;
	      else
		VAR_PART_OFFSET (dvar, 0) = 0;

	      dstslot
		= shared_hash_find_slot_unshare_1 (&dst->vars, dv, dvhash,
						   INSERT);
	      gcc_assert (!*dstslot);
	      *dstslot = dvar;
	    }
	  else
	    return 1;
	}
    }

  nodep = &dvar->var_part[0].loc_chain;
  while ((node = *nodep))
    {
      location_chain **nextp = &node->next;

      if (GET_CODE (node->loc) == REG)
	{
	  attrs *list;

	  for (list = dst->regs[REGNO (node->loc)]; list; list = list->next)
	    if (GET_MODE (node->loc) == GET_MODE (list->loc)
		&& dv_is_value_p (list->dv))
	      break;

	  if (!list)
	    attrs_list_insert (&dst->regs[REGNO (node->loc)],
			       dv, 0, node->loc);
	  /* If this value became canonical for another value that had
	     this register, we want to leave it alone.  */
	  else if (dv_as_value (list->dv) != val)
	    {
	      dstslot = set_slot_part (dst, dv_as_value (list->dv),
				       dstslot, dv, 0,
				       node->init, NULL_RTX);
	      dstslot = delete_slot_part (dst, node->loc, dstslot, 0);

	      /* Since nextp points into the removed node, we can't
		 use it.  The pointer to the next node moved to nodep.
		 However, if the variable we're walking is unshared
		 during our walk, we'll keep walking the location list
		 of the previously-shared variable, in which case the
		 node won't have been removed, and we'll want to skip
		 it.  That's why we test *nodep here.  */
	      if (*nodep != node)
		nextp = nodep;
	    }
	}
      else
	/* Canonicalization puts registers first, so we don't have to
	   walk it all.  */
	break;
      nodep = nextp;
    }

  if (dvar != *dstslot)
    dvar = *dstslot;
  nodep = &dvar->var_part[0].loc_chain;

  if (val)
    {
      /* Mark all referenced nodes for canonicalization, and make sure
	 we have mutual equivalence links.  */
      VALUE_RECURSED_INTO (val) = true;
      for (node = *nodep; node; node = node->next)
	if (GET_CODE (node->loc) == VALUE)
	  {
	    VALUE_RECURSED_INTO (node->loc) = true;
	    set_variable_part (dst, val, dv_from_value (node->loc), 0,
			       node->init, NULL, INSERT);
	  }

      dstslot = shared_hash_find_slot_noinsert_1 (dst->vars, dv, dvhash);
      gcc_assert (*dstslot == dvar);
      canonicalize_values_star (dstslot, dst);
      gcc_checking_assert (dstslot
			   == shared_hash_find_slot_noinsert_1 (dst->vars,
								dv, dvhash));
      dvar = *dstslot;
    }
  else
    {
      bool has_value = false, has_other = false;

      /* If we have one value and anything else, we're going to
	 canonicalize this, so make sure all values have an entry in
	 the table and are marked for canonicalization.  */
      for (node = *nodep; node; node = node->next)
	{
	  if (GET_CODE (node->loc) == VALUE)
	    {
	      /* If this was marked during register canonicalization,
		 we know we have to canonicalize values.  */
	      if (has_value)
		has_other = true;
	      has_value = true;
	      if (has_other)
		break;
	    }
	  else
	    {
	      has_other = true;
	      if (has_value)
		break;
	    }
	}

      if (has_value && has_other)
	{
	  for (node = *nodep; node; node = node->next)
	    {
	      if (GET_CODE (node->loc) == VALUE)
		{
		  decl_or_value dv = dv_from_value (node->loc);
		  variable **slot = NULL;

		  if (shared_hash_shared (dst->vars))
		    slot = shared_hash_find_slot_noinsert (dst->vars, dv);
		  if (!slot)
		    slot = shared_hash_find_slot_unshare (&dst->vars, dv,
							  INSERT);
		  if (!*slot)
		    {
		      variable *var = onepart_pool_allocate (ONEPART_VALUE);
		      var->dv = dv;
		      var->refcount = 1;
		      var->n_var_parts = 1;
		      var->onepart = ONEPART_VALUE;
		      var->in_changed_variables = false;
		      var->var_part[0].loc_chain = NULL;
		      var->var_part[0].cur_loc = NULL;
		      VAR_LOC_1PAUX (var) = NULL;
		      *slot = var;
		    }

		  VALUE_RECURSED_INTO (node->loc) = true;
		}
	    }

	  dstslot = shared_hash_find_slot_noinsert_1 (dst->vars, dv, dvhash);
	  gcc_assert (*dstslot == dvar);
	  canonicalize_values_star (dstslot, dst);
	  gcc_checking_assert (dstslot
			       == shared_hash_find_slot_noinsert_1 (dst->vars,
								    dv, dvhash));
	  dvar = *dstslot;
	}
    }

  if (!onepart_variable_different_p (dvar, s2var))
    {
      variable_htab_free (dvar);
      *dstslot = dvar = s2var;
      dvar->refcount++;
    }
  else if (s2var != s1var && !onepart_variable_different_p (dvar, s1var))
    {
      variable_htab_free (dvar);
      *dstslot = dvar = s1var;
      dvar->refcount++;
      dst_can_be_shared = false;
    }
  else
    dst_can_be_shared = false;

  return 1;
}

/* Copy s2slot (in DSM->src) to DSM->dst if the variable is a
   multi-part variable.  Unions of multi-part variables and
   intersections of one-part ones will be handled in
   variable_merge_over_cur().  */

static int
variable_merge_over_src (variable *s2var, struct dfset_merge *dsm)
{
  dataflow_set *dst = dsm->dst;
  decl_or_value dv = s2var->dv;

  if (!s2var->onepart)
    {
      variable **dstp = shared_hash_find_slot (dst->vars, dv);
      *dstp = s2var;
      s2var->refcount++;
      return 1;
    }

  dsm->src_onepart_cnt++;
  return 1;
}

/* Combine dataflow set information from SRC2 into DST, using PDST
   to carry over information across passes.  */

static void
dataflow_set_merge (dataflow_set *dst, dataflow_set *src2)
{
  dataflow_set cur = *dst;
  dataflow_set *src1 = &cur;
  struct dfset_merge dsm;
  int i;
  size_t src1_elems, src2_elems;
  variable_iterator_type hi;
  variable *var;

  src1_elems = shared_hash_htab (src1->vars)->elements ();
  src2_elems = shared_hash_htab (src2->vars)->elements ();
  dataflow_set_init (dst);
  dst->stack_adjust = cur.stack_adjust;
  shared_hash_destroy (dst->vars);
  dst->vars = new shared_hash;
  dst->vars->refcount = 1;
  dst->vars->htab = new variable_table_type (MAX (src1_elems, src2_elems));

  for (i = 0; i < FIRST_PSEUDO_REGISTER; i++)
    attrs_list_mpdv_union (&dst->regs[i], src1->regs[i], src2->regs[i]);

  dsm.dst = dst;
  dsm.src = src2;
  dsm.cur = src1;
  dsm.src_onepart_cnt = 0;

  FOR_EACH_HASH_TABLE_ELEMENT (*shared_hash_htab (dsm.src->vars),
			       var, variable, hi)
    variable_merge_over_src (var, &dsm);
  FOR_EACH_HASH_TABLE_ELEMENT (*shared_hash_htab (dsm.cur->vars),
			       var, variable, hi)
    variable_merge_over_cur (var, &dsm);

  if (dsm.src_onepart_cnt)
    dst_can_be_shared = false;

  dataflow_set_destroy (src1);
}

/* Mark register equivalences.  */

static void
dataflow_set_equiv_regs (dataflow_set *set)
{
  int i;
  attrs *list, **listp;

  for (i = 0; i < FIRST_PSEUDO_REGISTER; i++)
    {
      rtx canon[NUM_MACHINE_MODES];

      /* If the list is empty or one entry, no need to canonicalize
	 anything.  */
      if (set->regs[i] == NULL || set->regs[i]->next == NULL)
	continue;

      memset (canon, 0, sizeof (canon));

      for (list = set->regs[i]; list; list = list->next)
	if (list->offset == 0 && dv_is_value_p (list->dv))
	  {
	    rtx val = dv_as_value (list->dv);
	    rtx *cvalp = &canon[(int)GET_MODE (val)];
	    rtx cval = *cvalp;

	    if (canon_value_cmp (val, cval))
	      *cvalp = val;
	  }

      for (list = set->regs[i]; list; list = list->next)
	if (list->offset == 0 && dv_onepart_p (list->dv))
	  {
	    rtx cval = canon[(int)GET_MODE (list->loc)];

	    if (!cval)
	      continue;

	    if (dv_is_value_p (list->dv))
	      {
		rtx val = dv_as_value (list->dv);

		if (val == cval)
		  continue;

		VALUE_RECURSED_INTO (val) = true;
		set_variable_part (set, val, dv_from_value (cval), 0,
				   VAR_INIT_STATUS_INITIALIZED,
				   NULL, NO_INSERT);
	      }

	    VALUE_RECURSED_INTO (cval) = true;
	    set_variable_part (set, cval, list->dv, 0,
			       VAR_INIT_STATUS_INITIALIZED, NULL, NO_INSERT);
	  }

      for (listp = &set->regs[i]; (list = *listp);
	   listp = list ? &list->next : listp)
	if (list->offset == 0 && dv_onepart_p (list->dv))
	  {
	    rtx cval = canon[(int)GET_MODE (list->loc)];
	    variable **slot;

	    if (!cval)
	      continue;

	    if (dv_is_value_p (list->dv))
	      {
		rtx val = dv_as_value (list->dv);
		if (!VALUE_RECURSED_INTO (val))
		  continue;
	      }

	    slot = shared_hash_find_slot_noinsert (set->vars, list->dv);
	    canonicalize_values_star (slot, set);
	    if (*listp != list)
	      list = NULL;
	  }
    }
}

/* Remove any redundant values in the location list of VAR, which must
   be unshared and 1-part.  */

static void
remove_duplicate_values (variable *var)
{
  location_chain *node, **nodep;

  gcc_assert (var->onepart);
  gcc_assert (var->n_var_parts == 1);
  gcc_assert (var->refcount == 1);

  for (nodep = &var->var_part[0].loc_chain; (node = *nodep); )
    {
      if (GET_CODE (node->loc) == VALUE)
	{
	  if (VALUE_RECURSED_INTO (node->loc))
	    {
	      /* Remove duplicate value node.  */
	      *nodep = node->next;
	      delete node;
	      continue;
	    }
	  else
	    VALUE_RECURSED_INTO (node->loc) = true;
	}
      nodep = &node->next;
    }

  for (node = var->var_part[0].loc_chain; node; node = node->next)
    if (GET_CODE (node->loc) == VALUE)
      {
	gcc_assert (VALUE_RECURSED_INTO (node->loc));
	VALUE_RECURSED_INTO (node->loc) = false;
      }
}


/* Hash table iteration argument passed to variable_post_merge.  */
struct dfset_post_merge
{
  /* The new input set for the current block.  */
  dataflow_set *set;
  /* Pointer to the permanent input set for the current block, or
     NULL.  */
  dataflow_set **permp;
};

/* Create values for incoming expressions associated with one-part
   variables that don't have value numbers for them.  */

int
variable_post_merge_new_vals (variable **slot, dfset_post_merge *dfpm)
{
  dataflow_set *set = dfpm->set;
  variable *var = *slot;
  location_chain *node;

  if (!var->onepart || !var->n_var_parts)
    return 1;

  gcc_assert (var->n_var_parts == 1);

  if (dv_is_decl_p (var->dv))
    {
      bool check_dupes = false;

    restart:
      for (node = var->var_part[0].loc_chain; node; node = node->next)
	{
	  if (GET_CODE (node->loc) == VALUE)
	    gcc_assert (!VALUE_RECURSED_INTO (node->loc));
	  else if (GET_CODE (node->loc) == REG)
	    {
	      attrs *att, **attp, **curp = NULL;

	      if (var->refcount != 1)
		{
		  slot = unshare_variable (set, slot, var,
					   VAR_INIT_STATUS_INITIALIZED);
		  var = *slot;
		  goto restart;
		}

	      for (attp = &set->regs[REGNO (node->loc)]; (att = *attp);
		   attp = &att->next)
		if (att->offset == 0
		    && GET_MODE (att->loc) == GET_MODE (node->loc))
		  {
		    if (dv_is_value_p (att->dv))
		      {
			rtx cval = dv_as_value (att->dv);
			node->loc = cval;
			check_dupes = true;
			break;
		      }
		    else if (dv_as_opaque (att->dv) == dv_as_opaque (var->dv))
		      curp = attp;
		  }

	      if (!curp)
		{
		  curp = attp;
		  while (*curp)
		    if ((*curp)->offset == 0
			&& GET_MODE ((*curp)->loc) == GET_MODE (node->loc)
			&& dv_as_opaque ((*curp)->dv) == dv_as_opaque (var->dv))
		      break;
		    else
		      curp = &(*curp)->next;
		  gcc_assert (*curp);
		}

	      if (!att)
		{
		  decl_or_value cdv;
		  rtx cval;

		  if (!*dfpm->permp)
		    {
		      *dfpm->permp = XNEW (dataflow_set);
		      dataflow_set_init (*dfpm->permp);
		    }

		  for (att = (*dfpm->permp)->regs[REGNO (node->loc)];
		       att; att = att->next)
		    if (GET_MODE (att->loc) == GET_MODE (node->loc))
		      {
			gcc_assert (att->offset == 0
				    && dv_is_value_p (att->dv));
			val_reset (set, att->dv);
			break;
		      }

		  if (att)
		    {
		      cdv = att->dv;
		      cval = dv_as_value (cdv);
		    }
		  else
		    {
		      /* Create a unique value to hold this register,
			 that ought to be found and reused in
			 subsequent rounds.  */
		      cselib_val *v;
		      gcc_assert (!cselib_lookup (node->loc,
						  GET_MODE (node->loc), 0,
						  VOIDmode));
		      v = cselib_lookup (node->loc, GET_MODE (node->loc), 1,
					 VOIDmode);
		      cselib_preserve_value (v);
		      cselib_invalidate_rtx (node->loc);
		      cval = v->val_rtx;
		      cdv = dv_from_value (cval);
		      if (dump_file)
			fprintf (dump_file,
				 "Created new value %u:%u for reg %i\n",
				 v->uid, v->hash, REGNO (node->loc));
		    }

		  var_reg_decl_set (*dfpm->permp, node->loc,
				    VAR_INIT_STATUS_INITIALIZED,
				    cdv, 0, NULL, INSERT);

		  node->loc = cval;
		  check_dupes = true;
		}

	      /* Remove attribute referring to the decl, which now
		 uses the value for the register, already existing or
		 to be added when we bring perm in.  */
	      att = *curp;
	      *curp = att->next;
	      delete att;
	    }
	}

      if (check_dupes)
	remove_duplicate_values (var);
    }

  return 1;
}

/* Reset values in the permanent set that are not associated with the
   chosen expression.  */

int
variable_post_merge_perm_vals (variable **pslot, dfset_post_merge *dfpm)
{
  dataflow_set *set = dfpm->set;
  variable *pvar = *pslot, *var;
  location_chain *pnode;
  decl_or_value dv;
  attrs *att;

  gcc_assert (dv_is_value_p (pvar->dv)
	      && pvar->n_var_parts == 1);
  pnode = pvar->var_part[0].loc_chain;
  gcc_assert (pnode
	      && !pnode->next
	      && REG_P (pnode->loc));

  dv = pvar->dv;

  var = shared_hash_find (set->vars, dv);
  if (var)
    {
      /* Although variable_post_merge_new_vals may have made decls
	 non-star-canonical, values that pre-existed in canonical form
	 remain canonical, and newly-created values reference a single
	 REG, so they are canonical as well.  Since VAR has the
	 location list for a VALUE, using find_loc_in_1pdv for it is
	 fine, since VALUEs don't map back to DECLs.  */
      if (find_loc_in_1pdv (pnode->loc, var, shared_hash_htab (set->vars)))
	return 1;
      val_reset (set, dv);
    }

  for (att = set->regs[REGNO (pnode->loc)]; att; att = att->next)
    if (att->offset == 0
	&& GET_MODE (att->loc) == GET_MODE (pnode->loc)
	&& dv_is_value_p (att->dv))
      break;

  /* If there is a value associated with this register already, create
     an equivalence.  */
  if (att && dv_as_value (att->dv) != dv_as_value (dv))
    {
      rtx cval = dv_as_value (att->dv);
      set_variable_part (set, cval, dv, 0, pnode->init, NULL, INSERT);
      set_variable_part (set, dv_as_value (dv), att->dv, 0, pnode->init,
			 NULL, INSERT);
    }
  else if (!att)
    {
      attrs_list_insert (&set->regs[REGNO (pnode->loc)],
			 dv, 0, pnode->loc);
      variable_union (pvar, set);
    }

  return 1;
}

/* Just checking stuff and registering register attributes for
   now.  */

static void
dataflow_post_merge_adjust (dataflow_set *set, dataflow_set **permp)
{
  struct dfset_post_merge dfpm;

  dfpm.set = set;
  dfpm.permp = permp;

  shared_hash_htab (set->vars)
    ->traverse <dfset_post_merge*, variable_post_merge_new_vals> (&dfpm);
  if (*permp)
    shared_hash_htab ((*permp)->vars)
      ->traverse <dfset_post_merge*, variable_post_merge_perm_vals> (&dfpm);
  shared_hash_htab (set->vars)
    ->traverse <dataflow_set *, canonicalize_values_star> (set);
  shared_hash_htab (set->vars)
    ->traverse <dataflow_set *, canonicalize_vars_star> (set);
}

/* Return a node whose loc is a MEM that refers to EXPR in the
   location list of a one-part variable or value VAR, or in that of
   any values recursively mentioned in the location lists.  */

static location_chain *
find_mem_expr_in_1pdv (tree expr, rtx val, variable_table_type *vars)
{
  location_chain *node;
  decl_or_value dv;
  variable *var;
  location_chain *where = NULL;

  if (!val)
    return NULL;

  gcc_assert (GET_CODE (val) == VALUE
	      && !VALUE_RECURSED_INTO (val));

  dv = dv_from_value (val);
  var = vars->find_with_hash (dv, dv_htab_hash (dv));

  if (!var)
    return NULL;

  gcc_assert (var->onepart);

  if (!var->n_var_parts)
    return NULL;

  VALUE_RECURSED_INTO (val) = true;

  for (node = var->var_part[0].loc_chain; node; node = node->next)
    if (MEM_P (node->loc)
	&& MEM_EXPR (node->loc) == expr
	&& int_mem_offset (node->loc) == 0)
      {
	where = node;
	break;
      }
    else if (GET_CODE (node->loc) == VALUE
	     && !VALUE_RECURSED_INTO (node->loc)
	     && (where = find_mem_expr_in_1pdv (expr, node->loc, vars)))
      break;

  VALUE_RECURSED_INTO (val) = false;

  return where;
}

/* Return TRUE if the value of MEM may vary across a call.  */

static bool
mem_dies_at_call (rtx mem)
{
  tree expr = MEM_EXPR (mem);
  tree decl;

  if (!expr)
    return true;

  decl = get_base_address (expr);

  if (!decl)
    return true;

  if (!DECL_P (decl))
    return true;

  return (may_be_aliased (decl)
	  || (!TREE_READONLY (decl) && is_global_var (decl)));
}

/* Remove all MEMs from the location list of a hash table entry for a
   one-part variable, except those whose MEM attributes map back to
   the variable itself, directly or within a VALUE.  */

int
dataflow_set_preserve_mem_locs (variable **slot, dataflow_set *set)
{
  variable *var = *slot;

  if (var->onepart == ONEPART_VDECL || var->onepart == ONEPART_DEXPR)
    {
      tree decl = dv_as_decl (var->dv);
      location_chain *loc, **locp;
      bool changed = false;

      if (!var->n_var_parts)
	return 1;

      gcc_assert (var->n_var_parts == 1);

      if (shared_var_p (var, set->vars))
	{
	  for (loc = var->var_part[0].loc_chain; loc; loc = loc->next)
	    {
	      /* We want to remove dying MEMs that don't refer to DECL.  */
	      if (GET_CODE (loc->loc) == MEM
		  && (MEM_EXPR (loc->loc) != decl
		      || int_mem_offset (loc->loc) != 0)
		  && mem_dies_at_call (loc->loc))
		break;
	      /* We want to move here MEMs that do refer to DECL.  */
	      else if (GET_CODE (loc->loc) == VALUE
		       && find_mem_expr_in_1pdv (decl, loc->loc,
						 shared_hash_htab (set->vars)))
		break;
	    }

	  if (!loc)
	    return 1;

	  slot = unshare_variable (set, slot, var, VAR_INIT_STATUS_UNKNOWN);
	  var = *slot;
	  gcc_assert (var->n_var_parts == 1);
	}

      for (locp = &var->var_part[0].loc_chain, loc = *locp;
	   loc; loc = *locp)
	{
	  rtx old_loc = loc->loc;
	  if (GET_CODE (old_loc) == VALUE)
	    {
	      location_chain *mem_node
		= find_mem_expr_in_1pdv (decl, loc->loc,
					 shared_hash_htab (set->vars));

	      /* ??? This picks up only one out of multiple MEMs that
		 refer to the same variable.  Do we ever need to be
		 concerned about dealing with more than one, or, given
		 that they should all map to the same variable
		 location, their addresses will have been merged and
		 they will be regarded as equivalent?  */
	      if (mem_node)
		{
		  loc->loc = mem_node->loc;
		  loc->set_src = mem_node->set_src;
		  loc->init = MIN (loc->init, mem_node->init);
		}
	    }

	  if (GET_CODE (loc->loc) != MEM
	      || (MEM_EXPR (loc->loc) == decl
		  && int_mem_offset (loc->loc) == 0)
	      || !mem_dies_at_call (loc->loc))
	    {
	      if (old_loc != loc->loc && emit_notes)
		{
		  if (old_loc == var->var_part[0].cur_loc)
		    {
		      changed = true;
		      var->var_part[0].cur_loc = NULL;
		    }
		}
	      locp = &loc->next;
	      continue;
	    }

	  if (emit_notes)
	    {
	      if (old_loc == var->var_part[0].cur_loc)
		{
		  changed = true;
		  var->var_part[0].cur_loc = NULL;
		}
	    }
	  *locp = loc->next;
	  delete loc;
	}

      if (!var->var_part[0].loc_chain)
	{
	  var->n_var_parts--;
	  changed = true;
	}
      if (changed)
	variable_was_changed (var, set);
    }

  return 1;
}

/* Remove all MEMs from the location list of a hash table entry for a
   onepart variable.  */

int
dataflow_set_remove_mem_locs (variable **slot, dataflow_set *set)
{
  variable *var = *slot;

  if (var->onepart != NOT_ONEPART)
    {
      location_chain *loc, **locp;
      bool changed = false;
      rtx cur_loc;

      gcc_assert (var->n_var_parts == 1);

      if (shared_var_p (var, set->vars))
	{
	  for (loc = var->var_part[0].loc_chain; loc; loc = loc->next)
	    if (GET_CODE (loc->loc) == MEM
		&& mem_dies_at_call (loc->loc))
	      break;

	  if (!loc)
	    return 1;

	  slot = unshare_variable (set, slot, var, VAR_INIT_STATUS_UNKNOWN);
	  var = *slot;
	  gcc_assert (var->n_var_parts == 1);
	}

      if (VAR_LOC_1PAUX (var))
	cur_loc = VAR_LOC_FROM (var);
      else
	cur_loc = var->var_part[0].cur_loc;

      for (locp = &var->var_part[0].loc_chain, loc = *locp;
	   loc; loc = *locp)
	{
	  if (GET_CODE (loc->loc) != MEM
	      || !mem_dies_at_call (loc->loc))
	    {
	      locp = &loc->next;
	      continue;
	    }

	  *locp = loc->next;
	  /* If we have deleted the location which was last emitted
	     we have to emit new location so add the variable to set
	     of changed variables.  */
	  if (cur_loc == loc->loc)
	    {
	      changed = true;
	      var->var_part[0].cur_loc = NULL;
	      if (VAR_LOC_1PAUX (var))
		VAR_LOC_FROM (var) = NULL;
	    }
	  delete loc;
	}

      if (!var->var_part[0].loc_chain)
	{
	  var->n_var_parts--;
	  changed = true;
	}
      if (changed)
	variable_was_changed (var, set);
    }

  return 1;
}

/* Remove all variable-location information about call-clobbered
   registers, as well as associations between MEMs and VALUEs.  */

static void
dataflow_set_clear_at_call (dataflow_set *set, rtx_insn *call_insn)
{
  unsigned int r;
  hard_reg_set_iterator hrsi;
  HARD_REG_SET invalidated_regs;

  get_call_reg_set_usage (call_insn, &invalidated_regs,
			  regs_invalidated_by_call);

  EXECUTE_IF_SET_IN_HARD_REG_SET (invalidated_regs, 0, r, hrsi)
    var_regno_delete (set, r);

  if (MAY_HAVE_DEBUG_INSNS)
    {
      set->traversed_vars = set->vars;
      shared_hash_htab (set->vars)
	->traverse <dataflow_set *, dataflow_set_preserve_mem_locs> (set);
      set->traversed_vars = set->vars;
      shared_hash_htab (set->vars)
	->traverse <dataflow_set *, dataflow_set_remove_mem_locs> (set);
      set->traversed_vars = NULL;
    }
}

static bool
variable_part_different_p (variable_part *vp1, variable_part *vp2)
{
  location_chain *lc1, *lc2;

  for (lc1 = vp1->loc_chain; lc1; lc1 = lc1->next)
    {
      for (lc2 = vp2->loc_chain; lc2; lc2 = lc2->next)
	{
	  if (REG_P (lc1->loc) && REG_P (lc2->loc))
	    {
	      if (REGNO (lc1->loc) == REGNO (lc2->loc))
		break;
	    }
	  if (rtx_equal_p (lc1->loc, lc2->loc))
	    break;
	}
      if (!lc2)
	return true;
    }
  return false;
}

/* Return true if one-part variables VAR1 and VAR2 are different.
   They must be in canonical order.  */

static bool
onepart_variable_different_p (variable *var1, variable *var2)
{
  location_chain *lc1, *lc2;

  if (var1 == var2)
    return false;

  gcc_assert (var1->n_var_parts == 1
	      && var2->n_var_parts == 1);

  lc1 = var1->var_part[0].loc_chain;
  lc2 = var2->var_part[0].loc_chain;

  gcc_assert (lc1 && lc2);

  while (lc1 && lc2)
    {
      if (loc_cmp (lc1->loc, lc2->loc))
	return true;
      lc1 = lc1->next;
      lc2 = lc2->next;
    }

  return lc1 != lc2;
}

/* Return true if one-part variables VAR1 and VAR2 are different.
   They must be in canonical order.  */

static void
dump_onepart_variable_differences (variable *var1, variable *var2)
{
  location_chain *lc1, *lc2;

  gcc_assert (var1 != var2);
  gcc_assert (dump_file);
  gcc_assert (dv_as_opaque (var1->dv) == dv_as_opaque (var2->dv));
  gcc_assert (var1->n_var_parts == 1
	      && var2->n_var_parts == 1);

  lc1 = var1->var_part[0].loc_chain;
  lc2 = var2->var_part[0].loc_chain;

  gcc_assert (lc1 && lc2);

  while (lc1 && lc2)
    {
      switch (loc_cmp (lc1->loc, lc2->loc))
	{
	case -1:
	  fprintf (dump_file, "removed: ");
	  print_rtl_single (dump_file, lc1->loc);
	  lc1 = lc1->next;
	  continue;
	case 0:
	  break;
	case 1:
	  fprintf (dump_file, "added: ");
	  print_rtl_single (dump_file, lc2->loc);
	  lc2 = lc2->next;
	  continue;
	default:
	  gcc_unreachable ();
	}
      lc1 = lc1->next;
      lc2 = lc2->next;
    }

  while (lc1)
    {
      fprintf (dump_file, "removed: ");
      print_rtl_single (dump_file, lc1->loc);
      lc1 = lc1->next;
    }

  while (lc2)
    {
      fprintf (dump_file, "added: ");
      print_rtl_single (dump_file, lc2->loc);
      lc2 = lc2->next;
    }
}

/* Return true if variables VAR1 and VAR2 are different.  */

static bool
variable_different_p (variable *var1, variable *var2)
{
  int i;

  if (var1 == var2)
    return false;

  if (var1->onepart != var2->onepart)
    return true;

  if (var1->n_var_parts != var2->n_var_parts)
    return true;

  if (var1->onepart && var1->n_var_parts)
    {
      gcc_checking_assert (dv_as_opaque (var1->dv) == dv_as_opaque (var2->dv)
			   && var1->n_var_parts == 1);
      /* One-part values have locations in a canonical order.  */
      return onepart_variable_different_p (var1, var2);
    }

  for (i = 0; i < var1->n_var_parts; i++)
    {
      if (VAR_PART_OFFSET (var1, i) != VAR_PART_OFFSET (var2, i))
	return true;
      if (variable_part_different_p (&var1->var_part[i], &var2->var_part[i]))
	return true;
      if (variable_part_different_p (&var2->var_part[i], &var1->var_part[i]))
	return true;
    }
  return false;
}

/* Return true if dataflow sets OLD_SET and NEW_SET differ.  */

static bool
dataflow_set_different (dataflow_set *old_set, dataflow_set *new_set)
{
  variable_iterator_type hi;
  variable *var1;
  bool diffound = false;
  bool details = (dump_file && (dump_flags & TDF_DETAILS));

#define RETRUE					\
  do						\
    {						\
      if (!details)				\
	return true;				\
      else					\
	diffound = true;			\
    }						\
  while (0)

  if (old_set->vars == new_set->vars)
    return false;

  if (shared_hash_htab (old_set->vars)->elements ()
      != shared_hash_htab (new_set->vars)->elements ())
    RETRUE;

  FOR_EACH_HASH_TABLE_ELEMENT (*shared_hash_htab (old_set->vars),
			       var1, variable, hi)
    {
      variable_table_type *htab = shared_hash_htab (new_set->vars);
      variable *var2 = htab->find_with_hash (var1->dv, dv_htab_hash (var1->dv));

      if (!var2)
	{
	  if (dump_file && (dump_flags & TDF_DETAILS))
	    {
	      fprintf (dump_file, "dataflow difference found: removal of:\n");
	      dump_var (var1);
	    }
	  RETRUE;
	}
      else if (variable_different_p (var1, var2))
	{
	  if (details)
	    {
	      fprintf (dump_file, "dataflow difference found: "
		       "old and new follow:\n");
	      dump_var (var1);
	      if (dv_onepart_p (var1->dv))
		dump_onepart_variable_differences (var1, var2);
	      dump_var (var2);
	    }
	  RETRUE;
	}
    }

  /* There's no need to traverse the second hashtab unless we want to
     print the details.  If both have the same number of elements and
     the second one had all entries found in the first one, then the
     second can't have any extra entries.  */
  if (!details)
    return diffound;

  FOR_EACH_HASH_TABLE_ELEMENT (*shared_hash_htab (new_set->vars),
			       var1, variable, hi)
    {
      variable_table_type *htab = shared_hash_htab (old_set->vars);
      variable *var2 = htab->find_with_hash (var1->dv, dv_htab_hash (var1->dv));
      if (!var2)
	{
	  if (details)
	    {
	      fprintf (dump_file, "dataflow difference found: addition of:\n");
	      dump_var (var1);
	    }
	  RETRUE;
	}
    }

#undef RETRUE

  return diffound;
}

/* Free the contents of dataflow set SET.  */

static void
dataflow_set_destroy (dataflow_set *set)
{
  int i;

  for (i = 0; i < FIRST_PSEUDO_REGISTER; i++)
    attrs_list_clear (&set->regs[i]);

  shared_hash_destroy (set->vars);
  set->vars = NULL;
}

/* Return true if T is a tracked parameter with non-degenerate record type.  */

static bool
tracked_record_parameter_p (tree t)
{
  if (TREE_CODE (t) != PARM_DECL)
    return false;

  if (DECL_MODE (t) == BLKmode)
    return false;

  tree type = TREE_TYPE (t);
  if (TREE_CODE (type) != RECORD_TYPE)
    return false;

  if (TYPE_FIELDS (type) == NULL_TREE
      || DECL_CHAIN (TYPE_FIELDS (type)) == NULL_TREE)
    return false;

  return true;
}

/* Shall EXPR be tracked?  */

static bool
track_expr_p (tree expr, bool need_rtl)
{
  rtx decl_rtl;
  tree realdecl;

  if (TREE_CODE (expr) == DEBUG_EXPR_DECL)
    return DECL_RTL_SET_P (expr);

  /* If EXPR is not a parameter or a variable do not track it.  */
  if (!VAR_P (expr) && TREE_CODE (expr) != PARM_DECL)
    return 0;

  /* It also must have a name...  */
  if (!DECL_NAME (expr) && need_rtl)
    return 0;

  /* ... and a RTL assigned to it.  */
  decl_rtl = DECL_RTL_IF_SET (expr);
  if (!decl_rtl && need_rtl)
    return 0;

  /* If this expression is really a debug alias of some other declaration, we
     don't need to track this expression if the ultimate declaration is
     ignored.  */
  realdecl = expr;
  if (VAR_P (realdecl) && DECL_HAS_DEBUG_EXPR_P (realdecl))
    {
      realdecl = DECL_DEBUG_EXPR (realdecl);
      if (!DECL_P (realdecl))
	{
	  if (handled_component_p (realdecl)
	      || (TREE_CODE (realdecl) == MEM_REF
		  && TREE_CODE (TREE_OPERAND (realdecl, 0)) == ADDR_EXPR))
	    {
	      HOST_WIDE_INT bitsize, bitpos;
	      bool reverse;
	      tree innerdecl
		= get_ref_base_and_extent_hwi (realdecl, &bitpos,
					       &bitsize, &reverse);
	      if (!innerdecl
		  || !DECL_P (innerdecl)
		  || DECL_IGNORED_P (innerdecl)
		  /* Do not track declarations for parts of tracked record
		     parameters since we want to track them as a whole.  */
		  || tracked_record_parameter_p (innerdecl)
		  || TREE_STATIC (innerdecl)
		  || bitsize == 0
		  || bitpos + bitsize > 256)
		return 0;
	      else
		realdecl = expr;
	    }
	  else
	    return 0;
	}
    }

  /* Do not track EXPR if REALDECL it should be ignored for debugging
     purposes.  */
  if (DECL_IGNORED_P (realdecl))
    return 0;

  /* Do not track global variables until we are able to emit correct location
     list for them.  */
  if (TREE_STATIC (realdecl))
    return 0;

  /* When the EXPR is a DECL for alias of some variable (see example)
     the TREE_STATIC flag is not used.  Disable tracking all DECLs whose
     DECL_RTL contains SYMBOL_REF.

     Example:
     extern char **_dl_argv_internal __attribute__ ((alias ("_dl_argv")));
     char **_dl_argv;
  */
  if (decl_rtl && MEM_P (decl_rtl)
      && contains_symbol_ref_p (XEXP (decl_rtl, 0)))
    return 0;

  /* If RTX is a memory it should not be very large (because it would be
     an array or struct).  */
  if (decl_rtl && MEM_P (decl_rtl))
    {
      /* Do not track structures and arrays.  */
      if ((GET_MODE (decl_rtl) == BLKmode
	   || AGGREGATE_TYPE_P (TREE_TYPE (realdecl)))
	  && !tracked_record_parameter_p (realdecl))
	return 0;
      if (MEM_SIZE_KNOWN_P (decl_rtl)
	  && may_gt (MEM_SIZE (decl_rtl), MAX_VAR_PARTS))
	return 0;
    }

  DECL_CHANGED (expr) = 0;
  DECL_CHANGED (realdecl) = 0;
  return 1;
}

/* Determine whether a given LOC refers to the same variable part as
   EXPR+OFFSET.  */

static bool
same_variable_part_p (rtx loc, tree expr, poly_int64 offset)
{
  tree expr2;
  poly_int64 offset2;

  if (! DECL_P (expr))
    return false;

  if (REG_P (loc))
    {
      expr2 = REG_EXPR (loc);
      offset2 = REG_OFFSET (loc);
    }
  else if (MEM_P (loc))
    {
      expr2 = MEM_EXPR (loc);
      offset2 = int_mem_offset (loc);
    }
  else
    return false;

  if (! expr2 || ! DECL_P (expr2))
    return false;

  expr = var_debug_decl (expr);
  expr2 = var_debug_decl (expr2);

  return (expr == expr2 && must_eq (offset, offset2));
}

/* LOC is a REG or MEM that we would like to track if possible.
   If EXPR is null, we don't know what expression LOC refers to,
   otherwise it refers to EXPR + OFFSET.  STORE_REG_P is true if
   LOC is an lvalue register.

   Return true if EXPR is nonnull and if LOC, or some lowpart of it,
   is something we can track.  When returning true, store the mode of
   the lowpart we can track in *MODE_OUT (if nonnull) and its offset
   from EXPR in *OFFSET_OUT (if nonnull).  */

static bool
track_loc_p (rtx loc, tree expr, poly_int64 offset, bool store_reg_p,
	     machine_mode *mode_out, HOST_WIDE_INT *offset_out)
{
  machine_mode mode;

  if (expr == NULL || !track_expr_p (expr, true))
    return false;

  /* If REG was a paradoxical subreg, its REG_ATTRS will describe the
     whole subreg, but only the old inner part is really relevant.  */
  mode = GET_MODE (loc);
  if (REG_P (loc) && !HARD_REGISTER_NUM_P (ORIGINAL_REGNO (loc)))
    {
      machine_mode pseudo_mode;

      pseudo_mode = PSEUDO_REGNO_MODE (ORIGINAL_REGNO (loc));
      if (paradoxical_subreg_p (mode, pseudo_mode))
	{
	  offset += byte_lowpart_offset (pseudo_mode, mode);
	  mode = pseudo_mode;
	}
    }

  /* If LOC is a paradoxical lowpart of EXPR, refer to EXPR itself.
     Do the same if we are storing to a register and EXPR occupies
     the whole of register LOC; in that case, the whole of EXPR is
     being changed.  We exclude complex modes from the second case
     because the real and imaginary parts are represented as separate
     pseudo registers, even if the whole complex value fits into one
     hard register.  */
  if ((paradoxical_subreg_p (mode, DECL_MODE (expr))
       || (store_reg_p
	   && !COMPLEX_MODE_P (DECL_MODE (expr))
	   && hard_regno_nregs (REGNO (loc), DECL_MODE (expr)) == 1))
      && known_zero (offset + byte_lowpart_offset (DECL_MODE (expr), mode)))
    {
      mode = DECL_MODE (expr);
      offset = 0;
    }

  HOST_WIDE_INT const_offset;
  if (!track_offset_p (offset, &const_offset))
    return false;

  if (mode_out)
    *mode_out = mode;
  if (offset_out)
    *offset_out = const_offset;
  return true;
}

/* Return the MODE lowpart of LOC, or null if LOC is not something we
   want to track.  When returning nonnull, make sure that the attributes
   on the returned value are updated.  */

static rtx
var_lowpart (machine_mode mode, rtx loc)
{
  unsigned int regno;

  if (GET_MODE (loc) == mode)
    return loc;

  if (!REG_P (loc) && !MEM_P (loc))
    return NULL;

  poly_uint64 offset = byte_lowpart_offset (mode, GET_MODE (loc));

  if (MEM_P (loc))
    return adjust_address_nv (loc, mode, offset);

  poly_uint64 reg_offset = subreg_lowpart_offset (mode, GET_MODE (loc));
  regno = REGNO (loc) + subreg_regno_offset (REGNO (loc), GET_MODE (loc),
					     reg_offset, mode);
  return gen_rtx_REG_offset (loc, mode, regno, offset);
}

/* Carry information about uses and stores while walking rtx.  */

struct count_use_info
{
  /* The insn where the RTX is.  */
  rtx_insn *insn;

  /* The basic block where insn is.  */
  basic_block bb;

  /* The array of n_sets sets in the insn, as determined by cselib.  */
  struct cselib_set *sets;
  int n_sets;

  /* True if we're counting stores, false otherwise.  */
  bool store_p;
};

/* Find a VALUE corresponding to X.   */

static inline cselib_val *
find_use_val (rtx x, machine_mode mode, struct count_use_info *cui)
{
  int i;

  if (cui->sets)
    {
      /* This is called after uses are set up and before stores are
	 processed by cselib, so it's safe to look up srcs, but not
	 dsts.  So we look up expressions that appear in srcs or in
	 dest expressions, but we search the sets array for dests of
	 stores.  */
      if (cui->store_p)
	{
	  /* Some targets represent memset and memcpy patterns
	     by (set (mem:BLK ...) (reg:[QHSD]I ...)) or
	     (set (mem:BLK ...) (const_int ...)) or
	     (set (mem:BLK ...) (mem:BLK ...)).  Don't return anything
	     in that case, otherwise we end up with mode mismatches.  */
	  if (mode == BLKmode && MEM_P (x))
	    return NULL;
	  for (i = 0; i < cui->n_sets; i++)
	    if (cui->sets[i].dest == x)
	      return cui->sets[i].src_elt;
	}
      else
	return cselib_lookup (x, mode, 0, VOIDmode);
    }

  return NULL;
}

/* Replace all registers and addresses in an expression with VALUE
   expressions that map back to them, unless the expression is a
   register.  If no mapping is or can be performed, returns NULL.  */

static rtx
replace_expr_with_values (rtx loc)
{
  if (REG_P (loc) || GET_CODE (loc) == ENTRY_VALUE)
    return NULL;
  else if (MEM_P (loc))
    {
      cselib_val *addr = cselib_lookup (XEXP (loc, 0),
					get_address_mode (loc), 0,
					GET_MODE (loc));
      if (addr)
	return replace_equiv_address_nv (loc, addr->val_rtx);
      else
	return NULL;
    }
  else
    return cselib_subst_to_values (loc, VOIDmode);
}

/* Return true if X contains a DEBUG_EXPR.  */

static bool
rtx_debug_expr_p (const_rtx x)
{
  subrtx_iterator::array_type array;
  FOR_EACH_SUBRTX (iter, array, x, ALL)
    if (GET_CODE (*iter) == DEBUG_EXPR)
      return true;
  return false;
}

/* Determine what kind of micro operation to choose for a USE.  Return
   MO_CLOBBER if no micro operation is to be generated.  */

static enum micro_operation_type
use_type (rtx loc, struct count_use_info *cui, machine_mode *modep)
{
  tree expr;

  if (cui && cui->sets)
    {
      if (GET_CODE (loc) == VAR_LOCATION)
	{
	  if (track_expr_p (PAT_VAR_LOCATION_DECL (loc), false))
	    {
	      rtx ploc = PAT_VAR_LOCATION_LOC (loc);
	      if (! VAR_LOC_UNKNOWN_P (ploc))
		{
		  cselib_val *val = cselib_lookup (ploc, GET_MODE (loc), 1,
						   VOIDmode);

		  /* ??? flag_float_store and volatile mems are never
		     given values, but we could in theory use them for
		     locations.  */
		  gcc_assert (val || 1);
		}
	      return MO_VAL_LOC;
	    }
	  else
	    return MO_CLOBBER;
	}

      if (REG_P (loc) || MEM_P (loc))
	{
	  if (modep)
	    *modep = GET_MODE (loc);
	  if (cui->store_p)
	    {
	      if (REG_P (loc)
		  || (find_use_val (loc, GET_MODE (loc), cui)
		      && cselib_lookup (XEXP (loc, 0),
					get_address_mode (loc), 0,
					GET_MODE (loc))))
		return MO_VAL_SET;
	    }
	  else
	    {
	      cselib_val *val = find_use_val (loc, GET_MODE (loc), cui);

	      if (val && !cselib_preserved_value_p (val))
		return MO_VAL_USE;
	    }
	}
    }

  if (REG_P (loc))
    {
      gcc_assert (REGNO (loc) < FIRST_PSEUDO_REGISTER);

      if (loc == cfa_base_rtx)
	return MO_CLOBBER;
      expr = REG_EXPR (loc);

      if (!expr)
	return MO_USE_NO_VAR;
      else if (target_for_debug_bind (var_debug_decl (expr)))
	return MO_CLOBBER;
      else if (track_loc_p (loc, expr, REG_OFFSET (loc),
			    false, modep, NULL))
	return MO_USE;
      else
	return MO_USE_NO_VAR;
    }
  else if (MEM_P (loc))
    {
      expr = MEM_EXPR (loc);

      if (!expr)
	return MO_CLOBBER;
      else if (target_for_debug_bind (var_debug_decl (expr)))
	return MO_CLOBBER;
      else if (track_loc_p (loc, expr, int_mem_offset (loc),
			    false, modep, NULL)
	       /* Multi-part variables shouldn't refer to one-part
		  variable names such as VALUEs (never happens) or
		  DEBUG_EXPRs (only happens in the presence of debug
		  insns).  */
	       && (!MAY_HAVE_DEBUG_INSNS
		   || !rtx_debug_expr_p (XEXP (loc, 0))))
	return MO_USE;
      else
	return MO_CLOBBER;
    }

  return MO_CLOBBER;
}

/* Log to OUT information about micro-operation MOPT involving X in
   INSN of BB.  */

static inline void
log_op_type (rtx x, basic_block bb, rtx_insn *insn,
	     enum micro_operation_type mopt, FILE *out)
{
  fprintf (out, "bb %i op %i insn %i %s ",
	   bb->index, VTI (bb)->mos.length (),
	   INSN_UID (insn), micro_operation_type_name[mopt]);
  print_inline_rtx (out, x, 2);
  fputc ('\n', out);
}

/* Tell whether the CONCAT used to holds a VALUE and its location
   needs value resolution, i.e., an attempt of mapping the location
   back to other incoming values.  */
#define VAL_NEEDS_RESOLUTION(x) \
  (RTL_FLAG_CHECK1 ("VAL_NEEDS_RESOLUTION", (x), CONCAT)->volatil)
/* Whether the location in the CONCAT is a tracked expression, that
   should also be handled like a MO_USE.  */
#define VAL_HOLDS_TRACK_EXPR(x) \
  (RTL_FLAG_CHECK1 ("VAL_HOLDS_TRACK_EXPR", (x), CONCAT)->used)
/* Whether the location in the CONCAT should be handled like a MO_COPY
   as well.  */
#define VAL_EXPR_IS_COPIED(x) \
  (RTL_FLAG_CHECK1 ("VAL_EXPR_IS_COPIED", (x), CONCAT)->jump)
/* Whether the location in the CONCAT should be handled like a
   MO_CLOBBER as well.  */
#define VAL_EXPR_IS_CLOBBERED(x) \
  (RTL_FLAG_CHECK1 ("VAL_EXPR_IS_CLOBBERED", (x), CONCAT)->unchanging)

/* All preserved VALUEs.  */
static vec<rtx> preserved_values;

/* Ensure VAL is preserved and remember it in a vector for vt_emit_notes.  */

static void
preserve_value (cselib_val *val)
{
  cselib_preserve_value (val);
  preserved_values.safe_push (val->val_rtx);
}

/* Helper function for MO_VAL_LOC handling.  Return non-zero if
   any rtxes not suitable for CONST use not replaced by VALUEs
   are discovered.  */

static bool
non_suitable_const (const_rtx x)
{
  subrtx_iterator::array_type array;
  FOR_EACH_SUBRTX (iter, array, x, ALL)
    {
      const_rtx x = *iter;
      switch (GET_CODE (x))
	{
	case REG:
	case DEBUG_EXPR:
	case PC:
	case SCRATCH:
	case CC0:
	case ASM_INPUT:
	case ASM_OPERANDS:
	  return true;
	case MEM:
	  if (!MEM_READONLY_P (x))
	    return true;
	  break;
	default:
	  break;
	}
    }
  return false;
}

/* Add uses (register and memory references) LOC which will be tracked
   to VTI (bb)->mos.  */

static void
add_uses (rtx loc, struct count_use_info *cui)
{
  machine_mode mode = VOIDmode;
  enum micro_operation_type type = use_type (loc, cui, &mode);

  if (type != MO_CLOBBER)
    {
      basic_block bb = cui->bb;
      micro_operation mo;

      mo.type = type;
      mo.u.loc = type == MO_USE ? var_lowpart (mode, loc) : loc;
      mo.insn = cui->insn;

      if (type == MO_VAL_LOC)
	{
	  rtx oloc = loc;
	  rtx vloc = PAT_VAR_LOCATION_LOC (oloc);
	  cselib_val *val;

	  gcc_assert (cui->sets);

	  if (MEM_P (vloc)
	      && !REG_P (XEXP (vloc, 0))
	      && !MEM_P (XEXP (vloc, 0)))
	    {
	      rtx mloc = vloc;
	      machine_mode address_mode = get_address_mode (mloc);
	      cselib_val *val
		= cselib_lookup (XEXP (mloc, 0), address_mode, 0,
				 GET_MODE (mloc));

	      if (val && !cselib_preserved_value_p (val))
		preserve_value (val);
	    }

	  if (CONSTANT_P (vloc)
	      && (GET_CODE (vloc) != CONST || non_suitable_const (vloc)))
	    /* For constants don't look up any value.  */;
	  else if (!VAR_LOC_UNKNOWN_P (vloc) && !unsuitable_loc (vloc)
		   && (val = find_use_val (vloc, GET_MODE (oloc), cui)))
	    {
	      machine_mode mode2;
	      enum micro_operation_type type2;
	      rtx nloc = NULL;
	      bool resolvable = REG_P (vloc) || MEM_P (vloc);

	      if (resolvable)
		nloc = replace_expr_with_values (vloc);

	      if (nloc)
		{
		  oloc = shallow_copy_rtx (oloc);
		  PAT_VAR_LOCATION_LOC (oloc) = nloc;
		}

	      oloc = gen_rtx_CONCAT (mode, val->val_rtx, oloc);

	      type2 = use_type (vloc, 0, &mode2);

	      gcc_assert (type2 == MO_USE || type2 == MO_USE_NO_VAR
			  || type2 == MO_CLOBBER);

	      if (type2 == MO_CLOBBER
		  && !cselib_preserved_value_p (val))
		{
		  VAL_NEEDS_RESOLUTION (oloc) = resolvable;
		  preserve_value (val);
		}
	    }
	  else if (!VAR_LOC_UNKNOWN_P (vloc))
	    {
	      oloc = shallow_copy_rtx (oloc);
	      PAT_VAR_LOCATION_LOC (oloc) = gen_rtx_UNKNOWN_VAR_LOC ();
	    }

	  mo.u.loc = oloc;
	}
      else if (type == MO_VAL_USE)
	{
	  machine_mode mode2 = VOIDmode;
	  enum micro_operation_type type2;
	  cselib_val *val = find_use_val (loc, GET_MODE (loc), cui);
	  rtx vloc, oloc = loc, nloc;

	  gcc_assert (cui->sets);

	  if (MEM_P (oloc)
	      && !REG_P (XEXP (oloc, 0))
	      && !MEM_P (XEXP (oloc, 0)))
	    {
	      rtx mloc = oloc;
	      machine_mode address_mode = get_address_mode (mloc);
	      cselib_val *val
		= cselib_lookup (XEXP (mloc, 0), address_mode, 0,
				 GET_MODE (mloc));

	      if (val && !cselib_preserved_value_p (val))
		preserve_value (val);
	    }

	  type2 = use_type (loc, 0, &mode2);

	  gcc_assert (type2 == MO_USE || type2 == MO_USE_NO_VAR
		      || type2 == MO_CLOBBER);

	  if (type2 == MO_USE)
	    vloc = var_lowpart (mode2, loc);
	  else
	    vloc = oloc;

	  /* The loc of a MO_VAL_USE may have two forms:

	     (concat val src): val is at src, a value-based
	     representation.

	     (concat (concat val use) src): same as above, with use as
	     the MO_USE tracked value, if it differs from src.

	  */

	  gcc_checking_assert (REG_P (loc) || MEM_P (loc));
	  nloc = replace_expr_with_values (loc);
	  if (!nloc)
	    nloc = oloc;

	  if (vloc != nloc)
	    oloc = gen_rtx_CONCAT (mode2, val->val_rtx, vloc);
	  else
	    oloc = val->val_rtx;

	  mo.u.loc = gen_rtx_CONCAT (mode, oloc, nloc);

	  if (type2 == MO_USE)
	    VAL_HOLDS_TRACK_EXPR (mo.u.loc) = 1;
	  if (!cselib_preserved_value_p (val))
	    {
	      VAL_NEEDS_RESOLUTION (mo.u.loc) = 1;
	      preserve_value (val);
	    }
	}
      else
	gcc_assert (type == MO_USE || type == MO_USE_NO_VAR);

      if (dump_file && (dump_flags & TDF_DETAILS))
	log_op_type (mo.u.loc, cui->bb, cui->insn, mo.type, dump_file);
      VTI (bb)->mos.safe_push (mo);
    }
}

/* Helper function for finding all uses of REG/MEM in X in insn INSN.  */

static void
add_uses_1 (rtx *x, void *cui)
{
  subrtx_var_iterator::array_type array;
  FOR_EACH_SUBRTX_VAR (iter, array, *x, NONCONST)
    add_uses (*iter, (struct count_use_info *) cui);
}

/* This is the value used during expansion of locations.  We want it
   to be unbounded, so that variables expanded deep in a recursion
   nest are fully evaluated, so that their values are cached
   correctly.  We avoid recursion cycles through other means, and we
   don't unshare RTL, so excess complexity is not a problem.  */
#define EXPR_DEPTH (INT_MAX)
/* We use this to keep too-complex expressions from being emitted as
   location notes, and then to debug information.  Users can trade
   compile time for ridiculously complex expressions, although they're
   seldom useful, and they may often have to be discarded as not
   representable anyway.  */
#define EXPR_USE_DEPTH (PARAM_VALUE (PARAM_MAX_VARTRACK_EXPR_DEPTH))

/* Attempt to reverse the EXPR operation in the debug info and record
   it in the cselib table.  Say for reg1 = reg2 + 6 even when reg2 is
   no longer live we can express its value as VAL - 6.  */

static void
reverse_op (rtx val, const_rtx expr, rtx_insn *insn)
{
  rtx src, arg, ret;
  cselib_val *v;
  struct elt_loc_list *l;
  enum rtx_code code;
  int count;

  if (GET_CODE (expr) != SET)
    return;

  if (!REG_P (SET_DEST (expr)) || GET_MODE (val) != GET_MODE (SET_DEST (expr)))
    return;

  src = SET_SRC (expr);
  switch (GET_CODE (src))
    {
    case PLUS:
    case MINUS:
    case XOR:
    case NOT:
    case NEG:
      if (!REG_P (XEXP (src, 0)))
	return;
      break;
    case SIGN_EXTEND:
    case ZERO_EXTEND:
      if (!REG_P (XEXP (src, 0)) && !MEM_P (XEXP (src, 0)))
	return;
      break;
    default:
      return;
    }

  if (!SCALAR_INT_MODE_P (GET_MODE (src)) || XEXP (src, 0) == cfa_base_rtx)
    return;

  v = cselib_lookup (XEXP (src, 0), GET_MODE (XEXP (src, 0)), 0, VOIDmode);
  if (!v || !cselib_preserved_value_p (v))
    return;

  /* Use canonical V to avoid creating multiple redundant expressions
     for different VALUES equivalent to V.  */
  v = canonical_cselib_val (v);

  /* Adding a reverse op isn't useful if V already has an always valid
     location.  Ignore ENTRY_VALUE, while it is always constant, we should
     prefer non-ENTRY_VALUE locations whenever possible.  */
  for (l = v->locs, count = 0; l; l = l->next, count++)
    if (CONSTANT_P (l->loc)
	&& (GET_CODE (l->loc) != CONST || !references_value_p (l->loc, 0)))
      return;
    /* Avoid creating too large locs lists.  */
    else if (count == PARAM_VALUE (PARAM_MAX_VARTRACK_REVERSE_OP_SIZE))
      return;

  switch (GET_CODE (src))
    {
    case NOT:
    case NEG:
      if (GET_MODE (v->val_rtx) != GET_MODE (val))
	return;
      ret = gen_rtx_fmt_e (GET_CODE (src), GET_MODE (val), val);
      break;
    case SIGN_EXTEND:
    case ZERO_EXTEND:
      ret = gen_lowpart_SUBREG (GET_MODE (v->val_rtx), val);
      break;
    case XOR:
      code = XOR;
      goto binary;
    case PLUS:
      code = MINUS;
      goto binary;
    case MINUS:
      code = PLUS;
      goto binary;
    binary:
      if (GET_MODE (v->val_rtx) != GET_MODE (val))
	return;
      arg = XEXP (src, 1);
      if (!CONST_INT_P (arg) && GET_CODE (arg) != SYMBOL_REF)
	{
	  arg = cselib_expand_value_rtx (arg, scratch_regs, 5);
	  if (arg == NULL_RTX)
	    return;
	  if (!CONST_INT_P (arg) && GET_CODE (arg) != SYMBOL_REF)
	    return;
	}
      ret = simplify_gen_binary (code, GET_MODE (val), val, arg);
      break;
    default:
      gcc_unreachable ();
    }

  cselib_add_permanent_equiv (v, ret, insn);
}

/* Add stores (register and memory references) LOC which will be tracked
   to VTI (bb)->mos.  EXPR is the RTL expression containing the store.
   CUIP->insn is instruction which the LOC is part of.  */

static void
add_stores (rtx loc, const_rtx expr, void *cuip)
{
  machine_mode mode = VOIDmode, mode2;
  struct count_use_info *cui = (struct count_use_info *)cuip;
  basic_block bb = cui->bb;
  micro_operation mo;
  rtx oloc = loc, nloc, src = NULL;
  enum micro_operation_type type = use_type (loc, cui, &mode);
  bool track_p = false;
  cselib_val *v;
  bool resolve, preserve;

  if (type == MO_CLOBBER)
    return;

  mode2 = mode;

  if (REG_P (loc))
    {
      gcc_assert (loc != cfa_base_rtx);
      if ((GET_CODE (expr) == CLOBBER && type != MO_VAL_SET)
	  || !(track_p = use_type (loc, NULL, &mode2) == MO_USE)
	  || GET_CODE (expr) == CLOBBER)
	{
	  mo.type = MO_CLOBBER;
	  mo.u.loc = loc;
	  if (GET_CODE (expr) == SET
	      && SET_DEST (expr) == loc
	      && !unsuitable_loc (SET_SRC (expr))
	      && find_use_val (loc, mode, cui))
	    {
	      gcc_checking_assert (type == MO_VAL_SET);
	      mo.u.loc = gen_rtx_SET (loc, SET_SRC (expr));
	    }
	}
      else
	{
	  if (GET_CODE (expr) == SET
	      && SET_DEST (expr) == loc
	      && GET_CODE (SET_SRC (expr)) != ASM_OPERANDS)
	    src = var_lowpart (mode2, SET_SRC (expr));
	  loc = var_lowpart (mode2, loc);

	  if (src == NULL)
	    {
	      mo.type = MO_SET;
	      mo.u.loc = loc;
	    }
	  else
	    {
	      rtx xexpr = gen_rtx_SET (loc, src);
	      if (same_variable_part_p (src, REG_EXPR (loc), REG_OFFSET (loc)))
		{
		  /* If this is an instruction copying (part of) a parameter
		     passed by invisible reference to its register location,
		     pretend it's a SET so that the initial memory location
		     is discarded, as the parameter register can be reused
		     for other purposes and we do not track locations based
		     on generic registers.  */
		  if (MEM_P (src)
		      && REG_EXPR (loc)
		      && TREE_CODE (REG_EXPR (loc)) == PARM_DECL
		      && DECL_MODE (REG_EXPR (loc)) != BLKmode
		      && MEM_P (DECL_INCOMING_RTL (REG_EXPR (loc)))
		      && XEXP (DECL_INCOMING_RTL (REG_EXPR (loc)), 0)
			 != arg_pointer_rtx)
		    mo.type = MO_SET;
		  else
		    mo.type = MO_COPY;
		}
	      else
		mo.type = MO_SET;
	      mo.u.loc = xexpr;
	    }
	}
      mo.insn = cui->insn;
    }
  else if (MEM_P (loc)
	   && ((track_p = use_type (loc, NULL, &mode2) == MO_USE)
	       || cui->sets))
    {
      if (MEM_P (loc) && type == MO_VAL_SET
	  && !REG_P (XEXP (loc, 0))
	  && !MEM_P (XEXP (loc, 0)))
	{
	  rtx mloc = loc;
	  machine_mode address_mode = get_address_mode (mloc);
	  cselib_val *val = cselib_lookup (XEXP (mloc, 0),
					   address_mode, 0,
					   GET_MODE (mloc));

	  if (val && !cselib_preserved_value_p (val))
	    preserve_value (val);
	}

      if (GET_CODE (expr) == CLOBBER || !track_p)
	{
	  mo.type = MO_CLOBBER;
	  mo.u.loc = track_p ? var_lowpart (mode2, loc) : loc;
	}
      else
	{
	  if (GET_CODE (expr) == SET
	      && SET_DEST (expr) == loc
	      && GET_CODE (SET_SRC (expr)) != ASM_OPERANDS)
	    src = var_lowpart (mode2, SET_SRC (expr));
	  loc = var_lowpart (mode2, loc);

	  if (src == NULL)
	    {
	      mo.type = MO_SET;
	      mo.u.loc = loc;
	    }
	  else
	    {
	      rtx xexpr = gen_rtx_SET (loc, src);
	      if (same_variable_part_p (SET_SRC (xexpr),
					MEM_EXPR (loc),
					int_mem_offset (loc)))
		mo.type = MO_COPY;
	      else
		mo.type = MO_SET;
	      mo.u.loc = xexpr;
	    }
	}
      mo.insn = cui->insn;
    }
  else
    return;

  if (type != MO_VAL_SET)
    goto log_and_return;

  v = find_use_val (oloc, mode, cui);

  if (!v)
    goto log_and_return;

  resolve = preserve = !cselib_preserved_value_p (v);

  /* We cannot track values for multiple-part variables, so we track only
     locations for tracked record parameters.  */
  if (track_p
      && REG_P (loc)
      && REG_EXPR (loc)
      && tracked_record_parameter_p (REG_EXPR (loc)))
    {
      /* Although we don't use the value here, it could be used later by the
	 mere virtue of its existence as the operand of the reverse operation
	 that gave rise to it (typically extension/truncation).  Make sure it
	 is preserved as required by vt_expand_var_loc_chain.  */
      if (preserve)
	preserve_value (v);
      goto log_and_return;
    }

  if (loc == stack_pointer_rtx
      && may_ne (hard_frame_pointer_adjustment, -1)
      && preserve)
    cselib_set_value_sp_based (v);

  nloc = replace_expr_with_values (oloc);
  if (nloc)
    oloc = nloc;

  if (GET_CODE (PATTERN (cui->insn)) == COND_EXEC)
    {
      cselib_val *oval = cselib_lookup (oloc, GET_MODE (oloc), 0, VOIDmode);

      if (oval == v)
	return;
      gcc_assert (REG_P (oloc) || MEM_P (oloc));

      if (oval && !cselib_preserved_value_p (oval))
	{
	  micro_operation moa;

	  preserve_value (oval);

	  moa.type = MO_VAL_USE;
	  moa.u.loc = gen_rtx_CONCAT (mode, oval->val_rtx, oloc);
	  VAL_NEEDS_RESOLUTION (moa.u.loc) = 1;
	  moa.insn = cui->insn;

	  if (dump_file && (dump_flags & TDF_DETAILS))
	    log_op_type (moa.u.loc, cui->bb, cui->insn,
			 moa.type, dump_file);
	  VTI (bb)->mos.safe_push (moa);
	}

      resolve = false;
    }
  else if (resolve && GET_CODE (mo.u.loc) == SET)
    {
      if (REG_P (SET_SRC (expr)) || MEM_P (SET_SRC (expr)))
	nloc = replace_expr_with_values (SET_SRC (expr));
      else
	nloc = NULL_RTX;

      /* Avoid the mode mismatch between oexpr and expr.  */
      if (!nloc && mode != mode2)
	{
	  nloc = SET_SRC (expr);
	  gcc_assert (oloc == SET_DEST (expr));
	}

      if (nloc && nloc != SET_SRC (mo.u.loc))
	oloc = gen_rtx_SET (oloc, nloc);
      else
	{
	  if (oloc == SET_DEST (mo.u.loc))
	    /* No point in duplicating.  */
	    oloc = mo.u.loc;
	  if (!REG_P (SET_SRC (mo.u.loc)))
	    resolve = false;
	}
    }
  else if (!resolve)
    {
      if (GET_CODE (mo.u.loc) == SET
	  && oloc == SET_DEST (mo.u.loc))
	/* No point in duplicating.  */
	oloc = mo.u.loc;
    }
  else
    resolve = false;

  loc = gen_rtx_CONCAT (mode, v->val_rtx, oloc);

  if (mo.u.loc != oloc)
    loc = gen_rtx_CONCAT (GET_MODE (mo.u.loc), loc, mo.u.loc);

  /* The loc of a MO_VAL_SET may have various forms:

     (concat val dst): dst now holds val

     (concat val (set dst src)): dst now holds val, copied from src

     (concat (concat val dstv) dst): dst now holds val; dstv is dst
     after replacing mems and non-top-level regs with values.

     (concat (concat val dstv) (set dst src)): dst now holds val,
     copied from src.  dstv is a value-based representation of dst, if
     it differs from dst.  If resolution is needed, src is a REG, and
     its mode is the same as that of val.

     (concat (concat val (set dstv srcv)) (set dst src)): src
     copied to dst, holding val.  dstv and srcv are value-based
     representations of dst and src, respectively.

  */

  if (GET_CODE (PATTERN (cui->insn)) != COND_EXEC)
    reverse_op (v->val_rtx, expr, cui->insn);

  mo.u.loc = loc;

  if (track_p)
    VAL_HOLDS_TRACK_EXPR (loc) = 1;
  if (preserve)
    {
      VAL_NEEDS_RESOLUTION (loc) = resolve;
      preserve_value (v);
    }
  if (mo.type == MO_CLOBBER)
    VAL_EXPR_IS_CLOBBERED (loc) = 1;
  if (mo.type == MO_COPY)
    VAL_EXPR_IS_COPIED (loc) = 1;

  mo.type = MO_VAL_SET;

 log_and_return:
  if (dump_file && (dump_flags & TDF_DETAILS))
    log_op_type (mo.u.loc, cui->bb, cui->insn, mo.type, dump_file);
  VTI (bb)->mos.safe_push (mo);
}

/* Arguments to the call.  */
static rtx call_arguments;

/* Compute call_arguments.  */

static void
prepare_call_arguments (basic_block bb, rtx_insn *insn)
{
  rtx link, x, call;
  rtx prev, cur, next;
  rtx this_arg = NULL_RTX;
  tree type = NULL_TREE, t, fndecl = NULL_TREE;
  tree obj_type_ref = NULL_TREE;
  CUMULATIVE_ARGS args_so_far_v;
  cumulative_args_t args_so_far;

  memset (&args_so_far_v, 0, sizeof (args_so_far_v));
  args_so_far = pack_cumulative_args (&args_so_far_v);
  call = get_call_rtx_from (insn);
  if (call)
    {
      if (GET_CODE (XEXP (XEXP (call, 0), 0)) == SYMBOL_REF)
	{
	  rtx symbol = XEXP (XEXP (call, 0), 0);
	  if (SYMBOL_REF_DECL (symbol))
	    fndecl = SYMBOL_REF_DECL (symbol);
	}
      if (fndecl == NULL_TREE)
	fndecl = MEM_EXPR (XEXP (call, 0));
      if (fndecl
	  && TREE_CODE (TREE_TYPE (fndecl)) != FUNCTION_TYPE
	  && TREE_CODE (TREE_TYPE (fndecl)) != METHOD_TYPE)
	fndecl = NULL_TREE;
      if (fndecl && TYPE_ARG_TYPES (TREE_TYPE (fndecl)))
	type = TREE_TYPE (fndecl);
      if (fndecl && TREE_CODE (fndecl) != FUNCTION_DECL)
	{
	  if (TREE_CODE (fndecl) == INDIRECT_REF
	      && TREE_CODE (TREE_OPERAND (fndecl, 0)) == OBJ_TYPE_REF)
	    obj_type_ref = TREE_OPERAND (fndecl, 0);
	  fndecl = NULL_TREE;
	}
      if (type)
	{
	  for (t = TYPE_ARG_TYPES (type); t && t != void_list_node;
	       t = TREE_CHAIN (t))
	    if (TREE_CODE (TREE_VALUE (t)) == REFERENCE_TYPE
		&& INTEGRAL_TYPE_P (TREE_TYPE (TREE_VALUE (t))))
	      break;
	  if ((t == NULL || t == void_list_node) && obj_type_ref == NULL_TREE)
	    type = NULL;
	  else
	    {
	      int nargs ATTRIBUTE_UNUSED = list_length (TYPE_ARG_TYPES (type));
	      link = CALL_INSN_FUNCTION_USAGE (insn);
#ifndef PCC_STATIC_STRUCT_RETURN
	      if (aggregate_value_p (TREE_TYPE (type), type)
		  && targetm.calls.struct_value_rtx (type, 0) == 0)
		{
		  tree struct_addr = build_pointer_type (TREE_TYPE (type));
		  machine_mode mode = TYPE_MODE (struct_addr);
		  rtx reg;
		  INIT_CUMULATIVE_ARGS (args_so_far_v, type, NULL_RTX, fndecl,
					nargs + 1);
		  reg = targetm.calls.function_arg (args_so_far, mode,
						    struct_addr, true);
		  targetm.calls.function_arg_advance (args_so_far, mode,
						      struct_addr, true);
		  if (reg == NULL_RTX)
		    {
		      for (; link; link = XEXP (link, 1))
			if (GET_CODE (XEXP (link, 0)) == USE
			    && MEM_P (XEXP (XEXP (link, 0), 0)))
			  {
			    link = XEXP (link, 1);
			    break;
			  }
		    }
		}
	      else
#endif
		INIT_CUMULATIVE_ARGS (args_so_far_v, type, NULL_RTX, fndecl,
				      nargs);
	      if (obj_type_ref && TYPE_ARG_TYPES (type) != void_list_node)
		{
		  machine_mode mode;
		  t = TYPE_ARG_TYPES (type);
		  mode = TYPE_MODE (TREE_VALUE (t));
		  this_arg = targetm.calls.function_arg (args_so_far, mode,
							 TREE_VALUE (t), true);
		  if (this_arg && !REG_P (this_arg))
		    this_arg = NULL_RTX;
		  else if (this_arg == NULL_RTX)
		    {
		      for (; link; link = XEXP (link, 1))
			if (GET_CODE (XEXP (link, 0)) == USE
			    && MEM_P (XEXP (XEXP (link, 0), 0)))
			  {
			    this_arg = XEXP (XEXP (link, 0), 0);
			    break;
			  }
		    }
		}
	    }
	}
    }
  t = type ? TYPE_ARG_TYPES (type) : NULL_TREE;

  for (link = CALL_INSN_FUNCTION_USAGE (insn); link; link = XEXP (link, 1))
    if (GET_CODE (XEXP (link, 0)) == USE)
      {
	rtx item = NULL_RTX;
	x = XEXP (XEXP (link, 0), 0);
	if (GET_MODE (link) == VOIDmode
	    || GET_MODE (link) == BLKmode
	    || (GET_MODE (link) != GET_MODE (x)
		&& ((GET_MODE_CLASS (GET_MODE (link)) != MODE_INT
		     && GET_MODE_CLASS (GET_MODE (link)) != MODE_PARTIAL_INT)
		    || (GET_MODE_CLASS (GET_MODE (x)) != MODE_INT
			&& GET_MODE_CLASS (GET_MODE (x)) != MODE_PARTIAL_INT))))
	  /* Can't do anything for these, if the original type mode
	     isn't known or can't be converted.  */;
	else if (REG_P (x))
	  {
	    cselib_val *val = cselib_lookup (x, GET_MODE (x), 0, VOIDmode);
	    scalar_int_mode mode;
	    if (val && cselib_preserved_value_p (val))
	      item = val->val_rtx;
	    else if (is_a <scalar_int_mode> (GET_MODE (x), &mode))
	      {
		opt_scalar_int_mode mode_iter;
		FOR_EACH_WIDER_MODE (mode_iter, mode)
		  {
		    mode = mode_iter.require ();
		    if (GET_MODE_BITSIZE (mode) > BITS_PER_WORD)
		      break;

		    rtx reg = simplify_subreg (mode, x, GET_MODE (x), 0);
		    if (reg == NULL_RTX || !REG_P (reg))
		      continue;
		    val = cselib_lookup (reg, mode, 0, VOIDmode);
		    if (val && cselib_preserved_value_p (val))
		      {
			item = val->val_rtx;
			break;
		      }
		  }
	      }
	  }
	else if (MEM_P (x))
	  {
	    rtx mem = x;
	    cselib_val *val;

	    if (!frame_pointer_needed)
	      {
		struct adjust_mem_data amd;
		amd.mem_mode = VOIDmode;
		amd.stack_adjust = -VTI (bb)->out.stack_adjust;
		amd.store = true;
		mem = simplify_replace_fn_rtx (mem, NULL_RTX, adjust_mems,
					       &amd);
		gcc_assert (amd.side_effects.is_empty ());
	      }
	    val = cselib_lookup (mem, GET_MODE (mem), 0, VOIDmode);
	    if (val && cselib_preserved_value_p (val))
	      item = val->val_rtx;
	    else if (GET_MODE_CLASS (GET_MODE (mem)) != MODE_INT
		     && GET_MODE_CLASS (GET_MODE (mem)) != MODE_PARTIAL_INT)
	      {
		/* For non-integer stack argument see also if they weren't
		   initialized by integers.  */
		scalar_int_mode imode;
		if (int_mode_for_mode (GET_MODE (mem)).exists (&imode)
		    && imode != GET_MODE (mem))
		  {
		    val = cselib_lookup (adjust_address_nv (mem, imode, 0),
					 imode, 0, VOIDmode);
		    if (val && cselib_preserved_value_p (val))
		      item = lowpart_subreg (GET_MODE (x), val->val_rtx,
					     imode);
		  }
	      }
	  }
	if (item)
	  {
	    rtx x2 = x;
	    if (GET_MODE (item) != GET_MODE (link))
	      item = lowpart_subreg (GET_MODE (link), item, GET_MODE (item));
	    if (GET_MODE (x2) != GET_MODE (link))
	      x2 = lowpart_subreg (GET_MODE (link), x2, GET_MODE (x2));
	    item = gen_rtx_CONCAT (GET_MODE (link), x2, item);
	    call_arguments
	      = gen_rtx_EXPR_LIST (VOIDmode, item, call_arguments);
	  }
	if (t && t != void_list_node)
	  {
	    tree argtype = TREE_VALUE (t);
	    machine_mode mode = TYPE_MODE (argtype);
	    rtx reg;
	    if (pass_by_reference (&args_so_far_v, mode, argtype, true))
	      {
		argtype = build_pointer_type (argtype);
		mode = TYPE_MODE (argtype);
	      }
	    reg = targetm.calls.function_arg (args_so_far, mode,
					      argtype, true);
	    if (TREE_CODE (argtype) == REFERENCE_TYPE
		&& INTEGRAL_TYPE_P (TREE_TYPE (argtype))
		&& reg
		&& REG_P (reg)
		&& GET_MODE (reg) == mode
		&& (GET_MODE_CLASS (mode) == MODE_INT
		    || GET_MODE_CLASS (mode) == MODE_PARTIAL_INT)
		&& REG_P (x)
		&& REGNO (x) == REGNO (reg)
		&& GET_MODE (x) == mode
		&& item)
	      {
		machine_mode indmode
		  = TYPE_MODE (TREE_TYPE (argtype));
		rtx mem = gen_rtx_MEM (indmode, x);
		cselib_val *val = cselib_lookup (mem, indmode, 0, VOIDmode);
		if (val && cselib_preserved_value_p (val))
		  {
		    item = gen_rtx_CONCAT (indmode, mem, val->val_rtx);
		    call_arguments = gen_rtx_EXPR_LIST (VOIDmode, item,
							call_arguments);
		  }
		else
		  {
		    struct elt_loc_list *l;
		    tree initial;

		    /* Try harder, when passing address of a constant
		       pool integer it can be easily read back.  */
		    item = XEXP (item, 1);
		    if (GET_CODE (item) == SUBREG)
		      item = SUBREG_REG (item);
		    gcc_assert (GET_CODE (item) == VALUE);
		    val = CSELIB_VAL_PTR (item);
		    for (l = val->locs; l; l = l->next)
		      if (GET_CODE (l->loc) == SYMBOL_REF
			  && TREE_CONSTANT_POOL_ADDRESS_P (l->loc)
			  && SYMBOL_REF_DECL (l->loc)
			  && DECL_INITIAL (SYMBOL_REF_DECL (l->loc)))
			{
			  initial = DECL_INITIAL (SYMBOL_REF_DECL (l->loc));
			  if (tree_fits_shwi_p (initial))
			    {
			      item = GEN_INT (tree_to_shwi (initial));
			      item = gen_rtx_CONCAT (indmode, mem, item);
			      call_arguments
				= gen_rtx_EXPR_LIST (VOIDmode, item,
						     call_arguments);
			    }
			  break;
			}
		  }
	      }
	    targetm.calls.function_arg_advance (args_so_far, mode,
						argtype, true);
	    t = TREE_CHAIN (t);
	  }
      }

  /* Add debug arguments.  */
  if (fndecl
      && TREE_CODE (fndecl) == FUNCTION_DECL
      && DECL_HAS_DEBUG_ARGS_P (fndecl))
    {
      vec<tree, va_gc> **debug_args = decl_debug_args_lookup (fndecl);
      if (debug_args)
	{
	  unsigned int ix;
	  tree param;
	  for (ix = 0; vec_safe_iterate (*debug_args, ix, &param); ix += 2)
	    {
	      rtx item;
	      tree dtemp = (**debug_args)[ix + 1];
	      machine_mode mode = DECL_MODE (dtemp);
	      item = gen_rtx_DEBUG_PARAMETER_REF (mode, param);
	      item = gen_rtx_CONCAT (mode, item, DECL_RTL_KNOWN_SET (dtemp));
	      call_arguments = gen_rtx_EXPR_LIST (VOIDmode, item,
						  call_arguments);
	    }
	}
    }

  /* Reverse call_arguments chain.  */
  prev = NULL_RTX;
  for (cur = call_arguments; cur; cur = next)
    {
      next = XEXP (cur, 1);
      XEXP (cur, 1) = prev;
      prev = cur;
    }
  call_arguments = prev;

  x = get_call_rtx_from (insn);
  if (x)
    {
      x = XEXP (XEXP (x, 0), 0);
      if (GET_CODE (x) == SYMBOL_REF)
	/* Don't record anything.  */;
      else if (CONSTANT_P (x))
	{
	  x = gen_rtx_CONCAT (GET_MODE (x) == VOIDmode ? Pmode : GET_MODE (x),
			      pc_rtx, x);
	  call_arguments
	    = gen_rtx_EXPR_LIST (VOIDmode, x, call_arguments);
	}
      else
	{
	  cselib_val *val = cselib_lookup (x, GET_MODE (x), 0, VOIDmode);
	  if (val && cselib_preserved_value_p (val))
	    {
	      x = gen_rtx_CONCAT (GET_MODE (x), pc_rtx, val->val_rtx);
	      call_arguments
		= gen_rtx_EXPR_LIST (VOIDmode, x, call_arguments);
	    }
	}
    }
  if (this_arg)
    {
      machine_mode mode
	= TYPE_MODE (TREE_TYPE (OBJ_TYPE_REF_EXPR (obj_type_ref)));
      rtx clobbered = gen_rtx_MEM (mode, this_arg);
      HOST_WIDE_INT token
	= tree_to_shwi (OBJ_TYPE_REF_TOKEN (obj_type_ref));
      if (token)
	clobbered = plus_constant (mode, clobbered,
				   token * GET_MODE_SIZE (mode));
      clobbered = gen_rtx_MEM (mode, clobbered);
      x = gen_rtx_CONCAT (mode, gen_rtx_CLOBBER (VOIDmode, pc_rtx), clobbered);
      call_arguments
	= gen_rtx_EXPR_LIST (VOIDmode, x, call_arguments);
    }
}

/* Callback for cselib_record_sets_hook, that records as micro
   operations uses and stores in an insn after cselib_record_sets has
   analyzed the sets in an insn, but before it modifies the stored
   values in the internal tables, unless cselib_record_sets doesn't
   call it directly (perhaps because we're not doing cselib in the
   first place, in which case sets and n_sets will be 0).  */

static void
add_with_sets (rtx_insn *insn, struct cselib_set *sets, int n_sets)
{
  basic_block bb = BLOCK_FOR_INSN (insn);
  int n1, n2;
  struct count_use_info cui;
  micro_operation *mos;

  cselib_hook_called = true;

  cui.insn = insn;
  cui.bb = bb;
  cui.sets = sets;
  cui.n_sets = n_sets;

  n1 = VTI (bb)->mos.length ();
  cui.store_p = false;
  note_uses (&PATTERN (insn), add_uses_1, &cui);
  n2 = VTI (bb)->mos.length () - 1;
  mos = VTI (bb)->mos.address ();

  /* Order the MO_USEs to be before MO_USE_NO_VARs and MO_VAL_USE, and
     MO_VAL_LOC last.  */
  while (n1 < n2)
    {
      while (n1 < n2 && mos[n1].type == MO_USE)
	n1++;
      while (n1 < n2 && mos[n2].type != MO_USE)
	n2--;
      if (n1 < n2)
	std::swap (mos[n1], mos[n2]);
    }

  n2 = VTI (bb)->mos.length () - 1;
  while (n1 < n2)
    {
      while (n1 < n2 && mos[n1].type != MO_VAL_LOC)
	n1++;
      while (n1 < n2 && mos[n2].type == MO_VAL_LOC)
	n2--;
      if (n1 < n2)
	std::swap (mos[n1], mos[n2]);
    }

  if (CALL_P (insn))
    {
      micro_operation mo;

      mo.type = MO_CALL;
      mo.insn = insn;
      mo.u.loc = call_arguments;
      call_arguments = NULL_RTX;

      if (dump_file && (dump_flags & TDF_DETAILS))
	log_op_type (PATTERN (insn), bb, insn, mo.type, dump_file);
      VTI (bb)->mos.safe_push (mo);
    }

  n1 = VTI (bb)->mos.length ();
  /* This will record NEXT_INSN (insn), such that we can
     insert notes before it without worrying about any
     notes that MO_USEs might emit after the insn.  */
  cui.store_p = true;
  note_stores (PATTERN (insn), add_stores, &cui);
  n2 = VTI (bb)->mos.length () - 1;
  mos = VTI (bb)->mos.address ();

  /* Order the MO_VAL_USEs first (note_stores does nothing
     on DEBUG_INSNs, so there are no MO_VAL_LOCs from this
     insn), then MO_CLOBBERs, then MO_SET/MO_COPY/MO_VAL_SET.  */
  while (n1 < n2)
    {
      while (n1 < n2 && mos[n1].type == MO_VAL_USE)
	n1++;
      while (n1 < n2 && mos[n2].type != MO_VAL_USE)
	n2--;
      if (n1 < n2)
	std::swap (mos[n1], mos[n2]);
    }

  n2 = VTI (bb)->mos.length () - 1;
  while (n1 < n2)
    {
      while (n1 < n2 && mos[n1].type == MO_CLOBBER)
	n1++;
      while (n1 < n2 && mos[n2].type != MO_CLOBBER)
	n2--;
      if (n1 < n2)
	std::swap (mos[n1], mos[n2]);
    }
}

static enum var_init_status
find_src_status (dataflow_set *in, rtx src)
{
  tree decl = NULL_TREE;
  enum var_init_status status = VAR_INIT_STATUS_UNINITIALIZED;

  if (! flag_var_tracking_uninit)
    status = VAR_INIT_STATUS_INITIALIZED;

  if (src && REG_P (src))
    decl = var_debug_decl (REG_EXPR (src));
  else if (src && MEM_P (src))
    decl = var_debug_decl (MEM_EXPR (src));

  if (src && decl)
    status = get_init_value (in, src, dv_from_decl (decl));

  return status;
}

/* SRC is the source of an assignment.  Use SET to try to find what
   was ultimately assigned to SRC.  Return that value if known,
   otherwise return SRC itself.  */

static rtx
find_src_set_src (dataflow_set *set, rtx src)
{
  tree decl = NULL_TREE;   /* The variable being copied around.          */
  rtx set_src = NULL_RTX;  /* The value for "decl" stored in "src".      */
  variable *var;
  location_chain *nextp;
  int i;
  bool found;

  if (src && REG_P (src))
    decl = var_debug_decl (REG_EXPR (src));
  else if (src && MEM_P (src))
    decl = var_debug_decl (MEM_EXPR (src));

  if (src && decl)
    {
      decl_or_value dv = dv_from_decl (decl);

      var = shared_hash_find (set->vars, dv);
      if (var)
	{
	  found = false;
	  for (i = 0; i < var->n_var_parts && !found; i++)
	    for (nextp = var->var_part[i].loc_chain; nextp && !found;
		 nextp = nextp->next)
	      if (rtx_equal_p (nextp->loc, src))
		{
		  set_src = nextp->set_src;
		  found = true;
		}

	}
    }

  return set_src;
}

/* Compute the changes of variable locations in the basic block BB.  */

static bool
compute_bb_dataflow (basic_block bb)
{
  unsigned int i;
  micro_operation *mo;
  bool changed;
  dataflow_set old_out;
  dataflow_set *in = &VTI (bb)->in;
  dataflow_set *out = &VTI (bb)->out;

  dataflow_set_init (&old_out);
  dataflow_set_copy (&old_out, out);
  dataflow_set_copy (out, in);

  if (MAY_HAVE_DEBUG_INSNS)
    local_get_addr_cache = new hash_map<rtx, rtx>;

  FOR_EACH_VEC_ELT (VTI (bb)->mos, i, mo)
    {
      rtx_insn *insn = mo->insn;

      switch (mo->type)
	{
	  case MO_CALL:
	    dataflow_set_clear_at_call (out, insn);
	    break;

	  case MO_USE:
	    {
	      rtx loc = mo->u.loc;

	      if (REG_P (loc))
		var_reg_set (out, loc, VAR_INIT_STATUS_UNINITIALIZED, NULL);
	      else if (MEM_P (loc))
		var_mem_set (out, loc, VAR_INIT_STATUS_UNINITIALIZED, NULL);
	    }
	    break;

	  case MO_VAL_LOC:
	    {
	      rtx loc = mo->u.loc;
	      rtx val, vloc;
	      tree var;

	      if (GET_CODE (loc) == CONCAT)
		{
		  val = XEXP (loc, 0);
		  vloc = XEXP (loc, 1);
		}
	      else
		{
		  val = NULL_RTX;
		  vloc = loc;
		}

	      var = PAT_VAR_LOCATION_DECL (vloc);

	      clobber_variable_part (out, NULL_RTX,
				     dv_from_decl (var), 0, NULL_RTX);
	      if (val)
		{
		  if (VAL_NEEDS_RESOLUTION (loc))
		    val_resolve (out, val, PAT_VAR_LOCATION_LOC (vloc), insn);
		  set_variable_part (out, val, dv_from_decl (var), 0,
				     VAR_INIT_STATUS_INITIALIZED, NULL_RTX,
				     INSERT);
		}
	      else if (!VAR_LOC_UNKNOWN_P (PAT_VAR_LOCATION_LOC (vloc)))
		set_variable_part (out, PAT_VAR_LOCATION_LOC (vloc),
				   dv_from_decl (var), 0,
				   VAR_INIT_STATUS_INITIALIZED, NULL_RTX,
				   INSERT);
	    }
	    break;

	  case MO_VAL_USE:
	    {
	      rtx loc = mo->u.loc;
	      rtx val, vloc, uloc;

	      vloc = uloc = XEXP (loc, 1);
	      val = XEXP (loc, 0);

	      if (GET_CODE (val) == CONCAT)
		{
		  uloc = XEXP (val, 1);
		  val = XEXP (val, 0);
		}

	      if (VAL_NEEDS_RESOLUTION (loc))
		val_resolve (out, val, vloc, insn);
	      else
		val_store (out, val, uloc, insn, false);

	      if (VAL_HOLDS_TRACK_EXPR (loc))
		{
		  if (GET_CODE (uloc) == REG)
		    var_reg_set (out, uloc, VAR_INIT_STATUS_UNINITIALIZED,
				 NULL);
		  else if (GET_CODE (uloc) == MEM)
		    var_mem_set (out, uloc, VAR_INIT_STATUS_UNINITIALIZED,
				 NULL);
		}
	    }
	    break;

	  case MO_VAL_SET:
	    {
	      rtx loc = mo->u.loc;
	      rtx val, vloc, uloc;
	      rtx dstv, srcv;

	      vloc = loc;
	      uloc = XEXP (vloc, 1);
	      val = XEXP (vloc, 0);
	      vloc = uloc;

	      if (GET_CODE (uloc) == SET)
		{
		  dstv = SET_DEST (uloc);
		  srcv = SET_SRC (uloc);
		}
	      else
		{
		  dstv = uloc;
		  srcv = NULL;
		}

	      if (GET_CODE (val) == CONCAT)
		{
		  dstv = vloc = XEXP (val, 1);
		  val = XEXP (val, 0);
		}

	      if (GET_CODE (vloc) == SET)
		{
		  srcv = SET_SRC (vloc);

		  gcc_assert (val != srcv);
		  gcc_assert (vloc == uloc || VAL_NEEDS_RESOLUTION (loc));

		  dstv = vloc = SET_DEST (vloc);

		  if (VAL_NEEDS_RESOLUTION (loc))
		    val_resolve (out, val, srcv, insn);
		}
	      else if (VAL_NEEDS_RESOLUTION (loc))
		{
		  gcc_assert (GET_CODE (uloc) == SET
			      && GET_CODE (SET_SRC (uloc)) == REG);
		  val_resolve (out, val, SET_SRC (uloc), insn);
		}

	      if (VAL_HOLDS_TRACK_EXPR (loc))
		{
		  if (VAL_EXPR_IS_CLOBBERED (loc))
		    {
		      if (REG_P (uloc))
			var_reg_delete (out, uloc, true);
		      else if (MEM_P (uloc))
			{
			  gcc_assert (MEM_P (dstv));
			  gcc_assert (MEM_ATTRS (dstv) == MEM_ATTRS (uloc));
			  var_mem_delete (out, dstv, true);
			}
		    }
		  else
		    {
		      bool copied_p = VAL_EXPR_IS_COPIED (loc);
		      rtx src = NULL, dst = uloc;
		      enum var_init_status status = VAR_INIT_STATUS_INITIALIZED;

		      if (GET_CODE (uloc) == SET)
			{
			  src = SET_SRC (uloc);
			  dst = SET_DEST (uloc);
			}

		      if (copied_p)
			{
			  if (flag_var_tracking_uninit)
			    {
			      status = find_src_status (in, src);

			      if (status == VAR_INIT_STATUS_UNKNOWN)
				status = find_src_status (out, src);
			    }

			  src = find_src_set_src (in, src);
			}

		      if (REG_P (dst))
			var_reg_delete_and_set (out, dst, !copied_p,
						status, srcv);
		      else if (MEM_P (dst))
			{
			  gcc_assert (MEM_P (dstv));
			  gcc_assert (MEM_ATTRS (dstv) == MEM_ATTRS (dst));
			  var_mem_delete_and_set (out, dstv, !copied_p,
						  status, srcv);
			}
		    }
		}
	      else if (REG_P (uloc))
		var_regno_delete (out, REGNO (uloc));
	      else if (MEM_P (uloc))
		{
		  gcc_checking_assert (GET_CODE (vloc) == MEM);
		  gcc_checking_assert (dstv == vloc);
		  if (dstv != vloc)
		    clobber_overlapping_mems (out, vloc);
		}

	      val_store (out, val, dstv, insn, true);
	    }
	    break;

	  case MO_SET:
	    {
	      rtx loc = mo->u.loc;
	      rtx set_src = NULL;

	      if (GET_CODE (loc) == SET)
		{
		  set_src = SET_SRC (loc);
		  loc = SET_DEST (loc);
		}

	      if (REG_P (loc))
		var_reg_delete_and_set (out, loc, true, VAR_INIT_STATUS_INITIALIZED,
					set_src);
	      else if (MEM_P (loc))
		var_mem_delete_and_set (out, loc, true, VAR_INIT_STATUS_INITIALIZED,
					set_src);
	    }
	    break;

	  case MO_COPY:
	    {
	      rtx loc = mo->u.loc;
	      enum var_init_status src_status;
	      rtx set_src = NULL;

	      if (GET_CODE (loc) == SET)
		{
		  set_src = SET_SRC (loc);
		  loc = SET_DEST (loc);
		}

	      if (! flag_var_tracking_uninit)
		src_status = VAR_INIT_STATUS_INITIALIZED;
	      else
		{
		  src_status = find_src_status (in, set_src);

		  if (src_status == VAR_INIT_STATUS_UNKNOWN)
		    src_status = find_src_status (out, set_src);
		}

	      set_src = find_src_set_src (in, set_src);

	      if (REG_P (loc))
		var_reg_delete_and_set (out, loc, false, src_status, set_src);
	      else if (MEM_P (loc))
		var_mem_delete_and_set (out, loc, false, src_status, set_src);
	    }
	    break;

	  case MO_USE_NO_VAR:
	    {
	      rtx loc = mo->u.loc;

	      if (REG_P (loc))
		var_reg_delete (out, loc, false);
	      else if (MEM_P (loc))
		var_mem_delete (out, loc, false);
	    }
	    break;

	  case MO_CLOBBER:
	    {
	      rtx loc = mo->u.loc;

	      if (REG_P (loc))
		var_reg_delete (out, loc, true);
	      else if (MEM_P (loc))
		var_mem_delete (out, loc, true);
	    }
	    break;

	  case MO_ADJUST:
	    out->stack_adjust += mo->u.adjust;
	    break;
	}
    }

  if (MAY_HAVE_DEBUG_INSNS)
    {
      delete local_get_addr_cache;
      local_get_addr_cache = NULL;

      dataflow_set_equiv_regs (out);
      shared_hash_htab (out->vars)
	->traverse <dataflow_set *, canonicalize_values_mark> (out);
      shared_hash_htab (out->vars)
	->traverse <dataflow_set *, canonicalize_values_star> (out);
      if (flag_checking)
	shared_hash_htab (out->vars)
	  ->traverse <dataflow_set *, canonicalize_loc_order_check> (out);
    }
  changed = dataflow_set_different (&old_out, out);
  dataflow_set_destroy (&old_out);
  return changed;
}

/* Find the locations of variables in the whole function.  */

static bool
vt_find_locations (void)
{
  bb_heap_t *worklist = new bb_heap_t (LONG_MIN);
  bb_heap_t *pending = new bb_heap_t (LONG_MIN);
  sbitmap in_worklist, in_pending;
  basic_block bb;
  edge e;
  int *bb_order;
  int *rc_order;
  int i;
  int htabsz = 0;
  int htabmax = PARAM_VALUE (PARAM_MAX_VARTRACK_SIZE);
  bool success = true;

  timevar_push (TV_VAR_TRACKING_DATAFLOW);
  /* Compute reverse completion order of depth first search of the CFG
     so that the data-flow runs faster.  */
  rc_order = XNEWVEC (int, n_basic_blocks_for_fn (cfun) - NUM_FIXED_BLOCKS);
  bb_order = XNEWVEC (int, last_basic_block_for_fn (cfun));
  pre_and_rev_post_order_compute (NULL, rc_order, false);
  for (i = 0; i < n_basic_blocks_for_fn (cfun) - NUM_FIXED_BLOCKS; i++)
    bb_order[rc_order[i]] = i;
  free (rc_order);

  auto_sbitmap visited (last_basic_block_for_fn (cfun));
  in_worklist = sbitmap_alloc (last_basic_block_for_fn (cfun));
  in_pending = sbitmap_alloc (last_basic_block_for_fn (cfun));
  bitmap_clear (in_worklist);

  FOR_EACH_BB_FN (bb, cfun)
    pending->insert (bb_order[bb->index], bb);
  bitmap_ones (in_pending);

  while (success && !pending->empty ())
    {
      std::swap (worklist, pending);
      std::swap (in_worklist, in_pending);

      bitmap_clear (visited);

      while (!worklist->empty ())
	{
	  bb = worklist->extract_min ();
	  bitmap_clear_bit (in_worklist, bb->index);
	  gcc_assert (!bitmap_bit_p (visited, bb->index));
	  if (!bitmap_bit_p (visited, bb->index))
	    {
	      bool changed;
	      edge_iterator ei;
	      int oldinsz, oldoutsz;

	      bitmap_set_bit (visited, bb->index);

	      if (VTI (bb)->in.vars)
		{
		  htabsz
		    -= shared_hash_htab (VTI (bb)->in.vars)->size ()
			+ shared_hash_htab (VTI (bb)->out.vars)->size ();
		  oldinsz = shared_hash_htab (VTI (bb)->in.vars)->elements ();
		  oldoutsz
		    = shared_hash_htab (VTI (bb)->out.vars)->elements ();
		}
	      else
		oldinsz = oldoutsz = 0;

	      if (MAY_HAVE_DEBUG_INSNS)
		{
		  dataflow_set *in = &VTI (bb)->in, *first_out = NULL;
		  bool first = true, adjust = false;

		  /* Calculate the IN set as the intersection of
		     predecessor OUT sets.  */

		  dataflow_set_clear (in);
		  dst_can_be_shared = true;

		  FOR_EACH_EDGE (e, ei, bb->preds)
		    if (!VTI (e->src)->flooded)
		      gcc_assert (bb_order[bb->index]
				  <= bb_order[e->src->index]);
		    else if (first)
		      {
			dataflow_set_copy (in, &VTI (e->src)->out);
			first_out = &VTI (e->src)->out;
			first = false;
		      }
		    else
		      {
			dataflow_set_merge (in, &VTI (e->src)->out);
			adjust = true;
		      }

		  if (adjust)
		    {
		      dataflow_post_merge_adjust (in, &VTI (bb)->permp);

		      if (flag_checking)
			/* Merge and merge_adjust should keep entries in
			   canonical order.  */
			shared_hash_htab (in->vars)
			  ->traverse <dataflow_set *,
				      canonicalize_loc_order_check> (in);

		      if (dst_can_be_shared)
			{
			  shared_hash_destroy (in->vars);
			  in->vars = shared_hash_copy (first_out->vars);
			}
		    }

		  VTI (bb)->flooded = true;
		}
	      else
		{
		  /* Calculate the IN set as union of predecessor OUT sets.  */
		  dataflow_set_clear (&VTI (bb)->in);
		  FOR_EACH_EDGE (e, ei, bb->preds)
		    dataflow_set_union (&VTI (bb)->in, &VTI (e->src)->out);
		}

	      changed = compute_bb_dataflow (bb);
	      htabsz += shared_hash_htab (VTI (bb)->in.vars)->size ()
			 + shared_hash_htab (VTI (bb)->out.vars)->size ();

	      if (htabmax && htabsz > htabmax)
		{
		  if (MAY_HAVE_DEBUG_INSNS)
		    inform (DECL_SOURCE_LOCATION (cfun->decl),
			    "variable tracking size limit exceeded with "
			    "-fvar-tracking-assignments, retrying without");
		  else
		    inform (DECL_SOURCE_LOCATION (cfun->decl),
			    "variable tracking size limit exceeded");
		  success = false;
		  break;
		}

	      if (changed)
		{
		  FOR_EACH_EDGE (e, ei, bb->succs)
		    {
		      if (e->dest == EXIT_BLOCK_PTR_FOR_FN (cfun))
			continue;

		      if (bitmap_bit_p (visited, e->dest->index))
			{
			  if (!bitmap_bit_p (in_pending, e->dest->index))
			    {
			      /* Send E->DEST to next round.  */
			      bitmap_set_bit (in_pending, e->dest->index);
			      pending->insert (bb_order[e->dest->index],
					       e->dest);
			    }
			}
		      else if (!bitmap_bit_p (in_worklist, e->dest->index))
			{
			  /* Add E->DEST to current round.  */
			  bitmap_set_bit (in_worklist, e->dest->index);
			  worklist->insert (bb_order[e->dest->index],
					    e->dest);
			}
		    }
		}

	      if (dump_file)
		fprintf (dump_file,
			 "BB %i: in %i (was %i), out %i (was %i), rem %i + %i, tsz %i\n",
			 bb->index,
			 (int)shared_hash_htab (VTI (bb)->in.vars)->size (),
			 oldinsz,
			 (int)shared_hash_htab (VTI (bb)->out.vars)->size (),
			 oldoutsz,
			 (int)worklist->nodes (), (int)pending->nodes (),
			 htabsz);

	      if (dump_file && (dump_flags & TDF_DETAILS))
		{
		  fprintf (dump_file, "BB %i IN:\n", bb->index);
		  dump_dataflow_set (&VTI (bb)->in);
		  fprintf (dump_file, "BB %i OUT:\n", bb->index);
		  dump_dataflow_set (&VTI (bb)->out);
		}
	    }
	}
    }

  if (success && MAY_HAVE_DEBUG_INSNS)
    FOR_EACH_BB_FN (bb, cfun)
      gcc_assert (VTI (bb)->flooded);

  free (bb_order);
  delete worklist;
  delete pending;
  sbitmap_free (in_worklist);
  sbitmap_free (in_pending);

  timevar_pop (TV_VAR_TRACKING_DATAFLOW);
  return success;
}

/* Print the content of the LIST to dump file.  */

static void
dump_attrs_list (attrs *list)
{
  for (; list; list = list->next)
    {
      if (dv_is_decl_p (list->dv))
	print_mem_expr (dump_file, dv_as_decl (list->dv));
      else
	print_rtl_single (dump_file, dv_as_value (list->dv));
      fprintf (dump_file, "+" HOST_WIDE_INT_PRINT_DEC, list->offset);
    }
  fprintf (dump_file, "\n");
}

/* Print the information about variable *SLOT to dump file.  */

int
dump_var_tracking_slot (variable **slot, void *data ATTRIBUTE_UNUSED)
{
  variable *var = *slot;

  dump_var (var);

  /* Continue traversing the hash table.  */
  return 1;
}

/* Print the information about variable VAR to dump file.  */

static void
dump_var (variable *var)
{
  int i;
  location_chain *node;

  if (dv_is_decl_p (var->dv))
    {
      const_tree decl = dv_as_decl (var->dv);

      if (DECL_NAME (decl))
	{
	  fprintf (dump_file, "  name: %s",
		   IDENTIFIER_POINTER (DECL_NAME (decl)));
	  if (dump_flags & TDF_UID)
	    fprintf (dump_file, "D.%u", DECL_UID (decl));
	}
      else if (TREE_CODE (decl) == DEBUG_EXPR_DECL)
	fprintf (dump_file, "  name: D#%u", DEBUG_TEMP_UID (decl));
      else
	fprintf (dump_file, "  name: D.%u", DECL_UID (decl));
      fprintf (dump_file, "\n");
    }
  else
    {
      fputc (' ', dump_file);
      print_rtl_single (dump_file, dv_as_value (var->dv));
    }

  for (i = 0; i < var->n_var_parts; i++)
    {
      fprintf (dump_file, "    offset %ld\n",
	       (long)(var->onepart ? 0 : VAR_PART_OFFSET (var, i)));
      for (node = var->var_part[i].loc_chain; node; node = node->next)
	{
	  fprintf (dump_file, "      ");
	  if (node->init == VAR_INIT_STATUS_UNINITIALIZED)
	    fprintf (dump_file, "[uninit]");
	  print_rtl_single (dump_file, node->loc);
	}
    }
}

/* Print the information about variables from hash table VARS to dump file.  */

static void
dump_vars (variable_table_type *vars)
{
  if (vars->elements () > 0)
    {
      fprintf (dump_file, "Variables:\n");
      vars->traverse <void *, dump_var_tracking_slot> (NULL);
    }
}

/* Print the dataflow set SET to dump file.  */

static void
dump_dataflow_set (dataflow_set *set)
{
  int i;

  fprintf (dump_file, "Stack adjustment: " HOST_WIDE_INT_PRINT_DEC "\n",
	   set->stack_adjust);
  for (i = 0; i < FIRST_PSEUDO_REGISTER; i++)
    {
      if (set->regs[i])
	{
	  fprintf (dump_file, "Reg %d:", i);
	  dump_attrs_list (set->regs[i]);
	}
    }
  dump_vars (shared_hash_htab (set->vars));
  fprintf (dump_file, "\n");
}

/* Print the IN and OUT sets for each basic block to dump file.  */

static void
dump_dataflow_sets (void)
{
  basic_block bb;

  FOR_EACH_BB_FN (bb, cfun)
    {
      fprintf (dump_file, "\nBasic block %d:\n", bb->index);
      fprintf (dump_file, "IN:\n");
      dump_dataflow_set (&VTI (bb)->in);
      fprintf (dump_file, "OUT:\n");
      dump_dataflow_set (&VTI (bb)->out);
    }
}

/* Return the variable for DV in dropped_values, inserting one if
   requested with INSERT.  */

static inline variable *
variable_from_dropped (decl_or_value dv, enum insert_option insert)
{
  variable **slot;
  variable *empty_var;
  onepart_enum onepart;

  slot = dropped_values->find_slot_with_hash (dv, dv_htab_hash (dv), insert);

  if (!slot)
    return NULL;

  if (*slot)
    return *slot;

  gcc_checking_assert (insert == INSERT);

  onepart = dv_onepart_p (dv);

  gcc_checking_assert (onepart == ONEPART_VALUE || onepart == ONEPART_DEXPR);

  empty_var = onepart_pool_allocate (onepart);
  empty_var->dv = dv;
  empty_var->refcount = 1;
  empty_var->n_var_parts = 0;
  empty_var->onepart = onepart;
  empty_var->in_changed_variables = false;
  empty_var->var_part[0].loc_chain = NULL;
  empty_var->var_part[0].cur_loc = NULL;
  VAR_LOC_1PAUX (empty_var) = NULL;
  set_dv_changed (dv, true);

  *slot = empty_var;

  return empty_var;
}

/* Recover the one-part aux from dropped_values.  */

static struct onepart_aux *
recover_dropped_1paux (variable *var)
{
  variable *dvar;

  gcc_checking_assert (var->onepart);

  if (VAR_LOC_1PAUX (var))
    return VAR_LOC_1PAUX (var);

  if (var->onepart == ONEPART_VDECL)
    return NULL;

  dvar = variable_from_dropped (var->dv, NO_INSERT);

  if (!dvar)
    return NULL;

  VAR_LOC_1PAUX (var) = VAR_LOC_1PAUX (dvar);
  VAR_LOC_1PAUX (dvar) = NULL;

  return VAR_LOC_1PAUX (var);
}

/* Add variable VAR to the hash table of changed variables and
   if it has no locations delete it from SET's hash table.  */

static void
variable_was_changed (variable *var, dataflow_set *set)
{
  hashval_t hash = dv_htab_hash (var->dv);

  if (emit_notes)
    {
      variable **slot;

      /* Remember this decl or VALUE has been added to changed_variables.  */
      set_dv_changed (var->dv, true);

      slot = changed_variables->find_slot_with_hash (var->dv, hash, INSERT);

      if (*slot)
	{
	  variable *old_var = *slot;
	  gcc_assert (old_var->in_changed_variables);
	  old_var->in_changed_variables = false;
	  if (var != old_var && var->onepart)
	    {
	      /* Restore the auxiliary info from an empty variable
		 previously created for changed_variables, so it is
		 not lost.  */
	      gcc_checking_assert (!VAR_LOC_1PAUX (var));
	      VAR_LOC_1PAUX (var) = VAR_LOC_1PAUX (old_var);
	      VAR_LOC_1PAUX (old_var) = NULL;
	    }
	  variable_htab_free (*slot);
	}

      if (set && var->n_var_parts == 0)
	{
	  onepart_enum onepart = var->onepart;
	  variable *empty_var = NULL;
	  variable **dslot = NULL;

	  if (onepart == ONEPART_VALUE || onepart == ONEPART_DEXPR)
	    {
	      dslot = dropped_values->find_slot_with_hash (var->dv,
							   dv_htab_hash (var->dv),
							   INSERT);
	      empty_var = *dslot;

	      if (empty_var)
		{
		  gcc_checking_assert (!empty_var->in_changed_variables);
		  if (!VAR_LOC_1PAUX (var))
		    {
		      VAR_LOC_1PAUX (var) = VAR_LOC_1PAUX (empty_var);
		      VAR_LOC_1PAUX (empty_var) = NULL;
		    }
		  else
		    gcc_checking_assert (!VAR_LOC_1PAUX (empty_var));
		}
	    }

	  if (!empty_var)
	    {
	      empty_var = onepart_pool_allocate (onepart);
	      empty_var->dv = var->dv;
	      empty_var->refcount = 1;
	      empty_var->n_var_parts = 0;
	      empty_var->onepart = onepart;
	      if (dslot)
		{
		  empty_var->refcount++;
		  *dslot = empty_var;
		}
	    }
	  else
	    empty_var->refcount++;
	  empty_var->in_changed_variables = true;
	  *slot = empty_var;
	  if (onepart)
	    {
	      empty_var->var_part[0].loc_chain = NULL;
	      empty_var->var_part[0].cur_loc = NULL;
	      VAR_LOC_1PAUX (empty_var) = VAR_LOC_1PAUX (var);
	      VAR_LOC_1PAUX (var) = NULL;
	    }
	  goto drop_var;
	}
      else
	{
	  if (var->onepart && !VAR_LOC_1PAUX (var))
	    recover_dropped_1paux (var);
	  var->refcount++;
	  var->in_changed_variables = true;
	  *slot = var;
	}
    }
  else
    {
      gcc_assert (set);
      if (var->n_var_parts == 0)
	{
	  variable **slot;

	drop_var:
	  slot = shared_hash_find_slot_noinsert (set->vars, var->dv);
	  if (slot)
	    {
	      if (shared_hash_shared (set->vars))
		slot = shared_hash_find_slot_unshare (&set->vars, var->dv,
						      NO_INSERT);
	      shared_hash_htab (set->vars)->clear_slot (slot);
	    }
	}
    }
}

/* Look for the index in VAR->var_part corresponding to OFFSET.
   Return -1 if not found.  If INSERTION_POINT is non-NULL, the
   referenced int will be set to the index that the part has or should
   have, if it should be inserted.  */

static inline int
find_variable_location_part (variable *var, HOST_WIDE_INT offset,
			     int *insertion_point)
{
  int pos, low, high;

  if (var->onepart)
    {
      if (offset != 0)
	return -1;

      if (insertion_point)
	*insertion_point = 0;

      return var->n_var_parts - 1;
    }

  /* Find the location part.  */
  low = 0;
  high = var->n_var_parts;
  while (low != high)
    {
      pos = (low + high) / 2;
      if (VAR_PART_OFFSET (var, pos) < offset)
	low = pos + 1;
      else
	high = pos;
    }
  pos = low;

  if (insertion_point)
    *insertion_point = pos;

  if (pos < var->n_var_parts && VAR_PART_OFFSET (var, pos) == offset)
    return pos;

  return -1;
}

static variable **
set_slot_part (dataflow_set *set, rtx loc, variable **slot,
	       decl_or_value dv, HOST_WIDE_INT offset,
	       enum var_init_status initialized, rtx set_src)
{
  int pos;
  location_chain *node, *next;
  location_chain **nextp;
  variable *var;
  onepart_enum onepart;

  var = *slot;

  if (var)
    onepart = var->onepart;
  else
    onepart = dv_onepart_p (dv);

  gcc_checking_assert (offset == 0 || !onepart);
  gcc_checking_assert (loc != dv_as_opaque (dv));

  if (! flag_var_tracking_uninit)
    initialized = VAR_INIT_STATUS_INITIALIZED;

  if (!var)
    {
      /* Create new variable information.  */
      var = onepart_pool_allocate (onepart);
      var->dv = dv;
      var->refcount = 1;
      var->n_var_parts = 1;
      var->onepart = onepart;
      var->in_changed_variables = false;
      if (var->onepart)
	VAR_LOC_1PAUX (var) = NULL;
      else
	VAR_PART_OFFSET (var, 0) = offset;
      var->var_part[0].loc_chain = NULL;
      var->var_part[0].cur_loc = NULL;
      *slot = var;
      pos = 0;
      nextp = &var->var_part[0].loc_chain;
    }
  else if (onepart)
    {
      int r = -1, c = 0;

      gcc_assert (dv_as_opaque (var->dv) == dv_as_opaque (dv));

      pos = 0;

      if (GET_CODE (loc) == VALUE)
	{
	  for (nextp = &var->var_part[0].loc_chain; (node = *nextp);
	       nextp = &node->next)
	    if (GET_CODE (node->loc) == VALUE)
	      {
		if (node->loc == loc)
		  {
		    r = 0;
		    break;
		  }
		if (canon_value_cmp (node->loc, loc))
		  c++;
		else
		  {
		    r = 1;
		    break;
		  }
	      }
	    else if (REG_P (node->loc) || MEM_P (node->loc))
	      c++;
	    else
	      {
		r = 1;
		break;
	      }
	}
      else if (REG_P (loc))
	{
	  for (nextp = &var->var_part[0].loc_chain; (node = *nextp);
	       nextp = &node->next)
	    if (REG_P (node->loc))
	      {
		if (REGNO (node->loc) < REGNO (loc))
		  c++;
		else
		  {
		    if (REGNO (node->loc) == REGNO (loc))
		      r = 0;
		    else
		      r = 1;
		    break;
		  }
	      }
	    else
	      {
		r = 1;
		break;
	      }
	}
      else if (MEM_P (loc))
	{
	  for (nextp = &var->var_part[0].loc_chain; (node = *nextp);
	       nextp = &node->next)
	    if (REG_P (node->loc))
	      c++;
	    else if (MEM_P (node->loc))
	      {
		if ((r = loc_cmp (XEXP (node->loc, 0), XEXP (loc, 0))) >= 0)
		  break;
		else
		  c++;
	      }
	    else
	      {
		r = 1;
		break;
	      }
	}
      else
	for (nextp = &var->var_part[0].loc_chain; (node = *nextp);
	     nextp = &node->next)
	  if ((r = loc_cmp (node->loc, loc)) >= 0)
	    break;
	  else
	    c++;

      if (r == 0)
	return slot;

      if (shared_var_p (var, set->vars))
	{
	  slot = unshare_variable (set, slot, var, initialized);
	  var = *slot;
	  for (nextp = &var->var_part[0].loc_chain; c;
	       nextp = &(*nextp)->next)
	    c--;
	  gcc_assert ((!node && !*nextp) || node->loc == (*nextp)->loc);
	}
    }
  else
    {
      int inspos = 0;

      gcc_assert (dv_as_decl (var->dv) == dv_as_decl (dv));

      pos = find_variable_location_part (var, offset, &inspos);

      if (pos >= 0)
	{
	  node = var->var_part[pos].loc_chain;

	  if (node
	      && ((REG_P (node->loc) && REG_P (loc)
		   && REGNO (node->loc) == REGNO (loc))
		  || rtx_equal_p (node->loc, loc)))
	    {
	      /* LOC is in the beginning of the chain so we have nothing
		 to do.  */
	      if (node->init < initialized)
		node->init = initialized;
	      if (set_src != NULL)
		node->set_src = set_src;

	      return slot;
	    }
	  else
	    {
	      /* We have to make a copy of a shared variable.  */
	      if (shared_var_p (var, set->vars))
		{
		  slot = unshare_variable (set, slot, var, initialized);
		  var = *slot;
		}
	    }
	}
      else
	{
	  /* We have not found the location part, new one will be created.  */

	  /* We have to make a copy of the shared variable.  */
	  if (shared_var_p (var, set->vars))
	    {
	      slot = unshare_variable (set, slot, var, initialized);
	      var = *slot;
	    }

	  /* We track only variables whose size is <= MAX_VAR_PARTS bytes
	     thus there are at most MAX_VAR_PARTS different offsets.  */
	  gcc_assert (var->n_var_parts < MAX_VAR_PARTS
		      && (!var->n_var_parts || !onepart));

	  /* We have to move the elements of array starting at index
	     inspos to the next position.  */
	  for (pos = var->n_var_parts; pos > inspos; pos--)
	    var->var_part[pos] = var->var_part[pos - 1];

	  var->n_var_parts++;
	  gcc_checking_assert (!onepart);
	  VAR_PART_OFFSET (var, pos) = offset;
	  var->var_part[pos].loc_chain = NULL;
	  var->var_part[pos].cur_loc = NULL;
	}

      /* Delete the location from the list.  */
      nextp = &var->var_part[pos].loc_chain;
      for (node = var->var_part[pos].loc_chain; node; node = next)
	{
	  next = node->next;
	  if ((REG_P (node->loc) && REG_P (loc)
	       && REGNO (node->loc) == REGNO (loc))
	      || rtx_equal_p (node->loc, loc))
	    {
	      /* Save these values, to assign to the new node, before
		 deleting this one.  */
	      if (node->init > initialized)
		initialized = node->init;
	      if (node->set_src != NULL && set_src == NULL)
		set_src = node->set_src;
	      if (var->var_part[pos].cur_loc == node->loc)
		var->var_part[pos].cur_loc = NULL;
	      delete node;
	      *nextp = next;
	      break;
	    }
	  else
	    nextp = &node->next;
	}

      nextp = &var->var_part[pos].loc_chain;
    }

  /* Add the location to the beginning.  */
  node = new location_chain;
  node->loc = loc;
  node->init = initialized;
  node->set_src = set_src;
  node->next = *nextp;
  *nextp = node;

  /* If no location was emitted do so.  */
  if (var->var_part[pos].cur_loc == NULL)
    variable_was_changed (var, set);

  return slot;
}

/* Set the part of variable's location in the dataflow set SET.  The
   variable part is specified by variable's declaration in DV and
   offset OFFSET and the part's location by LOC.  IOPT should be
   NO_INSERT if the variable is known to be in SET already and the
   variable hash table must not be resized, and INSERT otherwise.  */

static void
set_variable_part (dataflow_set *set, rtx loc,
		   decl_or_value dv, HOST_WIDE_INT offset,
		   enum var_init_status initialized, rtx set_src,
		   enum insert_option iopt)
{
  variable **slot;

  if (iopt == NO_INSERT)
    slot = shared_hash_find_slot_noinsert (set->vars, dv);
  else
    {
      slot = shared_hash_find_slot (set->vars, dv);
      if (!slot)
	slot = shared_hash_find_slot_unshare (&set->vars, dv, iopt);
    }
  set_slot_part (set, loc, slot, dv, offset, initialized, set_src);
}

/* Remove all recorded register locations for the given variable part
   from dataflow set SET, except for those that are identical to loc.
   The variable part is specified by variable's declaration or value
   DV and offset OFFSET.  */

static variable **
clobber_slot_part (dataflow_set *set, rtx loc, variable **slot,
		   HOST_WIDE_INT offset, rtx set_src)
{
  variable *var = *slot;
  int pos = find_variable_location_part (var, offset, NULL);

  if (pos >= 0)
    {
      location_chain *node, *next;

      /* Remove the register locations from the dataflow set.  */
      next = var->var_part[pos].loc_chain;
      for (node = next; node; node = next)
	{
	  next = node->next;
	  if (node->loc != loc
	      && (!flag_var_tracking_uninit
		  || !set_src
		  || MEM_P (set_src)
		  || !rtx_equal_p (set_src, node->set_src)))
	    {
	      if (REG_P (node->loc))
		{
		  attrs *anode, *anext;
		  attrs **anextp;

		  /* Remove the variable part from the register's
		     list, but preserve any other variable parts
		     that might be regarded as live in that same
		     register.  */
		  anextp = &set->regs[REGNO (node->loc)];
		  for (anode = *anextp; anode; anode = anext)
		    {
		      anext = anode->next;
		      if (dv_as_opaque (anode->dv) == dv_as_opaque (var->dv)
			  && anode->offset == offset)
			{
			  delete anode;
			  *anextp = anext;
			}
		      else
			anextp = &anode->next;
		    }
		}

	      slot = delete_slot_part (set, node->loc, slot, offset);
	    }
	}
    }

  return slot;
}

/* Remove all recorded register locations for the given variable part
   from dataflow set SET, except for those that are identical to loc.
   The variable part is specified by variable's declaration or value
   DV and offset OFFSET.  */

static void
clobber_variable_part (dataflow_set *set, rtx loc, decl_or_value dv,
		       HOST_WIDE_INT offset, rtx set_src)
{
  variable **slot;

  if (!dv_as_opaque (dv)
      || (!dv_is_value_p (dv) && ! DECL_P (dv_as_decl (dv))))
    return;

  slot = shared_hash_find_slot_noinsert (set->vars, dv);
  if (!slot)
    return;

  clobber_slot_part (set, loc, slot, offset, set_src);
}

/* Delete the part of variable's location from dataflow set SET.  The
   variable part is specified by its SET->vars slot SLOT and offset
   OFFSET and the part's location by LOC.  */

static variable **
delete_slot_part (dataflow_set *set, rtx loc, variable **slot,
		  HOST_WIDE_INT offset)
{
  variable *var = *slot;
  int pos = find_variable_location_part (var, offset, NULL);

  if (pos >= 0)
    {
      location_chain *node, *next;
      location_chain **nextp;
      bool changed;
      rtx cur_loc;

      if (shared_var_p (var, set->vars))
	{
	  /* If the variable contains the location part we have to
	     make a copy of the variable.  */
	  for (node = var->var_part[pos].loc_chain; node;
	       node = node->next)
	    {
	      if ((REG_P (node->loc) && REG_P (loc)
		   && REGNO (node->loc) == REGNO (loc))
		  || rtx_equal_p (node->loc, loc))
		{
		  slot = unshare_variable (set, slot, var,
					   VAR_INIT_STATUS_UNKNOWN);
		  var = *slot;
		  break;
		}
	    }
	}

      if (pos == 0 && var->onepart && VAR_LOC_1PAUX (var))
	cur_loc = VAR_LOC_FROM (var);
      else
	cur_loc = var->var_part[pos].cur_loc;

      /* Delete the location part.  */
      changed = false;
      nextp = &var->var_part[pos].loc_chain;
      for (node = *nextp; node; node = next)
	{
	  next = node->next;
	  if ((REG_P (node->loc) && REG_P (loc)
	       && REGNO (node->loc) == REGNO (loc))
	      || rtx_equal_p (node->loc, loc))
	    {
	      /* If we have deleted the location which was last emitted
		 we have to emit new location so add the variable to set
		 of changed variables.  */
	      if (cur_loc == node->loc)
		{
		  changed = true;
		  var->var_part[pos].cur_loc = NULL;
		  if (pos == 0 && var->onepart && VAR_LOC_1PAUX (var))
		    VAR_LOC_FROM (var) = NULL;
		}
	      delete node;
	      *nextp = next;
	      break;
	    }
	  else
	    nextp = &node->next;
	}

      if (var->var_part[pos].loc_chain == NULL)
	{
	  changed = true;
	  var->n_var_parts--;
	  while (pos < var->n_var_parts)
	    {
	      var->var_part[pos] = var->var_part[pos + 1];
	      pos++;
	    }
	}
      if (changed)
	variable_was_changed (var, set);
    }

  return slot;
}

/* Delete the part of variable's location from dataflow set SET.  The
   variable part is specified by variable's declaration or value DV
   and offset OFFSET and the part's location by LOC.  */

static void
delete_variable_part (dataflow_set *set, rtx loc, decl_or_value dv,
		      HOST_WIDE_INT offset)
{
  variable **slot = shared_hash_find_slot_noinsert (set->vars, dv);
  if (!slot)
    return;

  delete_slot_part (set, loc, slot, offset);
}


/* Structure for passing some other parameters to function
   vt_expand_loc_callback.  */
struct expand_loc_callback_data
{
  /* The variables and values active at this point.  */
  variable_table_type *vars;

  /* Stack of values and debug_exprs under expansion, and their
     children.  */
  auto_vec<rtx, 4> expanding;

  /* Stack of values and debug_exprs whose expansion hit recursion
     cycles.  They will have VALUE_RECURSED_INTO marked when added to
     this list.  This flag will be cleared if any of its dependencies
     resolves to a valid location.  So, if the flag remains set at the
     end of the search, we know no valid location for this one can
     possibly exist.  */
  auto_vec<rtx, 4> pending;

  /* The maximum depth among the sub-expressions under expansion.
     Zero indicates no expansion so far.  */
  expand_depth depth;
};

/* Allocate the one-part auxiliary data structure for VAR, with enough
   room for COUNT dependencies.  */

static void
loc_exp_dep_alloc (variable *var, int count)
{
  size_t allocsize;

  gcc_checking_assert (var->onepart);

  /* We can be called with COUNT == 0 to allocate the data structure
     without any dependencies, e.g. for the backlinks only.  However,
     if we are specifying a COUNT, then the dependency list must have
     been emptied before.  It would be possible to adjust pointers or
     force it empty here, but this is better done at an earlier point
     in the algorithm, so we instead leave an assertion to catch
     errors.  */
  gcc_checking_assert (!count
		       || VAR_LOC_DEP_VEC (var) == NULL
		       || VAR_LOC_DEP_VEC (var)->is_empty ());

  if (VAR_LOC_1PAUX (var) && VAR_LOC_DEP_VEC (var)->space (count))
    return;

  allocsize = offsetof (struct onepart_aux, deps)
	      + vec<loc_exp_dep, va_heap, vl_embed>::embedded_size (count);

  if (VAR_LOC_1PAUX (var))
    {
      VAR_LOC_1PAUX (var) = XRESIZEVAR (struct onepart_aux,
					VAR_LOC_1PAUX (var), allocsize);
      /* If the reallocation moves the onepaux structure, the
	 back-pointer to BACKLINKS in the first list member will still
	 point to its old location.  Adjust it.  */
      if (VAR_LOC_DEP_LST (var))
	VAR_LOC_DEP_LST (var)->pprev = VAR_LOC_DEP_LSTP (var);
    }
  else
    {
      VAR_LOC_1PAUX (var) = XNEWVAR (struct onepart_aux, allocsize);
      *VAR_LOC_DEP_LSTP (var) = NULL;
      VAR_LOC_FROM (var) = NULL;
      VAR_LOC_DEPTH (var).complexity = 0;
      VAR_LOC_DEPTH (var).entryvals = 0;
    }
  VAR_LOC_DEP_VEC (var)->embedded_init (count);
}

/* Remove all entries from the vector of active dependencies of VAR,
   removing them from the back-links lists too.  */

static void
loc_exp_dep_clear (variable *var)
{
  while (VAR_LOC_DEP_VEC (var) && !VAR_LOC_DEP_VEC (var)->is_empty ())
    {
      loc_exp_dep *led = &VAR_LOC_DEP_VEC (var)->last ();
      if (led->next)
	led->next->pprev = led->pprev;
      if (led->pprev)
	*led->pprev = led->next;
      VAR_LOC_DEP_VEC (var)->pop ();
    }
}

/* Insert an active dependency from VAR on X to the vector of
   dependencies, and add the corresponding back-link to X's list of
   back-links in VARS.  */

static void
loc_exp_insert_dep (variable *var, rtx x, variable_table_type *vars)
{
  decl_or_value dv;
  variable *xvar;
  loc_exp_dep *led;

  dv = dv_from_rtx (x);

  /* ??? Build a vector of variables parallel to EXPANDING, to avoid
     an additional look up?  */
  xvar = vars->find_with_hash (dv, dv_htab_hash (dv));

  if (!xvar)
    {
      xvar = variable_from_dropped (dv, NO_INSERT);
      gcc_checking_assert (xvar);
    }

  /* No point in adding the same backlink more than once.  This may
     arise if say the same value appears in two complex expressions in
     the same loc_list, or even more than once in a single
     expression.  */
  if (VAR_LOC_DEP_LST (xvar) && VAR_LOC_DEP_LST (xvar)->dv == var->dv)
    return;

  if (var->onepart == NOT_ONEPART)
    led = new loc_exp_dep;
  else
    {
      loc_exp_dep empty;
      memset (&empty, 0, sizeof (empty));
      VAR_LOC_DEP_VEC (var)->quick_push (empty);
      led = &VAR_LOC_DEP_VEC (var)->last ();
    }
  led->dv = var->dv;
  led->value = x;

  loc_exp_dep_alloc (xvar, 0);
  led->pprev = VAR_LOC_DEP_LSTP (xvar);
  led->next = *led->pprev;
  if (led->next)
    led->next->pprev = &led->next;
  *led->pprev = led;
}

/* Create active dependencies of VAR on COUNT values starting at
   VALUE, and corresponding back-links to the entries in VARS.  Return
   true if we found any pending-recursion results.  */

static bool
loc_exp_dep_set (variable *var, rtx result, rtx *value, int count,
		 variable_table_type *vars)
{
  bool pending_recursion = false;

  gcc_checking_assert (VAR_LOC_DEP_VEC (var) == NULL
		       || VAR_LOC_DEP_VEC (var)->is_empty ());

  /* Set up all dependencies from last_child (as set up at the end of
     the loop above) to the end.  */
  loc_exp_dep_alloc (var, count);

  while (count--)
    {
      rtx x = *value++;

      if (!pending_recursion)
	pending_recursion = !result && VALUE_RECURSED_INTO (x);

      loc_exp_insert_dep (var, x, vars);
    }

  return pending_recursion;
}

/* Notify the back-links of IVAR that are pending recursion that we
   have found a non-NIL value for it, so they are cleared for another
   attempt to compute a current location.  */

static void
notify_dependents_of_resolved_value (variable *ivar, variable_table_type *vars)
{
  loc_exp_dep *led, *next;

  for (led = VAR_LOC_DEP_LST (ivar); led; led = next)
    {
      decl_or_value dv = led->dv;
      variable *var;

      next = led->next;

      if (dv_is_value_p (dv))
	{
	  rtx value = dv_as_value (dv);

	  /* If we have already resolved it, leave it alone.  */
	  if (!VALUE_RECURSED_INTO (value))
	    continue;

	  /* Check that VALUE_RECURSED_INTO, true from the test above,
	     implies NO_LOC_P.  */
	  gcc_checking_assert (NO_LOC_P (value));

	  /* We won't notify variables that are being expanded,
	     because their dependency list is cleared before
	     recursing.  */
	  NO_LOC_P (value) = false;
	  VALUE_RECURSED_INTO (value) = false;

	  gcc_checking_assert (dv_changed_p (dv));
	}
      else
	{
	  gcc_checking_assert (dv_onepart_p (dv) != NOT_ONEPART);
	  if (!dv_changed_p (dv))
	    continue;
      }

      var = vars->find_with_hash (dv, dv_htab_hash (dv));

      if (!var)
	var = variable_from_dropped (dv, NO_INSERT);

      if (var)
	notify_dependents_of_resolved_value (var, vars);

      if (next)
	next->pprev = led->pprev;
      if (led->pprev)
	*led->pprev = next;
      led->next = NULL;
      led->pprev = NULL;
    }
}

static rtx vt_expand_loc_callback (rtx x, bitmap regs,
				   int max_depth, void *data);

/* Return the combined depth, when one sub-expression evaluated to
   BEST_DEPTH and the previous known depth was SAVED_DEPTH.  */

static inline expand_depth
update_depth (expand_depth saved_depth, expand_depth best_depth)
{
  /* If we didn't find anything, stick with what we had.  */
  if (!best_depth.complexity)
    return saved_depth;

  /* If we found hadn't found anything, use the depth of the current
     expression.  Do NOT add one extra level, we want to compute the
     maximum depth among sub-expressions.  We'll increment it later,
     if appropriate.  */
  if (!saved_depth.complexity)
    return best_depth;

  /* Combine the entryval count so that regardless of which one we
     return, the entryval count is accurate.  */
  best_depth.entryvals = saved_depth.entryvals
    = best_depth.entryvals + saved_depth.entryvals;

  if (saved_depth.complexity < best_depth.complexity)
    return best_depth;
  else
    return saved_depth;
}

/* Expand VAR to a location RTX, updating its cur_loc.  Use REGS and
   DATA for cselib expand callback.  If PENDRECP is given, indicate in
   it whether any sub-expression couldn't be fully evaluated because
   it is pending recursion resolution.  */

static inline rtx
vt_expand_var_loc_chain (variable *var, bitmap regs, void *data,
			 bool *pendrecp)
{
  struct expand_loc_callback_data *elcd
    = (struct expand_loc_callback_data *) data;
  location_chain *loc, *next;
  rtx result = NULL;
  int first_child, result_first_child, last_child;
  bool pending_recursion;
  rtx loc_from = NULL;
  struct elt_loc_list *cloc = NULL;
  expand_depth depth = { 0, 0 }, saved_depth = elcd->depth;
  int wanted_entryvals, found_entryvals = 0;

  /* Clear all backlinks pointing at this, so that we're not notified
     while we're active.  */
  loc_exp_dep_clear (var);

 retry:
  if (var->onepart == ONEPART_VALUE)
    {
      cselib_val *val = CSELIB_VAL_PTR (dv_as_value (var->dv));

      gcc_checking_assert (cselib_preserved_value_p (val));

      cloc = val->locs;
    }

  first_child = result_first_child = last_child
    = elcd->expanding.length ();

  wanted_entryvals = found_entryvals;

  /* Attempt to expand each available location in turn.  */
  for (next = loc = var->n_var_parts ? var->var_part[0].loc_chain : NULL;
       loc || cloc; loc = next)
    {
      result_first_child = last_child;

      if (!loc)
	{
	  loc_from = cloc->loc;
	  next = loc;
	  cloc = cloc->next;
	  if (unsuitable_loc (loc_from))
	    continue;
	}
      else
	{
	  loc_from = loc->loc;
	  next = loc->next;
	}

      gcc_checking_assert (!unsuitable_loc (loc_from));

      elcd->depth.complexity = elcd->depth.entryvals = 0;
      result = cselib_expand_value_rtx_cb (loc_from, regs, EXPR_DEPTH,
					   vt_expand_loc_callback, data);
      last_child = elcd->expanding.length ();

      if (result)
	{
	  depth = elcd->depth;

	  gcc_checking_assert (depth.complexity
			       || result_first_child == last_child);

	  if (last_child - result_first_child != 1)
	    {
	      if (!depth.complexity && GET_CODE (result) == ENTRY_VALUE)
		depth.entryvals++;
	      depth.complexity++;
	    }

	  if (depth.complexity <= EXPR_USE_DEPTH)
	    {
	      if (depth.entryvals <= wanted_entryvals)
		break;
	      else if (!found_entryvals || depth.entryvals < found_entryvals)
		found_entryvals = depth.entryvals;
	    }

	  result = NULL;
	}

      /* Set it up in case we leave the loop.  */
      depth.complexity = depth.entryvals = 0;
      loc_from = NULL;
      result_first_child = first_child;
    }

  if (!loc_from && wanted_entryvals < found_entryvals)
    {
      /* We found entries with ENTRY_VALUEs and skipped them.  Since
	 we could not find any expansions without ENTRY_VALUEs, but we
	 found at least one with them, go back and get an entry with
	 the minimum number ENTRY_VALUE count that we found.  We could
	 avoid looping, but since each sub-loc is already resolved,
	 the re-expansion should be trivial.  ??? Should we record all
	 attempted locs as dependencies, so that we retry the
	 expansion should any of them change, in the hope it can give
	 us a new entry without an ENTRY_VALUE?  */
      elcd->expanding.truncate (first_child);
      goto retry;
    }

  /* Register all encountered dependencies as active.  */
  pending_recursion = loc_exp_dep_set
    (var, result, elcd->expanding.address () + result_first_child,
     last_child - result_first_child, elcd->vars);

  elcd->expanding.truncate (first_child);

  /* Record where the expansion came from.  */
  gcc_checking_assert (!result || !pending_recursion);
  VAR_LOC_FROM (var) = loc_from;
  VAR_LOC_DEPTH (var) = depth;

  gcc_checking_assert (!depth.complexity == !result);

  elcd->depth = update_depth (saved_depth, depth);

  /* Indicate whether any of the dependencies are pending recursion
     resolution.  */
  if (pendrecp)
    *pendrecp = pending_recursion;

  if (!pendrecp || !pending_recursion)
    var->var_part[0].cur_loc = result;

  return result;
}

/* Callback for cselib_expand_value, that looks for expressions
   holding the value in the var-tracking hash tables.  Return X for
   standard processing, anything else is to be used as-is.  */

static rtx
vt_expand_loc_callback (rtx x, bitmap regs,
			int max_depth ATTRIBUTE_UNUSED,
			void *data)
{
  struct expand_loc_callback_data *elcd
    = (struct expand_loc_callback_data *) data;
  decl_or_value dv;
  variable *var;
  rtx result, subreg;
  bool pending_recursion = false;
  bool from_empty = false;

  switch (GET_CODE (x))
    {
    case SUBREG:
      subreg = cselib_expand_value_rtx_cb (SUBREG_REG (x), regs,
					   EXPR_DEPTH,
					   vt_expand_loc_callback, data);

      if (!subreg)
	return NULL;

      result = simplify_gen_subreg (GET_MODE (x), subreg,
				    GET_MODE (SUBREG_REG (x)),
				    SUBREG_BYTE (x));

      /* Invalid SUBREGs are ok in debug info.  ??? We could try
	 alternate expansions for the VALUE as well.  */
      if (!result)
	result = gen_rtx_raw_SUBREG (GET_MODE (x), subreg, SUBREG_BYTE (x));

      return result;

    case DEBUG_EXPR:
    case VALUE:
      dv = dv_from_rtx (x);
      break;

    default:
      return x;
    }

  elcd->expanding.safe_push (x);

  /* Check that VALUE_RECURSED_INTO implies NO_LOC_P.  */
  gcc_checking_assert (!VALUE_RECURSED_INTO (x) || NO_LOC_P (x));

  if (NO_LOC_P (x))
    {
      gcc_checking_assert (VALUE_RECURSED_INTO (x) || !dv_changed_p (dv));
      return NULL;
    }

  var = elcd->vars->find_with_hash (dv, dv_htab_hash (dv));

  if (!var)
    {
      from_empty = true;
      var = variable_from_dropped (dv, INSERT);
    }

  gcc_checking_assert (var);

  if (!dv_changed_p (dv))
    {
      gcc_checking_assert (!NO_LOC_P (x));
      gcc_checking_assert (var->var_part[0].cur_loc);
      gcc_checking_assert (VAR_LOC_1PAUX (var));
      gcc_checking_assert (VAR_LOC_1PAUX (var)->depth.complexity);

      elcd->depth = update_depth (elcd->depth, VAR_LOC_1PAUX (var)->depth);

      return var->var_part[0].cur_loc;
    }

  VALUE_RECURSED_INTO (x) = true;
  /* This is tentative, but it makes some tests simpler.  */
  NO_LOC_P (x) = true;

  gcc_checking_assert (var->n_var_parts == 1 || from_empty);

  result = vt_expand_var_loc_chain (var, regs, data, &pending_recursion);

  if (pending_recursion)
    {
      gcc_checking_assert (!result);
      elcd->pending.safe_push (x);
    }
  else
    {
      NO_LOC_P (x) = !result;
      VALUE_RECURSED_INTO (x) = false;
      set_dv_changed (dv, false);

      if (result)
	notify_dependents_of_resolved_value (var, elcd->vars);
    }

  return result;
}

/* While expanding variables, we may encounter recursion cycles
   because of mutual (possibly indirect) dependencies between two
   particular variables (or values), say A and B.  If we're trying to
   expand A when we get to B, which in turn attempts to expand A, if
   we can't find any other expansion for B, we'll add B to this
   pending-recursion stack, and tentatively return NULL for its
   location.  This tentative value will be used for any other
   occurrences of B, unless A gets some other location, in which case
   it will notify B that it is worth another try at computing a
   location for it, and it will use the location computed for A then.
   At the end of the expansion, the tentative NULL locations become
   final for all members of PENDING that didn't get a notification.
   This function performs this finalization of NULL locations.  */

static void
resolve_expansions_pending_recursion (vec<rtx, va_heap> *pending)
{
  while (!pending->is_empty ())
    {
      rtx x = pending->pop ();
      decl_or_value dv;

      if (!VALUE_RECURSED_INTO (x))
	continue;

      gcc_checking_assert (NO_LOC_P (x));
      VALUE_RECURSED_INTO (x) = false;
      dv = dv_from_rtx (x);
      gcc_checking_assert (dv_changed_p (dv));
      set_dv_changed (dv, false);
    }
}

/* Initialize expand_loc_callback_data D with variable hash table V.
   It must be a macro because of alloca (vec stack).  */
#define INIT_ELCD(d, v)						\
  do								\
    {								\
      (d).vars = (v);						\
      (d).depth.complexity = (d).depth.entryvals = 0;		\
    }								\
  while (0)
/* Finalize expand_loc_callback_data D, resolved to location L.  */
#define FINI_ELCD(d, l)						\
  do								\
    {								\
      resolve_expansions_pending_recursion (&(d).pending);	\
      (d).pending.release ();					\
      (d).expanding.release ();					\
								\
      if ((l) && MEM_P (l))					\
	(l) = targetm.delegitimize_address (l);			\
    }								\
  while (0)

/* Expand VALUEs and DEBUG_EXPRs in LOC to a location, using the
   equivalences in VARS, updating their CUR_LOCs in the process.  */

static rtx
vt_expand_loc (rtx loc, variable_table_type *vars)
{
  struct expand_loc_callback_data data;
  rtx result;

  if (!MAY_HAVE_DEBUG_INSNS)
    return loc;

  INIT_ELCD (data, vars);

  result = cselib_expand_value_rtx_cb (loc, scratch_regs, EXPR_DEPTH,
				       vt_expand_loc_callback, &data);

  FINI_ELCD (data, result);

  return result;
}

/* Expand the one-part VARiable to a location, using the equivalences
   in VARS, updating their CUR_LOCs in the process.  */

static rtx
vt_expand_1pvar (variable *var, variable_table_type *vars)
{
  struct expand_loc_callback_data data;
  rtx loc;

  gcc_checking_assert (var->onepart && var->n_var_parts == 1);

  if (!dv_changed_p (var->dv))
    return var->var_part[0].cur_loc;

  INIT_ELCD (data, vars);

  loc = vt_expand_var_loc_chain (var, scratch_regs, &data, NULL);

  gcc_checking_assert (data.expanding.is_empty ());

  FINI_ELCD (data, loc);

  return loc;
}

/* Emit the NOTE_INSN_VAR_LOCATION for variable *VARP.  DATA contains
   additional parameters: WHERE specifies whether the note shall be emitted
   before or after instruction INSN.  */

int
emit_note_insn_var_location (variable **varp, emit_note_data *data)
{
  variable *var = *varp;
  rtx_insn *insn = data->insn;
  enum emit_note_where where = data->where;
  variable_table_type *vars = data->vars;
  rtx_note *note;
  rtx note_vl;
  int i, j, n_var_parts;
  bool complete;
  enum var_init_status initialized = VAR_INIT_STATUS_UNINITIALIZED;
  HOST_WIDE_INT last_limit;
  HOST_WIDE_INT offsets[MAX_VAR_PARTS];
  rtx loc[MAX_VAR_PARTS];
  tree decl;
  location_chain *lc;

  gcc_checking_assert (var->onepart == NOT_ONEPART
		       || var->onepart == ONEPART_VDECL);

  decl = dv_as_decl (var->dv);

  complete = true;
  last_limit = 0;
  n_var_parts = 0;
  if (!var->onepart)
    for (i = 0; i < var->n_var_parts; i++)
      if (var->var_part[i].cur_loc == NULL && var->var_part[i].loc_chain)
	var->var_part[i].cur_loc = var->var_part[i].loc_chain->loc;
  for (i = 0; i < var->n_var_parts; i++)
    {
      machine_mode mode, wider_mode;
      rtx loc2;
      HOST_WIDE_INT offset, size, wider_size;

      if (i == 0 && var->onepart)
	{
	  gcc_checking_assert (var->n_var_parts == 1);
	  offset = 0;
	  initialized = VAR_INIT_STATUS_INITIALIZED;
	  loc2 = vt_expand_1pvar (var, vars);
	}
      else
	{
	  if (last_limit < VAR_PART_OFFSET (var, i))
	    {
	      complete = false;
	      break;
	    }
	  else if (last_limit > VAR_PART_OFFSET (var, i))
	    continue;
	  offset = VAR_PART_OFFSET (var, i);
	  loc2 = var->var_part[i].cur_loc;
	  if (loc2 && GET_CODE (loc2) == MEM
	      && GET_CODE (XEXP (loc2, 0)) == VALUE)
	    {
	      rtx depval = XEXP (loc2, 0);

	      loc2 = vt_expand_loc (loc2, vars);

	      if (loc2)
		loc_exp_insert_dep (var, depval, vars);
	    }
	  if (!loc2)
	    {
	      complete = false;
	      continue;
	    }
	  gcc_checking_assert (GET_CODE (loc2) != VALUE);
	  for (lc = var->var_part[i].loc_chain; lc; lc = lc->next)
	    if (var->var_part[i].cur_loc == lc->loc)
	      {
		initialized = lc->init;
		break;
	      }
	  gcc_assert (lc);
	}

      offsets[n_var_parts] = offset;
      if (!loc2)
	{
	  complete = false;
	  continue;
	}
      loc[n_var_parts] = loc2;
      mode = GET_MODE (var->var_part[i].cur_loc);
      if (mode == VOIDmode && var->onepart)
	mode = DECL_MODE (decl);
      /* We ony track subparts of constant-sized objects, since at present
	 there's no representation for polynomial pieces.  */
      if (!GET_MODE_SIZE (mode).is_constant (&size))
	{
	  complete = false;
	  continue;
	}
      last_limit = offsets[n_var_parts] + size;

      /* Attempt to merge adjacent registers or memory.  */
      for (j = i + 1; j < var->n_var_parts; j++)
	if (last_limit <= VAR_PART_OFFSET (var, j))
	  break;
      if (j < var->n_var_parts
	  && GET_MODE_WIDER_MODE (mode).exists (&wider_mode)
	  && GET_MODE_SIZE (wider_mode).is_constant (&wider_size)
	  && var->var_part[j].cur_loc
	  && mode == GET_MODE (var->var_part[j].cur_loc)
	  && (REG_P (loc[n_var_parts]) || MEM_P (loc[n_var_parts]))
	  && last_limit == (var->onepart ? 0 : VAR_PART_OFFSET (var, j))
	  && (loc2 = vt_expand_loc (var->var_part[j].cur_loc, vars))
	  && GET_CODE (loc[n_var_parts]) == GET_CODE (loc2))
	{
	  rtx new_loc = NULL;
	  poly_int64 offset;

	  if (REG_P (loc[n_var_parts])
	      && hard_regno_nregs (REGNO (loc[n_var_parts]), mode) * 2
		 == hard_regno_nregs (REGNO (loc[n_var_parts]), wider_mode)
	      && end_hard_regno (mode, REGNO (loc[n_var_parts]))
		 == REGNO (loc2))
	    {
	      if (! WORDS_BIG_ENDIAN && ! BYTES_BIG_ENDIAN)
		new_loc = simplify_subreg (wider_mode, loc[n_var_parts],
					   mode, 0);
	      else if (WORDS_BIG_ENDIAN && BYTES_BIG_ENDIAN)
		new_loc = simplify_subreg (wider_mode, loc2, mode, 0);
	      if (new_loc)
		{
		  if (!REG_P (new_loc)
		      || REGNO (new_loc) != REGNO (loc[n_var_parts]))
		    new_loc = NULL;
		  else
		    REG_ATTRS (new_loc) = REG_ATTRS (loc[n_var_parts]);
		}
	    }
	  else if (MEM_P (loc[n_var_parts])
		   && GET_CODE (XEXP (loc2, 0)) == PLUS
		   && REG_P (XEXP (XEXP (loc2, 0), 0))
		   && poly_int_rtx_p (XEXP (XEXP (loc2, 0), 1), &offset))
	    {
	      poly_int64 offset2;
	      if ((REG_P (XEXP (loc[n_var_parts], 0))
		   && rtx_equal_p (XEXP (loc[n_var_parts], 0),
				   XEXP (XEXP (loc2, 0), 0))
		   && must_eq (offset, GET_MODE_SIZE (mode)))
		  || (GET_CODE (XEXP (loc[n_var_parts], 0)) == PLUS
		      && (poly_int_rtx_p
			  (XEXP (XEXP (loc[n_var_parts], 0), 1), &offset2))
		      && rtx_equal_p (XEXP (XEXP (loc[n_var_parts], 0), 0),
				      XEXP (XEXP (loc2, 0), 0))
		      && must_eq (offset2 + GET_MODE_SIZE (mode), offset)))
		new_loc = adjust_address_nv (loc[n_var_parts],
					     wider_mode, 0);
	    }

	  if (new_loc)
	    {
	      loc[n_var_parts] = new_loc;
	      mode = wider_mode;
	      last_limit = offsets[n_var_parts] + wider_size;
	      i = j;
	    }
	}
      ++n_var_parts;
    }
  poly_uint64 type_size_unit
    = tree_to_poly_uint64 (TYPE_SIZE_UNIT (TREE_TYPE (decl)));
  if (may_lt (poly_uint64 (last_limit), type_size_unit))
    complete = false;

  if (! flag_var_tracking_uninit)
    initialized = VAR_INIT_STATUS_INITIALIZED;

  note_vl = NULL_RTX;
  if (!complete)
    note_vl = gen_rtx_VAR_LOCATION (VOIDmode, decl, NULL_RTX, initialized);
  else if (n_var_parts == 1)
    {
      rtx expr_list;

      if (offsets[0] || GET_CODE (loc[0]) == PARALLEL)
	expr_list = gen_rtx_EXPR_LIST (VOIDmode, loc[0], GEN_INT (offsets[0]));
      else
	expr_list = loc[0];

      note_vl = gen_rtx_VAR_LOCATION (VOIDmode, decl, expr_list, initialized);
    }
  else if (n_var_parts)
    {
      rtx parallel;

      for (i = 0; i < n_var_parts; i++)
	loc[i]
	  = gen_rtx_EXPR_LIST (VOIDmode, loc[i], GEN_INT (offsets[i]));

      parallel = gen_rtx_PARALLEL (VOIDmode,
				   gen_rtvec_v (n_var_parts, loc));
      note_vl = gen_rtx_VAR_LOCATION (VOIDmode, decl,
				      parallel, initialized);
    }

  if (where != EMIT_NOTE_BEFORE_INSN)
    {
      note = emit_note_after (NOTE_INSN_VAR_LOCATION, insn);
      if (where == EMIT_NOTE_AFTER_CALL_INSN)
	NOTE_DURING_CALL_P (note) = true;
    }
  else
    {
      /* Make sure that the call related notes come first.  */
      while (NEXT_INSN (insn)
	     && NOTE_P (insn)
	     && ((NOTE_KIND (insn) == NOTE_INSN_VAR_LOCATION
		  && NOTE_DURING_CALL_P (insn))
		 || NOTE_KIND (insn) == NOTE_INSN_CALL_ARG_LOCATION))
	insn = NEXT_INSN (insn);
      if (NOTE_P (insn)
	  && ((NOTE_KIND (insn) == NOTE_INSN_VAR_LOCATION
	       && NOTE_DURING_CALL_P (insn))
	      || NOTE_KIND (insn) == NOTE_INSN_CALL_ARG_LOCATION))
	note = emit_note_after (NOTE_INSN_VAR_LOCATION, insn);
      else
	note = emit_note_before (NOTE_INSN_VAR_LOCATION, insn);
    }
  NOTE_VAR_LOCATION (note) = note_vl;

  set_dv_changed (var->dv, false);
  gcc_assert (var->in_changed_variables);
  var->in_changed_variables = false;
  changed_variables->clear_slot (varp);

  /* Continue traversing the hash table.  */
  return 1;
}

/* While traversing changed_variables, push onto DATA (a stack of RTX
   values) entries that aren't user variables.  */

int
var_track_values_to_stack (variable **slot,
			   vec<rtx, va_heap> *changed_values_stack)
{
  variable *var = *slot;

  if (var->onepart == ONEPART_VALUE)
    changed_values_stack->safe_push (dv_as_value (var->dv));
  else if (var->onepart == ONEPART_DEXPR)
    changed_values_stack->safe_push (DECL_RTL_KNOWN_SET (dv_as_decl (var->dv)));

  return 1;
}

/* Remove from changed_variables the entry whose DV corresponds to
   value or debug_expr VAL.  */
static void
remove_value_from_changed_variables (rtx val)
{
  decl_or_value dv = dv_from_rtx (val);
  variable **slot;
  variable *var;

  slot = changed_variables->find_slot_with_hash (dv, dv_htab_hash (dv),
						NO_INSERT);
  var = *slot;
  var->in_changed_variables = false;
  changed_variables->clear_slot (slot);
}

/* If VAL (a value or debug_expr) has backlinks to variables actively
   dependent on it in HTAB or in CHANGED_VARIABLES, mark them as
   changed, adding to CHANGED_VALUES_STACK any dependencies that may
   have dependencies of their own to notify.  */

static void
notify_dependents_of_changed_value (rtx val, variable_table_type *htab,
				    vec<rtx, va_heap> *changed_values_stack)
{
  variable **slot;
  variable *var;
  loc_exp_dep *led;
  decl_or_value dv = dv_from_rtx (val);

  slot = changed_variables->find_slot_with_hash (dv, dv_htab_hash (dv),
						NO_INSERT);
  if (!slot)
    slot = htab->find_slot_with_hash (dv, dv_htab_hash (dv), NO_INSERT);
  if (!slot)
    slot = dropped_values->find_slot_with_hash (dv, dv_htab_hash (dv),
						NO_INSERT);
  var = *slot;

  while ((led = VAR_LOC_DEP_LST (var)))
    {
      decl_or_value ldv = led->dv;
      variable *ivar;

      /* Deactivate and remove the backlink, as it was “used up”.  It
	 makes no sense to attempt to notify the same entity again:
	 either it will be recomputed and re-register an active
	 dependency, or it will still have the changed mark.  */
      if (led->next)
	led->next->pprev = led->pprev;
      if (led->pprev)
	*led->pprev = led->next;
      led->next = NULL;
      led->pprev = NULL;

      if (dv_changed_p (ldv))
	continue;

      switch (dv_onepart_p (ldv))
	{
	case ONEPART_VALUE:
	case ONEPART_DEXPR:
	  set_dv_changed (ldv, true);
	  changed_values_stack->safe_push (dv_as_rtx (ldv));
	  break;

	case ONEPART_VDECL:
	  ivar = htab->find_with_hash (ldv, dv_htab_hash (ldv));
	  gcc_checking_assert (!VAR_LOC_DEP_LST (ivar));
	  variable_was_changed (ivar, NULL);
	  break;

	case NOT_ONEPART:
	  delete led;
	  ivar = htab->find_with_hash (ldv, dv_htab_hash (ldv));
	  if (ivar)
	    {
	      int i = ivar->n_var_parts;
	      while (i--)
		{
		  rtx loc = ivar->var_part[i].cur_loc;

		  if (loc && GET_CODE (loc) == MEM
		      && XEXP (loc, 0) == val)
		    {
		      variable_was_changed (ivar, NULL);
		      break;
		    }
		}
	    }
	  break;

	default:
	  gcc_unreachable ();
	}
    }
}

/* Take out of changed_variables any entries that don't refer to use
   variables.  Back-propagate change notifications from values and
   debug_exprs to their active dependencies in HTAB or in
   CHANGED_VARIABLES.  */

static void
process_changed_values (variable_table_type *htab)
{
  int i, n;
  rtx val;
  auto_vec<rtx, 20> changed_values_stack;

  /* Move values from changed_variables to changed_values_stack.  */
  changed_variables
    ->traverse <vec<rtx, va_heap>*, var_track_values_to_stack>
      (&changed_values_stack);

  /* Back-propagate change notifications in values while popping
     them from the stack.  */
  for (n = i = changed_values_stack.length ();
       i > 0; i = changed_values_stack.length ())
    {
      val = changed_values_stack.pop ();
      notify_dependents_of_changed_value (val, htab, &changed_values_stack);

      /* This condition will hold when visiting each of the entries
	 originally in changed_variables.  We can't remove them
	 earlier because this could drop the backlinks before we got a
	 chance to use them.  */
      if (i == n)
	{
	  remove_value_from_changed_variables (val);
	  n--;
	}
    }
}

/* Emit NOTE_INSN_VAR_LOCATION note for each variable from a chain
   CHANGED_VARIABLES and delete this chain.  WHERE specifies whether
   the notes shall be emitted before of after instruction INSN.  */

static void
emit_notes_for_changes (rtx_insn *insn, enum emit_note_where where,
			shared_hash *vars)
{
  emit_note_data data;
  variable_table_type *htab = shared_hash_htab (vars);

  if (!changed_variables->elements ())
    return;

  if (MAY_HAVE_DEBUG_INSNS)
    process_changed_values (htab);

  data.insn = insn;
  data.where = where;
  data.vars = htab;

  changed_variables
    ->traverse <emit_note_data*, emit_note_insn_var_location> (&data);
}

/* Add variable *SLOT to the chain CHANGED_VARIABLES if it differs from the
   same variable in hash table DATA or is not there at all.  */

int
emit_notes_for_differences_1 (variable **slot, variable_table_type *new_vars)
{
  variable *old_var, *new_var;

  old_var = *slot;
  new_var = new_vars->find_with_hash (old_var->dv, dv_htab_hash (old_var->dv));

  if (!new_var)
    {
      /* Variable has disappeared.  */
      variable *empty_var = NULL;

      if (old_var->onepart == ONEPART_VALUE
	  || old_var->onepart == ONEPART_DEXPR)
	{
	  empty_var = variable_from_dropped (old_var->dv, NO_INSERT);
	  if (empty_var)
	    {
	      gcc_checking_assert (!empty_var->in_changed_variables);
	      if (!VAR_LOC_1PAUX (old_var))
		{
		  VAR_LOC_1PAUX (old_var) = VAR_LOC_1PAUX (empty_var);
		  VAR_LOC_1PAUX (empty_var) = NULL;
		}
	      else
		gcc_checking_assert (!VAR_LOC_1PAUX (empty_var));
	    }
	}

      if (!empty_var)
	{
	  empty_var = onepart_pool_allocate (old_var->onepart);
	  empty_var->dv = old_var->dv;
	  empty_var->refcount = 0;
	  empty_var->n_var_parts = 0;
	  empty_var->onepart = old_var->onepart;
	  empty_var->in_changed_variables = false;
	}

      if (empty_var->onepart)
	{
	  /* Propagate the auxiliary data to (ultimately)
	     changed_variables.  */
	  empty_var->var_part[0].loc_chain = NULL;
	  empty_var->var_part[0].cur_loc = NULL;
	  VAR_LOC_1PAUX (empty_var) = VAR_LOC_1PAUX (old_var);
	  VAR_LOC_1PAUX (old_var) = NULL;
	}
      variable_was_changed (empty_var, NULL);
      /* Continue traversing the hash table.  */
      return 1;
    }
  /* Update cur_loc and one-part auxiliary data, before new_var goes
     through variable_was_changed.  */
  if (old_var != new_var && new_var->onepart)
    {
      gcc_checking_assert (VAR_LOC_1PAUX (new_var) == NULL);
      VAR_LOC_1PAUX (new_var) = VAR_LOC_1PAUX (old_var);
      VAR_LOC_1PAUX (old_var) = NULL;
      new_var->var_part[0].cur_loc = old_var->var_part[0].cur_loc;
    }
  if (variable_different_p (old_var, new_var))
    variable_was_changed (new_var, NULL);

  /* Continue traversing the hash table.  */
  return 1;
}

/* Add variable *SLOT to the chain CHANGED_VARIABLES if it is not in hash
   table DATA.  */

int
emit_notes_for_differences_2 (variable **slot, variable_table_type *old_vars)
{
  variable *old_var, *new_var;

  new_var = *slot;
  old_var = old_vars->find_with_hash (new_var->dv, dv_htab_hash (new_var->dv));
  if (!old_var)
    {
      int i;
      for (i = 0; i < new_var->n_var_parts; i++)
	new_var->var_part[i].cur_loc = NULL;
      variable_was_changed (new_var, NULL);
    }

  /* Continue traversing the hash table.  */
  return 1;
}

/* Emit notes before INSN for differences between dataflow sets OLD_SET and
   NEW_SET.  */

static void
emit_notes_for_differences (rtx_insn *insn, dataflow_set *old_set,
			    dataflow_set *new_set)
{
  shared_hash_htab (old_set->vars)
    ->traverse <variable_table_type *, emit_notes_for_differences_1>
      (shared_hash_htab (new_set->vars));
  shared_hash_htab (new_set->vars)
    ->traverse <variable_table_type *, emit_notes_for_differences_2>
      (shared_hash_htab (old_set->vars));
  emit_notes_for_changes (insn, EMIT_NOTE_BEFORE_INSN, new_set->vars);
}

/* Return the next insn after INSN that is not a NOTE_INSN_VAR_LOCATION.  */

static rtx_insn *
next_non_note_insn_var_location (rtx_insn *insn)
{
  while (insn)
    {
      insn = NEXT_INSN (insn);
      if (insn == 0
	  || !NOTE_P (insn)
	  || NOTE_KIND (insn) != NOTE_INSN_VAR_LOCATION)
	break;
    }

  return insn;
}

/* Emit the notes for changes of location parts in the basic block BB.  */

static void
emit_notes_in_bb (basic_block bb, dataflow_set *set)
{
  unsigned int i;
  micro_operation *mo;

  dataflow_set_clear (set);
  dataflow_set_copy (set, &VTI (bb)->in);

  FOR_EACH_VEC_ELT (VTI (bb)->mos, i, mo)
    {
      rtx_insn *insn = mo->insn;
      rtx_insn *next_insn = next_non_note_insn_var_location (insn);

      switch (mo->type)
	{
	  case MO_CALL:
	    dataflow_set_clear_at_call (set, insn);
	    emit_notes_for_changes (insn, EMIT_NOTE_AFTER_CALL_INSN, set->vars);
	    {
	      rtx arguments = mo->u.loc, *p = &arguments;
	      rtx_note *note;
	      while (*p)
		{
		  XEXP (XEXP (*p, 0), 1)
		    = vt_expand_loc (XEXP (XEXP (*p, 0), 1),
				     shared_hash_htab (set->vars));
		  /* If expansion is successful, keep it in the list.  */
		  if (XEXP (XEXP (*p, 0), 1))
		    p = &XEXP (*p, 1);
		  /* Otherwise, if the following item is data_value for it,
		     drop it too too.  */
		  else if (XEXP (*p, 1)
			   && REG_P (XEXP (XEXP (*p, 0), 0))
			   && MEM_P (XEXP (XEXP (XEXP (*p, 1), 0), 0))
			   && REG_P (XEXP (XEXP (XEXP (XEXP (*p, 1), 0), 0),
					   0))
			   && REGNO (XEXP (XEXP (*p, 0), 0))
			      == REGNO (XEXP (XEXP (XEXP (XEXP (*p, 1), 0),
						    0), 0)))
		    *p = XEXP (XEXP (*p, 1), 1);
		  /* Just drop this item.  */
		  else
		    *p = XEXP (*p, 1);
		}
	      note = emit_note_after (NOTE_INSN_CALL_ARG_LOCATION, insn);
	      NOTE_VAR_LOCATION (note) = arguments;
	    }
	    break;

	  case MO_USE:
	    {
	      rtx loc = mo->u.loc;

	      if (REG_P (loc))
		var_reg_set (set, loc, VAR_INIT_STATUS_UNINITIALIZED, NULL);
	      else
		var_mem_set (set, loc, VAR_INIT_STATUS_UNINITIALIZED, NULL);

	      emit_notes_for_changes (insn, EMIT_NOTE_BEFORE_INSN, set->vars);
	    }
	    break;

	  case MO_VAL_LOC:
	    {
	      rtx loc = mo->u.loc;
	      rtx val, vloc;
	      tree var;

	      if (GET_CODE (loc) == CONCAT)
		{
		  val = XEXP (loc, 0);
		  vloc = XEXP (loc, 1);
		}
	      else
		{
		  val = NULL_RTX;
		  vloc = loc;
		}

	      var = PAT_VAR_LOCATION_DECL (vloc);

	      clobber_variable_part (set, NULL_RTX,
				     dv_from_decl (var), 0, NULL_RTX);
	      if (val)
		{
		  if (VAL_NEEDS_RESOLUTION (loc))
		    val_resolve (set, val, PAT_VAR_LOCATION_LOC (vloc), insn);
		  set_variable_part (set, val, dv_from_decl (var), 0,
				     VAR_INIT_STATUS_INITIALIZED, NULL_RTX,
				     INSERT);
		}
	      else if (!VAR_LOC_UNKNOWN_P (PAT_VAR_LOCATION_LOC (vloc)))
		set_variable_part (set, PAT_VAR_LOCATION_LOC (vloc),
				   dv_from_decl (var), 0,
				   VAR_INIT_STATUS_INITIALIZED, NULL_RTX,
				   INSERT);

	      emit_notes_for_changes (insn, EMIT_NOTE_AFTER_INSN, set->vars);
	    }
	    break;

	  case MO_VAL_USE:
	    {
	      rtx loc = mo->u.loc;
	      rtx val, vloc, uloc;

	      vloc = uloc = XEXP (loc, 1);
	      val = XEXP (loc, 0);

	      if (GET_CODE (val) == CONCAT)
		{
		  uloc = XEXP (val, 1);
		  val = XEXP (val, 0);
		}

	      if (VAL_NEEDS_RESOLUTION (loc))
		val_resolve (set, val, vloc, insn);
	      else
		val_store (set, val, uloc, insn, false);

	      if (VAL_HOLDS_TRACK_EXPR (loc))
		{
		  if (GET_CODE (uloc) == REG)
		    var_reg_set (set, uloc, VAR_INIT_STATUS_UNINITIALIZED,
				 NULL);
		  else if (GET_CODE (uloc) == MEM)
		    var_mem_set (set, uloc, VAR_INIT_STATUS_UNINITIALIZED,
				 NULL);
		}

	      emit_notes_for_changes (insn, EMIT_NOTE_BEFORE_INSN, set->vars);
	    }
	    break;

	  case MO_VAL_SET:
	    {
	      rtx loc = mo->u.loc;
	      rtx val, vloc, uloc;
	      rtx dstv, srcv;

	      vloc = loc;
	      uloc = XEXP (vloc, 1);
	      val = XEXP (vloc, 0);
	      vloc = uloc;

	      if (GET_CODE (uloc) == SET)
		{
		  dstv = SET_DEST (uloc);
		  srcv = SET_SRC (uloc);
		}
	      else
		{
		  dstv = uloc;
		  srcv = NULL;
		}

	      if (GET_CODE (val) == CONCAT)
		{
		  dstv = vloc = XEXP (val, 1);
		  val = XEXP (val, 0);
		}

	      if (GET_CODE (vloc) == SET)
		{
		  srcv = SET_SRC (vloc);

		  gcc_assert (val != srcv);
		  gcc_assert (vloc == uloc || VAL_NEEDS_RESOLUTION (loc));

		  dstv = vloc = SET_DEST (vloc);

		  if (VAL_NEEDS_RESOLUTION (loc))
		    val_resolve (set, val, srcv, insn);
		}
	      else if (VAL_NEEDS_RESOLUTION (loc))
		{
		  gcc_assert (GET_CODE (uloc) == SET
			      && GET_CODE (SET_SRC (uloc)) == REG);
		  val_resolve (set, val, SET_SRC (uloc), insn);
		}

	      if (VAL_HOLDS_TRACK_EXPR (loc))
		{
		  if (VAL_EXPR_IS_CLOBBERED (loc))
		    {
		      if (REG_P (uloc))
			var_reg_delete (set, uloc, true);
		      else if (MEM_P (uloc))
			{
			  gcc_assert (MEM_P (dstv));
			  gcc_assert (MEM_ATTRS (dstv) == MEM_ATTRS (uloc));
			  var_mem_delete (set, dstv, true);
			}
		    }
		  else
		    {
		      bool copied_p = VAL_EXPR_IS_COPIED (loc);
		      rtx src = NULL, dst = uloc;
		      enum var_init_status status = VAR_INIT_STATUS_INITIALIZED;

		      if (GET_CODE (uloc) == SET)
			{
			  src = SET_SRC (uloc);
			  dst = SET_DEST (uloc);
			}

		      if (copied_p)
			{
			  status = find_src_status (set, src);

			  src = find_src_set_src (set, src);
			}

		      if (REG_P (dst))
			var_reg_delete_and_set (set, dst, !copied_p,
						status, srcv);
		      else if (MEM_P (dst))
			{
			  gcc_assert (MEM_P (dstv));
			  gcc_assert (MEM_ATTRS (dstv) == MEM_ATTRS (dst));
			  var_mem_delete_and_set (set, dstv, !copied_p,
						  status, srcv);
			}
		    }
		}
	      else if (REG_P (uloc))
		var_regno_delete (set, REGNO (uloc));
	      else if (MEM_P (uloc))
		{
		  gcc_checking_assert (GET_CODE (vloc) == MEM);
		  gcc_checking_assert (vloc == dstv);
		  if (vloc != dstv)
		    clobber_overlapping_mems (set, vloc);
		}

	      val_store (set, val, dstv, insn, true);

	      emit_notes_for_changes (next_insn, EMIT_NOTE_BEFORE_INSN,
				      set->vars);
	    }
	    break;

	  case MO_SET:
	    {
	      rtx loc = mo->u.loc;
	      rtx set_src = NULL;

	      if (GET_CODE (loc) == SET)
		{
		  set_src = SET_SRC (loc);
		  loc = SET_DEST (loc);
		}

	      if (REG_P (loc))
		var_reg_delete_and_set (set, loc, true, VAR_INIT_STATUS_INITIALIZED,
					set_src);
	      else
		var_mem_delete_and_set (set, loc, true, VAR_INIT_STATUS_INITIALIZED,
					set_src);

	      emit_notes_for_changes (next_insn, EMIT_NOTE_BEFORE_INSN,
				      set->vars);
	    }
	    break;

	  case MO_COPY:
	    {
	      rtx loc = mo->u.loc;
	      enum var_init_status src_status;
	      rtx set_src = NULL;

	      if (GET_CODE (loc) == SET)
		{
		  set_src = SET_SRC (loc);
		  loc = SET_DEST (loc);
		}

	      src_status = find_src_status (set, set_src);
	      set_src = find_src_set_src (set, set_src);

	      if (REG_P (loc))
		var_reg_delete_and_set (set, loc, false, src_status, set_src);
	      else
		var_mem_delete_and_set (set, loc, false, src_status, set_src);

	      emit_notes_for_changes (next_insn, EMIT_NOTE_BEFORE_INSN,
				      set->vars);
	    }
	    break;

	  case MO_USE_NO_VAR:
	    {
	      rtx loc = mo->u.loc;

	      if (REG_P (loc))
		var_reg_delete (set, loc, false);
	      else
		var_mem_delete (set, loc, false);

	      emit_notes_for_changes (insn, EMIT_NOTE_AFTER_INSN, set->vars);
	    }
	    break;

	  case MO_CLOBBER:
	    {
	      rtx loc = mo->u.loc;

	      if (REG_P (loc))
		var_reg_delete (set, loc, true);
	      else
		var_mem_delete (set, loc, true);

	      emit_notes_for_changes (next_insn, EMIT_NOTE_BEFORE_INSN,
				      set->vars);
	    }
	    break;

	  case MO_ADJUST:
	    set->stack_adjust += mo->u.adjust;
	    break;
	}
    }
}

/* Emit notes for the whole function.  */

static void
vt_emit_notes (void)
{
  basic_block bb;
  dataflow_set cur;

  gcc_assert (!changed_variables->elements ());

  /* Free memory occupied by the out hash tables, as they aren't used
     anymore.  */
  FOR_EACH_BB_FN (bb, cfun)
    dataflow_set_clear (&VTI (bb)->out);

  /* Enable emitting notes by functions (mainly by set_variable_part and
     delete_variable_part).  */
  emit_notes = true;

  if (MAY_HAVE_DEBUG_INSNS)
    {
      dropped_values = new variable_table_type (cselib_get_next_uid () * 2);
    }

  dataflow_set_init (&cur);

  FOR_EACH_BB_FN (bb, cfun)
    {
      /* Emit the notes for changes of variable locations between two
	 subsequent basic blocks.  */
      emit_notes_for_differences (BB_HEAD (bb), &cur, &VTI (bb)->in);

      if (MAY_HAVE_DEBUG_INSNS)
	local_get_addr_cache = new hash_map<rtx, rtx>;

      /* Emit the notes for the changes in the basic block itself.  */
      emit_notes_in_bb (bb, &cur);

      if (MAY_HAVE_DEBUG_INSNS)
	delete local_get_addr_cache;
      local_get_addr_cache = NULL;

      /* Free memory occupied by the in hash table, we won't need it
	 again.  */
      dataflow_set_clear (&VTI (bb)->in);
    }

  if (flag_checking)
    shared_hash_htab (cur.vars)
      ->traverse <variable_table_type *, emit_notes_for_differences_1>
	(shared_hash_htab (empty_shared_hash));

  dataflow_set_destroy (&cur);

  if (MAY_HAVE_DEBUG_INSNS)
    delete dropped_values;
  dropped_values = NULL;

  emit_notes = false;
}

/* If there is a declaration and offset associated with register/memory RTL
   assign declaration to *DECLP and offset to *OFFSETP, and return true.  */

static bool
vt_get_decl_and_offset (rtx rtl, tree *declp, poly_int64 *offsetp)
{
  if (REG_P (rtl))
    {
      if (REG_ATTRS (rtl))
	{
	  *declp = REG_EXPR (rtl);
	  *offsetp = REG_OFFSET (rtl);
	  return true;
	}
    }
  else if (GET_CODE (rtl) == PARALLEL)
    {
      tree decl = NULL_TREE;
      HOST_WIDE_INT offset = MAX_VAR_PARTS;
      int len = XVECLEN (rtl, 0), i;

      for (i = 0; i < len; i++)
	{
	  rtx reg = XEXP (XVECEXP (rtl, 0, i), 0);
	  if (!REG_P (reg) || !REG_ATTRS (reg))
	    break;
	  if (!decl)
	    decl = REG_EXPR (reg);
	  if (REG_EXPR (reg) != decl)
	    break;
	  HOST_WIDE_INT this_offset;
	  if (!track_offset_p (REG_OFFSET (reg), &this_offset))
	    break;
	  offset = MIN (offset, this_offset);
	}

      if (i == len)
	{
	  *declp = decl;
	  *offsetp = offset;
	  return true;
	}
    }
  else if (MEM_P (rtl))
    {
      if (MEM_ATTRS (rtl))
	{
	  *declp = MEM_EXPR (rtl);
	  *offsetp = int_mem_offset (rtl);
	  return true;
	}
    }
  return false;
}

/* Record the value for the ENTRY_VALUE of RTL as a global equivalence
   of VAL.  */

static void
record_entry_value (cselib_val *val, rtx rtl)
{
  rtx ev = gen_rtx_ENTRY_VALUE (GET_MODE (rtl));

  ENTRY_VALUE_EXP (ev) = rtl;

  cselib_add_permanent_equiv (val, ev, get_insns ());
}

/* Insert function parameter PARM in IN and OUT sets of ENTRY_BLOCK.  */

static void
vt_add_function_parameter (tree parm)
{
  rtx decl_rtl = DECL_RTL_IF_SET (parm);
  rtx incoming = DECL_INCOMING_RTL (parm);
  tree decl;
  machine_mode mode;
  poly_int64 offset;
  dataflow_set *out;
  decl_or_value dv;

  if (TREE_CODE (parm) != PARM_DECL)
    return;

  if (!decl_rtl || !incoming)
    return;

  if (GET_MODE (decl_rtl) == BLKmode || GET_MODE (incoming) == BLKmode)
    return;

  /* If there is a DRAP register or a pseudo in internal_arg_pointer,
     rewrite the incoming location of parameters passed on the stack
     into MEMs based on the argument pointer, so that incoming doesn't
     depend on a pseudo.  */
  poly_int64 offset2 = 0;
  if (MEM_P (incoming)
      && (XEXP (incoming, 0) == crtl->args.internal_arg_pointer
	  || (GET_CODE (XEXP (incoming, 0)) == PLUS
	      && XEXP (XEXP (incoming, 0), 0)
		 == crtl->args.internal_arg_pointer
	      && poly_int_rtx_p (XEXP (XEXP (incoming, 0), 1), &offset2))))
    {
      HOST_WIDE_INT off = -FIRST_PARM_OFFSET (current_function_decl);
      incoming
	= replace_equiv_address_nv (incoming,
				    plus_constant (Pmode,
						   arg_pointer_rtx,
						   off + offset2));
    }

#ifdef HAVE_window_save
  /* DECL_INCOMING_RTL uses the INCOMING_REGNO of parameter registers.
     If the target machine has an explicit window save instruction, the
     actual entry value is the corresponding OUTGOING_REGNO instead.  */
  if (HAVE_window_save && !crtl->uses_only_leaf_regs)
    {
      if (REG_P (incoming)
	  && HARD_REGISTER_P (incoming)
	  && OUTGOING_REGNO (REGNO (incoming)) != REGNO (incoming))
	{
	  parm_reg p;
	  p.incoming = incoming;
	  incoming
	    = gen_rtx_REG_offset (incoming, GET_MODE (incoming),
				  OUTGOING_REGNO (REGNO (incoming)), 0);
	  p.outgoing = incoming;
	  vec_safe_push (windowed_parm_regs, p);
	}
      else if (GET_CODE (incoming) == PARALLEL)
	{
	  rtx outgoing
	    = gen_rtx_PARALLEL (VOIDmode, rtvec_alloc (XVECLEN (incoming, 0)));
	  int i;

	  for (i = 0; i < XVECLEN (incoming, 0); i++)
	    {
	      rtx reg = XEXP (XVECEXP (incoming, 0, i), 0);
	      parm_reg p;
	      p.incoming = reg;
	      reg = gen_rtx_REG_offset (reg, GET_MODE (reg),
					OUTGOING_REGNO (REGNO (reg)), 0);
	      p.outgoing = reg;
	      XVECEXP (outgoing, 0, i)
		= gen_rtx_EXPR_LIST (VOIDmode, reg,
				     XEXP (XVECEXP (incoming, 0, i), 1));
	      vec_safe_push (windowed_parm_regs, p);
	    }

	  incoming = outgoing;
	}
      else if (MEM_P (incoming)
	       && REG_P (XEXP (incoming, 0))
	       && HARD_REGISTER_P (XEXP (incoming, 0)))
	{
	  rtx reg = XEXP (incoming, 0);
	  if (OUTGOING_REGNO (REGNO (reg)) != REGNO (reg))
	    {
	      parm_reg p;
	      p.incoming = reg;
	      reg = gen_raw_REG (GET_MODE (reg), OUTGOING_REGNO (REGNO (reg)));
	      p.outgoing = reg;
	      vec_safe_push (windowed_parm_regs, p);
	      incoming = replace_equiv_address_nv (incoming, reg);
	    }
	}
    }
#endif

  if (!vt_get_decl_and_offset (incoming, &decl, &offset))
    {
      if (MEM_P (incoming))
	{
	  /* This means argument is passed by invisible reference.  */
	  offset = 0;
	  decl = parm;
	}
      else
	{
	  if (!vt_get_decl_and_offset (decl_rtl, &decl, &offset))
	    return;
	  offset += byte_lowpart_offset (GET_MODE (incoming),
					 GET_MODE (decl_rtl));
	}
    }

  if (!decl)
    return;

  if (parm != decl)
    {
      /* If that DECL_RTL wasn't a pseudo that got spilled to
	 memory, bail out.  Otherwise, the spill slot sharing code
	 will force the memory to reference spill_slot_decl (%sfp),
	 so we don't match above.  That's ok, the pseudo must have
	 referenced the entire parameter, so just reset OFFSET.  */
      if (decl != get_spill_slot_decl (false))
        return;
      offset = 0;
    }

  HOST_WIDE_INT const_offset;
  if (!track_loc_p (incoming, parm, offset, false, &mode, &const_offset))
    return;

  out = &VTI (ENTRY_BLOCK_PTR_FOR_FN (cfun))->out;

  dv = dv_from_decl (parm);

  if (target_for_debug_bind (parm)
      /* We can't deal with these right now, because this kind of
	 variable is single-part.  ??? We could handle parallels
	 that describe multiple locations for the same single
	 value, but ATM we don't.  */
      && GET_CODE (incoming) != PARALLEL)
    {
      cselib_val *val;
      rtx lowpart;

      /* ??? We shouldn't ever hit this, but it may happen because
	 arguments passed by invisible reference aren't dealt with
	 above: incoming-rtl will have Pmode rather than the
	 expected mode for the type.  */
      if (const_offset)
	return;

      lowpart = var_lowpart (mode, incoming);
      if (!lowpart)
	return;

      val = cselib_lookup_from_insn (lowpart, mode, true,
				     VOIDmode, get_insns ());

      /* ??? Float-typed values in memory are not handled by
	 cselib.  */
      if (val)
	{
	  preserve_value (val);
	  set_variable_part (out, val->val_rtx, dv, const_offset,
			     VAR_INIT_STATUS_INITIALIZED, NULL, INSERT);
	  dv = dv_from_value (val->val_rtx);
	}

      if (MEM_P (incoming))
	{
	  val = cselib_lookup_from_insn (XEXP (incoming, 0), mode, true,
					 VOIDmode, get_insns ());
	  if (val)
	    {
	      preserve_value (val);
	      incoming = replace_equiv_address_nv (incoming, val->val_rtx);
	    }
	}
    }

  if (REG_P (incoming))
    {
      incoming = var_lowpart (mode, incoming);
      gcc_assert (REGNO (incoming) < FIRST_PSEUDO_REGISTER);
      attrs_list_insert (&out->regs[REGNO (incoming)], dv, const_offset,
			 incoming);
      set_variable_part (out, incoming, dv, const_offset,
			 VAR_INIT_STATUS_INITIALIZED, NULL, INSERT);
      if (dv_is_value_p (dv))
	{
	  record_entry_value (CSELIB_VAL_PTR (dv_as_value (dv)), incoming);
	  if (TREE_CODE (TREE_TYPE (parm)) == REFERENCE_TYPE
	      && INTEGRAL_TYPE_P (TREE_TYPE (TREE_TYPE (parm))))
	    {
	      machine_mode indmode
		= TYPE_MODE (TREE_TYPE (TREE_TYPE (parm)));
	      rtx mem = gen_rtx_MEM (indmode, incoming);
	      cselib_val *val = cselib_lookup_from_insn (mem, indmode, true,
							 VOIDmode,
							 get_insns ());
	      if (val)
		{
		  preserve_value (val);
		  record_entry_value (val, mem);
		  set_variable_part (out, mem, dv_from_value (val->val_rtx), 0,
				     VAR_INIT_STATUS_INITIALIZED, NULL, INSERT);
		}
	    }
	}
    }
  else if (GET_CODE (incoming) == PARALLEL && !dv_onepart_p (dv))
    {
      int i;

      for (i = 0; i < XVECLEN (incoming, 0); i++)
	{
	  rtx reg = XEXP (XVECEXP (incoming, 0, i), 0);
	  /* vt_get_decl_and_offset has already checked that the offset
	     is a valid variable part.  */
	  const_offset = get_tracked_reg_offset (reg);
	  gcc_assert (REGNO (reg) < FIRST_PSEUDO_REGISTER);
	  attrs_list_insert (&out->regs[REGNO (reg)], dv, const_offset, reg);
	  set_variable_part (out, reg, dv, const_offset,
			     VAR_INIT_STATUS_INITIALIZED, NULL, INSERT);
	}
    }
  else if (MEM_P (incoming))
    {
      incoming = var_lowpart (mode, incoming);
      set_variable_part (out, incoming, dv, const_offset,
			 VAR_INIT_STATUS_INITIALIZED, NULL, INSERT);
    }
}

/* Insert function parameters to IN and OUT sets of ENTRY_BLOCK.  */

static void
vt_add_function_parameters (void)
{
  tree parm;

  for (parm = DECL_ARGUMENTS (current_function_decl);
       parm; parm = DECL_CHAIN (parm))
    if (!POINTER_BOUNDS_P (parm))
      vt_add_function_parameter (parm);

  if (DECL_HAS_VALUE_EXPR_P (DECL_RESULT (current_function_decl)))
    {
      tree vexpr = DECL_VALUE_EXPR (DECL_RESULT (current_function_decl));

      if (TREE_CODE (vexpr) == INDIRECT_REF)
	vexpr = TREE_OPERAND (vexpr, 0);

      if (TREE_CODE (vexpr) == PARM_DECL
	  && DECL_ARTIFICIAL (vexpr)
	  && !DECL_IGNORED_P (vexpr)
	  && DECL_NAMELESS (vexpr))
	vt_add_function_parameter (vexpr);
    }
}

/* Initialize cfa_base_rtx, create a preserved VALUE for it and
   ensure it isn't flushed during cselib_reset_table.
   Can be called only if frame_pointer_rtx resp. arg_pointer_rtx
   has been eliminated.  */

static void
vt_init_cfa_base (void)
{
  cselib_val *val;

#ifdef FRAME_POINTER_CFA_OFFSET
  cfa_base_rtx = frame_pointer_rtx;
  cfa_base_offset = -FRAME_POINTER_CFA_OFFSET (current_function_decl);
#else
  cfa_base_rtx = arg_pointer_rtx;
  cfa_base_offset = -ARG_POINTER_CFA_OFFSET (current_function_decl);
#endif
  if (cfa_base_rtx == hard_frame_pointer_rtx
      || !fixed_regs[REGNO (cfa_base_rtx)])
    {
      cfa_base_rtx = NULL_RTX;
      return;
    }
  if (!MAY_HAVE_DEBUG_INSNS)
    return;

  /* Tell alias analysis that cfa_base_rtx should share
     find_base_term value with stack pointer or hard frame pointer.  */
  if (!frame_pointer_needed)
    vt_equate_reg_base_value (cfa_base_rtx, stack_pointer_rtx);
  else if (!crtl->stack_realign_tried)
    vt_equate_reg_base_value (cfa_base_rtx, hard_frame_pointer_rtx);

  val = cselib_lookup_from_insn (cfa_base_rtx, GET_MODE (cfa_base_rtx), 1,
				 VOIDmode, get_insns ());
  preserve_value (val);
  cselib_preserve_cfa_base_value (val, REGNO (cfa_base_rtx));
}

/* Allocate and initialize the data structures for variable tracking
   and parse the RTL to get the micro operations.  */

static bool
vt_initialize (void)
{
  basic_block bb;
  poly_int64 fp_cfa_offset = -1;

  alloc_aux_for_blocks (sizeof (variable_tracking_info));

  empty_shared_hash = shared_hash_pool.allocate ();
  empty_shared_hash->refcount = 1;
  empty_shared_hash->htab = new variable_table_type (1);
  changed_variables = new variable_table_type (10);

  /* Init the IN and OUT sets.  */
  FOR_ALL_BB_FN (bb, cfun)
    {
      VTI (bb)->visited = false;
      VTI (bb)->flooded = false;
      dataflow_set_init (&VTI (bb)->in);
      dataflow_set_init (&VTI (bb)->out);
      VTI (bb)->permp = NULL;
    }

  if (MAY_HAVE_DEBUG_INSNS)
    {
      cselib_init (CSELIB_RECORD_MEMORY | CSELIB_PRESERVE_CONSTANTS);
      scratch_regs = BITMAP_ALLOC (NULL);
      preserved_values.create (256);
      global_get_addr_cache = new hash_map<rtx, rtx>;
    }
  else
    {
      scratch_regs = NULL;
      global_get_addr_cache = NULL;
    }

  if (MAY_HAVE_DEBUG_INSNS)
    {
      rtx reg, expr;
      int ofst;
      cselib_val *val;

#ifdef FRAME_POINTER_CFA_OFFSET
      reg = frame_pointer_rtx;
      ofst = FRAME_POINTER_CFA_OFFSET (current_function_decl);
#else
      reg = arg_pointer_rtx;
      ofst = ARG_POINTER_CFA_OFFSET (current_function_decl);
#endif

      ofst -= INCOMING_FRAME_SP_OFFSET;

      val = cselib_lookup_from_insn (reg, GET_MODE (reg), 1,
				     VOIDmode, get_insns ());
      preserve_value (val);
      if (reg != hard_frame_pointer_rtx && fixed_regs[REGNO (reg)])
	cselib_preserve_cfa_base_value (val, REGNO (reg));
      expr = plus_constant (GET_MODE (stack_pointer_rtx),
			    stack_pointer_rtx, -ofst);
      cselib_add_permanent_equiv (val, expr, get_insns ());

      if (ofst)
	{
	  val = cselib_lookup_from_insn (stack_pointer_rtx,
					 GET_MODE (stack_pointer_rtx), 1,
					 VOIDmode, get_insns ());
	  preserve_value (val);
	  expr = plus_constant (GET_MODE (reg), reg, ofst);
	  cselib_add_permanent_equiv (val, expr, get_insns ());
	}
    }

  /* In order to factor out the adjustments made to the stack pointer or to
     the hard frame pointer and thus be able to use DW_OP_fbreg operations
     instead of individual location lists, we're going to rewrite MEMs based
     on them into MEMs based on the CFA by de-eliminating stack_pointer_rtx
     or hard_frame_pointer_rtx to the virtual CFA pointer frame_pointer_rtx
     resp. arg_pointer_rtx.  We can do this either when there is no frame
     pointer in the function and stack adjustments are consistent for all
     basic blocks or when there is a frame pointer and no stack realignment.
     But we first have to check that frame_pointer_rtx resp. arg_pointer_rtx
     has been eliminated.  */
  if (!frame_pointer_needed)
    {
      rtx reg, elim;

      if (!vt_stack_adjustments ())
	return false;

#ifdef FRAME_POINTER_CFA_OFFSET
      reg = frame_pointer_rtx;
#else
      reg = arg_pointer_rtx;
#endif
      elim = eliminate_regs (reg, VOIDmode, NULL_RTX);
      if (elim != reg)
	{
	  if (GET_CODE (elim) == PLUS)
	    elim = XEXP (elim, 0);
	  if (elim == stack_pointer_rtx)
	    vt_init_cfa_base ();
	}
    }
  else if (!crtl->stack_realign_tried)
    {
      rtx reg, elim;

#ifdef FRAME_POINTER_CFA_OFFSET
      reg = frame_pointer_rtx;
      fp_cfa_offset = FRAME_POINTER_CFA_OFFSET (current_function_decl);
#else
      reg = arg_pointer_rtx;
      fp_cfa_offset = ARG_POINTER_CFA_OFFSET (current_function_decl);
#endif
      elim = eliminate_regs (reg, VOIDmode, NULL_RTX);
      if (elim != reg)
	{
	  elim = strip_offset_and_add (elim, &fp_cfa_offset);
	  if (elim != hard_frame_pointer_rtx)
	    fp_cfa_offset = -1;
	}
      else
	fp_cfa_offset = -1;
    }

  /* If the stack is realigned and a DRAP register is used, we're going to
     rewrite MEMs based on it representing incoming locations of parameters
     passed on the stack into MEMs based on the argument pointer.  Although
     we aren't going to rewrite other MEMs, we still need to initialize the
     virtual CFA pointer in order to ensure that the argument pointer will
     be seen as a constant throughout the function.

     ??? This doesn't work if FRAME_POINTER_CFA_OFFSET is defined.  */
  else if (stack_realign_drap)
    {
      rtx reg, elim;

#ifdef FRAME_POINTER_CFA_OFFSET
      reg = frame_pointer_rtx;
#else
      reg = arg_pointer_rtx;
#endif
      elim = eliminate_regs (reg, VOIDmode, NULL_RTX);
      if (elim != reg)
	{
	  if (GET_CODE (elim) == PLUS)
	    elim = XEXP (elim, 0);
	  if (elim == hard_frame_pointer_rtx)
	    vt_init_cfa_base ();
	}
    }

  hard_frame_pointer_adjustment = -1;

  vt_add_function_parameters ();

  FOR_EACH_BB_FN (bb, cfun)
    {
      rtx_insn *insn;
      HOST_WIDE_INT pre, post = 0;
      basic_block first_bb, last_bb;

      if (MAY_HAVE_DEBUG_INSNS)
	{
	  cselib_record_sets_hook = add_with_sets;
	  if (dump_file && (dump_flags & TDF_DETAILS))
	    fprintf (dump_file, "first value: %i\n",
		     cselib_get_next_uid ());
	}

      first_bb = bb;
      for (;;)
	{
	  edge e;
	  if (bb->next_bb == EXIT_BLOCK_PTR_FOR_FN (cfun)
	      || ! single_pred_p (bb->next_bb))
	    break;
	  e = find_edge (bb, bb->next_bb);
	  if (! e || (e->flags & EDGE_FALLTHRU) == 0)
	    break;
	  bb = bb->next_bb;
	}
      last_bb = bb;

      /* Add the micro-operations to the vector.  */
      FOR_BB_BETWEEN (bb, first_bb, last_bb->next_bb, next_bb)
	{
	  HOST_WIDE_INT offset = VTI (bb)->out.stack_adjust;
	  VTI (bb)->out.stack_adjust = VTI (bb)->in.stack_adjust;
	  for (insn = BB_HEAD (bb); insn != NEXT_INSN (BB_END (bb));
	       insn = NEXT_INSN (insn))
	    {
	      if (INSN_P (insn))
		{
		  if (!frame_pointer_needed)
		    {
		      insn_stack_adjust_offset_pre_post (insn, &pre, &post);
		      if (pre)
			{
			  micro_operation mo;
			  mo.type = MO_ADJUST;
			  mo.u.adjust = pre;
			  mo.insn = insn;
			  if (dump_file && (dump_flags & TDF_DETAILS))
			    log_op_type (PATTERN (insn), bb, insn,
					 MO_ADJUST, dump_file);
			  VTI (bb)->mos.safe_push (mo);
			  VTI (bb)->out.stack_adjust += pre;
			}
		    }

		  cselib_hook_called = false;
		  adjust_insn (bb, insn);
		  if (MAY_HAVE_DEBUG_INSNS)
		    {
		      if (CALL_P (insn))
			prepare_call_arguments (bb, insn);
		      cselib_process_insn (insn);
		      if (dump_file && (dump_flags & TDF_DETAILS))
			{
			  print_rtl_single (dump_file, insn);
			  dump_cselib_table (dump_file);
			}
		    }
		  if (!cselib_hook_called)
		    add_with_sets (insn, 0, 0);
		  cancel_changes (0);

		  if (!frame_pointer_needed && post)
		    {
		      micro_operation mo;
		      mo.type = MO_ADJUST;
		      mo.u.adjust = post;
		      mo.insn = insn;
		      if (dump_file && (dump_flags & TDF_DETAILS))
			log_op_type (PATTERN (insn), bb, insn,
				     MO_ADJUST, dump_file);
		      VTI (bb)->mos.safe_push (mo);
		      VTI (bb)->out.stack_adjust += post;
		    }

		  if (may_ne (fp_cfa_offset, -1)
		      && must_eq (hard_frame_pointer_adjustment, -1)
		      && fp_setter_insn (insn))
		    {
		      vt_init_cfa_base ();
		      hard_frame_pointer_adjustment = fp_cfa_offset;
		      /* Disassociate sp from fp now.  */
		      if (MAY_HAVE_DEBUG_INSNS)
			{
			  cselib_val *v;
			  cselib_invalidate_rtx (stack_pointer_rtx);
			  v = cselib_lookup (stack_pointer_rtx, Pmode, 1,
					     VOIDmode);
			  if (v && !cselib_preserved_value_p (v))
			    {
			      cselib_set_value_sp_based (v);
			      preserve_value (v);
			    }
			}
		    }
		}
	    }
	  gcc_assert (offset == VTI (bb)->out.stack_adjust);
	}

      bb = last_bb;

      if (MAY_HAVE_DEBUG_INSNS)
	{
	  cselib_preserve_only_values ();
	  cselib_reset_table (cselib_get_next_uid ());
	  cselib_record_sets_hook = NULL;
	}
    }

  hard_frame_pointer_adjustment = -1;
  VTI (ENTRY_BLOCK_PTR_FOR_FN (cfun))->flooded = true;
  cfa_base_rtx = NULL_RTX;
  return true;
}

/* This is *not* reset after each function.  It gives each
   NOTE_INSN_DELETED_DEBUG_LABEL in the entire compilation
   a unique label number.  */

static int debug_label_num = 1;

/* Get rid of all debug insns from the insn stream.  */

static void
delete_debug_insns (void)
{
  basic_block bb;
  rtx_insn *insn, *next;

  if (!MAY_HAVE_DEBUG_INSNS)
    return;

  FOR_EACH_BB_FN (bb, cfun)
    {
      FOR_BB_INSNS_SAFE (bb, insn, next)
	if (DEBUG_INSN_P (insn))
	  {
	    tree decl = INSN_VAR_LOCATION_DECL (insn);
	    if (TREE_CODE (decl) == LABEL_DECL
		&& DECL_NAME (decl)
		&& !DECL_RTL_SET_P (decl))
	      {
		PUT_CODE (insn, NOTE);
		NOTE_KIND (insn) = NOTE_INSN_DELETED_DEBUG_LABEL;
		NOTE_DELETED_LABEL_NAME (insn)
		  = IDENTIFIER_POINTER (DECL_NAME (decl));
		SET_DECL_RTL (decl, insn);
		CODE_LABEL_NUMBER (insn) = debug_label_num++;
	      }
	    else
	      delete_insn (insn);
	  }
    }
}

/* Run a fast, BB-local only version of var tracking, to take care of
   information that we don't do global analysis on, such that not all
   information is lost.  If SKIPPED holds, we're skipping the global
   pass entirely, so we should try to use information it would have
   handled as well..  */

static void
vt_debug_insns_local (bool skipped ATTRIBUTE_UNUSED)
{
  /* ??? Just skip it all for now.  */
  delete_debug_insns ();
}

/* Free the data structures needed for variable tracking.  */

static void
vt_finalize (void)
{
  basic_block bb;

  FOR_EACH_BB_FN (bb, cfun)
    {
      VTI (bb)->mos.release ();
    }

  FOR_ALL_BB_FN (bb, cfun)
    {
      dataflow_set_destroy (&VTI (bb)->in);
      dataflow_set_destroy (&VTI (bb)->out);
      if (VTI (bb)->permp)
	{
	  dataflow_set_destroy (VTI (bb)->permp);
	  XDELETE (VTI (bb)->permp);
	}
    }
  free_aux_for_blocks ();
  delete empty_shared_hash->htab;
  empty_shared_hash->htab = NULL;
  delete changed_variables;
  changed_variables = NULL;
  attrs_pool.release ();
  var_pool.release ();
  location_chain_pool.release ();
  shared_hash_pool.release ();

  if (MAY_HAVE_DEBUG_INSNS)
    {
      if (global_get_addr_cache)
	delete global_get_addr_cache;
      global_get_addr_cache = NULL;
      loc_exp_dep_pool.release ();
      valvar_pool.release ();
      preserved_values.release ();
      cselib_finish ();
      BITMAP_FREE (scratch_regs);
      scratch_regs = NULL;
    }

#ifdef HAVE_window_save
  vec_free (windowed_parm_regs);
#endif

  if (vui_vec)
    XDELETEVEC (vui_vec);
  vui_vec = NULL;
  vui_allocated = 0;
}

/* The entry point to variable tracking pass.  */

static inline unsigned int
variable_tracking_main_1 (void)
{
  bool success;

  if (flag_var_tracking_assignments < 0
      /* Var-tracking right now assumes the IR doesn't contain
	 any pseudos at this point.  */
      || targetm.no_register_allocation)
    {
      delete_debug_insns ();
      return 0;
    }

  if (n_basic_blocks_for_fn (cfun) > 500 &&
      n_edges_for_fn (cfun) / n_basic_blocks_for_fn (cfun) >= 20)
    {
      vt_debug_insns_local (true);
      return 0;
    }

  mark_dfs_back_edges ();
  if (!vt_initialize ())
    {
      vt_finalize ();
      vt_debug_insns_local (true);
      return 0;
    }

  success = vt_find_locations ();

  if (!success && flag_var_tracking_assignments > 0)
    {
      vt_finalize ();

      delete_debug_insns ();

      /* This is later restored by our caller.  */
      flag_var_tracking_assignments = 0;

      success = vt_initialize ();
      gcc_assert (success);

      success = vt_find_locations ();
    }

  if (!success)
    {
      vt_finalize ();
      vt_debug_insns_local (false);
      return 0;
    }

  if (dump_file && (dump_flags & TDF_DETAILS))
    {
      dump_dataflow_sets ();
      dump_reg_info (dump_file);
      dump_flow_info (dump_file, dump_flags);
    }

  timevar_push (TV_VAR_TRACKING_EMIT);
  vt_emit_notes ();
  timevar_pop (TV_VAR_TRACKING_EMIT);

  vt_finalize ();
  vt_debug_insns_local (false);
  return 0;
}

unsigned int
variable_tracking_main (void)
{
  unsigned int ret;
  int save = flag_var_tracking_assignments;

  ret = variable_tracking_main_1 ();

  flag_var_tracking_assignments = save;

  return ret;
}

namespace {

const pass_data pass_data_variable_tracking =
{
  RTL_PASS, /* type */
  "vartrack", /* name */
  OPTGROUP_NONE, /* optinfo_flags */
  TV_VAR_TRACKING, /* tv_id */
  0, /* properties_required */
  0, /* properties_provided */
  0, /* properties_destroyed */
  0, /* todo_flags_start */
  0, /* todo_flags_finish */
};

class pass_variable_tracking : public rtl_opt_pass
{
public:
  pass_variable_tracking (gcc::context *ctxt)
    : rtl_opt_pass (pass_data_variable_tracking, ctxt)
  {}

  /* opt_pass methods: */
  virtual bool gate (function *)
    {
      return (flag_var_tracking && !targetm.delay_vartrack);
    }

  virtual unsigned int execute (function *)
    {
      return variable_tracking_main ();
    }

}; // class pass_variable_tracking

} // anon namespace

rtl_opt_pass *
make_pass_variable_tracking (gcc::context *ctxt)
{
  return new pass_variable_tracking (ctxt);
}<|MERGE_RESOLUTION|>--- conflicted
+++ resolved
@@ -395,14 +395,9 @@
 static inline HOST_WIDE_INT
 int_mem_offset (const_rtx mem)
 {
-<<<<<<< HEAD
   HOST_WIDE_INT offset;
   if (MEM_OFFSET_KNOWN_P (mem) && MEM_OFFSET (mem).is_constant (&offset))
     return offset;
-=======
-  if (MEM_OFFSET_KNOWN_P (mem))
-    return MEM_OFFSET (mem);
->>>>>>> 8c089b5c
   return 0;
 }
 
@@ -5355,7 +5350,7 @@
        || (store_reg_p
 	   && !COMPLEX_MODE_P (DECL_MODE (expr))
 	   && hard_regno_nregs (REGNO (loc), DECL_MODE (expr)) == 1))
-      && known_zero (offset + byte_lowpart_offset (DECL_MODE (expr), mode)))
+      && must_eq (offset + byte_lowpart_offset (DECL_MODE (expr), mode), 0))
     {
       mode = DECL_MODE (expr);
       offset = 0;
