/* Variable tracking routines for the GNU compiler.
   Copyright (C) 2002-2017 Free Software Foundation, Inc.

   This file is part of GCC.

   GCC is free software; you can redistribute it and/or modify it
   under the terms of the GNU General Public License as published by
   the Free Software Foundation; either version 3, or (at your option)
   any later version.

   GCC is distributed in the hope that it will be useful, but WITHOUT
   ANY WARRANTY; without even the implied warranty of MERCHANTABILITY
   or FITNESS FOR A PARTICULAR PURPOSE.  See the GNU General Public
   License for more details.

   You should have received a copy of the GNU General Public License
   along with GCC; see the file COPYING3.  If not see
   <http://www.gnu.org/licenses/>.  */

/* This file contains the variable tracking pass.  It computes where
   variables are located (which registers or where in memory) at each position
   in instruction stream and emits notes describing the locations.
   Debug information (DWARF2 location lists) is finally generated from
   these notes.
   With this debug information, it is possible to show variables
   even when debugging optimized code.

   How does the variable tracking pass work?

   First, it scans RTL code for uses, stores and clobbers (register/memory
   references in instructions), for call insns and for stack adjustments
   separately for each basic block and saves them to an array of micro
   operations.
   The micro operations of one instruction are ordered so that
   pre-modifying stack adjustment < use < use with no var < call insn <
     < clobber < set < post-modifying stack adjustment

   Then, a forward dataflow analysis is performed to find out how locations
   of variables change through code and to propagate the variable locations
   along control flow graph.
   The IN set for basic block BB is computed as a union of OUT sets of BB's
   predecessors, the OUT set for BB is copied from the IN set for BB and
   is changed according to micro operations in BB.

   The IN and OUT sets for basic blocks consist of a current stack adjustment
   (used for adjusting offset of variables addressed using stack pointer),
   the table of structures describing the locations of parts of a variable
   and for each physical register a linked list for each physical register.
   The linked list is a list of variable parts stored in the register,
   i.e. it is a list of triplets (reg, decl, offset) where decl is
   REG_EXPR (reg) and offset is REG_OFFSET (reg).  The linked list is used for
   effective deleting appropriate variable parts when we set or clobber the
   register.

   There may be more than one variable part in a register.  The linked lists
   should be pretty short so it is a good data structure here.
   For example in the following code, register allocator may assign same
   register to variables A and B, and both of them are stored in the same
   register in CODE:

     if (cond)
       set A;
     else
       set B;
     CODE;
     if (cond)
       use A;
     else
       use B;

   Finally, the NOTE_INSN_VAR_LOCATION notes describing the variable locations
   are emitted to appropriate positions in RTL code.  Each such a note describes
   the location of one variable at the point in instruction stream where the
   note is.  There is no need to emit a note for each variable before each
   instruction, we only emit these notes where the location of variable changes
   (this means that we also emit notes for changes between the OUT set of the
   previous block and the IN set of the current block).

   The notes consist of two parts:
   1. the declaration (from REG_EXPR or MEM_EXPR)
   2. the location of a variable - it is either a simple register/memory
      reference (for simple variables, for example int),
      or a parallel of register/memory references (for a large variables
      which consist of several parts, for example long long).

*/

#include "config.h"
#include "system.h"
#include "coretypes.h"
#include "backend.h"
#include "target.h"
#include "rtl.h"
#include "tree.h"
#include "cfghooks.h"
#include "alloc-pool.h"
#include "tree-pass.h"
#include "memmodel.h"
#include "tm_p.h"
#include "insn-config.h"
#include "regs.h"
#include "emit-rtl.h"
#include "recog.h"
#include "diagnostic.h"
#include "varasm.h"
#include "stor-layout.h"
#include "cfgrtl.h"
#include "cfganal.h"
#include "reload.h"
#include "calls.h"
#include "tree-dfa.h"
#include "tree-ssa.h"
#include "cselib.h"
#include "params.h"
#include "tree-pretty-print.h"
#include "rtl-iter.h"
#include "fibonacci_heap.h"

typedef fibonacci_heap <long, basic_block_def> bb_heap_t;
typedef fibonacci_node <long, basic_block_def> bb_heap_node_t;

/* var-tracking.c assumes that tree code with the same value as VALUE rtx code
   has no chance to appear in REG_EXPR/MEM_EXPRs and isn't a decl.
   Currently the value is the same as IDENTIFIER_NODE, which has such
   a property.  If this compile time assertion ever fails, make sure that
   the new tree code that equals (int) VALUE has the same property.  */
extern char check_value_val[(int) VALUE == (int) IDENTIFIER_NODE ? 1 : -1];

/* Type of micro operation.  */
enum micro_operation_type
{
  MO_USE,	/* Use location (REG or MEM).  */
  MO_USE_NO_VAR,/* Use location which is not associated with a variable
		   or the variable is not trackable.  */
  MO_VAL_USE,	/* Use location which is associated with a value.  */
  MO_VAL_LOC,   /* Use location which appears in a debug insn.  */
  MO_VAL_SET,	/* Set location associated with a value.  */
  MO_SET,	/* Set location.  */
  MO_COPY,	/* Copy the same portion of a variable from one
		   location to another.  */
  MO_CLOBBER,	/* Clobber location.  */
  MO_CALL,	/* Call insn.  */
  MO_ADJUST	/* Adjust stack pointer.  */

};

static const char * const ATTRIBUTE_UNUSED
micro_operation_type_name[] = {
  "MO_USE",
  "MO_USE_NO_VAR",
  "MO_VAL_USE",
  "MO_VAL_LOC",
  "MO_VAL_SET",
  "MO_SET",
  "MO_COPY",
  "MO_CLOBBER",
  "MO_CALL",
  "MO_ADJUST"
};

/* Where shall the note be emitted?  BEFORE or AFTER the instruction.
   Notes emitted as AFTER_CALL are to take effect during the call,
   rather than after the call.  */
enum emit_note_where
{
  EMIT_NOTE_BEFORE_INSN,
  EMIT_NOTE_AFTER_INSN,
  EMIT_NOTE_AFTER_CALL_INSN
};

/* Structure holding information about micro operation.  */
struct micro_operation
{
  /* Type of micro operation.  */
  enum micro_operation_type type;

  /* The instruction which the micro operation is in, for MO_USE,
     MO_USE_NO_VAR, MO_CALL and MO_ADJUST, or the subsequent
     instruction or note in the original flow (before any var-tracking
     notes are inserted, to simplify emission of notes), for MO_SET
     and MO_CLOBBER.  */
  rtx_insn *insn;

  union {
    /* Location.  For MO_SET and MO_COPY, this is the SET that
       performs the assignment, if known, otherwise it is the target
       of the assignment.  For MO_VAL_USE and MO_VAL_SET, it is a
       CONCAT of the VALUE and the LOC associated with it.  For
       MO_VAL_LOC, it is a CONCAT of the VALUE and the VAR_LOCATION
       associated with it.  */
    rtx loc;

    /* Stack adjustment.  */
    HOST_WIDE_INT adjust;
  } u;
};


/* A declaration of a variable, or an RTL value being handled like a
   declaration.  */
typedef void *decl_or_value;

/* Return true if a decl_or_value DV is a DECL or NULL.  */
static inline bool
dv_is_decl_p (decl_or_value dv)
{
  return !dv || (int) TREE_CODE ((tree) dv) != (int) VALUE;
}

/* Return true if a decl_or_value is a VALUE rtl.  */
static inline bool
dv_is_value_p (decl_or_value dv)
{
  return dv && !dv_is_decl_p (dv);
}

/* Return the decl in the decl_or_value.  */
static inline tree
dv_as_decl (decl_or_value dv)
{
  gcc_checking_assert (dv_is_decl_p (dv));
  return (tree) dv;
}

/* Return the value in the decl_or_value.  */
static inline rtx
dv_as_value (decl_or_value dv)
{
  gcc_checking_assert (dv_is_value_p (dv));
  return (rtx)dv;
}

/* Return the opaque pointer in the decl_or_value.  */
static inline void *
dv_as_opaque (decl_or_value dv)
{
  return dv;
}


/* Description of location of a part of a variable.  The content of a physical
   register is described by a chain of these structures.
   The chains are pretty short (usually 1 or 2 elements) and thus
   chain is the best data structure.  */
struct attrs
{
  /* Pointer to next member of the list.  */
  attrs *next;

  /* The rtx of register.  */
  rtx loc;

  /* The declaration corresponding to LOC.  */
  decl_or_value dv;

  /* Offset from start of DECL.  */
  HOST_WIDE_INT offset;
};

/* Structure for chaining the locations.  */
struct location_chain
{
  /* Next element in the chain.  */
  location_chain *next;

  /* The location (REG, MEM or VALUE).  */
  rtx loc;

  /* The "value" stored in this location.  */
  rtx set_src;

  /* Initialized? */
  enum var_init_status init;
};

/* A vector of loc_exp_dep holds the active dependencies of a one-part
   DV on VALUEs, i.e., the VALUEs expanded so as to form the current
   location of DV.  Each entry is also part of VALUE' s linked-list of
   backlinks back to DV.  */
struct loc_exp_dep
{
  /* The dependent DV.  */
  decl_or_value dv;
  /* The dependency VALUE or DECL_DEBUG.  */
  rtx value;
  /* The next entry in VALUE's backlinks list.  */
  struct loc_exp_dep *next;
  /* A pointer to the pointer to this entry (head or prev's next) in
     the doubly-linked list.  */
  struct loc_exp_dep **pprev;
};


/* This data structure holds information about the depth of a variable
   expansion.  */
struct expand_depth
{
  /* This measures the complexity of the expanded expression.  It
     grows by one for each level of expansion that adds more than one
     operand.  */
  int complexity;
  /* This counts the number of ENTRY_VALUE expressions in an
     expansion.  We want to minimize their use.  */
  int entryvals;
};

/* This data structure is allocated for one-part variables at the time
   of emitting notes.  */
struct onepart_aux
{
  /* Doubly-linked list of dependent DVs.  These are DVs whose cur_loc
     computation used the expansion of this variable, and that ought
     to be notified should this variable change.  If the DV's cur_loc
     expanded to NULL, all components of the loc list are regarded as
     active, so that any changes in them give us a chance to get a
     location.  Otherwise, only components of the loc that expanded to
     non-NULL are regarded as active dependencies.  */
  loc_exp_dep *backlinks;
  /* This holds the LOC that was expanded into cur_loc.  We need only
     mark a one-part variable as changed if the FROM loc is removed,
     or if it has no known location and a loc is added, or if it gets
     a change notification from any of its active dependencies.  */
  rtx from;
  /* The depth of the cur_loc expression.  */
  expand_depth depth;
  /* Dependencies actively used when expand FROM into cur_loc.  */
  vec<loc_exp_dep, va_heap, vl_embed> deps;
};

/* Structure describing one part of variable.  */
struct variable_part
{
  /* Chain of locations of the part.  */
  location_chain *loc_chain;

  /* Location which was last emitted to location list.  */
  rtx cur_loc;

  union variable_aux
  {
    /* The offset in the variable, if !var->onepart.  */
    HOST_WIDE_INT offset;

    /* Pointer to auxiliary data, if var->onepart and emit_notes.  */
    struct onepart_aux *onepaux;
  } aux;
};

/* Maximum number of location parts.  */
#define MAX_VAR_PARTS 16

/* Enumeration type used to discriminate various types of one-part
   variables.  */
enum onepart_enum
{
  /* Not a one-part variable.  */
  NOT_ONEPART = 0,
  /* A one-part DECL that is not a DEBUG_EXPR_DECL.  */
  ONEPART_VDECL = 1,
  /* A DEBUG_EXPR_DECL.  */
  ONEPART_DEXPR = 2,
  /* A VALUE.  */
  ONEPART_VALUE = 3
};

/* Structure describing where the variable is located.  */
struct variable
{
  /* The declaration of the variable, or an RTL value being handled
     like a declaration.  */
  decl_or_value dv;

  /* Reference count.  */
  int refcount;

  /* Number of variable parts.  */
  char n_var_parts;

  /* What type of DV this is, according to enum onepart_enum.  */
  ENUM_BITFIELD (onepart_enum) onepart : CHAR_BIT;

  /* True if this variable_def struct is currently in the
     changed_variables hash table.  */
  bool in_changed_variables;

  /* The variable parts.  */
  variable_part var_part[1];
};

/* Pointer to the BB's information specific to variable tracking pass.  */
#define VTI(BB) ((variable_tracking_info *) (BB)->aux)

/* Return MEM_OFFSET (MEM) as a HOST_WIDE_INT.  */

static inline HOST_WIDE_INT
int_mem_offset (const_rtx mem)
{
  int64_t offset;
  if (MEM_OFFSET_KNOWN_P (mem) && MEM_OFFSET (mem).is_constant (&offset))
    return offset;
  return 0;
}

#if CHECKING_P && (GCC_VERSION >= 2007)

/* Access VAR's Ith part's offset, checking that it's not a one-part
   variable.  */
#define VAR_PART_OFFSET(var, i) __extension__			\
(*({  variable *const __v = (var);				\
      gcc_checking_assert (!__v->onepart);			\
      &__v->var_part[(i)].aux.offset; }))

/* Access VAR's one-part auxiliary data, checking that it is a
   one-part variable.  */
#define VAR_LOC_1PAUX(var) __extension__			\
(*({  variable *const __v = (var);				\
      gcc_checking_assert (__v->onepart);			\
      &__v->var_part[0].aux.onepaux; }))

#else
#define VAR_PART_OFFSET(var, i) ((var)->var_part[(i)].aux.offset)
#define VAR_LOC_1PAUX(var) ((var)->var_part[0].aux.onepaux)
#endif

/* These are accessor macros for the one-part auxiliary data.  When
   convenient for users, they're guarded by tests that the data was
   allocated.  */
#define VAR_LOC_DEP_LST(var) (VAR_LOC_1PAUX (var)		  \
			      ? VAR_LOC_1PAUX (var)->backlinks	  \
			      : NULL)
#define VAR_LOC_DEP_LSTP(var) (VAR_LOC_1PAUX (var)		  \
			       ? &VAR_LOC_1PAUX (var)->backlinks  \
			       : NULL)
#define VAR_LOC_FROM(var) (VAR_LOC_1PAUX (var)->from)
#define VAR_LOC_DEPTH(var) (VAR_LOC_1PAUX (var)->depth)
#define VAR_LOC_DEP_VEC(var) (VAR_LOC_1PAUX (var)		  \
			      ? &VAR_LOC_1PAUX (var)->deps	  \
			      : NULL)



typedef unsigned int dvuid;

/* Return the uid of DV.  */

static inline dvuid
dv_uid (decl_or_value dv)
{
  if (dv_is_value_p (dv))
    return CSELIB_VAL_PTR (dv_as_value (dv))->uid;
  else
    return DECL_UID (dv_as_decl (dv));
}

/* Compute the hash from the uid.  */

static inline hashval_t
dv_uid2hash (dvuid uid)
{
  return uid;
}

/* The hash function for a mask table in a shared_htab chain.  */

static inline hashval_t
dv_htab_hash (decl_or_value dv)
{
  return dv_uid2hash (dv_uid (dv));
}

static void variable_htab_free (void *);

/* Variable hashtable helpers.  */

struct variable_hasher : pointer_hash <variable>
{
  typedef void *compare_type;
  static inline hashval_t hash (const variable *);
  static inline bool equal (const variable *, const void *);
  static inline void remove (variable *);
};

/* The hash function for variable_htab, computes the hash value
   from the declaration of variable X.  */

inline hashval_t
variable_hasher::hash (const variable *v)
{
  return dv_htab_hash (v->dv);
}

/* Compare the declaration of variable X with declaration Y.  */

inline bool
variable_hasher::equal (const variable *v, const void *y)
{
  decl_or_value dv = CONST_CAST2 (decl_or_value, const void *, y);

  return (dv_as_opaque (v->dv) == dv_as_opaque (dv));
}

/* Free the element of VARIABLE_HTAB (its type is struct variable_def).  */

inline void
variable_hasher::remove (variable *var)
{
  variable_htab_free (var);
}

typedef hash_table<variable_hasher> variable_table_type;
typedef variable_table_type::iterator variable_iterator_type;

/* Structure for passing some other parameters to function
   emit_note_insn_var_location.  */
struct emit_note_data
{
  /* The instruction which the note will be emitted before/after.  */
  rtx_insn *insn;

  /* Where the note will be emitted (before/after insn)?  */
  enum emit_note_where where;

  /* The variables and values active at this point.  */
  variable_table_type *vars;
};

/* Structure holding a refcounted hash table.  If refcount > 1,
   it must be first unshared before modified.  */
struct shared_hash
{
  /* Reference count.  */
  int refcount;

  /* Actual hash table.  */
  variable_table_type *htab;
};

/* Structure holding the IN or OUT set for a basic block.  */
struct dataflow_set
{
  /* Adjustment of stack offset.  */
  HOST_WIDE_INT stack_adjust;

  /* Attributes for registers (lists of attrs).  */
  attrs *regs[FIRST_PSEUDO_REGISTER];

  /* Variable locations.  */
  shared_hash *vars;

  /* Vars that is being traversed.  */
  shared_hash *traversed_vars;
};

/* The structure (one for each basic block) containing the information
   needed for variable tracking.  */
struct variable_tracking_info
{
  /* The vector of micro operations.  */
  vec<micro_operation> mos;

  /* The IN and OUT set for dataflow analysis.  */
  dataflow_set in;
  dataflow_set out;

  /* The permanent-in dataflow set for this block.  This is used to
     hold values for which we had to compute entry values.  ??? This
     should probably be dynamically allocated, to avoid using more
     memory in non-debug builds.  */
  dataflow_set *permp;

  /* Has the block been visited in DFS?  */
  bool visited;

  /* Has the block been flooded in VTA?  */
  bool flooded;

};

/* Alloc pool for struct attrs_def.  */
object_allocator<attrs> attrs_pool ("attrs pool");

/* Alloc pool for struct variable_def with MAX_VAR_PARTS entries.  */

static pool_allocator var_pool
  ("variable_def pool", sizeof (variable) +
   (MAX_VAR_PARTS - 1) * sizeof (((variable *)NULL)->var_part[0]));

/* Alloc pool for struct variable_def with a single var_part entry.  */
static pool_allocator valvar_pool
  ("small variable_def pool", sizeof (variable));

/* Alloc pool for struct location_chain.  */
static object_allocator<location_chain> location_chain_pool
  ("location_chain pool");

/* Alloc pool for struct shared_hash.  */
static object_allocator<shared_hash> shared_hash_pool ("shared_hash pool");

/* Alloc pool for struct loc_exp_dep_s for NOT_ONEPART variables.  */
object_allocator<loc_exp_dep> loc_exp_dep_pool ("loc_exp_dep pool");

/* Changed variables, notes will be emitted for them.  */
static variable_table_type *changed_variables;

/* Shall notes be emitted?  */
static bool emit_notes;

/* Values whose dynamic location lists have gone empty, but whose
   cselib location lists are still usable.  Use this to hold the
   current location, the backlinks, etc, during emit_notes.  */
static variable_table_type *dropped_values;

/* Empty shared hashtable.  */
static shared_hash *empty_shared_hash;

/* Scratch register bitmap used by cselib_expand_value_rtx.  */
static bitmap scratch_regs = NULL;

#ifdef HAVE_window_save
struct GTY(()) parm_reg {
  rtx outgoing;
  rtx incoming;
};


/* Vector of windowed parameter registers, if any.  */
static vec<parm_reg, va_gc> *windowed_parm_regs = NULL;
#endif

/* Variable used to tell whether cselib_process_insn called our hook.  */
static bool cselib_hook_called;

/* Local function prototypes.  */
static void stack_adjust_offset_pre_post (rtx, HOST_WIDE_INT *,
					  HOST_WIDE_INT *);
static void insn_stack_adjust_offset_pre_post (rtx_insn *, HOST_WIDE_INT *,
					       HOST_WIDE_INT *);
static bool vt_stack_adjustments (void);

static void init_attrs_list_set (attrs **);
static void attrs_list_clear (attrs **);
static attrs *attrs_list_member (attrs *, decl_or_value, HOST_WIDE_INT);
static void attrs_list_insert (attrs **, decl_or_value, HOST_WIDE_INT, rtx);
static void attrs_list_copy (attrs **, attrs *);
static void attrs_list_union (attrs **, attrs *);

static variable **unshare_variable (dataflow_set *set, variable **slot,
					variable *var, enum var_init_status);
static void vars_copy (variable_table_type *, variable_table_type *);
static tree var_debug_decl (tree);
static void var_reg_set (dataflow_set *, rtx, enum var_init_status, rtx);
static void var_reg_delete_and_set (dataflow_set *, rtx, bool,
				    enum var_init_status, rtx);
static void var_reg_delete (dataflow_set *, rtx, bool);
static void var_regno_delete (dataflow_set *, int);
static void var_mem_set (dataflow_set *, rtx, enum var_init_status, rtx);
static void var_mem_delete_and_set (dataflow_set *, rtx, bool,
				    enum var_init_status, rtx);
static void var_mem_delete (dataflow_set *, rtx, bool);

static void dataflow_set_init (dataflow_set *);
static void dataflow_set_clear (dataflow_set *);
static void dataflow_set_copy (dataflow_set *, dataflow_set *);
static int variable_union_info_cmp_pos (const void *, const void *);
static void dataflow_set_union (dataflow_set *, dataflow_set *);
static location_chain *find_loc_in_1pdv (rtx, variable *,
					 variable_table_type *);
static bool canon_value_cmp (rtx, rtx);
static int loc_cmp (rtx, rtx);
static bool variable_part_different_p (variable_part *, variable_part *);
static bool onepart_variable_different_p (variable *, variable *);
static bool variable_different_p (variable *, variable *);
static bool dataflow_set_different (dataflow_set *, dataflow_set *);
static void dataflow_set_destroy (dataflow_set *);

static bool track_expr_p (tree, bool);
static void add_uses_1 (rtx *, void *);
static void add_stores (rtx, const_rtx, void *);
static bool compute_bb_dataflow (basic_block);
static bool vt_find_locations (void);

static void dump_attrs_list (attrs *);
static void dump_var (variable *);
static void dump_vars (variable_table_type *);
static void dump_dataflow_set (dataflow_set *);
static void dump_dataflow_sets (void);

static void set_dv_changed (decl_or_value, bool);
static void variable_was_changed (variable *, dataflow_set *);
static variable **set_slot_part (dataflow_set *, rtx, variable **,
				 decl_or_value, HOST_WIDE_INT,
				 enum var_init_status, rtx);
static void set_variable_part (dataflow_set *, rtx,
			       decl_or_value, HOST_WIDE_INT,
			       enum var_init_status, rtx, enum insert_option);
static variable **clobber_slot_part (dataflow_set *, rtx,
				     variable **, HOST_WIDE_INT, rtx);
static void clobber_variable_part (dataflow_set *, rtx,
				   decl_or_value, HOST_WIDE_INT, rtx);
static variable **delete_slot_part (dataflow_set *, rtx, variable **,
				    HOST_WIDE_INT);
static void delete_variable_part (dataflow_set *, rtx,
				  decl_or_value, HOST_WIDE_INT);
static void emit_notes_in_bb (basic_block, dataflow_set *);
static void vt_emit_notes (void);

static void vt_add_function_parameters (void);
static bool vt_initialize (void);
static void vt_finalize (void);

/* Callback for stack_adjust_offset_pre_post, called via for_each_inc_dec.  */

static int
stack_adjust_offset_pre_post_cb (rtx, rtx op, rtx dest, rtx src, rtx srcoff,
				 void *arg)
{
  if (dest != stack_pointer_rtx)
    return 0;

  switch (GET_CODE (op))
    {
    case PRE_INC:
    case PRE_DEC:
      ((HOST_WIDE_INT *)arg)[0] -= INTVAL (srcoff);
      return 0;
    case POST_INC:
    case POST_DEC:
      ((HOST_WIDE_INT *)arg)[1] -= INTVAL (srcoff);
      return 0;
    case PRE_MODIFY:
    case POST_MODIFY:
      /* We handle only adjustments by constant amount.  */
      gcc_assert (GET_CODE (src) == PLUS
		  && CONST_INT_P (XEXP (src, 1))
		  && XEXP (src, 0) == stack_pointer_rtx);
      ((HOST_WIDE_INT *)arg)[GET_CODE (op) == POST_MODIFY]
	-= INTVAL (XEXP (src, 1));
      return 0;
    default:
      gcc_unreachable ();
    }
}

/* Given a SET, calculate the amount of stack adjustment it contains
   PRE- and POST-modifying stack pointer.
   This function is similar to stack_adjust_offset.  */

static void
stack_adjust_offset_pre_post (rtx pattern, HOST_WIDE_INT *pre,
			      HOST_WIDE_INT *post)
{
  rtx src = SET_SRC (pattern);
  rtx dest = SET_DEST (pattern);
  enum rtx_code code;

  if (dest == stack_pointer_rtx)
    {
      /* (set (reg sp) (plus (reg sp) (const_int))) */
      code = GET_CODE (src);
      if (! (code == PLUS || code == MINUS)
	  || XEXP (src, 0) != stack_pointer_rtx
	  || !CONST_INT_P (XEXP (src, 1)))
	return;

      if (code == MINUS)
	*post += INTVAL (XEXP (src, 1));
      else
	*post -= INTVAL (XEXP (src, 1));
      return;
    }
  HOST_WIDE_INT res[2] = { 0, 0 };
  for_each_inc_dec (pattern, stack_adjust_offset_pre_post_cb, res);
  *pre += res[0];
  *post += res[1];
}

/* Given an INSN, calculate the amount of stack adjustment it contains
   PRE- and POST-modifying stack pointer.  */

static void
insn_stack_adjust_offset_pre_post (rtx_insn *insn, HOST_WIDE_INT *pre,
				   HOST_WIDE_INT *post)
{
  rtx pattern;

  *pre = 0;
  *post = 0;

  pattern = PATTERN (insn);
  if (RTX_FRAME_RELATED_P (insn))
    {
      rtx expr = find_reg_note (insn, REG_FRAME_RELATED_EXPR, NULL_RTX);
      if (expr)
	pattern = XEXP (expr, 0);
    }

  if (GET_CODE (pattern) == SET)
    stack_adjust_offset_pre_post (pattern, pre, post);
  else if (GET_CODE (pattern) == PARALLEL
	   || GET_CODE (pattern) == SEQUENCE)
    {
      int i;

      /* There may be stack adjustments inside compound insns.  Search
	 for them.  */
      for ( i = XVECLEN (pattern, 0) - 1; i >= 0; i--)
	if (GET_CODE (XVECEXP (pattern, 0, i)) == SET)
	  stack_adjust_offset_pre_post (XVECEXP (pattern, 0, i), pre, post);
    }
}

/* Compute stack adjustments for all blocks by traversing DFS tree.
   Return true when the adjustments on all incoming edges are consistent.
   Heavily borrowed from pre_and_rev_post_order_compute.  */

static bool
vt_stack_adjustments (void)
{
  edge_iterator *stack;
  int sp;

  /* Initialize entry block.  */
  VTI (ENTRY_BLOCK_PTR_FOR_FN (cfun))->visited = true;
  VTI (ENTRY_BLOCK_PTR_FOR_FN (cfun))->in.stack_adjust
    = INCOMING_FRAME_SP_OFFSET;
  VTI (ENTRY_BLOCK_PTR_FOR_FN (cfun))->out.stack_adjust
    = INCOMING_FRAME_SP_OFFSET;

  /* Allocate stack for back-tracking up CFG.  */
  stack = XNEWVEC (edge_iterator, n_basic_blocks_for_fn (cfun) + 1);
  sp = 0;

  /* Push the first edge on to the stack.  */
  stack[sp++] = ei_start (ENTRY_BLOCK_PTR_FOR_FN (cfun)->succs);

  while (sp)
    {
      edge_iterator ei;
      basic_block src;
      basic_block dest;

      /* Look at the edge on the top of the stack.  */
      ei = stack[sp - 1];
      src = ei_edge (ei)->src;
      dest = ei_edge (ei)->dest;

      /* Check if the edge destination has been visited yet.  */
      if (!VTI (dest)->visited)
	{
	  rtx_insn *insn;
	  HOST_WIDE_INT pre, post, offset;
	  VTI (dest)->visited = true;
	  VTI (dest)->in.stack_adjust = offset = VTI (src)->out.stack_adjust;

	  if (dest != EXIT_BLOCK_PTR_FOR_FN (cfun))
	    for (insn = BB_HEAD (dest);
		 insn != NEXT_INSN (BB_END (dest));
		 insn = NEXT_INSN (insn))
	      if (INSN_P (insn))
		{
		  insn_stack_adjust_offset_pre_post (insn, &pre, &post);
		  offset += pre + post;
		}

	  VTI (dest)->out.stack_adjust = offset;

	  if (EDGE_COUNT (dest->succs) > 0)
	    /* Since the DEST node has been visited for the first
	       time, check its successors.  */
	    stack[sp++] = ei_start (dest->succs);
	}
      else
	{
	  /* We can end up with different stack adjustments for the exit block
	     of a shrink-wrapped function if stack_adjust_offset_pre_post
	     doesn't understand the rtx pattern used to restore the stack
	     pointer in the epilogue.  For example, on s390(x), the stack
	     pointer is often restored via a load-multiple instruction
	     and so no stack_adjust offset is recorded for it.  This means
	     that the stack offset at the end of the epilogue block is the
	     same as the offset before the epilogue, whereas other paths
	     to the exit block will have the correct stack_adjust.

	     It is safe to ignore these differences because (a) we never
	     use the stack_adjust for the exit block in this pass and
	     (b) dwarf2cfi checks whether the CFA notes in a shrink-wrapped
	     function are correct.

	     We must check whether the adjustments on other edges are
	     the same though.  */
	  if (dest != EXIT_BLOCK_PTR_FOR_FN (cfun)
	      && VTI (dest)->in.stack_adjust != VTI (src)->out.stack_adjust)
	    {
	      free (stack);
	      return false;
	    }

	  if (! ei_one_before_end_p (ei))
	    /* Go to the next edge.  */
	    ei_next (&stack[sp - 1]);
	  else
	    /* Return to previous level if there are no more edges.  */
	    sp--;
	}
    }

  free (stack);
  return true;
}

/* arg_pointer_rtx resp. frame_pointer_rtx if stack_pointer_rtx or
   hard_frame_pointer_rtx is being mapped to it and offset for it.  */
static rtx cfa_base_rtx;
static HOST_WIDE_INT cfa_base_offset;

/* Compute a CFA-based value for an ADJUSTMENT made to stack_pointer_rtx
   or hard_frame_pointer_rtx.  */

static inline rtx
compute_cfa_pointer (poly_int64 adjustment)
{
  return plus_constant (Pmode, cfa_base_rtx, adjustment + cfa_base_offset);
}

/* Adjustment for hard_frame_pointer_rtx to cfa base reg,
   or -1 if the replacement shouldn't be done.  */
static poly_int64 hard_frame_pointer_adjustment = -1;

/* Data for adjust_mems callback.  */

struct adjust_mem_data
{
  bool store;
  machine_mode mem_mode;
  HOST_WIDE_INT stack_adjust;
  auto_vec<rtx> side_effects;
};

/* Helper for adjust_mems.  Return true if X is suitable for
   transformation of wider mode arithmetics to narrower mode.  */

static bool
use_narrower_mode_test (rtx x, const_rtx subreg)
{
  subrtx_var_iterator::array_type array;
  FOR_EACH_SUBRTX_VAR (iter, array, x, NONCONST)
    {
      rtx x = *iter;
      if (CONSTANT_P (x))
	iter.skip_subrtxes ();
      else
	switch (GET_CODE (x))
	  {
	  case REG:
	    if (cselib_lookup (x, GET_MODE (SUBREG_REG (subreg)), 0, VOIDmode))
	      return false;
	    if (!validate_subreg (GET_MODE (subreg), GET_MODE (x), x,
				  subreg_lowpart_offset (GET_MODE (subreg),
							 GET_MODE (x))))
	      return false;
	    break;
	  case PLUS:
	  case MINUS:
	  case MULT:
	    break;
	  case ASHIFT:
	    iter.substitute (XEXP (x, 0));
	    break;
	  default:
	    return false;
	  }
    }
  return true;
}

/* Transform X into narrower mode MODE from wider mode WMODE.  */

static rtx
use_narrower_mode (rtx x, scalar_int_mode mode, scalar_int_mode wmode)
{
  rtx op0, op1;
  if (CONSTANT_P (x))
    return lowpart_subreg (mode, x, wmode);
  switch (GET_CODE (x))
    {
    case REG:
      return lowpart_subreg (mode, x, wmode);
    case PLUS:
    case MINUS:
    case MULT:
      op0 = use_narrower_mode (XEXP (x, 0), mode, wmode);
      op1 = use_narrower_mode (XEXP (x, 1), mode, wmode);
      return simplify_gen_binary (GET_CODE (x), mode, op0, op1);
    case ASHIFT:
      op0 = use_narrower_mode (XEXP (x, 0), mode, wmode);
      op1 = XEXP (x, 1);
      /* Ensure shift amount is not wider than mode.  */
      if (GET_MODE (op1) == VOIDmode)
	op1 = lowpart_subreg (mode, op1, wmode);
      else if (GET_MODE_PRECISION (mode)
	       < GET_MODE_PRECISION (as_a <scalar_int_mode> (GET_MODE (op1))))
	op1 = lowpart_subreg (mode, op1, GET_MODE (op1));
      return simplify_gen_binary (ASHIFT, mode, op0, op1);
    default:
      gcc_unreachable ();
    }
}

/* Helper function for adjusting used MEMs.  */

static rtx
adjust_mems (rtx loc, const_rtx old_rtx, void *data)
{
  struct adjust_mem_data *amd = (struct adjust_mem_data *) data;
  rtx mem, addr = loc, tem;
  machine_mode mem_mode_save;
  bool store_save;
  scalar_int_mode tem_mode, tem_subreg_mode;
<<<<<<< HEAD
  poly_int64 size;
=======
>>>>>>> 5a462df3
  switch (GET_CODE (loc))
    {
    case REG:
      /* Don't do any sp or fp replacements outside of MEM addresses
         on the LHS.  */
      if (amd->mem_mode == VOIDmode && amd->store)
	return loc;
      if (loc == stack_pointer_rtx
	  && !frame_pointer_needed
	  && cfa_base_rtx)
	return compute_cfa_pointer (amd->stack_adjust);
      else if (loc == hard_frame_pointer_rtx
	       && frame_pointer_needed
	       && may_ne (hard_frame_pointer_adjustment, -1)
	       && cfa_base_rtx)
	return compute_cfa_pointer (hard_frame_pointer_adjustment);
      gcc_checking_assert (loc != virtual_incoming_args_rtx);
      return loc;
    case MEM:
      mem = loc;
      if (!amd->store)
	{
	  mem = targetm.delegitimize_address (mem);
	  if (mem != loc && !MEM_P (mem))
	    return simplify_replace_fn_rtx (mem, old_rtx, adjust_mems, data);
	}

      addr = XEXP (mem, 0);
      mem_mode_save = amd->mem_mode;
      amd->mem_mode = GET_MODE (mem);
      store_save = amd->store;
      amd->store = false;
      addr = simplify_replace_fn_rtx (addr, old_rtx, adjust_mems, data);
      amd->store = store_save;
      amd->mem_mode = mem_mode_save;
      if (mem == loc)
	addr = targetm.delegitimize_address (addr);
      if (addr != XEXP (mem, 0))
	mem = replace_equiv_address_nv (mem, addr);
      if (!amd->store)
	mem = avoid_constant_pool_reference (mem);
      return mem;
    case PRE_INC:
    case PRE_DEC:
      size = GET_MODE_SIZE (amd->mem_mode);
      addr = plus_constant (GET_MODE (loc), XEXP (loc, 0),
			    GET_CODE (loc) == PRE_INC ? size : -size);
      /* FALLTHRU */
    case POST_INC:
    case POST_DEC:
      if (addr == loc)
	addr = XEXP (loc, 0);
      gcc_assert (amd->mem_mode != VOIDmode && amd->mem_mode != BLKmode);
      addr = simplify_replace_fn_rtx (addr, old_rtx, adjust_mems, data);
      size = GET_MODE_SIZE (amd->mem_mode);
      tem = plus_constant (GET_MODE (loc), XEXP (loc, 0),
			   (GET_CODE (loc) == PRE_INC
			    || GET_CODE (loc) == POST_INC) ? size : -size);
      store_save = amd->store;
      amd->store = false;
      tem = simplify_replace_fn_rtx (tem, old_rtx, adjust_mems, data);
      amd->store = store_save;
      amd->side_effects.safe_push (gen_rtx_SET (XEXP (loc, 0), tem));
      return addr;
    case PRE_MODIFY:
      addr = XEXP (loc, 1);
      /* FALLTHRU */
    case POST_MODIFY:
      if (addr == loc)
	addr = XEXP (loc, 0);
      gcc_assert (amd->mem_mode != VOIDmode);
      addr = simplify_replace_fn_rtx (addr, old_rtx, adjust_mems, data);
      store_save = amd->store;
      amd->store = false;
      tem = simplify_replace_fn_rtx (XEXP (loc, 1), old_rtx,
				     adjust_mems, data);
      amd->store = store_save;
      amd->side_effects.safe_push (gen_rtx_SET (XEXP (loc, 0), tem));
      return addr;
    case SUBREG:
      /* First try without delegitimization of whole MEMs and
	 avoid_constant_pool_reference, which is more likely to succeed.  */
      store_save = amd->store;
      amd->store = true;
      addr = simplify_replace_fn_rtx (SUBREG_REG (loc), old_rtx, adjust_mems,
				      data);
      amd->store = store_save;
      mem = simplify_replace_fn_rtx (addr, old_rtx, adjust_mems, data);
      if (mem == SUBREG_REG (loc))
	{
	  tem = loc;
	  goto finish_subreg;
	}
      tem = simplify_gen_subreg (GET_MODE (loc), mem,
				 GET_MODE (SUBREG_REG (loc)),
				 SUBREG_BYTE (loc));
      if (tem)
	goto finish_subreg;
      tem = simplify_gen_subreg (GET_MODE (loc), addr,
				 GET_MODE (SUBREG_REG (loc)),
				 SUBREG_BYTE (loc));
      if (tem == NULL_RTX)
	tem = gen_rtx_raw_SUBREG (GET_MODE (loc), addr, SUBREG_BYTE (loc));
    finish_subreg:
      if (MAY_HAVE_DEBUG_INSNS
	  && GET_CODE (tem) == SUBREG
	  && (GET_CODE (SUBREG_REG (tem)) == PLUS
	      || GET_CODE (SUBREG_REG (tem)) == MINUS
	      || GET_CODE (SUBREG_REG (tem)) == MULT
	      || GET_CODE (SUBREG_REG (tem)) == ASHIFT)
	  && is_a <scalar_int_mode> (GET_MODE (tem), &tem_mode)
	  && is_a <scalar_int_mode> (GET_MODE (SUBREG_REG (tem)),
				     &tem_subreg_mode)
	  && (GET_MODE_PRECISION (tem_mode)
	      < GET_MODE_PRECISION (tem_subreg_mode))
	  && subreg_lowpart_p (tem)
	  && use_narrower_mode_test (SUBREG_REG (tem), tem))
	return use_narrower_mode (SUBREG_REG (tem), tem_mode, tem_subreg_mode);
      return tem;
    case ASM_OPERANDS:
      /* Don't do any replacements in second and following
	 ASM_OPERANDS of inline-asm with multiple sets.
	 ASM_OPERANDS_INPUT_VEC, ASM_OPERANDS_INPUT_CONSTRAINT_VEC
	 and ASM_OPERANDS_LABEL_VEC need to be equal between
	 all the ASM_OPERANDs in the insn and adjust_insn will
	 fix this up.  */
      if (ASM_OPERANDS_OUTPUT_IDX (loc) != 0)
	return loc;
      break;
    default:
      break;
    }
  return NULL_RTX;
}

/* Helper function for replacement of uses.  */

static void
adjust_mem_uses (rtx *x, void *data)
{
  rtx new_x = simplify_replace_fn_rtx (*x, NULL_RTX, adjust_mems, data);
  if (new_x != *x)
    validate_change (NULL_RTX, x, new_x, true);
}

/* Helper function for replacement of stores.  */

static void
adjust_mem_stores (rtx loc, const_rtx expr, void *data)
{
  if (MEM_P (loc))
    {
      rtx new_dest = simplify_replace_fn_rtx (SET_DEST (expr), NULL_RTX,
					      adjust_mems, data);
      if (new_dest != SET_DEST (expr))
	{
	  rtx xexpr = CONST_CAST_RTX (expr);
	  validate_change (NULL_RTX, &SET_DEST (xexpr), new_dest, true);
	}
    }
}

/* Simplify INSN.  Remove all {PRE,POST}_{INC,DEC,MODIFY} rtxes,
   replace them with their value in the insn and add the side-effects
   as other sets to the insn.  */

static void
adjust_insn (basic_block bb, rtx_insn *insn)
{
  rtx set;

#ifdef HAVE_window_save
  /* If the target machine has an explicit window save instruction, the
     transformation OUTGOING_REGNO -> INCOMING_REGNO is done there.  */
  if (RTX_FRAME_RELATED_P (insn)
      && find_reg_note (insn, REG_CFA_WINDOW_SAVE, NULL_RTX))
    {
      unsigned int i, nregs = vec_safe_length (windowed_parm_regs);
      rtx rtl = gen_rtx_PARALLEL (VOIDmode, rtvec_alloc (nregs * 2));
      parm_reg *p;

      FOR_EACH_VEC_SAFE_ELT (windowed_parm_regs, i, p)
	{
	  XVECEXP (rtl, 0, i * 2)
	    = gen_rtx_SET (p->incoming, p->outgoing);
	  /* Do not clobber the attached DECL, but only the REG.  */
	  XVECEXP (rtl, 0, i * 2 + 1)
	    = gen_rtx_CLOBBER (GET_MODE (p->outgoing),
			       gen_raw_REG (GET_MODE (p->outgoing),
					    REGNO (p->outgoing)));
	}

      validate_change (NULL_RTX, &PATTERN (insn), rtl, true);
      return;
    }
#endif

  adjust_mem_data amd;
  amd.mem_mode = VOIDmode;
  amd.stack_adjust = -VTI (bb)->out.stack_adjust;

  amd.store = true;
  note_stores (PATTERN (insn), adjust_mem_stores, &amd);

  amd.store = false;
  if (GET_CODE (PATTERN (insn)) == PARALLEL
      && asm_noperands (PATTERN (insn)) > 0
      && GET_CODE (XVECEXP (PATTERN (insn), 0, 0)) == SET)
    {
      rtx body, set0;
      int i;

      /* inline-asm with multiple sets is tiny bit more complicated,
	 because the 3 vectors in ASM_OPERANDS need to be shared between
	 all ASM_OPERANDS in the instruction.  adjust_mems will
	 not touch ASM_OPERANDS other than the first one, asm_noperands
	 test above needs to be called before that (otherwise it would fail)
	 and afterwards this code fixes it up.  */
      note_uses (&PATTERN (insn), adjust_mem_uses, &amd);
      body = PATTERN (insn);
      set0 = XVECEXP (body, 0, 0);
      gcc_checking_assert (GET_CODE (set0) == SET
			   && GET_CODE (SET_SRC (set0)) == ASM_OPERANDS
			   && ASM_OPERANDS_OUTPUT_IDX (SET_SRC (set0)) == 0);
      for (i = 1; i < XVECLEN (body, 0); i++)
	if (GET_CODE (XVECEXP (body, 0, i)) != SET)
	  break;
	else
	  {
	    set = XVECEXP (body, 0, i);
	    gcc_checking_assert (GET_CODE (SET_SRC (set)) == ASM_OPERANDS
				 && ASM_OPERANDS_OUTPUT_IDX (SET_SRC (set))
				    == i);
	    if (ASM_OPERANDS_INPUT_VEC (SET_SRC (set))
		!= ASM_OPERANDS_INPUT_VEC (SET_SRC (set0))
		|| ASM_OPERANDS_INPUT_CONSTRAINT_VEC (SET_SRC (set))
		   != ASM_OPERANDS_INPUT_CONSTRAINT_VEC (SET_SRC (set0))
		|| ASM_OPERANDS_LABEL_VEC (SET_SRC (set))
		   != ASM_OPERANDS_LABEL_VEC (SET_SRC (set0)))
	      {
		rtx newsrc = shallow_copy_rtx (SET_SRC (set));
		ASM_OPERANDS_INPUT_VEC (newsrc)
		  = ASM_OPERANDS_INPUT_VEC (SET_SRC (set0));
		ASM_OPERANDS_INPUT_CONSTRAINT_VEC (newsrc)
		  = ASM_OPERANDS_INPUT_CONSTRAINT_VEC (SET_SRC (set0));
		ASM_OPERANDS_LABEL_VEC (newsrc)
		  = ASM_OPERANDS_LABEL_VEC (SET_SRC (set0));
		validate_change (NULL_RTX, &SET_SRC (set), newsrc, true);
	      }
	  }
    }
  else
    note_uses (&PATTERN (insn), adjust_mem_uses, &amd);

  /* For read-only MEMs containing some constant, prefer those
     constants.  */
  set = single_set (insn);
  if (set && MEM_P (SET_SRC (set)) && MEM_READONLY_P (SET_SRC (set)))
    {
      rtx note = find_reg_equal_equiv_note (insn);

      if (note && CONSTANT_P (XEXP (note, 0)))
	validate_change (NULL_RTX, &SET_SRC (set), XEXP (note, 0), true);
    }

  if (!amd.side_effects.is_empty ())
    {
      rtx *pat, new_pat;
      int i, oldn;

      pat = &PATTERN (insn);
      if (GET_CODE (*pat) == COND_EXEC)
	pat = &COND_EXEC_CODE (*pat);
      if (GET_CODE (*pat) == PARALLEL)
	oldn = XVECLEN (*pat, 0);
      else
	oldn = 1;
      unsigned int newn = amd.side_effects.length ();
      new_pat = gen_rtx_PARALLEL (VOIDmode, rtvec_alloc (oldn + newn));
      if (GET_CODE (*pat) == PARALLEL)
	for (i = 0; i < oldn; i++)
	  XVECEXP (new_pat, 0, i) = XVECEXP (*pat, 0, i);
      else
	XVECEXP (new_pat, 0, 0) = *pat;

      rtx effect;
      unsigned int j;
      FOR_EACH_VEC_ELT_REVERSE (amd.side_effects, j, effect)
	XVECEXP (new_pat, 0, j + oldn) = effect;
      validate_change (NULL_RTX, pat, new_pat, true);
    }
}

/* Return the DEBUG_EXPR of a DEBUG_EXPR_DECL or the VALUE in DV.  */
static inline rtx
dv_as_rtx (decl_or_value dv)
{
  tree decl;

  if (dv_is_value_p (dv))
    return dv_as_value (dv);

  decl = dv_as_decl (dv);

  gcc_checking_assert (TREE_CODE (decl) == DEBUG_EXPR_DECL);
  return DECL_RTL_KNOWN_SET (decl);
}

/* Return nonzero if a decl_or_value must not have more than one
   variable part.  The returned value discriminates among various
   kinds of one-part DVs ccording to enum onepart_enum.  */
static inline onepart_enum
dv_onepart_p (decl_or_value dv)
{
  tree decl;

  if (!MAY_HAVE_DEBUG_INSNS)
    return NOT_ONEPART;

  if (dv_is_value_p (dv))
    return ONEPART_VALUE;

  decl = dv_as_decl (dv);

  if (TREE_CODE (decl) == DEBUG_EXPR_DECL)
    return ONEPART_DEXPR;

  if (target_for_debug_bind (decl) != NULL_TREE)
    return ONEPART_VDECL;

  return NOT_ONEPART;
}

/* Return the variable pool to be used for a dv of type ONEPART.  */
static inline pool_allocator &
onepart_pool (onepart_enum onepart)
{
  return onepart ? valvar_pool : var_pool;
}

/* Allocate a variable_def from the corresponding variable pool.  */
static inline variable *
onepart_pool_allocate (onepart_enum onepart)
{
  return (variable*) onepart_pool (onepart).allocate ();
}

/* Build a decl_or_value out of a decl.  */
static inline decl_or_value
dv_from_decl (tree decl)
{
  decl_or_value dv;
  dv = decl;
  gcc_checking_assert (dv_is_decl_p (dv));
  return dv;
}

/* Build a decl_or_value out of a value.  */
static inline decl_or_value
dv_from_value (rtx value)
{
  decl_or_value dv;
  dv = value;
  gcc_checking_assert (dv_is_value_p (dv));
  return dv;
}

/* Return a value or the decl of a debug_expr as a decl_or_value.  */
static inline decl_or_value
dv_from_rtx (rtx x)
{
  decl_or_value dv;

  switch (GET_CODE (x))
    {
    case DEBUG_EXPR:
      dv = dv_from_decl (DEBUG_EXPR_TREE_DECL (x));
      gcc_checking_assert (DECL_RTL_KNOWN_SET (DEBUG_EXPR_TREE_DECL (x)) == x);
      break;

    case VALUE:
      dv = dv_from_value (x);
      break;

    default:
      gcc_unreachable ();
    }

  return dv;
}

extern void debug_dv (decl_or_value dv);

DEBUG_FUNCTION void
debug_dv (decl_or_value dv)
{
  if (dv_is_value_p (dv))
    debug_rtx (dv_as_value (dv));
  else
    debug_generic_stmt (dv_as_decl (dv));
}

static void loc_exp_dep_clear (variable *var);

/* Free the element of VARIABLE_HTAB (its type is struct variable_def).  */

static void
variable_htab_free (void *elem)
{
  int i;
  variable *var = (variable *) elem;
  location_chain *node, *next;

  gcc_checking_assert (var->refcount > 0);

  var->refcount--;
  if (var->refcount > 0)
    return;

  for (i = 0; i < var->n_var_parts; i++)
    {
      for (node = var->var_part[i].loc_chain; node; node = next)
	{
	  next = node->next;
	  delete node;
	}
      var->var_part[i].loc_chain = NULL;
    }
  if (var->onepart && VAR_LOC_1PAUX (var))
    {
      loc_exp_dep_clear (var);
      if (VAR_LOC_DEP_LST (var))
	VAR_LOC_DEP_LST (var)->pprev = NULL;
      XDELETE (VAR_LOC_1PAUX (var));
      /* These may be reused across functions, so reset
	 e.g. NO_LOC_P.  */
      if (var->onepart == ONEPART_DEXPR)
	set_dv_changed (var->dv, true);
    }
  onepart_pool (var->onepart).remove (var);
}

/* Initialize the set (array) SET of attrs to empty lists.  */

static void
init_attrs_list_set (attrs **set)
{
  int i;

  for (i = 0; i < FIRST_PSEUDO_REGISTER; i++)
    set[i] = NULL;
}

/* Make the list *LISTP empty.  */

static void
attrs_list_clear (attrs **listp)
{
  attrs *list, *next;

  for (list = *listp; list; list = next)
    {
      next = list->next;
      delete list;
    }
  *listp = NULL;
}

/* Return true if the pair of DECL and OFFSET is the member of the LIST.  */

static attrs *
attrs_list_member (attrs *list, decl_or_value dv, HOST_WIDE_INT offset)
{
  for (; list; list = list->next)
    if (dv_as_opaque (list->dv) == dv_as_opaque (dv) && list->offset == offset)
      return list;
  return NULL;
}

/* Insert the triplet DECL, OFFSET, LOC to the list *LISTP.  */

static void
attrs_list_insert (attrs **listp, decl_or_value dv,
		   HOST_WIDE_INT offset, rtx loc)
{
  attrs *list = new attrs;
  list->loc = loc;
  list->dv = dv;
  list->offset = offset;
  list->next = *listp;
  *listp = list;
}

/* Copy all nodes from SRC and create a list *DSTP of the copies.  */

static void
attrs_list_copy (attrs **dstp, attrs *src)
{
  attrs_list_clear (dstp);
  for (; src; src = src->next)
    {
      attrs *n = new attrs;
      n->loc = src->loc;
      n->dv = src->dv;
      n->offset = src->offset;
      n->next = *dstp;
      *dstp = n;
    }
}

/* Add all nodes from SRC which are not in *DSTP to *DSTP.  */

static void
attrs_list_union (attrs **dstp, attrs *src)
{
  for (; src; src = src->next)
    {
      if (!attrs_list_member (*dstp, src->dv, src->offset))
	attrs_list_insert (dstp, src->dv, src->offset, src->loc);
    }
}

/* Combine nodes that are not onepart nodes from SRC and SRC2 into
   *DSTP.  */

static void
attrs_list_mpdv_union (attrs **dstp, attrs *src, attrs *src2)
{
  gcc_assert (!*dstp);
  for (; src; src = src->next)
    {
      if (!dv_onepart_p (src->dv))
	attrs_list_insert (dstp, src->dv, src->offset, src->loc);
    }
  for (src = src2; src; src = src->next)
    {
      if (!dv_onepart_p (src->dv)
	  && !attrs_list_member (*dstp, src->dv, src->offset))
	attrs_list_insert (dstp, src->dv, src->offset, src->loc);
    }
}

/* Shared hashtable support.  */

/* Return true if VARS is shared.  */

static inline bool
shared_hash_shared (shared_hash *vars)
{
  return vars->refcount > 1;
}

/* Return the hash table for VARS.  */

static inline variable_table_type *
shared_hash_htab (shared_hash *vars)
{
  return vars->htab;
}

/* Return true if VAR is shared, or maybe because VARS is shared.  */

static inline bool
shared_var_p (variable *var, shared_hash *vars)
{
  /* Don't count an entry in the changed_variables table as a duplicate.  */
  return ((var->refcount > 1 + (int) var->in_changed_variables)
	  || shared_hash_shared (vars));
}

/* Copy variables into a new hash table.  */

static shared_hash *
shared_hash_unshare (shared_hash *vars)
{
  shared_hash *new_vars = new shared_hash;
  gcc_assert (vars->refcount > 1);
  new_vars->refcount = 1;
  new_vars->htab = new variable_table_type (vars->htab->elements () + 3);
  vars_copy (new_vars->htab, vars->htab);
  vars->refcount--;
  return new_vars;
}

/* Increment reference counter on VARS and return it.  */

static inline shared_hash *
shared_hash_copy (shared_hash *vars)
{
  vars->refcount++;
  return vars;
}

/* Decrement reference counter and destroy hash table if not shared
   anymore.  */

static void
shared_hash_destroy (shared_hash *vars)
{
  gcc_checking_assert (vars->refcount > 0);
  if (--vars->refcount == 0)
    {
      delete vars->htab;
      delete vars;
    }
}

/* Unshare *PVARS if shared and return slot for DV.  If INS is
   INSERT, insert it if not already present.  */

static inline variable **
shared_hash_find_slot_unshare_1 (shared_hash **pvars, decl_or_value dv,
				 hashval_t dvhash, enum insert_option ins)
{
  if (shared_hash_shared (*pvars))
    *pvars = shared_hash_unshare (*pvars);
  return shared_hash_htab (*pvars)->find_slot_with_hash (dv, dvhash, ins);
}

static inline variable **
shared_hash_find_slot_unshare (shared_hash **pvars, decl_or_value dv,
			       enum insert_option ins)
{
  return shared_hash_find_slot_unshare_1 (pvars, dv, dv_htab_hash (dv), ins);
}

/* Return slot for DV, if it is already present in the hash table.
   If it is not present, insert it only VARS is not shared, otherwise
   return NULL.  */

static inline variable **
shared_hash_find_slot_1 (shared_hash *vars, decl_or_value dv, hashval_t dvhash)
{
  return shared_hash_htab (vars)->find_slot_with_hash (dv, dvhash,
						       shared_hash_shared (vars)
						       ? NO_INSERT : INSERT);
}

static inline variable **
shared_hash_find_slot (shared_hash *vars, decl_or_value dv)
{
  return shared_hash_find_slot_1 (vars, dv, dv_htab_hash (dv));
}

/* Return slot for DV only if it is already present in the hash table.  */

static inline variable **
shared_hash_find_slot_noinsert_1 (shared_hash *vars, decl_or_value dv,
				  hashval_t dvhash)
{
  return shared_hash_htab (vars)->find_slot_with_hash (dv, dvhash, NO_INSERT);
}

static inline variable **
shared_hash_find_slot_noinsert (shared_hash *vars, decl_or_value dv)
{
  return shared_hash_find_slot_noinsert_1 (vars, dv, dv_htab_hash (dv));
}

/* Return variable for DV or NULL if not already present in the hash
   table.  */

static inline variable *
shared_hash_find_1 (shared_hash *vars, decl_or_value dv, hashval_t dvhash)
{
  return shared_hash_htab (vars)->find_with_hash (dv, dvhash);
}

static inline variable *
shared_hash_find (shared_hash *vars, decl_or_value dv)
{
  return shared_hash_find_1 (vars, dv, dv_htab_hash (dv));
}

/* Return true if TVAL is better than CVAL as a canonival value.  We
   choose lowest-numbered VALUEs, using the RTX address as a
   tie-breaker.  The idea is to arrange them into a star topology,
   such that all of them are at most one step away from the canonical
   value, and the canonical value has backlinks to all of them, in
   addition to all the actual locations.  We don't enforce this
   topology throughout the entire dataflow analysis, though.
 */

static inline bool
canon_value_cmp (rtx tval, rtx cval)
{
  return !cval
    || CSELIB_VAL_PTR (tval)->uid < CSELIB_VAL_PTR (cval)->uid;
}

static bool dst_can_be_shared;

/* Return a copy of a variable VAR and insert it to dataflow set SET.  */

static variable **
unshare_variable (dataflow_set *set, variable **slot, variable *var,
		  enum var_init_status initialized)
{
  variable *new_var;
  int i;

  new_var = onepart_pool_allocate (var->onepart);
  new_var->dv = var->dv;
  new_var->refcount = 1;
  var->refcount--;
  new_var->n_var_parts = var->n_var_parts;
  new_var->onepart = var->onepart;
  new_var->in_changed_variables = false;

  if (! flag_var_tracking_uninit)
    initialized = VAR_INIT_STATUS_INITIALIZED;

  for (i = 0; i < var->n_var_parts; i++)
    {
      location_chain *node;
      location_chain **nextp;

      if (i == 0 && var->onepart)
	{
	  /* One-part auxiliary data is only used while emitting
	     notes, so propagate it to the new variable in the active
	     dataflow set.  If we're not emitting notes, this will be
	     a no-op.  */
	  gcc_checking_assert (!VAR_LOC_1PAUX (var) || emit_notes);
	  VAR_LOC_1PAUX (new_var) = VAR_LOC_1PAUX (var);
	  VAR_LOC_1PAUX (var) = NULL;
	}
      else
	VAR_PART_OFFSET (new_var, i) = VAR_PART_OFFSET (var, i);
      nextp = &new_var->var_part[i].loc_chain;
      for (node = var->var_part[i].loc_chain; node; node = node->next)
	{
	  location_chain *new_lc;

	  new_lc = new location_chain;
	  new_lc->next = NULL;
	  if (node->init > initialized)
	    new_lc->init = node->init;
	  else
	    new_lc->init = initialized;
	  if (node->set_src && !(MEM_P (node->set_src)))
	    new_lc->set_src = node->set_src;
	  else
	    new_lc->set_src = NULL;
	  new_lc->loc = node->loc;

	  *nextp = new_lc;
	  nextp = &new_lc->next;
	}

      new_var->var_part[i].cur_loc = var->var_part[i].cur_loc;
    }

  dst_can_be_shared = false;
  if (shared_hash_shared (set->vars))
    slot = shared_hash_find_slot_unshare (&set->vars, var->dv, NO_INSERT);
  else if (set->traversed_vars && set->vars != set->traversed_vars)
    slot = shared_hash_find_slot_noinsert (set->vars, var->dv);
  *slot = new_var;
  if (var->in_changed_variables)
    {
      variable **cslot
	= changed_variables->find_slot_with_hash (var->dv,
						  dv_htab_hash (var->dv),
						  NO_INSERT);
      gcc_assert (*cslot == (void *) var);
      var->in_changed_variables = false;
      variable_htab_free (var);
      *cslot = new_var;
      new_var->in_changed_variables = true;
    }
  return slot;
}

/* Copy all variables from hash table SRC to hash table DST.  */

static void
vars_copy (variable_table_type *dst, variable_table_type *src)
{
  variable_iterator_type hi;
  variable *var;

  FOR_EACH_HASH_TABLE_ELEMENT (*src, var, variable, hi)
    {
      variable **dstp;
      var->refcount++;
      dstp = dst->find_slot_with_hash (var->dv, dv_htab_hash (var->dv),
				       INSERT);
      *dstp = var;
    }
}

/* Map a decl to its main debug decl.  */

static inline tree
var_debug_decl (tree decl)
{
  if (decl && VAR_P (decl) && DECL_HAS_DEBUG_EXPR_P (decl))
    {
      tree debugdecl = DECL_DEBUG_EXPR (decl);
      if (DECL_P (debugdecl))
	decl = debugdecl;
    }

  return decl;
}

/* Set the register LOC to contain DV, OFFSET.  */

static void
var_reg_decl_set (dataflow_set *set, rtx loc, enum var_init_status initialized,
		  decl_or_value dv, HOST_WIDE_INT offset, rtx set_src,
		  enum insert_option iopt)
{
  attrs *node;
  bool decl_p = dv_is_decl_p (dv);

  if (decl_p)
    dv = dv_from_decl (var_debug_decl (dv_as_decl (dv)));

  for (node = set->regs[REGNO (loc)]; node; node = node->next)
    if (dv_as_opaque (node->dv) == dv_as_opaque (dv)
	&& node->offset == offset)
      break;
  if (!node)
    attrs_list_insert (&set->regs[REGNO (loc)], dv, offset, loc);
  set_variable_part (set, loc, dv, offset, initialized, set_src, iopt);
}

/* Return true if we should track a location that is OFFSET bytes from
   a variable.  Store the constant offset in *OFFSET_OUT if so.  */

static bool
track_offset_p (poly_int64 offset, HOST_WIDE_INT *offset_out)
{
  HOST_WIDE_INT const_offset;
  if (!offset.is_constant (&const_offset)
      || !IN_RANGE (const_offset, 0, MAX_VAR_PARTS - 1))
    return false;
  *offset_out = const_offset;
  return true;
}

/* Return the offset of a register that track_offset_p says we
   should track.  */

static HOST_WIDE_INT
get_tracked_reg_offset (rtx loc)
{
  HOST_WIDE_INT offset;
  if (!track_offset_p (REG_OFFSET (loc), &offset))
    gcc_unreachable ();
  return offset;
}

/* Set the register to contain REG_EXPR (LOC), REG_OFFSET (LOC).  */

static void
var_reg_set (dataflow_set *set, rtx loc, enum var_init_status initialized,
	     rtx set_src)
{
  tree decl = REG_EXPR (loc);
  HOST_WIDE_INT offset = get_tracked_reg_offset (loc);

  var_reg_decl_set (set, loc, initialized,
		    dv_from_decl (decl), offset, set_src, INSERT);
}

static enum var_init_status
get_init_value (dataflow_set *set, rtx loc, decl_or_value dv)
{
  variable *var;
  int i;
  enum var_init_status ret_val = VAR_INIT_STATUS_UNKNOWN;

  if (! flag_var_tracking_uninit)
    return VAR_INIT_STATUS_INITIALIZED;

  var = shared_hash_find (set->vars, dv);
  if (var)
    {
      for (i = 0; i < var->n_var_parts && ret_val == VAR_INIT_STATUS_UNKNOWN; i++)
	{
	  location_chain *nextp;
	  for (nextp = var->var_part[i].loc_chain; nextp; nextp = nextp->next)
	    if (rtx_equal_p (nextp->loc, loc))
	      {
		ret_val = nextp->init;
		break;
	      }
	}
    }

  return ret_val;
}

/* Delete current content of register LOC in dataflow set SET and set
   the register to contain REG_EXPR (LOC), REG_OFFSET (LOC).  If
   MODIFY is true, any other live copies of the same variable part are
   also deleted from the dataflow set, otherwise the variable part is
   assumed to be copied from another location holding the same
   part.  */

static void
var_reg_delete_and_set (dataflow_set *set, rtx loc, bool modify,
			enum var_init_status initialized, rtx set_src)
{
  tree decl = REG_EXPR (loc);
  HOST_WIDE_INT offset = get_tracked_reg_offset (loc);
  attrs *node, *next;
  attrs **nextp;

  decl = var_debug_decl (decl);

  if (initialized == VAR_INIT_STATUS_UNKNOWN)
    initialized = get_init_value (set, loc, dv_from_decl (decl));

  nextp = &set->regs[REGNO (loc)];
  for (node = *nextp; node; node = next)
    {
      next = node->next;
      if (dv_as_opaque (node->dv) != decl || node->offset != offset)
	{
	  delete_variable_part (set, node->loc, node->dv, node->offset);
	  delete node;
	  *nextp = next;
	}
      else
	{
	  node->loc = loc;
	  nextp = &node->next;
	}
    }
  if (modify)
    clobber_variable_part (set, loc, dv_from_decl (decl), offset, set_src);
  var_reg_set (set, loc, initialized, set_src);
}

/* Delete the association of register LOC in dataflow set SET with any
   variables that aren't onepart.  If CLOBBER is true, also delete any
   other live copies of the same variable part, and delete the
   association with onepart dvs too.  */

static void
var_reg_delete (dataflow_set *set, rtx loc, bool clobber)
{
  attrs **nextp = &set->regs[REGNO (loc)];
  attrs *node, *next;

  HOST_WIDE_INT offset;
  if (clobber && track_offset_p (REG_OFFSET (loc), &offset))
    {
      tree decl = REG_EXPR (loc);

      decl = var_debug_decl (decl);

      clobber_variable_part (set, NULL, dv_from_decl (decl), offset, NULL);
    }

  for (node = *nextp; node; node = next)
    {
      next = node->next;
      if (clobber || !dv_onepart_p (node->dv))
	{
	  delete_variable_part (set, node->loc, node->dv, node->offset);
	  delete node;
	  *nextp = next;
	}
      else
	nextp = &node->next;
    }
}

/* Delete content of register with number REGNO in dataflow set SET.  */

static void
var_regno_delete (dataflow_set *set, int regno)
{
  attrs **reg = &set->regs[regno];
  attrs *node, *next;

  for (node = *reg; node; node = next)
    {
      next = node->next;
      delete_variable_part (set, node->loc, node->dv, node->offset);
      delete node;
    }
  *reg = NULL;
}

/* Return true if I is the negated value of a power of two.  */
static bool
negative_power_of_two_p (HOST_WIDE_INT i)
{
  unsigned HOST_WIDE_INT x = -(unsigned HOST_WIDE_INT)i;
  return pow2_or_zerop (x);
}

/* Strip constant offsets and alignments off of LOC.  Return the base
   expression.  */

static rtx
vt_get_canonicalize_base (rtx loc)
{
  while ((GET_CODE (loc) == PLUS
	  || GET_CODE (loc) == AND)
	 && GET_CODE (XEXP (loc, 1)) == CONST_INT
	 && (GET_CODE (loc) != AND
	     || negative_power_of_two_p (INTVAL (XEXP (loc, 1)))))
    loc = XEXP (loc, 0);

  return loc;
}

/* This caches canonicalized addresses for VALUEs, computed using
   information in the global cselib table.  */
static hash_map<rtx, rtx> *global_get_addr_cache;

/* This caches canonicalized addresses for VALUEs, computed using
   information from the global cache and information pertaining to a
   basic block being analyzed.  */
static hash_map<rtx, rtx> *local_get_addr_cache;

static rtx vt_canonicalize_addr (dataflow_set *, rtx);

/* Return the canonical address for LOC, that must be a VALUE, using a
   cached global equivalence or computing it and storing it in the
   global cache.  */

static rtx
get_addr_from_global_cache (rtx const loc)
{
  rtx x;

  gcc_checking_assert (GET_CODE (loc) == VALUE);

  bool existed;
  rtx *slot = &global_get_addr_cache->get_or_insert (loc, &existed);
  if (existed)
    return *slot;

  x = canon_rtx (get_addr (loc));

  /* Tentative, avoiding infinite recursion.  */
  *slot = x;

  if (x != loc)
    {
      rtx nx = vt_canonicalize_addr (NULL, x);
      if (nx != x)
	{
	  /* The table may have moved during recursion, recompute
	     SLOT.  */
	  *global_get_addr_cache->get (loc) = x = nx;
	}
    }

  return x;
}

/* Return the canonical address for LOC, that must be a VALUE, using a
   cached local equivalence or computing it and storing it in the
   local cache.  */

static rtx
get_addr_from_local_cache (dataflow_set *set, rtx const loc)
{
  rtx x;
  decl_or_value dv;
  variable *var;
  location_chain *l;

  gcc_checking_assert (GET_CODE (loc) == VALUE);

  bool existed;
  rtx *slot = &local_get_addr_cache->get_or_insert (loc, &existed);
  if (existed)
    return *slot;

  x = get_addr_from_global_cache (loc);

  /* Tentative, avoiding infinite recursion.  */
  *slot = x;

  /* Recurse to cache local expansion of X, or if we need to search
     for a VALUE in the expansion.  */
  if (x != loc)
    {
      rtx nx = vt_canonicalize_addr (set, x);
      if (nx != x)
	{
	  slot = local_get_addr_cache->get (loc);
	  *slot = x = nx;
	}
      return x;
    }

  dv = dv_from_rtx (x);
  var = shared_hash_find (set->vars, dv);
  if (!var)
    return x;

  /* Look for an improved equivalent expression.  */
  for (l = var->var_part[0].loc_chain; l; l = l->next)
    {
      rtx base = vt_get_canonicalize_base (l->loc);
      if (GET_CODE (base) == VALUE
	  && canon_value_cmp (base, loc))
	{
	  rtx nx = vt_canonicalize_addr (set, l->loc);
	  if (x != nx)
	    {
	      slot = local_get_addr_cache->get (loc);
	      *slot = x = nx;
	    }
	  break;
	}
    }

  return x;
}

/* Canonicalize LOC using equivalences from SET in addition to those
   in the cselib static table.  It expects a VALUE-based expression,
   and it will only substitute VALUEs with other VALUEs or
   function-global equivalences, so that, if two addresses have base
   VALUEs that are locally or globally related in ways that
   memrefs_conflict_p cares about, they will both canonicalize to
   expressions that have the same base VALUE.

   The use of VALUEs as canonical base addresses enables the canonical
   RTXs to remain unchanged globally, if they resolve to a constant,
   or throughout a basic block otherwise, so that they can be cached
   and the cache needs not be invalidated when REGs, MEMs or such
   change.  */

static rtx
vt_canonicalize_addr (dataflow_set *set, rtx oloc)
{
  poly_int64 ofst = 0, term;
  machine_mode mode = GET_MODE (oloc);
  rtx loc = oloc;
  rtx x;
  bool retry = true;

  while (retry)
    {
      while (GET_CODE (loc) == PLUS
	     && poly_int_const_p (XEXP (loc, 1), &term))
	{
	  ofst += term;
	  loc = XEXP (loc, 0);
	}

      /* Alignment operations can't normally be combined, so just
	 canonicalize the base and we're done.  We'll normally have
	 only one stack alignment anyway.  */
      if (GET_CODE (loc) == AND
	  && GET_CODE (XEXP (loc, 1)) == CONST_INT
	  && negative_power_of_two_p (INTVAL (XEXP (loc, 1))))
	{
	  x = vt_canonicalize_addr (set, XEXP (loc, 0));
	  if (x != XEXP (loc, 0))
	    loc = gen_rtx_AND (mode, x, XEXP (loc, 1));
	  retry = false;
	}

      if (GET_CODE (loc) == VALUE)
	{
	  if (set)
	    loc = get_addr_from_local_cache (set, loc);
	  else
	    loc = get_addr_from_global_cache (loc);

	  /* Consolidate plus_constants.  */
	  while (may_ne (ofst, 0)
		 && GET_CODE (loc) == PLUS
		 && poly_int_const_p (XEXP (loc, 1), &term))
	    {
	      ofst += term;
	      loc = XEXP (loc, 0);
	    }

	  retry = false;
	}
      else
	{
	  x = canon_rtx (loc);
	  if (retry)
	    retry = (x != loc);
	  loc = x;
	}
    }

  /* Add OFST back in.  */
  if (may_ne (ofst, 0))
    {
      /* Don't build new RTL if we can help it.  */
      if (GET_CODE (oloc) == PLUS
	  && XEXP (oloc, 0) == loc
	  && poly_int_const_p (XEXP (oloc, 1), &term)
	  && must_eq (term, ofst))
	return oloc;

      loc = plus_constant (mode, loc, ofst);
    }

  return loc;
}

/* Return true iff there's a true dependence between MLOC and LOC.
   MADDR must be a canonicalized version of MLOC's address.  */

static inline bool
vt_canon_true_dep (dataflow_set *set, rtx mloc, rtx maddr, rtx loc)
{
  if (GET_CODE (loc) != MEM)
    return false;

  rtx addr = vt_canonicalize_addr (set, XEXP (loc, 0));
  if (!canon_true_dependence (mloc, GET_MODE (mloc), maddr, loc, addr))
    return false;

  return true;
}

/* Hold parameters for the hashtab traversal function
   drop_overlapping_mem_locs, see below.  */

struct overlapping_mems
{
  dataflow_set *set;
  rtx loc, addr;
};

/* Remove all MEMs that overlap with COMS->LOC from the location list
   of a hash table entry for a onepart variable.  COMS->ADDR must be a
   canonicalized form of COMS->LOC's address, and COMS->LOC must be
   canonicalized itself.  */

int
drop_overlapping_mem_locs (variable **slot, overlapping_mems *coms)
{
  dataflow_set *set = coms->set;
  rtx mloc = coms->loc, addr = coms->addr;
  variable *var = *slot;

  if (var->onepart != NOT_ONEPART)
    {
      location_chain *loc, **locp;
      bool changed = false;
      rtx cur_loc;

      gcc_assert (var->n_var_parts == 1);

      if (shared_var_p (var, set->vars))
	{
	  for (loc = var->var_part[0].loc_chain; loc; loc = loc->next)
	    if (vt_canon_true_dep (set, mloc, addr, loc->loc))
	      break;

	  if (!loc)
	    return 1;

	  slot = unshare_variable (set, slot, var, VAR_INIT_STATUS_UNKNOWN);
	  var = *slot;
	  gcc_assert (var->n_var_parts == 1);
	}

      if (VAR_LOC_1PAUX (var))
	cur_loc = VAR_LOC_FROM (var);
      else
	cur_loc = var->var_part[0].cur_loc;

      for (locp = &var->var_part[0].loc_chain, loc = *locp;
	   loc; loc = *locp)
	{
	  if (!vt_canon_true_dep (set, mloc, addr, loc->loc))
	    {
	      locp = &loc->next;
	      continue;
	    }

	  *locp = loc->next;
	  /* If we have deleted the location which was last emitted
	     we have to emit new location so add the variable to set
	     of changed variables.  */
	  if (cur_loc == loc->loc)
	    {
	      changed = true;
	      var->var_part[0].cur_loc = NULL;
	      if (VAR_LOC_1PAUX (var))
		VAR_LOC_FROM (var) = NULL;
	    }
	  delete loc;
	}

      if (!var->var_part[0].loc_chain)
	{
	  var->n_var_parts--;
	  changed = true;
	}
      if (changed)
	variable_was_changed (var, set);
    }

  return 1;
}

/* Remove from SET all VALUE bindings to MEMs that overlap with LOC.  */

static void
clobber_overlapping_mems (dataflow_set *set, rtx loc)
{
  struct overlapping_mems coms;

  gcc_checking_assert (GET_CODE (loc) == MEM);

  coms.set = set;
  coms.loc = canon_rtx (loc);
  coms.addr = vt_canonicalize_addr (set, XEXP (loc, 0));

  set->traversed_vars = set->vars;
  shared_hash_htab (set->vars)
    ->traverse <overlapping_mems*, drop_overlapping_mem_locs> (&coms);
  set->traversed_vars = NULL;
}

/* Set the location of DV, OFFSET as the MEM LOC.  */

static void
var_mem_decl_set (dataflow_set *set, rtx loc, enum var_init_status initialized,
		  decl_or_value dv, HOST_WIDE_INT offset, rtx set_src,
		  enum insert_option iopt)
{
  if (dv_is_decl_p (dv))
    dv = dv_from_decl (var_debug_decl (dv_as_decl (dv)));

  set_variable_part (set, loc, dv, offset, initialized, set_src, iopt);
}

/* Set the location part of variable MEM_EXPR (LOC) in dataflow set
   SET to LOC.
   Adjust the address first if it is stack pointer based.  */

static void
var_mem_set (dataflow_set *set, rtx loc, enum var_init_status initialized,
	     rtx set_src)
{
  tree decl = MEM_EXPR (loc);
  HOST_WIDE_INT offset = int_mem_offset (loc);

  var_mem_decl_set (set, loc, initialized,
		    dv_from_decl (decl), offset, set_src, INSERT);
}

/* Delete and set the location part of variable MEM_EXPR (LOC) in
   dataflow set SET to LOC.  If MODIFY is true, any other live copies
   of the same variable part are also deleted from the dataflow set,
   otherwise the variable part is assumed to be copied from another
   location holding the same part.
   Adjust the address first if it is stack pointer based.  */

static void
var_mem_delete_and_set (dataflow_set *set, rtx loc, bool modify,
			enum var_init_status initialized, rtx set_src)
{
  tree decl = MEM_EXPR (loc);
  HOST_WIDE_INT offset = int_mem_offset (loc);

  clobber_overlapping_mems (set, loc);
  decl = var_debug_decl (decl);

  if (initialized == VAR_INIT_STATUS_UNKNOWN)
    initialized = get_init_value (set, loc, dv_from_decl (decl));

  if (modify)
    clobber_variable_part (set, NULL, dv_from_decl (decl), offset, set_src);
  var_mem_set (set, loc, initialized, set_src);
}

/* Delete the location part LOC from dataflow set SET.  If CLOBBER is
   true, also delete any other live copies of the same variable part.
   Adjust the address first if it is stack pointer based.  */

static void
var_mem_delete (dataflow_set *set, rtx loc, bool clobber)
{
  tree decl = MEM_EXPR (loc);
  HOST_WIDE_INT offset = int_mem_offset (loc);

  clobber_overlapping_mems (set, loc);
  decl = var_debug_decl (decl);
  if (clobber)
    clobber_variable_part (set, NULL, dv_from_decl (decl), offset, NULL);
  delete_variable_part (set, loc, dv_from_decl (decl), offset);
}

/* Return true if LOC should not be expanded for location expressions,
   or used in them.  */

static inline bool
unsuitable_loc (rtx loc)
{
  switch (GET_CODE (loc))
    {
    case PC:
    case SCRATCH:
    case CC0:
    case ASM_INPUT:
    case ASM_OPERANDS:
      return true;

    default:
      return false;
    }
}

/* Bind VAL to LOC in SET.  If MODIFIED, detach LOC from any values
   bound to it.  */

static inline void
val_bind (dataflow_set *set, rtx val, rtx loc, bool modified)
{
  if (REG_P (loc))
    {
      if (modified)
	var_regno_delete (set, REGNO (loc));
      var_reg_decl_set (set, loc, VAR_INIT_STATUS_INITIALIZED,
			dv_from_value (val), 0, NULL_RTX, INSERT);
    }
  else if (MEM_P (loc))
    {
      struct elt_loc_list *l = CSELIB_VAL_PTR (val)->locs;

      if (modified)
	clobber_overlapping_mems (set, loc);

      if (l && GET_CODE (l->loc) == VALUE)
	l = canonical_cselib_val (CSELIB_VAL_PTR (l->loc))->locs;

      /* If this MEM is a global constant, we don't need it in the
	 dynamic tables.  ??? We should test this before emitting the
	 micro-op in the first place.  */
      while (l)
	if (GET_CODE (l->loc) == MEM && XEXP (l->loc, 0) == XEXP (loc, 0))
	  break;
	else
	  l = l->next;

      if (!l)
	var_mem_decl_set (set, loc, VAR_INIT_STATUS_INITIALIZED,
			  dv_from_value (val), 0, NULL_RTX, INSERT);
    }
  else
    {
      /* Other kinds of equivalences are necessarily static, at least
	 so long as we do not perform substitutions while merging
	 expressions.  */
      gcc_unreachable ();
      set_variable_part (set, loc, dv_from_value (val), 0,
			 VAR_INIT_STATUS_INITIALIZED, NULL_RTX, INSERT);
    }
}

/* Bind a value to a location it was just stored in.  If MODIFIED
   holds, assume the location was modified, detaching it from any
   values bound to it.  */

static void
val_store (dataflow_set *set, rtx val, rtx loc, rtx_insn *insn,
	   bool modified)
{
  cselib_val *v = CSELIB_VAL_PTR (val);

  gcc_assert (cselib_preserved_value_p (v));

  if (dump_file)
    {
      fprintf (dump_file, "%i: ", insn ? INSN_UID (insn) : 0);
      print_inline_rtx (dump_file, loc, 0);
      fprintf (dump_file, " evaluates to ");
      print_inline_rtx (dump_file, val, 0);
      if (v->locs)
	{
	  struct elt_loc_list *l;
	  for (l = v->locs; l; l = l->next)
	    {
	      fprintf (dump_file, "\n%i: ", INSN_UID (l->setting_insn));
	      print_inline_rtx (dump_file, l->loc, 0);
	    }
	}
      fprintf (dump_file, "\n");
    }

  gcc_checking_assert (!unsuitable_loc (loc));

  val_bind (set, val, loc, modified);
}

/* Clear (canonical address) slots that reference X.  */

bool
local_get_addr_clear_given_value (rtx const &, rtx *slot, rtx x)
{
  if (vt_get_canonicalize_base (*slot) == x)
    *slot = NULL;
  return true;
}

/* Reset this node, detaching all its equivalences.  Return the slot
   in the variable hash table that holds dv, if there is one.  */

static void
val_reset (dataflow_set *set, decl_or_value dv)
{
  variable *var = shared_hash_find (set->vars, dv) ;
  location_chain *node;
  rtx cval;

  if (!var || !var->n_var_parts)
    return;

  gcc_assert (var->n_var_parts == 1);

  if (var->onepart == ONEPART_VALUE)
    {
      rtx x = dv_as_value (dv);

      /* Relationships in the global cache don't change, so reset the
	 local cache entry only.  */
      rtx *slot = local_get_addr_cache->get (x);
      if (slot)
	{
	  /* If the value resolved back to itself, odds are that other
	     values may have cached it too.  These entries now refer
	     to the old X, so detach them too.  Entries that used the
	     old X but resolved to something else remain ok as long as
	     that something else isn't also reset.  */
	  if (*slot == x)
	    local_get_addr_cache
	      ->traverse<rtx, local_get_addr_clear_given_value> (x);
	  *slot = NULL;
	}
    }

  cval = NULL;
  for (node = var->var_part[0].loc_chain; node; node = node->next)
    if (GET_CODE (node->loc) == VALUE
	&& canon_value_cmp (node->loc, cval))
      cval = node->loc;

  for (node = var->var_part[0].loc_chain; node; node = node->next)
    if (GET_CODE (node->loc) == VALUE && cval != node->loc)
      {
	/* Redirect the equivalence link to the new canonical
	   value, or simply remove it if it would point at
	   itself.  */
	if (cval)
	  set_variable_part (set, cval, dv_from_value (node->loc),
			     0, node->init, node->set_src, NO_INSERT);
	delete_variable_part (set, dv_as_value (dv),
			      dv_from_value (node->loc), 0);
      }

  if (cval)
    {
      decl_or_value cdv = dv_from_value (cval);

      /* Keep the remaining values connected, accumulating links
	 in the canonical value.  */
      for (node = var->var_part[0].loc_chain; node; node = node->next)
	{
	  if (node->loc == cval)
	    continue;
	  else if (GET_CODE (node->loc) == REG)
	    var_reg_decl_set (set, node->loc, node->init, cdv, 0,
			      node->set_src, NO_INSERT);
	  else if (GET_CODE (node->loc) == MEM)
	    var_mem_decl_set (set, node->loc, node->init, cdv, 0,
			      node->set_src, NO_INSERT);
	  else
	    set_variable_part (set, node->loc, cdv, 0,
			       node->init, node->set_src, NO_INSERT);
	}
    }

  /* We remove this last, to make sure that the canonical value is not
     removed to the point of requiring reinsertion.  */
  if (cval)
    delete_variable_part (set, dv_as_value (dv), dv_from_value (cval), 0);

  clobber_variable_part (set, NULL, dv, 0, NULL);
}

/* Find the values in a given location and map the val to another
   value, if it is unique, or add the location as one holding the
   value.  */

static void
val_resolve (dataflow_set *set, rtx val, rtx loc, rtx_insn *insn)
{
  decl_or_value dv = dv_from_value (val);

  if (dump_file && (dump_flags & TDF_DETAILS))
    {
      if (insn)
	fprintf (dump_file, "%i: ", INSN_UID (insn));
      else
	fprintf (dump_file, "head: ");
      print_inline_rtx (dump_file, val, 0);
      fputs (" is at ", dump_file);
      print_inline_rtx (dump_file, loc, 0);
      fputc ('\n', dump_file);
    }

  val_reset (set, dv);

  gcc_checking_assert (!unsuitable_loc (loc));

  if (REG_P (loc))
    {
      attrs *node, *found = NULL;

      for (node = set->regs[REGNO (loc)]; node; node = node->next)
	if (dv_is_value_p (node->dv)
	    && GET_MODE (dv_as_value (node->dv)) == GET_MODE (loc))
	  {
	    found = node;

	    /* Map incoming equivalences.  ??? Wouldn't it be nice if
	     we just started sharing the location lists?  Maybe a
	     circular list ending at the value itself or some
	     such.  */
	    set_variable_part (set, dv_as_value (node->dv),
			       dv_from_value (val), node->offset,
			       VAR_INIT_STATUS_INITIALIZED, NULL_RTX, INSERT);
	    set_variable_part (set, val, node->dv, node->offset,
			       VAR_INIT_STATUS_INITIALIZED, NULL_RTX, INSERT);
	  }

      /* If we didn't find any equivalence, we need to remember that
	 this value is held in the named register.  */
      if (found)
	return;
    }
  /* ??? Attempt to find and merge equivalent MEMs or other
     expressions too.  */

  val_bind (set, val, loc, false);
}

/* Initialize dataflow set SET to be empty.
   VARS_SIZE is the initial size of hash table VARS.  */

static void
dataflow_set_init (dataflow_set *set)
{
  init_attrs_list_set (set->regs);
  set->vars = shared_hash_copy (empty_shared_hash);
  set->stack_adjust = 0;
  set->traversed_vars = NULL;
}

/* Delete the contents of dataflow set SET.  */

static void
dataflow_set_clear (dataflow_set *set)
{
  int i;

  for (i = 0; i < FIRST_PSEUDO_REGISTER; i++)
    attrs_list_clear (&set->regs[i]);

  shared_hash_destroy (set->vars);
  set->vars = shared_hash_copy (empty_shared_hash);
}

/* Copy the contents of dataflow set SRC to DST.  */

static void
dataflow_set_copy (dataflow_set *dst, dataflow_set *src)
{
  int i;

  for (i = 0; i < FIRST_PSEUDO_REGISTER; i++)
    attrs_list_copy (&dst->regs[i], src->regs[i]);

  shared_hash_destroy (dst->vars);
  dst->vars = shared_hash_copy (src->vars);
  dst->stack_adjust = src->stack_adjust;
}

/* Information for merging lists of locations for a given offset of variable.
 */
struct variable_union_info
{
  /* Node of the location chain.  */
  location_chain *lc;

  /* The sum of positions in the input chains.  */
  int pos;

  /* The position in the chain of DST dataflow set.  */
  int pos_dst;
};

/* Buffer for location list sorting and its allocated size.  */
static struct variable_union_info *vui_vec;
static int vui_allocated;

/* Compare function for qsort, order the structures by POS element.  */

static int
variable_union_info_cmp_pos (const void *n1, const void *n2)
{
  const struct variable_union_info *const i1 =
    (const struct variable_union_info *) n1;
  const struct variable_union_info *const i2 =
    ( const struct variable_union_info *) n2;

  if (i1->pos != i2->pos)
    return i1->pos - i2->pos;

  return (i1->pos_dst - i2->pos_dst);
}

/* Compute union of location parts of variable *SLOT and the same variable
   from hash table DATA.  Compute "sorted" union of the location chains
   for common offsets, i.e. the locations of a variable part are sorted by
   a priority where the priority is the sum of the positions in the 2 chains
   (if a location is only in one list the position in the second list is
   defined to be larger than the length of the chains).
   When we are updating the location parts the newest location is in the
   beginning of the chain, so when we do the described "sorted" union
   we keep the newest locations in the beginning.  */

static int
variable_union (variable *src, dataflow_set *set)
{
  variable *dst;
  variable **dstp;
  int i, j, k;

  dstp = shared_hash_find_slot (set->vars, src->dv);
  if (!dstp || !*dstp)
    {
      src->refcount++;

      dst_can_be_shared = false;
      if (!dstp)
	dstp = shared_hash_find_slot_unshare (&set->vars, src->dv, INSERT);

      *dstp = src;

      /* Continue traversing the hash table.  */
      return 1;
    }
  else
    dst = *dstp;

  gcc_assert (src->n_var_parts);
  gcc_checking_assert (src->onepart == dst->onepart);

  /* We can combine one-part variables very efficiently, because their
     entries are in canonical order.  */
  if (src->onepart)
    {
      location_chain **nodep, *dnode, *snode;

      gcc_assert (src->n_var_parts == 1
		  && dst->n_var_parts == 1);

      snode = src->var_part[0].loc_chain;
      gcc_assert (snode);

    restart_onepart_unshared:
      nodep = &dst->var_part[0].loc_chain;
      dnode = *nodep;
      gcc_assert (dnode);

      while (snode)
	{
	  int r = dnode ? loc_cmp (dnode->loc, snode->loc) : 1;

	  if (r > 0)
	    {
	      location_chain *nnode;

	      if (shared_var_p (dst, set->vars))
		{
		  dstp = unshare_variable (set, dstp, dst,
					   VAR_INIT_STATUS_INITIALIZED);
		  dst = *dstp;
		  goto restart_onepart_unshared;
		}

	      *nodep = nnode = new location_chain;
	      nnode->loc = snode->loc;
	      nnode->init = snode->init;
	      if (!snode->set_src || MEM_P (snode->set_src))
		nnode->set_src = NULL;
	      else
		nnode->set_src = snode->set_src;
	      nnode->next = dnode;
	      dnode = nnode;
	    }
	  else if (r == 0)
	    gcc_checking_assert (rtx_equal_p (dnode->loc, snode->loc));

	  if (r >= 0)
	    snode = snode->next;

	  nodep = &dnode->next;
	  dnode = *nodep;
	}

      return 1;
    }

  gcc_checking_assert (!src->onepart);

  /* Count the number of location parts, result is K.  */
  for (i = 0, j = 0, k = 0;
       i < src->n_var_parts && j < dst->n_var_parts; k++)
    {
      if (VAR_PART_OFFSET (src, i) == VAR_PART_OFFSET (dst, j))
	{
	  i++;
	  j++;
	}
      else if (VAR_PART_OFFSET (src, i) < VAR_PART_OFFSET (dst, j))
	i++;
      else
	j++;
    }
  k += src->n_var_parts - i;
  k += dst->n_var_parts - j;

  /* We track only variables whose size is <= MAX_VAR_PARTS bytes
     thus there are at most MAX_VAR_PARTS different offsets.  */
  gcc_checking_assert (dst->onepart ? k == 1 : k <= MAX_VAR_PARTS);

  if (dst->n_var_parts != k && shared_var_p (dst, set->vars))
    {
      dstp = unshare_variable (set, dstp, dst, VAR_INIT_STATUS_UNKNOWN);
      dst = *dstp;
    }

  i = src->n_var_parts - 1;
  j = dst->n_var_parts - 1;
  dst->n_var_parts = k;

  for (k--; k >= 0; k--)
    {
      location_chain *node, *node2;

      if (i >= 0 && j >= 0
	  && VAR_PART_OFFSET (src, i) == VAR_PART_OFFSET (dst, j))
	{
	  /* Compute the "sorted" union of the chains, i.e. the locations which
	     are in both chains go first, they are sorted by the sum of
	     positions in the chains.  */
	  int dst_l, src_l;
	  int ii, jj, n;
	  struct variable_union_info *vui;

	  /* If DST is shared compare the location chains.
	     If they are different we will modify the chain in DST with
	     high probability so make a copy of DST.  */
	  if (shared_var_p (dst, set->vars))
	    {
	      for (node = src->var_part[i].loc_chain,
		   node2 = dst->var_part[j].loc_chain; node && node2;
		   node = node->next, node2 = node2->next)
		{
		  if (!((REG_P (node2->loc)
			 && REG_P (node->loc)
			 && REGNO (node2->loc) == REGNO (node->loc))
			|| rtx_equal_p (node2->loc, node->loc)))
		    {
		      if (node2->init < node->init)
		        node2->init = node->init;
		      break;
		    }
		}
	      if (node || node2)
		{
		  dstp = unshare_variable (set, dstp, dst,
					   VAR_INIT_STATUS_UNKNOWN);
		  dst = (variable *)*dstp;
		}
	    }

	  src_l = 0;
	  for (node = src->var_part[i].loc_chain; node; node = node->next)
	    src_l++;
	  dst_l = 0;
	  for (node = dst->var_part[j].loc_chain; node; node = node->next)
	    dst_l++;

	  if (dst_l == 1)
	    {
	      /* The most common case, much simpler, no qsort is needed.  */
	      location_chain *dstnode = dst->var_part[j].loc_chain;
	      dst->var_part[k].loc_chain = dstnode;
	      VAR_PART_OFFSET (dst, k) = VAR_PART_OFFSET (dst, j);
	      node2 = dstnode;
	      for (node = src->var_part[i].loc_chain; node; node = node->next)
		if (!((REG_P (dstnode->loc)
		       && REG_P (node->loc)
		       && REGNO (dstnode->loc) == REGNO (node->loc))
		      || rtx_equal_p (dstnode->loc, node->loc)))
		  {
		    location_chain *new_node;

		    /* Copy the location from SRC.  */
		    new_node = new location_chain;
		    new_node->loc = node->loc;
		    new_node->init = node->init;
		    if (!node->set_src || MEM_P (node->set_src))
		      new_node->set_src = NULL;
		    else
		      new_node->set_src = node->set_src;
		    node2->next = new_node;
		    node2 = new_node;
		  }
	      node2->next = NULL;
	    }
	  else
	    {
	      if (src_l + dst_l > vui_allocated)
		{
		  vui_allocated = MAX (vui_allocated * 2, src_l + dst_l);
		  vui_vec = XRESIZEVEC (struct variable_union_info, vui_vec,
					vui_allocated);
		}
	      vui = vui_vec;

	      /* Fill in the locations from DST.  */
	      for (node = dst->var_part[j].loc_chain, jj = 0; node;
		   node = node->next, jj++)
		{
		  vui[jj].lc = node;
		  vui[jj].pos_dst = jj;

		  /* Pos plus value larger than a sum of 2 valid positions.  */
		  vui[jj].pos = jj + src_l + dst_l;
		}

	      /* Fill in the locations from SRC.  */
	      n = dst_l;
	      for (node = src->var_part[i].loc_chain, ii = 0; node;
		   node = node->next, ii++)
		{
		  /* Find location from NODE.  */
		  for (jj = 0; jj < dst_l; jj++)
		    {
		      if ((REG_P (vui[jj].lc->loc)
			   && REG_P (node->loc)
			   && REGNO (vui[jj].lc->loc) == REGNO (node->loc))
			  || rtx_equal_p (vui[jj].lc->loc, node->loc))
			{
			  vui[jj].pos = jj + ii;
			  break;
			}
		    }
		  if (jj >= dst_l)	/* The location has not been found.  */
		    {
		      location_chain *new_node;

		      /* Copy the location from SRC.  */
		      new_node = new location_chain;
		      new_node->loc = node->loc;
		      new_node->init = node->init;
		      if (!node->set_src || MEM_P (node->set_src))
			new_node->set_src = NULL;
		      else
			new_node->set_src = node->set_src;
		      vui[n].lc = new_node;
		      vui[n].pos_dst = src_l + dst_l;
		      vui[n].pos = ii + src_l + dst_l;
		      n++;
		    }
		}

	      if (dst_l == 2)
		{
		  /* Special case still very common case.  For dst_l == 2
		     all entries dst_l ... n-1 are sorted, with for i >= dst_l
		     vui[i].pos == i + src_l + dst_l.  */
		  if (vui[0].pos > vui[1].pos)
		    {
		      /* Order should be 1, 0, 2... */
		      dst->var_part[k].loc_chain = vui[1].lc;
		      vui[1].lc->next = vui[0].lc;
		      if (n >= 3)
			{
			  vui[0].lc->next = vui[2].lc;
			  vui[n - 1].lc->next = NULL;
			}
		      else
			vui[0].lc->next = NULL;
		      ii = 3;
		    }
		  else
		    {
		      dst->var_part[k].loc_chain = vui[0].lc;
		      if (n >= 3 && vui[2].pos < vui[1].pos)
			{
			  /* Order should be 0, 2, 1, 3... */
			  vui[0].lc->next = vui[2].lc;
			  vui[2].lc->next = vui[1].lc;
			  if (n >= 4)
			    {
			      vui[1].lc->next = vui[3].lc;
			      vui[n - 1].lc->next = NULL;
			    }
			  else
			    vui[1].lc->next = NULL;
			  ii = 4;
			}
		      else
			{
			  /* Order should be 0, 1, 2... */
			  ii = 1;
			  vui[n - 1].lc->next = NULL;
			}
		    }
		  for (; ii < n; ii++)
		    vui[ii - 1].lc->next = vui[ii].lc;
		}
	      else
		{
		  qsort (vui, n, sizeof (struct variable_union_info),
			 variable_union_info_cmp_pos);

		  /* Reconnect the nodes in sorted order.  */
		  for (ii = 1; ii < n; ii++)
		    vui[ii - 1].lc->next = vui[ii].lc;
		  vui[n - 1].lc->next = NULL;
		  dst->var_part[k].loc_chain = vui[0].lc;
		}

	      VAR_PART_OFFSET (dst, k) = VAR_PART_OFFSET (dst, j);
	    }
	  i--;
	  j--;
	}
      else if ((i >= 0 && j >= 0
		&& VAR_PART_OFFSET (src, i) < VAR_PART_OFFSET (dst, j))
	       || i < 0)
	{
	  dst->var_part[k] = dst->var_part[j];
	  j--;
	}
      else if ((i >= 0 && j >= 0
		&& VAR_PART_OFFSET (src, i) > VAR_PART_OFFSET (dst, j))
	       || j < 0)
	{
	  location_chain **nextp;

	  /* Copy the chain from SRC.  */
	  nextp = &dst->var_part[k].loc_chain;
	  for (node = src->var_part[i].loc_chain; node; node = node->next)
	    {
	      location_chain *new_lc;

	      new_lc = new location_chain;
	      new_lc->next = NULL;
	      new_lc->init = node->init;
	      if (!node->set_src || MEM_P (node->set_src))
		new_lc->set_src = NULL;
	      else
		new_lc->set_src = node->set_src;
	      new_lc->loc = node->loc;

	      *nextp = new_lc;
	      nextp = &new_lc->next;
	    }

	  VAR_PART_OFFSET (dst, k) = VAR_PART_OFFSET (src, i);
	  i--;
	}
      dst->var_part[k].cur_loc = NULL;
    }

  if (flag_var_tracking_uninit)
    for (i = 0; i < src->n_var_parts && i < dst->n_var_parts; i++)
      {
	location_chain *node, *node2;
	for (node = src->var_part[i].loc_chain; node; node = node->next)
	  for (node2 = dst->var_part[i].loc_chain; node2; node2 = node2->next)
	    if (rtx_equal_p (node->loc, node2->loc))
	      {
		if (node->init > node2->init)
		  node2->init = node->init;
	      }
      }

  /* Continue traversing the hash table.  */
  return 1;
}

/* Compute union of dataflow sets SRC and DST and store it to DST.  */

static void
dataflow_set_union (dataflow_set *dst, dataflow_set *src)
{
  int i;

  for (i = 0; i < FIRST_PSEUDO_REGISTER; i++)
    attrs_list_union (&dst->regs[i], src->regs[i]);

  if (dst->vars == empty_shared_hash)
    {
      shared_hash_destroy (dst->vars);
      dst->vars = shared_hash_copy (src->vars);
    }
  else
    {
      variable_iterator_type hi;
      variable *var;

      FOR_EACH_HASH_TABLE_ELEMENT (*shared_hash_htab (src->vars),
				   var, variable, hi)
	variable_union (var, dst);
    }
}

/* Whether the value is currently being expanded.  */
#define VALUE_RECURSED_INTO(x) \
  (RTL_FLAG_CHECK2 ("VALUE_RECURSED_INTO", (x), VALUE, DEBUG_EXPR)->used)

/* Whether no expansion was found, saving useless lookups.
   It must only be set when VALUE_CHANGED is clear.  */
#define NO_LOC_P(x) \
  (RTL_FLAG_CHECK2 ("NO_LOC_P", (x), VALUE, DEBUG_EXPR)->return_val)

/* Whether cur_loc in the value needs to be (re)computed.  */
#define VALUE_CHANGED(x) \
  (RTL_FLAG_CHECK1 ("VALUE_CHANGED", (x), VALUE)->frame_related)
/* Whether cur_loc in the decl needs to be (re)computed.  */
#define DECL_CHANGED(x) TREE_VISITED (x)

/* Record (if NEWV) that DV needs to have its cur_loc recomputed.  For
   user DECLs, this means they're in changed_variables.  Values and
   debug exprs may be left with this flag set if no user variable
   requires them to be evaluated.  */

static inline void
set_dv_changed (decl_or_value dv, bool newv)
{
  switch (dv_onepart_p (dv))
    {
    case ONEPART_VALUE:
      if (newv)
	NO_LOC_P (dv_as_value (dv)) = false;
      VALUE_CHANGED (dv_as_value (dv)) = newv;
      break;

    case ONEPART_DEXPR:
      if (newv)
	NO_LOC_P (DECL_RTL_KNOWN_SET (dv_as_decl (dv))) = false;
      /* Fall through.  */

    default:
      DECL_CHANGED (dv_as_decl (dv)) = newv;
      break;
    }
}

/* Return true if DV needs to have its cur_loc recomputed.  */

static inline bool
dv_changed_p (decl_or_value dv)
{
  return (dv_is_value_p (dv)
	  ? VALUE_CHANGED (dv_as_value (dv))
	  : DECL_CHANGED (dv_as_decl (dv)));
}

/* Return a location list node whose loc is rtx_equal to LOC, in the
   location list of a one-part variable or value VAR, or in that of
   any values recursively mentioned in the location lists.  VARS must
   be in star-canonical form.  */

static location_chain *
find_loc_in_1pdv (rtx loc, variable *var, variable_table_type *vars)
{
  location_chain *node;
  enum rtx_code loc_code;

  if (!var)
    return NULL;

  gcc_checking_assert (var->onepart);

  if (!var->n_var_parts)
    return NULL;

  gcc_checking_assert (loc != dv_as_opaque (var->dv));

  loc_code = GET_CODE (loc);
  for (node = var->var_part[0].loc_chain; node; node = node->next)
    {
      decl_or_value dv;
      variable *rvar;

      if (GET_CODE (node->loc) != loc_code)
	{
	  if (GET_CODE (node->loc) != VALUE)
	    continue;
	}
      else if (loc == node->loc)
	return node;
      else if (loc_code != VALUE)
	{
	  if (rtx_equal_p (loc, node->loc))
	    return node;
	  continue;
	}

      /* Since we're in star-canonical form, we don't need to visit
	 non-canonical nodes: one-part variables and non-canonical
	 values would only point back to the canonical node.  */
      if (dv_is_value_p (var->dv)
	  && !canon_value_cmp (node->loc, dv_as_value (var->dv)))
	{
	  /* Skip all subsequent VALUEs.  */
	  while (node->next && GET_CODE (node->next->loc) == VALUE)
	    {
	      node = node->next;
	      gcc_checking_assert (!canon_value_cmp (node->loc,
						     dv_as_value (var->dv)));
	      if (loc == node->loc)
		return node;
	    }
	  continue;
	}

      gcc_checking_assert (node == var->var_part[0].loc_chain);
      gcc_checking_assert (!node->next);

      dv = dv_from_value (node->loc);
      rvar = vars->find_with_hash (dv, dv_htab_hash (dv));
      return find_loc_in_1pdv (loc, rvar, vars);
    }

  /* ??? Gotta look in cselib_val locations too.  */

  return NULL;
}

/* Hash table iteration argument passed to variable_merge.  */
struct dfset_merge
{
  /* The set in which the merge is to be inserted.  */
  dataflow_set *dst;
  /* The set that we're iterating in.  */
  dataflow_set *cur;
  /* The set that may contain the other dv we are to merge with.  */
  dataflow_set *src;
  /* Number of onepart dvs in src.  */
  int src_onepart_cnt;
};

/* Insert LOC in *DNODE, if it's not there yet.  The list must be in
   loc_cmp order, and it is maintained as such.  */

static void
insert_into_intersection (location_chain **nodep, rtx loc,
			  enum var_init_status status)
{
  location_chain *node;
  int r;

  for (node = *nodep; node; nodep = &node->next, node = *nodep)
    if ((r = loc_cmp (node->loc, loc)) == 0)
      {
	node->init = MIN (node->init, status);
	return;
      }
    else if (r > 0)
      break;

  node = new location_chain;

  node->loc = loc;
  node->set_src = NULL;
  node->init = status;
  node->next = *nodep;
  *nodep = node;
}

/* Insert in DEST the intersection of the locations present in both
   S1NODE and S2VAR, directly or indirectly.  S1NODE is from a
   variable in DSM->cur, whereas S2VAR is from DSM->src.  dvar is in
   DSM->dst.  */

static void
intersect_loc_chains (rtx val, location_chain **dest, struct dfset_merge *dsm,
		      location_chain *s1node, variable *s2var)
{
  dataflow_set *s1set = dsm->cur;
  dataflow_set *s2set = dsm->src;
  location_chain *found;

  if (s2var)
    {
      location_chain *s2node;

      gcc_checking_assert (s2var->onepart);

      if (s2var->n_var_parts)
	{
	  s2node = s2var->var_part[0].loc_chain;

	  for (; s1node && s2node;
	       s1node = s1node->next, s2node = s2node->next)
	    if (s1node->loc != s2node->loc)
	      break;
	    else if (s1node->loc == val)
	      continue;
	    else
	      insert_into_intersection (dest, s1node->loc,
					MIN (s1node->init, s2node->init));
	}
    }

  for (; s1node; s1node = s1node->next)
    {
      if (s1node->loc == val)
	continue;

      if ((found = find_loc_in_1pdv (s1node->loc, s2var,
				     shared_hash_htab (s2set->vars))))
	{
	  insert_into_intersection (dest, s1node->loc,
				    MIN (s1node->init, found->init));
	  continue;
	}

      if (GET_CODE (s1node->loc) == VALUE
	  && !VALUE_RECURSED_INTO (s1node->loc))
	{
	  decl_or_value dv = dv_from_value (s1node->loc);
	  variable *svar = shared_hash_find (s1set->vars, dv);
	  if (svar)
	    {
	      if (svar->n_var_parts == 1)
		{
		  VALUE_RECURSED_INTO (s1node->loc) = true;
		  intersect_loc_chains (val, dest, dsm,
					svar->var_part[0].loc_chain,
					s2var);
		  VALUE_RECURSED_INTO (s1node->loc) = false;
		}
	    }
	}

      /* ??? gotta look in cselib_val locations too.  */

      /* ??? if the location is equivalent to any location in src,
	 searched recursively

	   add to dst the values needed to represent the equivalence

     telling whether locations S is equivalent to another dv's
     location list:

       for each location D in the list

         if S and D satisfy rtx_equal_p, then it is present

	 else if D is a value, recurse without cycles

	 else if S and D have the same CODE and MODE

	   for each operand oS and the corresponding oD

	     if oS and oD are not equivalent, then S an D are not equivalent

	     else if they are RTX vectors

	       if any vector oS element is not equivalent to its respective oD,
	       then S and D are not equivalent

   */


    }
}

/* Return -1 if X should be before Y in a location list for a 1-part
   variable, 1 if Y should be before X, and 0 if they're equivalent
   and should not appear in the list.  */

static int
loc_cmp (rtx x, rtx y)
{
  int i, j, r;
  RTX_CODE code = GET_CODE (x);
  const char *fmt;

  if (x == y)
    return 0;

  if (REG_P (x))
    {
      if (!REG_P (y))
	return -1;
      gcc_assert (GET_MODE (x) == GET_MODE (y));
      if (REGNO (x) == REGNO (y))
	return 0;
      else if (REGNO (x) < REGNO (y))
	return -1;
      else
	return 1;
    }

  if (REG_P (y))
    return 1;

  if (MEM_P (x))
    {
      if (!MEM_P (y))
	return -1;
      gcc_assert (GET_MODE (x) == GET_MODE (y));
      return loc_cmp (XEXP (x, 0), XEXP (y, 0));
    }

  if (MEM_P (y))
    return 1;

  if (GET_CODE (x) == VALUE)
    {
      if (GET_CODE (y) != VALUE)
	return -1;
      /* Don't assert the modes are the same, that is true only
	 when not recursing.  (subreg:QI (value:SI 1:1) 0)
	 and (subreg:QI (value:DI 2:2) 0) can be compared,
	 even when the modes are different.  */
      if (canon_value_cmp (x, y))
	return -1;
      else
	return 1;
    }

  if (GET_CODE (y) == VALUE)
    return 1;

  /* Entry value is the least preferable kind of expression.  */
  if (GET_CODE (x) == ENTRY_VALUE)
    {
      if (GET_CODE (y) != ENTRY_VALUE)
	return 1;
      gcc_assert (GET_MODE (x) == GET_MODE (y));
      return loc_cmp (ENTRY_VALUE_EXP (x), ENTRY_VALUE_EXP (y));
    }

  if (GET_CODE (y) == ENTRY_VALUE)
    return -1;

  if (GET_CODE (x) == GET_CODE (y))
    /* Compare operands below.  */;
  else if (GET_CODE (x) < GET_CODE (y))
    return -1;
  else
    return 1;

  gcc_assert (GET_MODE (x) == GET_MODE (y));

  if (GET_CODE (x) == DEBUG_EXPR)
    {
      if (DEBUG_TEMP_UID (DEBUG_EXPR_TREE_DECL (x))
	  < DEBUG_TEMP_UID (DEBUG_EXPR_TREE_DECL (y)))
	return -1;
      gcc_checking_assert (DEBUG_TEMP_UID (DEBUG_EXPR_TREE_DECL (x))
			   > DEBUG_TEMP_UID (DEBUG_EXPR_TREE_DECL (y)));
      return 1;
    }

  fmt = GET_RTX_FORMAT (code);
  for (i = 0; i < GET_RTX_LENGTH (code); i++)
    switch (fmt[i])
      {
      case 'w':
	if (XWINT (x, i) == XWINT (y, i))
	  break;
	else if (XWINT (x, i) < XWINT (y, i))
	  return -1;
	else
	  return 1;

      case 'n':
      case 'i':
	if (XINT (x, i) == XINT (y, i))
	  break;
	else if (XINT (x, i) < XINT (y, i))
	  return -1;
	else
	  return 1;

      case 'p':
	r = compare_sizes_for_sort (SUBREG_BYTE (x), SUBREG_BYTE (y));
	if (r != 0)
	  return r;
	break;

      case 'V':
      case 'E':
	/* Compare the vector length first.  */
	if (XVECLEN (x, i) == XVECLEN (y, i))
	  /* Compare the vectors elements.  */;
	else if (XVECLEN (x, i) < XVECLEN (y, i))
	  return -1;
	else
	  return 1;

	for (j = 0; j < XVECLEN (x, i); j++)
	  if ((r = loc_cmp (XVECEXP (x, i, j),
			    XVECEXP (y, i, j))))
	    return r;
	break;

      case 'e':
	if ((r = loc_cmp (XEXP (x, i), XEXP (y, i))))
	  return r;
	break;

      case 'S':
      case 's':
	if (XSTR (x, i) == XSTR (y, i))
	  break;
	if (!XSTR (x, i))
	  return -1;
	if (!XSTR (y, i))
	  return 1;
	if ((r = strcmp (XSTR (x, i), XSTR (y, i))) == 0)
	  break;
	else if (r < 0)
	  return -1;
	else
	  return 1;

      case 'u':
	/* These are just backpointers, so they don't matter.  */
	break;

      case '0':
      case 't':
	break;

	/* It is believed that rtx's at this level will never
	   contain anything but integers and other rtx's,
	   except for within LABEL_REFs and SYMBOL_REFs.  */
      default:
	gcc_unreachable ();
      }
  if (CONST_WIDE_INT_P (x))
    {
      /* Compare the vector length first.  */
      if (CONST_WIDE_INT_NUNITS (x) >= CONST_WIDE_INT_NUNITS (y))
	return 1;
      else if (CONST_WIDE_INT_NUNITS (x) < CONST_WIDE_INT_NUNITS (y))
	return -1;

      /* Compare the vectors elements.  */;
      for (j = CONST_WIDE_INT_NUNITS (x) - 1; j >= 0 ; j--)
	{
	  if (CONST_WIDE_INT_ELT (x, j) < CONST_WIDE_INT_ELT (y, j))
	    return -1;
	  if (CONST_WIDE_INT_ELT (x, j) > CONST_WIDE_INT_ELT (y, j))
	    return 1;
	}
    }

  return 0;
}

/* Check the order of entries in one-part variables.   */

int
canonicalize_loc_order_check (variable **slot,
			      dataflow_set *data ATTRIBUTE_UNUSED)
{
  variable *var = *slot;
  location_chain *node, *next;

#ifdef ENABLE_RTL_CHECKING
  int i;
  for (i = 0; i < var->n_var_parts; i++)
    gcc_assert (var->var_part[0].cur_loc == NULL);
  gcc_assert (!var->in_changed_variables);
#endif

  if (!var->onepart)
    return 1;

  gcc_assert (var->n_var_parts == 1);
  node = var->var_part[0].loc_chain;
  gcc_assert (node);

  while ((next = node->next))
    {
      gcc_assert (loc_cmp (node->loc, next->loc) < 0);
      node = next;
    }

  return 1;
}

/* Mark with VALUE_RECURSED_INTO values that have neighbors that are
   more likely to be chosen as canonical for an equivalence set.
   Ensure less likely values can reach more likely neighbors, making
   the connections bidirectional.  */

int
canonicalize_values_mark (variable **slot, dataflow_set *set)
{
  variable *var = *slot;
  decl_or_value dv = var->dv;
  rtx val;
  location_chain *node;

  if (!dv_is_value_p (dv))
    return 1;

  gcc_checking_assert (var->n_var_parts == 1);

  val = dv_as_value (dv);

  for (node = var->var_part[0].loc_chain; node; node = node->next)
    if (GET_CODE (node->loc) == VALUE)
      {
	if (canon_value_cmp (node->loc, val))
	  VALUE_RECURSED_INTO (val) = true;
	else
	  {
	    decl_or_value odv = dv_from_value (node->loc);
	    variable **oslot;
	    oslot = shared_hash_find_slot_noinsert (set->vars, odv);

	    set_slot_part (set, val, oslot, odv, 0,
			   node->init, NULL_RTX);

	    VALUE_RECURSED_INTO (node->loc) = true;
	  }
      }

  return 1;
}

/* Remove redundant entries from equivalence lists in onepart
   variables, canonicalizing equivalence sets into star shapes.  */

int
canonicalize_values_star (variable **slot, dataflow_set *set)
{
  variable *var = *slot;
  decl_or_value dv = var->dv;
  location_chain *node;
  decl_or_value cdv;
  rtx val, cval;
  variable **cslot;
  bool has_value;
  bool has_marks;

  if (!var->onepart)
    return 1;

  gcc_checking_assert (var->n_var_parts == 1);

  if (dv_is_value_p (dv))
    {
      cval = dv_as_value (dv);
      if (!VALUE_RECURSED_INTO (cval))
	return 1;
      VALUE_RECURSED_INTO (cval) = false;
    }
  else
    cval = NULL_RTX;

 restart:
  val = cval;
  has_value = false;
  has_marks = false;

  gcc_assert (var->n_var_parts == 1);

  for (node = var->var_part[0].loc_chain; node; node = node->next)
    if (GET_CODE (node->loc) == VALUE)
      {
	has_value = true;
	if (VALUE_RECURSED_INTO (node->loc))
	  has_marks = true;
	if (canon_value_cmp (node->loc, cval))
	  cval = node->loc;
      }

  if (!has_value)
    return 1;

  if (cval == val)
    {
      if (!has_marks || dv_is_decl_p (dv))
	return 1;

      /* Keep it marked so that we revisit it, either after visiting a
	 child node, or after visiting a new parent that might be
	 found out.  */
      VALUE_RECURSED_INTO (val) = true;

      for (node = var->var_part[0].loc_chain; node; node = node->next)
	if (GET_CODE (node->loc) == VALUE
	    && VALUE_RECURSED_INTO (node->loc))
	  {
	    cval = node->loc;
	  restart_with_cval:
	    VALUE_RECURSED_INTO (cval) = false;
	    dv = dv_from_value (cval);
	    slot = shared_hash_find_slot_noinsert (set->vars, dv);
	    if (!slot)
	      {
		gcc_assert (dv_is_decl_p (var->dv));
		/* The canonical value was reset and dropped.
		   Remove it.  */
		clobber_variable_part (set, NULL, var->dv, 0, NULL);
		return 1;
	      }
	    var = *slot;
	    gcc_assert (dv_is_value_p (var->dv));
	    if (var->n_var_parts == 0)
	      return 1;
	    gcc_assert (var->n_var_parts == 1);
	    goto restart;
	  }

      VALUE_RECURSED_INTO (val) = false;

      return 1;
    }

  /* Push values to the canonical one.  */
  cdv = dv_from_value (cval);
  cslot = shared_hash_find_slot_noinsert (set->vars, cdv);

  for (node = var->var_part[0].loc_chain; node; node = node->next)
    if (node->loc != cval)
      {
	cslot = set_slot_part (set, node->loc, cslot, cdv, 0,
			       node->init, NULL_RTX);
	if (GET_CODE (node->loc) == VALUE)
	  {
	    decl_or_value ndv = dv_from_value (node->loc);

	    set_variable_part (set, cval, ndv, 0, node->init, NULL_RTX,
			       NO_INSERT);

	    if (canon_value_cmp (node->loc, val))
	      {
		/* If it could have been a local minimum, it's not any more,
		   since it's now neighbor to cval, so it may have to push
		   to it.  Conversely, if it wouldn't have prevailed over
		   val, then whatever mark it has is fine: if it was to
		   push, it will now push to a more canonical node, but if
		   it wasn't, then it has already pushed any values it might
		   have to.  */
		VALUE_RECURSED_INTO (node->loc) = true;
		/* Make sure we visit node->loc by ensuring we cval is
		   visited too.  */
		VALUE_RECURSED_INTO (cval) = true;
	      }
	    else if (!VALUE_RECURSED_INTO (node->loc))
	      /* If we have no need to "recurse" into this node, it's
		 already "canonicalized", so drop the link to the old
		 parent.  */
	      clobber_variable_part (set, cval, ndv, 0, NULL);
	  }
	else if (GET_CODE (node->loc) == REG)
	  {
	    attrs *list = set->regs[REGNO (node->loc)], **listp;

	    /* Change an existing attribute referring to dv so that it
	       refers to cdv, removing any duplicate this might
	       introduce, and checking that no previous duplicates
	       existed, all in a single pass.  */

	    while (list)
	      {
		if (list->offset == 0
		    && (dv_as_opaque (list->dv) == dv_as_opaque (dv)
			|| dv_as_opaque (list->dv) == dv_as_opaque (cdv)))
		  break;

		list = list->next;
	      }

	    gcc_assert (list);
	    if (dv_as_opaque (list->dv) == dv_as_opaque (dv))
	      {
		list->dv = cdv;
		for (listp = &list->next; (list = *listp); listp = &list->next)
		  {
		    if (list->offset)
		      continue;

		    if (dv_as_opaque (list->dv) == dv_as_opaque (cdv))
		      {
			*listp = list->next;
			delete list;
			list = *listp;
			break;
		      }

		    gcc_assert (dv_as_opaque (list->dv) != dv_as_opaque (dv));
		  }
	      }
	    else if (dv_as_opaque (list->dv) == dv_as_opaque (cdv))
	      {
		for (listp = &list->next; (list = *listp); listp = &list->next)
		  {
		    if (list->offset)
		      continue;

		    if (dv_as_opaque (list->dv) == dv_as_opaque (dv))
		      {
			*listp = list->next;
			delete list;
			list = *listp;
			break;
		      }

		    gcc_assert (dv_as_opaque (list->dv) != dv_as_opaque (cdv));
		  }
	      }
	    else
	      gcc_unreachable ();

	    if (flag_checking)
	      while (list)
		{
		  if (list->offset == 0
		      && (dv_as_opaque (list->dv) == dv_as_opaque (dv)
			  || dv_as_opaque (list->dv) == dv_as_opaque (cdv)))
		    gcc_unreachable ();

		  list = list->next;
		}
	  }
      }

  if (val)
    set_slot_part (set, val, cslot, cdv, 0,
		   VAR_INIT_STATUS_INITIALIZED, NULL_RTX);

  slot = clobber_slot_part (set, cval, slot, 0, NULL);

  /* Variable may have been unshared.  */
  var = *slot;
  gcc_checking_assert (var->n_var_parts && var->var_part[0].loc_chain->loc == cval
		       && var->var_part[0].loc_chain->next == NULL);

  if (VALUE_RECURSED_INTO (cval))
    goto restart_with_cval;

  return 1;
}

/* Bind one-part variables to the canonical value in an equivalence
   set.  Not doing this causes dataflow convergence failure in rare
   circumstances, see PR42873.  Unfortunately we can't do this
   efficiently as part of canonicalize_values_star, since we may not
   have determined or even seen the canonical value of a set when we
   get to a variable that references another member of the set.  */

int
canonicalize_vars_star (variable **slot, dataflow_set *set)
{
  variable *var = *slot;
  decl_or_value dv = var->dv;
  location_chain *node;
  rtx cval;
  decl_or_value cdv;
  variable **cslot;
  variable *cvar;
  location_chain *cnode;

  if (!var->onepart || var->onepart == ONEPART_VALUE)
    return 1;

  gcc_assert (var->n_var_parts == 1);

  node = var->var_part[0].loc_chain;

  if (GET_CODE (node->loc) != VALUE)
    return 1;

  gcc_assert (!node->next);
  cval = node->loc;

  /* Push values to the canonical one.  */
  cdv = dv_from_value (cval);
  cslot = shared_hash_find_slot_noinsert (set->vars, cdv);
  if (!cslot)
    return 1;
  cvar = *cslot;
  gcc_assert (cvar->n_var_parts == 1);

  cnode = cvar->var_part[0].loc_chain;

  /* CVAL is canonical if its value list contains non-VALUEs or VALUEs
     that are not “more canonical” than it.  */
  if (GET_CODE (cnode->loc) != VALUE
      || !canon_value_cmp (cnode->loc, cval))
    return 1;

  /* CVAL was found to be non-canonical.  Change the variable to point
     to the canonical VALUE.  */
  gcc_assert (!cnode->next);
  cval = cnode->loc;

  slot = set_slot_part (set, cval, slot, dv, 0,
			node->init, node->set_src);
  clobber_slot_part (set, cval, slot, 0, node->set_src);

  return 1;
}

/* Combine variable or value in *S1SLOT (in DSM->cur) with the
   corresponding entry in DSM->src.  Multi-part variables are combined
   with variable_union, whereas onepart dvs are combined with
   intersection.  */

static int
variable_merge_over_cur (variable *s1var, struct dfset_merge *dsm)
{
  dataflow_set *dst = dsm->dst;
  variable **dstslot;
  variable *s2var, *dvar = NULL;
  decl_or_value dv = s1var->dv;
  onepart_enum onepart = s1var->onepart;
  rtx val;
  hashval_t dvhash;
  location_chain *node, **nodep;

  /* If the incoming onepart variable has an empty location list, then
     the intersection will be just as empty.  For other variables,
     it's always union.  */
  gcc_checking_assert (s1var->n_var_parts
		       && s1var->var_part[0].loc_chain);

  if (!onepart)
    return variable_union (s1var, dst);

  gcc_checking_assert (s1var->n_var_parts == 1);

  dvhash = dv_htab_hash (dv);
  if (dv_is_value_p (dv))
    val = dv_as_value (dv);
  else
    val = NULL;

  s2var = shared_hash_find_1 (dsm->src->vars, dv, dvhash);
  if (!s2var)
    {
      dst_can_be_shared = false;
      return 1;
    }

  dsm->src_onepart_cnt--;
  gcc_assert (s2var->var_part[0].loc_chain
	      && s2var->onepart == onepart
	      && s2var->n_var_parts == 1);

  dstslot = shared_hash_find_slot_noinsert_1 (dst->vars, dv, dvhash);
  if (dstslot)
    {
      dvar = *dstslot;
      gcc_assert (dvar->refcount == 1
		  && dvar->onepart == onepart
		  && dvar->n_var_parts == 1);
      nodep = &dvar->var_part[0].loc_chain;
    }
  else
    {
      nodep = &node;
      node = NULL;
    }

  if (!dstslot && !onepart_variable_different_p (s1var, s2var))
    {
      dstslot = shared_hash_find_slot_unshare_1 (&dst->vars, dv,
						 dvhash, INSERT);
      *dstslot = dvar = s2var;
      dvar->refcount++;
    }
  else
    {
      dst_can_be_shared = false;

      intersect_loc_chains (val, nodep, dsm,
			    s1var->var_part[0].loc_chain, s2var);

      if (!dstslot)
	{
	  if (node)
	    {
	      dvar = onepart_pool_allocate (onepart);
	      dvar->dv = dv;
	      dvar->refcount = 1;
	      dvar->n_var_parts = 1;
	      dvar->onepart = onepart;
	      dvar->in_changed_variables = false;
	      dvar->var_part[0].loc_chain = node;
	      dvar->var_part[0].cur_loc = NULL;
	      if (onepart)
		VAR_LOC_1PAUX (dvar) = NULL;
	      else
		VAR_PART_OFFSET (dvar, 0) = 0;

	      dstslot
		= shared_hash_find_slot_unshare_1 (&dst->vars, dv, dvhash,
						   INSERT);
	      gcc_assert (!*dstslot);
	      *dstslot = dvar;
	    }
	  else
	    return 1;
	}
    }

  nodep = &dvar->var_part[0].loc_chain;
  while ((node = *nodep))
    {
      location_chain **nextp = &node->next;

      if (GET_CODE (node->loc) == REG)
	{
	  attrs *list;

	  for (list = dst->regs[REGNO (node->loc)]; list; list = list->next)
	    if (GET_MODE (node->loc) == GET_MODE (list->loc)
		&& dv_is_value_p (list->dv))
	      break;

	  if (!list)
	    attrs_list_insert (&dst->regs[REGNO (node->loc)],
			       dv, 0, node->loc);
	  /* If this value became canonical for another value that had
	     this register, we want to leave it alone.  */
	  else if (dv_as_value (list->dv) != val)
	    {
	      dstslot = set_slot_part (dst, dv_as_value (list->dv),
				       dstslot, dv, 0,
				       node->init, NULL_RTX);
	      dstslot = delete_slot_part (dst, node->loc, dstslot, 0);

	      /* Since nextp points into the removed node, we can't
		 use it.  The pointer to the next node moved to nodep.
		 However, if the variable we're walking is unshared
		 during our walk, we'll keep walking the location list
		 of the previously-shared variable, in which case the
		 node won't have been removed, and we'll want to skip
		 it.  That's why we test *nodep here.  */
	      if (*nodep != node)
		nextp = nodep;
	    }
	}
      else
	/* Canonicalization puts registers first, so we don't have to
	   walk it all.  */
	break;
      nodep = nextp;
    }

  if (dvar != *dstslot)
    dvar = *dstslot;
  nodep = &dvar->var_part[0].loc_chain;

  if (val)
    {
      /* Mark all referenced nodes for canonicalization, and make sure
	 we have mutual equivalence links.  */
      VALUE_RECURSED_INTO (val) = true;
      for (node = *nodep; node; node = node->next)
	if (GET_CODE (node->loc) == VALUE)
	  {
	    VALUE_RECURSED_INTO (node->loc) = true;
	    set_variable_part (dst, val, dv_from_value (node->loc), 0,
			       node->init, NULL, INSERT);
	  }

      dstslot = shared_hash_find_slot_noinsert_1 (dst->vars, dv, dvhash);
      gcc_assert (*dstslot == dvar);
      canonicalize_values_star (dstslot, dst);
      gcc_checking_assert (dstslot
			   == shared_hash_find_slot_noinsert_1 (dst->vars,
								dv, dvhash));
      dvar = *dstslot;
    }
  else
    {
      bool has_value = false, has_other = false;

      /* If we have one value and anything else, we're going to
	 canonicalize this, so make sure all values have an entry in
	 the table and are marked for canonicalization.  */
      for (node = *nodep; node; node = node->next)
	{
	  if (GET_CODE (node->loc) == VALUE)
	    {
	      /* If this was marked during register canonicalization,
		 we know we have to canonicalize values.  */
	      if (has_value)
		has_other = true;
	      has_value = true;
	      if (has_other)
		break;
	    }
	  else
	    {
	      has_other = true;
	      if (has_value)
		break;
	    }
	}

      if (has_value && has_other)
	{
	  for (node = *nodep; node; node = node->next)
	    {
	      if (GET_CODE (node->loc) == VALUE)
		{
		  decl_or_value dv = dv_from_value (node->loc);
		  variable **slot = NULL;

		  if (shared_hash_shared (dst->vars))
		    slot = shared_hash_find_slot_noinsert (dst->vars, dv);
		  if (!slot)
		    slot = shared_hash_find_slot_unshare (&dst->vars, dv,
							  INSERT);
		  if (!*slot)
		    {
		      variable *var = onepart_pool_allocate (ONEPART_VALUE);
		      var->dv = dv;
		      var->refcount = 1;
		      var->n_var_parts = 1;
		      var->onepart = ONEPART_VALUE;
		      var->in_changed_variables = false;
		      var->var_part[0].loc_chain = NULL;
		      var->var_part[0].cur_loc = NULL;
		      VAR_LOC_1PAUX (var) = NULL;
		      *slot = var;
		    }

		  VALUE_RECURSED_INTO (node->loc) = true;
		}
	    }

	  dstslot = shared_hash_find_slot_noinsert_1 (dst->vars, dv, dvhash);
	  gcc_assert (*dstslot == dvar);
	  canonicalize_values_star (dstslot, dst);
	  gcc_checking_assert (dstslot
			       == shared_hash_find_slot_noinsert_1 (dst->vars,
								    dv, dvhash));
	  dvar = *dstslot;
	}
    }

  if (!onepart_variable_different_p (dvar, s2var))
    {
      variable_htab_free (dvar);
      *dstslot = dvar = s2var;
      dvar->refcount++;
    }
  else if (s2var != s1var && !onepart_variable_different_p (dvar, s1var))
    {
      variable_htab_free (dvar);
      *dstslot = dvar = s1var;
      dvar->refcount++;
      dst_can_be_shared = false;
    }
  else
    dst_can_be_shared = false;

  return 1;
}

/* Copy s2slot (in DSM->src) to DSM->dst if the variable is a
   multi-part variable.  Unions of multi-part variables and
   intersections of one-part ones will be handled in
   variable_merge_over_cur().  */

static int
variable_merge_over_src (variable *s2var, struct dfset_merge *dsm)
{
  dataflow_set *dst = dsm->dst;
  decl_or_value dv = s2var->dv;

  if (!s2var->onepart)
    {
      variable **dstp = shared_hash_find_slot (dst->vars, dv);
      *dstp = s2var;
      s2var->refcount++;
      return 1;
    }

  dsm->src_onepart_cnt++;
  return 1;
}

/* Combine dataflow set information from SRC2 into DST, using PDST
   to carry over information across passes.  */

static void
dataflow_set_merge (dataflow_set *dst, dataflow_set *src2)
{
  dataflow_set cur = *dst;
  dataflow_set *src1 = &cur;
  struct dfset_merge dsm;
  int i;
  size_t src1_elems, src2_elems;
  variable_iterator_type hi;
  variable *var;

  src1_elems = shared_hash_htab (src1->vars)->elements ();
  src2_elems = shared_hash_htab (src2->vars)->elements ();
  dataflow_set_init (dst);
  dst->stack_adjust = cur.stack_adjust;
  shared_hash_destroy (dst->vars);
  dst->vars = new shared_hash;
  dst->vars->refcount = 1;
  dst->vars->htab = new variable_table_type (MAX (src1_elems, src2_elems));

  for (i = 0; i < FIRST_PSEUDO_REGISTER; i++)
    attrs_list_mpdv_union (&dst->regs[i], src1->regs[i], src2->regs[i]);

  dsm.dst = dst;
  dsm.src = src2;
  dsm.cur = src1;
  dsm.src_onepart_cnt = 0;

  FOR_EACH_HASH_TABLE_ELEMENT (*shared_hash_htab (dsm.src->vars),
			       var, variable, hi)
    variable_merge_over_src (var, &dsm);
  FOR_EACH_HASH_TABLE_ELEMENT (*shared_hash_htab (dsm.cur->vars),
			       var, variable, hi)
    variable_merge_over_cur (var, &dsm);

  if (dsm.src_onepart_cnt)
    dst_can_be_shared = false;

  dataflow_set_destroy (src1);
}

/* Mark register equivalences.  */

static void
dataflow_set_equiv_regs (dataflow_set *set)
{
  int i;
  attrs *list, **listp;

  for (i = 0; i < FIRST_PSEUDO_REGISTER; i++)
    {
      rtx canon[NUM_MACHINE_MODES];

      /* If the list is empty or one entry, no need to canonicalize
	 anything.  */
      if (set->regs[i] == NULL || set->regs[i]->next == NULL)
	continue;

      memset (canon, 0, sizeof (canon));

      for (list = set->regs[i]; list; list = list->next)
	if (list->offset == 0 && dv_is_value_p (list->dv))
	  {
	    rtx val = dv_as_value (list->dv);
	    rtx *cvalp = &canon[(int)GET_MODE (val)];
	    rtx cval = *cvalp;

	    if (canon_value_cmp (val, cval))
	      *cvalp = val;
	  }

      for (list = set->regs[i]; list; list = list->next)
	if (list->offset == 0 && dv_onepart_p (list->dv))
	  {
	    rtx cval = canon[(int)GET_MODE (list->loc)];

	    if (!cval)
	      continue;

	    if (dv_is_value_p (list->dv))
	      {
		rtx val = dv_as_value (list->dv);

		if (val == cval)
		  continue;

		VALUE_RECURSED_INTO (val) = true;
		set_variable_part (set, val, dv_from_value (cval), 0,
				   VAR_INIT_STATUS_INITIALIZED,
				   NULL, NO_INSERT);
	      }

	    VALUE_RECURSED_INTO (cval) = true;
	    set_variable_part (set, cval, list->dv, 0,
			       VAR_INIT_STATUS_INITIALIZED, NULL, NO_INSERT);
	  }

      for (listp = &set->regs[i]; (list = *listp);
	   listp = list ? &list->next : listp)
	if (list->offset == 0 && dv_onepart_p (list->dv))
	  {
	    rtx cval = canon[(int)GET_MODE (list->loc)];
	    variable **slot;

	    if (!cval)
	      continue;

	    if (dv_is_value_p (list->dv))
	      {
		rtx val = dv_as_value (list->dv);
		if (!VALUE_RECURSED_INTO (val))
		  continue;
	      }

	    slot = shared_hash_find_slot_noinsert (set->vars, list->dv);
	    canonicalize_values_star (slot, set);
	    if (*listp != list)
	      list = NULL;
	  }
    }
}

/* Remove any redundant values in the location list of VAR, which must
   be unshared and 1-part.  */

static void
remove_duplicate_values (variable *var)
{
  location_chain *node, **nodep;

  gcc_assert (var->onepart);
  gcc_assert (var->n_var_parts == 1);
  gcc_assert (var->refcount == 1);

  for (nodep = &var->var_part[0].loc_chain; (node = *nodep); )
    {
      if (GET_CODE (node->loc) == VALUE)
	{
	  if (VALUE_RECURSED_INTO (node->loc))
	    {
	      /* Remove duplicate value node.  */
	      *nodep = node->next;
	      delete node;
	      continue;
	    }
	  else
	    VALUE_RECURSED_INTO (node->loc) = true;
	}
      nodep = &node->next;
    }

  for (node = var->var_part[0].loc_chain; node; node = node->next)
    if (GET_CODE (node->loc) == VALUE)
      {
	gcc_assert (VALUE_RECURSED_INTO (node->loc));
	VALUE_RECURSED_INTO (node->loc) = false;
      }
}


/* Hash table iteration argument passed to variable_post_merge.  */
struct dfset_post_merge
{
  /* The new input set for the current block.  */
  dataflow_set *set;
  /* Pointer to the permanent input set for the current block, or
     NULL.  */
  dataflow_set **permp;
};

/* Create values for incoming expressions associated with one-part
   variables that don't have value numbers for them.  */

int
variable_post_merge_new_vals (variable **slot, dfset_post_merge *dfpm)
{
  dataflow_set *set = dfpm->set;
  variable *var = *slot;
  location_chain *node;

  if (!var->onepart || !var->n_var_parts)
    return 1;

  gcc_assert (var->n_var_parts == 1);

  if (dv_is_decl_p (var->dv))
    {
      bool check_dupes = false;

    restart:
      for (node = var->var_part[0].loc_chain; node; node = node->next)
	{
	  if (GET_CODE (node->loc) == VALUE)
	    gcc_assert (!VALUE_RECURSED_INTO (node->loc));
	  else if (GET_CODE (node->loc) == REG)
	    {
	      attrs *att, **attp, **curp = NULL;

	      if (var->refcount != 1)
		{
		  slot = unshare_variable (set, slot, var,
					   VAR_INIT_STATUS_INITIALIZED);
		  var = *slot;
		  goto restart;
		}

	      for (attp = &set->regs[REGNO (node->loc)]; (att = *attp);
		   attp = &att->next)
		if (att->offset == 0
		    && GET_MODE (att->loc) == GET_MODE (node->loc))
		  {
		    if (dv_is_value_p (att->dv))
		      {
			rtx cval = dv_as_value (att->dv);
			node->loc = cval;
			check_dupes = true;
			break;
		      }
		    else if (dv_as_opaque (att->dv) == dv_as_opaque (var->dv))
		      curp = attp;
		  }

	      if (!curp)
		{
		  curp = attp;
		  while (*curp)
		    if ((*curp)->offset == 0
			&& GET_MODE ((*curp)->loc) == GET_MODE (node->loc)
			&& dv_as_opaque ((*curp)->dv) == dv_as_opaque (var->dv))
		      break;
		    else
		      curp = &(*curp)->next;
		  gcc_assert (*curp);
		}

	      if (!att)
		{
		  decl_or_value cdv;
		  rtx cval;

		  if (!*dfpm->permp)
		    {
		      *dfpm->permp = XNEW (dataflow_set);
		      dataflow_set_init (*dfpm->permp);
		    }

		  for (att = (*dfpm->permp)->regs[REGNO (node->loc)];
		       att; att = att->next)
		    if (GET_MODE (att->loc) == GET_MODE (node->loc))
		      {
			gcc_assert (att->offset == 0
				    && dv_is_value_p (att->dv));
			val_reset (set, att->dv);
			break;
		      }

		  if (att)
		    {
		      cdv = att->dv;
		      cval = dv_as_value (cdv);
		    }
		  else
		    {
		      /* Create a unique value to hold this register,
			 that ought to be found and reused in
			 subsequent rounds.  */
		      cselib_val *v;
		      gcc_assert (!cselib_lookup (node->loc,
						  GET_MODE (node->loc), 0,
						  VOIDmode));
		      v = cselib_lookup (node->loc, GET_MODE (node->loc), 1,
					 VOIDmode);
		      cselib_preserve_value (v);
		      cselib_invalidate_rtx (node->loc);
		      cval = v->val_rtx;
		      cdv = dv_from_value (cval);
		      if (dump_file)
			fprintf (dump_file,
				 "Created new value %u:%u for reg %i\n",
				 v->uid, v->hash, REGNO (node->loc));
		    }

		  var_reg_decl_set (*dfpm->permp, node->loc,
				    VAR_INIT_STATUS_INITIALIZED,
				    cdv, 0, NULL, INSERT);

		  node->loc = cval;
		  check_dupes = true;
		}

	      /* Remove attribute referring to the decl, which now
		 uses the value for the register, already existing or
		 to be added when we bring perm in.  */
	      att = *curp;
	      *curp = att->next;
	      delete att;
	    }
	}

      if (check_dupes)
	remove_duplicate_values (var);
    }

  return 1;
}

/* Reset values in the permanent set that are not associated with the
   chosen expression.  */

int
variable_post_merge_perm_vals (variable **pslot, dfset_post_merge *dfpm)
{
  dataflow_set *set = dfpm->set;
  variable *pvar = *pslot, *var;
  location_chain *pnode;
  decl_or_value dv;
  attrs *att;

  gcc_assert (dv_is_value_p (pvar->dv)
	      && pvar->n_var_parts == 1);
  pnode = pvar->var_part[0].loc_chain;
  gcc_assert (pnode
	      && !pnode->next
	      && REG_P (pnode->loc));

  dv = pvar->dv;

  var = shared_hash_find (set->vars, dv);
  if (var)
    {
      /* Although variable_post_merge_new_vals may have made decls
	 non-star-canonical, values that pre-existed in canonical form
	 remain canonical, and newly-created values reference a single
	 REG, so they are canonical as well.  Since VAR has the
	 location list for a VALUE, using find_loc_in_1pdv for it is
	 fine, since VALUEs don't map back to DECLs.  */
      if (find_loc_in_1pdv (pnode->loc, var, shared_hash_htab (set->vars)))
	return 1;
      val_reset (set, dv);
    }

  for (att = set->regs[REGNO (pnode->loc)]; att; att = att->next)
    if (att->offset == 0
	&& GET_MODE (att->loc) == GET_MODE (pnode->loc)
	&& dv_is_value_p (att->dv))
      break;

  /* If there is a value associated with this register already, create
     an equivalence.  */
  if (att && dv_as_value (att->dv) != dv_as_value (dv))
    {
      rtx cval = dv_as_value (att->dv);
      set_variable_part (set, cval, dv, 0, pnode->init, NULL, INSERT);
      set_variable_part (set, dv_as_value (dv), att->dv, 0, pnode->init,
			 NULL, INSERT);
    }
  else if (!att)
    {
      attrs_list_insert (&set->regs[REGNO (pnode->loc)],
			 dv, 0, pnode->loc);
      variable_union (pvar, set);
    }

  return 1;
}

/* Just checking stuff and registering register attributes for
   now.  */

static void
dataflow_post_merge_adjust (dataflow_set *set, dataflow_set **permp)
{
  struct dfset_post_merge dfpm;

  dfpm.set = set;
  dfpm.permp = permp;

  shared_hash_htab (set->vars)
    ->traverse <dfset_post_merge*, variable_post_merge_new_vals> (&dfpm);
  if (*permp)
    shared_hash_htab ((*permp)->vars)
      ->traverse <dfset_post_merge*, variable_post_merge_perm_vals> (&dfpm);
  shared_hash_htab (set->vars)
    ->traverse <dataflow_set *, canonicalize_values_star> (set);
  shared_hash_htab (set->vars)
    ->traverse <dataflow_set *, canonicalize_vars_star> (set);
}

/* Return a node whose loc is a MEM that refers to EXPR in the
   location list of a one-part variable or value VAR, or in that of
   any values recursively mentioned in the location lists.  */

static location_chain *
find_mem_expr_in_1pdv (tree expr, rtx val, variable_table_type *vars)
{
  location_chain *node;
  decl_or_value dv;
  variable *var;
  location_chain *where = NULL;

  if (!val)
    return NULL;

  gcc_assert (GET_CODE (val) == VALUE
	      && !VALUE_RECURSED_INTO (val));

  dv = dv_from_value (val);
  var = vars->find_with_hash (dv, dv_htab_hash (dv));

  if (!var)
    return NULL;

  gcc_assert (var->onepart);

  if (!var->n_var_parts)
    return NULL;

  VALUE_RECURSED_INTO (val) = true;

  for (node = var->var_part[0].loc_chain; node; node = node->next)
    if (MEM_P (node->loc)
	&& MEM_EXPR (node->loc) == expr
	&& int_mem_offset (node->loc) == 0)
      {
	where = node;
	break;
      }
    else if (GET_CODE (node->loc) == VALUE
	     && !VALUE_RECURSED_INTO (node->loc)
	     && (where = find_mem_expr_in_1pdv (expr, node->loc, vars)))
      break;

  VALUE_RECURSED_INTO (val) = false;

  return where;
}

/* Return TRUE if the value of MEM may vary across a call.  */

static bool
mem_dies_at_call (rtx mem)
{
  tree expr = MEM_EXPR (mem);
  tree decl;

  if (!expr)
    return true;

  decl = get_base_address (expr);

  if (!decl)
    return true;

  if (!DECL_P (decl))
    return true;

  return (may_be_aliased (decl)
	  || (!TREE_READONLY (decl) && is_global_var (decl)));
}

/* Remove all MEMs from the location list of a hash table entry for a
   one-part variable, except those whose MEM attributes map back to
   the variable itself, directly or within a VALUE.  */

int
dataflow_set_preserve_mem_locs (variable **slot, dataflow_set *set)
{
  variable *var = *slot;

  if (var->onepart == ONEPART_VDECL || var->onepart == ONEPART_DEXPR)
    {
      tree decl = dv_as_decl (var->dv);
      location_chain *loc, **locp;
      bool changed = false;

      if (!var->n_var_parts)
	return 1;

      gcc_assert (var->n_var_parts == 1);

      if (shared_var_p (var, set->vars))
	{
	  for (loc = var->var_part[0].loc_chain; loc; loc = loc->next)
	    {
	      /* We want to remove dying MEMs that don't refer to DECL.  */
	      if (GET_CODE (loc->loc) == MEM
		  && (MEM_EXPR (loc->loc) != decl
		      || int_mem_offset (loc->loc) != 0)
		  && mem_dies_at_call (loc->loc))
		break;
	      /* We want to move here MEMs that do refer to DECL.  */
	      else if (GET_CODE (loc->loc) == VALUE
		       && find_mem_expr_in_1pdv (decl, loc->loc,
						 shared_hash_htab (set->vars)))
		break;
	    }

	  if (!loc)
	    return 1;

	  slot = unshare_variable (set, slot, var, VAR_INIT_STATUS_UNKNOWN);
	  var = *slot;
	  gcc_assert (var->n_var_parts == 1);
	}

      for (locp = &var->var_part[0].loc_chain, loc = *locp;
	   loc; loc = *locp)
	{
	  rtx old_loc = loc->loc;
	  if (GET_CODE (old_loc) == VALUE)
	    {
	      location_chain *mem_node
		= find_mem_expr_in_1pdv (decl, loc->loc,
					 shared_hash_htab (set->vars));

	      /* ??? This picks up only one out of multiple MEMs that
		 refer to the same variable.  Do we ever need to be
		 concerned about dealing with more than one, or, given
		 that they should all map to the same variable
		 location, their addresses will have been merged and
		 they will be regarded as equivalent?  */
	      if (mem_node)
		{
		  loc->loc = mem_node->loc;
		  loc->set_src = mem_node->set_src;
		  loc->init = MIN (loc->init, mem_node->init);
		}
	    }

	  if (GET_CODE (loc->loc) != MEM
	      || (MEM_EXPR (loc->loc) == decl
		  && int_mem_offset (loc->loc) == 0)
	      || !mem_dies_at_call (loc->loc))
	    {
	      if (old_loc != loc->loc && emit_notes)
		{
		  if (old_loc == var->var_part[0].cur_loc)
		    {
		      changed = true;
		      var->var_part[0].cur_loc = NULL;
		    }
		}
	      locp = &loc->next;
	      continue;
	    }

	  if (emit_notes)
	    {
	      if (old_loc == var->var_part[0].cur_loc)
		{
		  changed = true;
		  var->var_part[0].cur_loc = NULL;
		}
	    }
	  *locp = loc->next;
	  delete loc;
	}

      if (!var->var_part[0].loc_chain)
	{
	  var->n_var_parts--;
	  changed = true;
	}
      if (changed)
	variable_was_changed (var, set);
    }

  return 1;
}

/* Remove all MEMs from the location list of a hash table entry for a
   onepart variable.  */

int
dataflow_set_remove_mem_locs (variable **slot, dataflow_set *set)
{
  variable *var = *slot;

  if (var->onepart != NOT_ONEPART)
    {
      location_chain *loc, **locp;
      bool changed = false;
      rtx cur_loc;

      gcc_assert (var->n_var_parts == 1);

      if (shared_var_p (var, set->vars))
	{
	  for (loc = var->var_part[0].loc_chain; loc; loc = loc->next)
	    if (GET_CODE (loc->loc) == MEM
		&& mem_dies_at_call (loc->loc))
	      break;

	  if (!loc)
	    return 1;

	  slot = unshare_variable (set, slot, var, VAR_INIT_STATUS_UNKNOWN);
	  var = *slot;
	  gcc_assert (var->n_var_parts == 1);
	}

      if (VAR_LOC_1PAUX (var))
	cur_loc = VAR_LOC_FROM (var);
      else
	cur_loc = var->var_part[0].cur_loc;

      for (locp = &var->var_part[0].loc_chain, loc = *locp;
	   loc; loc = *locp)
	{
	  if (GET_CODE (loc->loc) != MEM
	      || !mem_dies_at_call (loc->loc))
	    {
	      locp = &loc->next;
	      continue;
	    }

	  *locp = loc->next;
	  /* If we have deleted the location which was last emitted
	     we have to emit new location so add the variable to set
	     of changed variables.  */
	  if (cur_loc == loc->loc)
	    {
	      changed = true;
	      var->var_part[0].cur_loc = NULL;
	      if (VAR_LOC_1PAUX (var))
		VAR_LOC_FROM (var) = NULL;
	    }
	  delete loc;
	}

      if (!var->var_part[0].loc_chain)
	{
	  var->n_var_parts--;
	  changed = true;
	}
      if (changed)
	variable_was_changed (var, set);
    }

  return 1;
}

/* Remove all variable-location information about call-clobbered
   registers, as well as associations between MEMs and VALUEs.  */

static void
dataflow_set_clear_at_call (dataflow_set *set, rtx_insn *call_insn)
{
  unsigned int r;
  hard_reg_set_iterator hrsi;
  HARD_REG_SET invalidated_regs;

  get_call_reg_set_usage (call_insn, &invalidated_regs,
			  regs_invalidated_by_call);

  EXECUTE_IF_SET_IN_HARD_REG_SET (invalidated_regs, 0, r, hrsi)
    var_regno_delete (set, r);

  if (MAY_HAVE_DEBUG_INSNS)
    {
      set->traversed_vars = set->vars;
      shared_hash_htab (set->vars)
	->traverse <dataflow_set *, dataflow_set_preserve_mem_locs> (set);
      set->traversed_vars = set->vars;
      shared_hash_htab (set->vars)
	->traverse <dataflow_set *, dataflow_set_remove_mem_locs> (set);
      set->traversed_vars = NULL;
    }
}

static bool
variable_part_different_p (variable_part *vp1, variable_part *vp2)
{
  location_chain *lc1, *lc2;

  for (lc1 = vp1->loc_chain; lc1; lc1 = lc1->next)
    {
      for (lc2 = vp2->loc_chain; lc2; lc2 = lc2->next)
	{
	  if (REG_P (lc1->loc) && REG_P (lc2->loc))
	    {
	      if (REGNO (lc1->loc) == REGNO (lc2->loc))
		break;
	    }
	  if (rtx_equal_p (lc1->loc, lc2->loc))
	    break;
	}
      if (!lc2)
	return true;
    }
  return false;
}

/* Return true if one-part variables VAR1 and VAR2 are different.
   They must be in canonical order.  */

static bool
onepart_variable_different_p (variable *var1, variable *var2)
{
  location_chain *lc1, *lc2;

  if (var1 == var2)
    return false;

  gcc_assert (var1->n_var_parts == 1
	      && var2->n_var_parts == 1);

  lc1 = var1->var_part[0].loc_chain;
  lc2 = var2->var_part[0].loc_chain;

  gcc_assert (lc1 && lc2);

  while (lc1 && lc2)
    {
      if (loc_cmp (lc1->loc, lc2->loc))
	return true;
      lc1 = lc1->next;
      lc2 = lc2->next;
    }

  return lc1 != lc2;
}

/* Return true if one-part variables VAR1 and VAR2 are different.
   They must be in canonical order.  */

static void
dump_onepart_variable_differences (variable *var1, variable *var2)
{
  location_chain *lc1, *lc2;

  gcc_assert (var1 != var2);
  gcc_assert (dump_file);
  gcc_assert (dv_as_opaque (var1->dv) == dv_as_opaque (var2->dv));
  gcc_assert (var1->n_var_parts == 1
	      && var2->n_var_parts == 1);

  lc1 = var1->var_part[0].loc_chain;
  lc2 = var2->var_part[0].loc_chain;

  gcc_assert (lc1 && lc2);

  while (lc1 && lc2)
    {
      switch (loc_cmp (lc1->loc, lc2->loc))
	{
	case -1:
	  fprintf (dump_file, "removed: ");
	  print_rtl_single (dump_file, lc1->loc);
	  lc1 = lc1->next;
	  continue;
	case 0:
	  break;
	case 1:
	  fprintf (dump_file, "added: ");
	  print_rtl_single (dump_file, lc2->loc);
	  lc2 = lc2->next;
	  continue;
	default:
	  gcc_unreachable ();
	}
      lc1 = lc1->next;
      lc2 = lc2->next;
    }

  while (lc1)
    {
      fprintf (dump_file, "removed: ");
      print_rtl_single (dump_file, lc1->loc);
      lc1 = lc1->next;
    }

  while (lc2)
    {
      fprintf (dump_file, "added: ");
      print_rtl_single (dump_file, lc2->loc);
      lc2 = lc2->next;
    }
}

/* Return true if variables VAR1 and VAR2 are different.  */

static bool
variable_different_p (variable *var1, variable *var2)
{
  int i;

  if (var1 == var2)
    return false;

  if (var1->onepart != var2->onepart)
    return true;

  if (var1->n_var_parts != var2->n_var_parts)
    return true;

  if (var1->onepart && var1->n_var_parts)
    {
      gcc_checking_assert (dv_as_opaque (var1->dv) == dv_as_opaque (var2->dv)
			   && var1->n_var_parts == 1);
      /* One-part values have locations in a canonical order.  */
      return onepart_variable_different_p (var1, var2);
    }

  for (i = 0; i < var1->n_var_parts; i++)
    {
      if (VAR_PART_OFFSET (var1, i) != VAR_PART_OFFSET (var2, i))
	return true;
      if (variable_part_different_p (&var1->var_part[i], &var2->var_part[i]))
	return true;
      if (variable_part_different_p (&var2->var_part[i], &var1->var_part[i]))
	return true;
    }
  return false;
}

/* Return true if dataflow sets OLD_SET and NEW_SET differ.  */

static bool
dataflow_set_different (dataflow_set *old_set, dataflow_set *new_set)
{
  variable_iterator_type hi;
  variable *var1;
  bool diffound = false;
  bool details = (dump_file && (dump_flags & TDF_DETAILS));

#define RETRUE					\
  do						\
    {						\
      if (!details)				\
	return true;				\
      else					\
	diffound = true;			\
    }						\
  while (0)

  if (old_set->vars == new_set->vars)
    return false;

  if (shared_hash_htab (old_set->vars)->elements ()
      != shared_hash_htab (new_set->vars)->elements ())
    RETRUE;

  FOR_EACH_HASH_TABLE_ELEMENT (*shared_hash_htab (old_set->vars),
			       var1, variable, hi)
    {
      variable_table_type *htab = shared_hash_htab (new_set->vars);
      variable *var2 = htab->find_with_hash (var1->dv, dv_htab_hash (var1->dv));

      if (!var2)
	{
	  if (dump_file && (dump_flags & TDF_DETAILS))
	    {
	      fprintf (dump_file, "dataflow difference found: removal of:\n");
	      dump_var (var1);
	    }
	  RETRUE;
	}
      else if (variable_different_p (var1, var2))
	{
	  if (details)
	    {
	      fprintf (dump_file, "dataflow difference found: "
		       "old and new follow:\n");
	      dump_var (var1);
	      if (dv_onepart_p (var1->dv))
		dump_onepart_variable_differences (var1, var2);
	      dump_var (var2);
	    }
	  RETRUE;
	}
    }

  /* There's no need to traverse the second hashtab unless we want to
     print the details.  If both have the same number of elements and
     the second one had all entries found in the first one, then the
     second can't have any extra entries.  */
  if (!details)
    return diffound;

  FOR_EACH_HASH_TABLE_ELEMENT (*shared_hash_htab (new_set->vars),
			       var1, variable, hi)
    {
      variable_table_type *htab = shared_hash_htab (old_set->vars);
      variable *var2 = htab->find_with_hash (var1->dv, dv_htab_hash (var1->dv));
      if (!var2)
	{
	  if (details)
	    {
	      fprintf (dump_file, "dataflow difference found: addition of:\n");
	      dump_var (var1);
	    }
	  RETRUE;
	}
    }

#undef RETRUE

  return diffound;
}

/* Free the contents of dataflow set SET.  */

static void
dataflow_set_destroy (dataflow_set *set)
{
  int i;

  for (i = 0; i < FIRST_PSEUDO_REGISTER; i++)
    attrs_list_clear (&set->regs[i]);

  shared_hash_destroy (set->vars);
  set->vars = NULL;
}

/* Return true if T is a tracked parameter with non-degenerate record type.  */

static bool
tracked_record_parameter_p (tree t)
{
  if (TREE_CODE (t) != PARM_DECL)
    return false;

  if (DECL_MODE (t) == BLKmode)
    return false;

  tree type = TREE_TYPE (t);
  if (TREE_CODE (type) != RECORD_TYPE)
    return false;

  if (TYPE_FIELDS (type) == NULL_TREE
      || DECL_CHAIN (TYPE_FIELDS (type)) == NULL_TREE)
    return false;

  return true;
}

/* Shall EXPR be tracked?  */

static bool
track_expr_p (tree expr, bool need_rtl)
{
  rtx decl_rtl;
  tree realdecl;

  if (TREE_CODE (expr) == DEBUG_EXPR_DECL)
    return DECL_RTL_SET_P (expr);

  /* If EXPR is not a parameter or a variable do not track it.  */
  if (!VAR_P (expr) && TREE_CODE (expr) != PARM_DECL)
    return 0;

  /* It also must have a name...  */
  if (!DECL_NAME (expr) && need_rtl)
    return 0;

  /* ... and a RTL assigned to it.  */
  decl_rtl = DECL_RTL_IF_SET (expr);
  if (!decl_rtl && need_rtl)
    return 0;

  /* If this expression is really a debug alias of some other declaration, we
     don't need to track this expression if the ultimate declaration is
     ignored.  */
  realdecl = expr;
  if (VAR_P (realdecl) && DECL_HAS_DEBUG_EXPR_P (realdecl))
    {
      realdecl = DECL_DEBUG_EXPR (realdecl);
      if (!DECL_P (realdecl))
	{
	  if (handled_component_p (realdecl)
	      || (TREE_CODE (realdecl) == MEM_REF
		  && TREE_CODE (TREE_OPERAND (realdecl, 0)) == ADDR_EXPR))
	    {
	      HOST_WIDE_INT bitsize, bitpos;
	      bool reverse;
	      tree innerdecl
		= get_ref_base_and_extent_hwi (realdecl, &bitpos,
					       &bitsize, &reverse);
	      if (!innerdecl
		  || !DECL_P (innerdecl)
		  || DECL_IGNORED_P (innerdecl)
		  /* Do not track declarations for parts of tracked record
		     parameters since we want to track them as a whole.  */
		  || tracked_record_parameter_p (innerdecl)
		  || TREE_STATIC (innerdecl)
		  || bitsize == 0
		  || bitpos + bitsize > 256)
		return 0;
	      else
		realdecl = expr;
	    }
	  else
	    return 0;
	}
    }

  /* Do not track EXPR if REALDECL it should be ignored for debugging
     purposes.  */
  if (DECL_IGNORED_P (realdecl))
    return 0;

  /* Do not track global variables until we are able to emit correct location
     list for them.  */
  if (TREE_STATIC (realdecl))
    return 0;

  /* When the EXPR is a DECL for alias of some variable (see example)
     the TREE_STATIC flag is not used.  Disable tracking all DECLs whose
     DECL_RTL contains SYMBOL_REF.

     Example:
     extern char **_dl_argv_internal __attribute__ ((alias ("_dl_argv")));
     char **_dl_argv;
  */
  if (decl_rtl && MEM_P (decl_rtl)
      && contains_symbol_ref_p (XEXP (decl_rtl, 0)))
    return 0;

  /* If RTX is a memory it should not be very large (because it would be
     an array or struct).  */
  if (decl_rtl && MEM_P (decl_rtl))
    {
      /* Do not track structures and arrays.  */
      if ((GET_MODE (decl_rtl) == BLKmode
	   || AGGREGATE_TYPE_P (TREE_TYPE (realdecl)))
	  && !tracked_record_parameter_p (realdecl))
	return 0;
      if (MEM_SIZE_KNOWN_P (decl_rtl)
	  && may_gt (MEM_SIZE (decl_rtl), MAX_VAR_PARTS))
	return 0;
    }

  DECL_CHANGED (expr) = 0;
  DECL_CHANGED (realdecl) = 0;
  return 1;
}

/* Determine whether a given LOC refers to the same variable part as
   EXPR+OFFSET.  */

static bool
same_variable_part_p (rtx loc, tree expr, poly_int64 offset)
{
  tree expr2;
  poly_int64 offset2;

  if (! DECL_P (expr))
    return false;

  if (REG_P (loc))
    {
      expr2 = REG_EXPR (loc);
      offset2 = REG_OFFSET (loc);
    }
  else if (MEM_P (loc))
    {
      expr2 = MEM_EXPR (loc);
      offset2 = int_mem_offset (loc);
    }
  else
    return false;

  if (! expr2 || ! DECL_P (expr2))
    return false;

  expr = var_debug_decl (expr);
  expr2 = var_debug_decl (expr2);

  return (expr == expr2 && must_eq (offset, offset2));
}

/* LOC is a REG or MEM that we would like to track if possible.
   If EXPR is null, we don't know what expression LOC refers to,
   otherwise it refers to EXPR + OFFSET.  STORE_REG_P is true if
   LOC is an lvalue register.

   Return true if EXPR is nonnull and if LOC, or some lowpart of it,
   is something we can track.  When returning true, store the mode of
   the lowpart we can track in *MODE_OUT (if nonnull) and its offset
   from EXPR in *OFFSET_OUT (if nonnull).  */

static bool
track_loc_p (rtx loc, tree expr, poly_int64 offset, bool store_reg_p,
	     machine_mode *mode_out, HOST_WIDE_INT *offset_out)
{
  machine_mode mode;

  if (expr == NULL || !track_expr_p (expr, true))
    return false;

  /* If REG was a paradoxical subreg, its REG_ATTRS will describe the
     whole subreg, but only the old inner part is really relevant.  */
  mode = GET_MODE (loc);
  if (REG_P (loc) && !HARD_REGISTER_NUM_P (ORIGINAL_REGNO (loc)))
    {
      machine_mode pseudo_mode;

      pseudo_mode = PSEUDO_REGNO_MODE (ORIGINAL_REGNO (loc));
      if (paradoxical_subreg_p (mode, pseudo_mode))
	{
	  offset += byte_lowpart_offset (pseudo_mode, mode);
	  mode = pseudo_mode;
	}
    }

  /* If LOC is a paradoxical lowpart of EXPR, refer to EXPR itself.
     Do the same if we are storing to a register and EXPR occupies
     the whole of register LOC; in that case, the whole of EXPR is
     being changed.  We exclude complex modes from the second case
     because the real and imaginary parts are represented as separate
     pseudo registers, even if the whole complex value fits into one
     hard register.  */
  if ((paradoxical_subreg_p (mode, DECL_MODE (expr))
       || (store_reg_p
	   && !COMPLEX_MODE_P (DECL_MODE (expr))
	   && hard_regno_nregs[REGNO (loc)][DECL_MODE (expr)] == 1))
      && must_eq (offset + byte_lowpart_offset (DECL_MODE (expr), mode), 0))
    {
      mode = DECL_MODE (expr);
      offset = 0;
    }

  HOST_WIDE_INT const_offset;
  if (!track_offset_p (offset, &const_offset))
    return false;

  if (mode_out)
    *mode_out = mode;
  if (offset_out)
    *offset_out = const_offset;
  return true;
}

/* Return the MODE lowpart of LOC, or null if LOC is not something we
   want to track.  When returning nonnull, make sure that the attributes
   on the returned value are updated.  */

static rtx
var_lowpart (machine_mode mode, rtx loc)
{
  unsigned int regno;

  if (GET_MODE (loc) == mode)
    return loc;

  if (!REG_P (loc) && !MEM_P (loc))
    return NULL;

  poly_int64 offset = byte_lowpart_offset (mode, GET_MODE (loc));

  if (MEM_P (loc))
    return adjust_address_nv (loc, mode, offset);

  poly_int64 reg_offset = subreg_lowpart_offset (mode, GET_MODE (loc));
  regno = REGNO (loc) + subreg_regno_offset (REGNO (loc), GET_MODE (loc),
					     reg_offset, mode);
  return gen_rtx_REG_offset (loc, mode, regno, offset);
}

/* Carry information about uses and stores while walking rtx.  */

struct count_use_info
{
  /* The insn where the RTX is.  */
  rtx_insn *insn;

  /* The basic block where insn is.  */
  basic_block bb;

  /* The array of n_sets sets in the insn, as determined by cselib.  */
  struct cselib_set *sets;
  int n_sets;

  /* True if we're counting stores, false otherwise.  */
  bool store_p;
};

/* Find a VALUE corresponding to X.   */

static inline cselib_val *
find_use_val (rtx x, machine_mode mode, struct count_use_info *cui)
{
  int i;

  if (cui->sets)
    {
      /* This is called after uses are set up and before stores are
	 processed by cselib, so it's safe to look up srcs, but not
	 dsts.  So we look up expressions that appear in srcs or in
	 dest expressions, but we search the sets array for dests of
	 stores.  */
      if (cui->store_p)
	{
	  /* Some targets represent memset and memcpy patterns
	     by (set (mem:BLK ...) (reg:[QHSD]I ...)) or
	     (set (mem:BLK ...) (const_int ...)) or
	     (set (mem:BLK ...) (mem:BLK ...)).  Don't return anything
	     in that case, otherwise we end up with mode mismatches.  */
	  if (mode == BLKmode && MEM_P (x))
	    return NULL;
	  for (i = 0; i < cui->n_sets; i++)
	    if (cui->sets[i].dest == x)
	      return cui->sets[i].src_elt;
	}
      else
	return cselib_lookup (x, mode, 0, VOIDmode);
    }

  return NULL;
}

/* Replace all registers and addresses in an expression with VALUE
   expressions that map back to them, unless the expression is a
   register.  If no mapping is or can be performed, returns NULL.  */

static rtx
replace_expr_with_values (rtx loc)
{
  if (REG_P (loc) || GET_CODE (loc) == ENTRY_VALUE)
    return NULL;
  else if (MEM_P (loc))
    {
      cselib_val *addr = cselib_lookup (XEXP (loc, 0),
					get_address_mode (loc), 0,
					GET_MODE (loc));
      if (addr)
	return replace_equiv_address_nv (loc, addr->val_rtx);
      else
	return NULL;
    }
  else
    return cselib_subst_to_values (loc, VOIDmode);
}

/* Return true if X contains a DEBUG_EXPR.  */

static bool
rtx_debug_expr_p (const_rtx x)
{
  subrtx_iterator::array_type array;
  FOR_EACH_SUBRTX (iter, array, x, ALL)
    if (GET_CODE (*iter) == DEBUG_EXPR)
      return true;
  return false;
}

/* Determine what kind of micro operation to choose for a USE.  Return
   MO_CLOBBER if no micro operation is to be generated.  */

static enum micro_operation_type
use_type (rtx loc, struct count_use_info *cui, machine_mode *modep)
{
  tree expr;

  if (cui && cui->sets)
    {
      if (GET_CODE (loc) == VAR_LOCATION)
	{
	  if (track_expr_p (PAT_VAR_LOCATION_DECL (loc), false))
	    {
	      rtx ploc = PAT_VAR_LOCATION_LOC (loc);
	      if (! VAR_LOC_UNKNOWN_P (ploc))
		{
		  cselib_val *val = cselib_lookup (ploc, GET_MODE (loc), 1,
						   VOIDmode);

		  /* ??? flag_float_store and volatile mems are never
		     given values, but we could in theory use them for
		     locations.  */
		  gcc_assert (val || 1);
		}
	      return MO_VAL_LOC;
	    }
	  else
	    return MO_CLOBBER;
	}

      if (REG_P (loc) || MEM_P (loc))
	{
	  if (modep)
	    *modep = GET_MODE (loc);
	  if (cui->store_p)
	    {
	      if (REG_P (loc)
		  || (find_use_val (loc, GET_MODE (loc), cui)
		      && cselib_lookup (XEXP (loc, 0),
					get_address_mode (loc), 0,
					GET_MODE (loc))))
		return MO_VAL_SET;
	    }
	  else
	    {
	      cselib_val *val = find_use_val (loc, GET_MODE (loc), cui);

	      if (val && !cselib_preserved_value_p (val))
		return MO_VAL_USE;
	    }
	}
    }

  if (REG_P (loc))
    {
      gcc_assert (REGNO (loc) < FIRST_PSEUDO_REGISTER);

      if (loc == cfa_base_rtx)
	return MO_CLOBBER;
      expr = REG_EXPR (loc);

      if (!expr)
	return MO_USE_NO_VAR;
      else if (target_for_debug_bind (var_debug_decl (expr)))
	return MO_CLOBBER;
      else if (track_loc_p (loc, expr, REG_OFFSET (loc),
			    false, modep, NULL))
	return MO_USE;
      else
	return MO_USE_NO_VAR;
    }
  else if (MEM_P (loc))
    {
      expr = MEM_EXPR (loc);

      if (!expr)
	return MO_CLOBBER;
      else if (target_for_debug_bind (var_debug_decl (expr)))
	return MO_CLOBBER;
      else if (track_loc_p (loc, expr, int_mem_offset (loc),
			    false, modep, NULL)
	       /* Multi-part variables shouldn't refer to one-part
		  variable names such as VALUEs (never happens) or
		  DEBUG_EXPRs (only happens in the presence of debug
		  insns).  */
	       && (!MAY_HAVE_DEBUG_INSNS
		   || !rtx_debug_expr_p (XEXP (loc, 0))))
	return MO_USE;
      else
	return MO_CLOBBER;
    }

  return MO_CLOBBER;
}

/* Log to OUT information about micro-operation MOPT involving X in
   INSN of BB.  */

static inline void
log_op_type (rtx x, basic_block bb, rtx_insn *insn,
	     enum micro_operation_type mopt, FILE *out)
{
  fprintf (out, "bb %i op %i insn %i %s ",
	   bb->index, VTI (bb)->mos.length (),
	   INSN_UID (insn), micro_operation_type_name[mopt]);
  print_inline_rtx (out, x, 2);
  fputc ('\n', out);
}

/* Tell whether the CONCAT used to holds a VALUE and its location
   needs value resolution, i.e., an attempt of mapping the location
   back to other incoming values.  */
#define VAL_NEEDS_RESOLUTION(x) \
  (RTL_FLAG_CHECK1 ("VAL_NEEDS_RESOLUTION", (x), CONCAT)->volatil)
/* Whether the location in the CONCAT is a tracked expression, that
   should also be handled like a MO_USE.  */
#define VAL_HOLDS_TRACK_EXPR(x) \
  (RTL_FLAG_CHECK1 ("VAL_HOLDS_TRACK_EXPR", (x), CONCAT)->used)
/* Whether the location in the CONCAT should be handled like a MO_COPY
   as well.  */
#define VAL_EXPR_IS_COPIED(x) \
  (RTL_FLAG_CHECK1 ("VAL_EXPR_IS_COPIED", (x), CONCAT)->jump)
/* Whether the location in the CONCAT should be handled like a
   MO_CLOBBER as well.  */
#define VAL_EXPR_IS_CLOBBERED(x) \
  (RTL_FLAG_CHECK1 ("VAL_EXPR_IS_CLOBBERED", (x), CONCAT)->unchanging)

/* All preserved VALUEs.  */
static vec<rtx> preserved_values;

/* Ensure VAL is preserved and remember it in a vector for vt_emit_notes.  */

static void
preserve_value (cselib_val *val)
{
  cselib_preserve_value (val);
  preserved_values.safe_push (val->val_rtx);
}

/* Helper function for MO_VAL_LOC handling.  Return non-zero if
   any rtxes not suitable for CONST use not replaced by VALUEs
   are discovered.  */

static bool
non_suitable_const (const_rtx x)
{
  subrtx_iterator::array_type array;
  FOR_EACH_SUBRTX (iter, array, x, ALL)
    {
      const_rtx x = *iter;
      switch (GET_CODE (x))
	{
	case REG:
	case DEBUG_EXPR:
	case PC:
	case SCRATCH:
	case CC0:
	case ASM_INPUT:
	case ASM_OPERANDS:
	  return true;
	case MEM:
	  if (!MEM_READONLY_P (x))
	    return true;
	  break;
	default:
	  break;
	}
    }
  return false;
}

/* Add uses (register and memory references) LOC which will be tracked
   to VTI (bb)->mos.  */

static void
add_uses (rtx loc, struct count_use_info *cui)
{
  machine_mode mode = VOIDmode;
  enum micro_operation_type type = use_type (loc, cui, &mode);

  if (type != MO_CLOBBER)
    {
      basic_block bb = cui->bb;
      micro_operation mo;

      mo.type = type;
      mo.u.loc = type == MO_USE ? var_lowpart (mode, loc) : loc;
      mo.insn = cui->insn;

      if (type == MO_VAL_LOC)
	{
	  rtx oloc = loc;
	  rtx vloc = PAT_VAR_LOCATION_LOC (oloc);
	  cselib_val *val;

	  gcc_assert (cui->sets);

	  if (MEM_P (vloc)
	      && !REG_P (XEXP (vloc, 0))
	      && !MEM_P (XEXP (vloc, 0)))
	    {
	      rtx mloc = vloc;
	      machine_mode address_mode = get_address_mode (mloc);
	      cselib_val *val
		= cselib_lookup (XEXP (mloc, 0), address_mode, 0,
				 GET_MODE (mloc));

	      if (val && !cselib_preserved_value_p (val))
		preserve_value (val);
	    }

	  if (CONSTANT_P (vloc)
	      && (GET_CODE (vloc) != CONST || non_suitable_const (vloc)))
	    /* For constants don't look up any value.  */;
	  else if (!VAR_LOC_UNKNOWN_P (vloc) && !unsuitable_loc (vloc)
		   && (val = find_use_val (vloc, GET_MODE (oloc), cui)))
	    {
	      machine_mode mode2;
	      enum micro_operation_type type2;
	      rtx nloc = NULL;
	      bool resolvable = REG_P (vloc) || MEM_P (vloc);

	      if (resolvable)
		nloc = replace_expr_with_values (vloc);

	      if (nloc)
		{
		  oloc = shallow_copy_rtx (oloc);
		  PAT_VAR_LOCATION_LOC (oloc) = nloc;
		}

	      oloc = gen_rtx_CONCAT (mode, val->val_rtx, oloc);

	      type2 = use_type (vloc, 0, &mode2);

	      gcc_assert (type2 == MO_USE || type2 == MO_USE_NO_VAR
			  || type2 == MO_CLOBBER);

	      if (type2 == MO_CLOBBER
		  && !cselib_preserved_value_p (val))
		{
		  VAL_NEEDS_RESOLUTION (oloc) = resolvable;
		  preserve_value (val);
		}
	    }
	  else if (!VAR_LOC_UNKNOWN_P (vloc))
	    {
	      oloc = shallow_copy_rtx (oloc);
	      PAT_VAR_LOCATION_LOC (oloc) = gen_rtx_UNKNOWN_VAR_LOC ();
	    }

	  mo.u.loc = oloc;
	}
      else if (type == MO_VAL_USE)
	{
	  machine_mode mode2 = VOIDmode;
	  enum micro_operation_type type2;
	  cselib_val *val = find_use_val (loc, GET_MODE (loc), cui);
	  rtx vloc, oloc = loc, nloc;

	  gcc_assert (cui->sets);

	  if (MEM_P (oloc)
	      && !REG_P (XEXP (oloc, 0))
	      && !MEM_P (XEXP (oloc, 0)))
	    {
	      rtx mloc = oloc;
	      machine_mode address_mode = get_address_mode (mloc);
	      cselib_val *val
		= cselib_lookup (XEXP (mloc, 0), address_mode, 0,
				 GET_MODE (mloc));

	      if (val && !cselib_preserved_value_p (val))
		preserve_value (val);
	    }

	  type2 = use_type (loc, 0, &mode2);

	  gcc_assert (type2 == MO_USE || type2 == MO_USE_NO_VAR
		      || type2 == MO_CLOBBER);

	  if (type2 == MO_USE)
	    vloc = var_lowpart (mode2, loc);
	  else
	    vloc = oloc;

	  /* The loc of a MO_VAL_USE may have two forms:

	     (concat val src): val is at src, a value-based
	     representation.

	     (concat (concat val use) src): same as above, with use as
	     the MO_USE tracked value, if it differs from src.

	  */

	  gcc_checking_assert (REG_P (loc) || MEM_P (loc));
	  nloc = replace_expr_with_values (loc);
	  if (!nloc)
	    nloc = oloc;

	  if (vloc != nloc)
	    oloc = gen_rtx_CONCAT (mode2, val->val_rtx, vloc);
	  else
	    oloc = val->val_rtx;

	  mo.u.loc = gen_rtx_CONCAT (mode, oloc, nloc);

	  if (type2 == MO_USE)
	    VAL_HOLDS_TRACK_EXPR (mo.u.loc) = 1;
	  if (!cselib_preserved_value_p (val))
	    {
	      VAL_NEEDS_RESOLUTION (mo.u.loc) = 1;
	      preserve_value (val);
	    }
	}
      else
	gcc_assert (type == MO_USE || type == MO_USE_NO_VAR);

      if (dump_file && (dump_flags & TDF_DETAILS))
	log_op_type (mo.u.loc, cui->bb, cui->insn, mo.type, dump_file);
      VTI (bb)->mos.safe_push (mo);
    }
}

/* Helper function for finding all uses of REG/MEM in X in insn INSN.  */

static void
add_uses_1 (rtx *x, void *cui)
{
  subrtx_var_iterator::array_type array;
  FOR_EACH_SUBRTX_VAR (iter, array, *x, NONCONST)
    add_uses (*iter, (struct count_use_info *) cui);
}

/* This is the value used during expansion of locations.  We want it
   to be unbounded, so that variables expanded deep in a recursion
   nest are fully evaluated, so that their values are cached
   correctly.  We avoid recursion cycles through other means, and we
   don't unshare RTL, so excess complexity is not a problem.  */
#define EXPR_DEPTH (INT_MAX)
/* We use this to keep too-complex expressions from being emitted as
   location notes, and then to debug information.  Users can trade
   compile time for ridiculously complex expressions, although they're
   seldom useful, and they may often have to be discarded as not
   representable anyway.  */
#define EXPR_USE_DEPTH (PARAM_VALUE (PARAM_MAX_VARTRACK_EXPR_DEPTH))

/* Attempt to reverse the EXPR operation in the debug info and record
   it in the cselib table.  Say for reg1 = reg2 + 6 even when reg2 is
   no longer live we can express its value as VAL - 6.  */

static void
reverse_op (rtx val, const_rtx expr, rtx_insn *insn)
{
  rtx src, arg, ret;
  cselib_val *v;
  struct elt_loc_list *l;
  enum rtx_code code;
  int count;

  if (GET_CODE (expr) != SET)
    return;

  if (!REG_P (SET_DEST (expr)) || GET_MODE (val) != GET_MODE (SET_DEST (expr)))
    return;

  src = SET_SRC (expr);
  switch (GET_CODE (src))
    {
    case PLUS:
    case MINUS:
    case XOR:
    case NOT:
    case NEG:
      if (!REG_P (XEXP (src, 0)))
	return;
      break;
    case SIGN_EXTEND:
    case ZERO_EXTEND:
      if (!REG_P (XEXP (src, 0)) && !MEM_P (XEXP (src, 0)))
	return;
      break;
    default:
      return;
    }

  if (!SCALAR_INT_MODE_P (GET_MODE (src)) || XEXP (src, 0) == cfa_base_rtx)
    return;

  v = cselib_lookup (XEXP (src, 0), GET_MODE (XEXP (src, 0)), 0, VOIDmode);
  if (!v || !cselib_preserved_value_p (v))
    return;

  /* Use canonical V to avoid creating multiple redundant expressions
     for different VALUES equivalent to V.  */
  v = canonical_cselib_val (v);

  /* Adding a reverse op isn't useful if V already has an always valid
     location.  Ignore ENTRY_VALUE, while it is always constant, we should
     prefer non-ENTRY_VALUE locations whenever possible.  */
  for (l = v->locs, count = 0; l; l = l->next, count++)
    if (CONSTANT_P (l->loc)
	&& (GET_CODE (l->loc) != CONST || !references_value_p (l->loc, 0)))
      return;
    /* Avoid creating too large locs lists.  */
    else if (count == PARAM_VALUE (PARAM_MAX_VARTRACK_REVERSE_OP_SIZE))
      return;

  switch (GET_CODE (src))
    {
    case NOT:
    case NEG:
      if (GET_MODE (v->val_rtx) != GET_MODE (val))
	return;
      ret = gen_rtx_fmt_e (GET_CODE (src), GET_MODE (val), val);
      break;
    case SIGN_EXTEND:
    case ZERO_EXTEND:
      ret = gen_lowpart_SUBREG (GET_MODE (v->val_rtx), val);
      break;
    case XOR:
      code = XOR;
      goto binary;
    case PLUS:
      code = MINUS;
      goto binary;
    case MINUS:
      code = PLUS;
      goto binary;
    binary:
      if (GET_MODE (v->val_rtx) != GET_MODE (val))
	return;
      arg = XEXP (src, 1);
      if (!CONST_INT_P (arg) && GET_CODE (arg) != SYMBOL_REF)
	{
	  arg = cselib_expand_value_rtx (arg, scratch_regs, 5);
	  if (arg == NULL_RTX)
	    return;
	  if (!CONST_INT_P (arg) && GET_CODE (arg) != SYMBOL_REF)
	    return;
	}
      ret = simplify_gen_binary (code, GET_MODE (val), val, arg);
      break;
    default:
      gcc_unreachable ();
    }

  cselib_add_permanent_equiv (v, ret, insn);
}

/* Add stores (register and memory references) LOC which will be tracked
   to VTI (bb)->mos.  EXPR is the RTL expression containing the store.
   CUIP->insn is instruction which the LOC is part of.  */

static void
add_stores (rtx loc, const_rtx expr, void *cuip)
{
  machine_mode mode = VOIDmode, mode2;
  struct count_use_info *cui = (struct count_use_info *)cuip;
  basic_block bb = cui->bb;
  micro_operation mo;
  rtx oloc = loc, nloc, src = NULL;
  enum micro_operation_type type = use_type (loc, cui, &mode);
  bool track_p = false;
  cselib_val *v;
  bool resolve, preserve;

  if (type == MO_CLOBBER)
    return;

  mode2 = mode;

  if (REG_P (loc))
    {
      gcc_assert (loc != cfa_base_rtx);
      if ((GET_CODE (expr) == CLOBBER && type != MO_VAL_SET)
	  || !(track_p = use_type (loc, NULL, &mode2) == MO_USE)
	  || GET_CODE (expr) == CLOBBER)
	{
	  mo.type = MO_CLOBBER;
	  mo.u.loc = loc;
	  if (GET_CODE (expr) == SET
	      && SET_DEST (expr) == loc
	      && !unsuitable_loc (SET_SRC (expr))
	      && find_use_val (loc, mode, cui))
	    {
	      gcc_checking_assert (type == MO_VAL_SET);
	      mo.u.loc = gen_rtx_SET (loc, SET_SRC (expr));
	    }
	}
      else
	{
	  if (GET_CODE (expr) == SET
	      && SET_DEST (expr) == loc
	      && GET_CODE (SET_SRC (expr)) != ASM_OPERANDS)
	    src = var_lowpart (mode2, SET_SRC (expr));
	  loc = var_lowpart (mode2, loc);

	  if (src == NULL)
	    {
	      mo.type = MO_SET;
	      mo.u.loc = loc;
	    }
	  else
	    {
	      rtx xexpr = gen_rtx_SET (loc, src);
	      if (same_variable_part_p (src, REG_EXPR (loc), REG_OFFSET (loc)))
		{
		  /* If this is an instruction copying (part of) a parameter
		     passed by invisible reference to its register location,
		     pretend it's a SET so that the initial memory location
		     is discarded, as the parameter register can be reused
		     for other purposes and we do not track locations based
		     on generic registers.  */
		  if (MEM_P (src)
		      && REG_EXPR (loc)
		      && TREE_CODE (REG_EXPR (loc)) == PARM_DECL
		      && DECL_MODE (REG_EXPR (loc)) != BLKmode
		      && MEM_P (DECL_INCOMING_RTL (REG_EXPR (loc)))
		      && XEXP (DECL_INCOMING_RTL (REG_EXPR (loc)), 0)
			 != arg_pointer_rtx)
		    mo.type = MO_SET;
		  else
		    mo.type = MO_COPY;
		}
	      else
		mo.type = MO_SET;
	      mo.u.loc = xexpr;
	    }
	}
      mo.insn = cui->insn;
    }
  else if (MEM_P (loc)
	   && ((track_p = use_type (loc, NULL, &mode2) == MO_USE)
	       || cui->sets))
    {
      if (MEM_P (loc) && type == MO_VAL_SET
	  && !REG_P (XEXP (loc, 0))
	  && !MEM_P (XEXP (loc, 0)))
	{
	  rtx mloc = loc;
	  machine_mode address_mode = get_address_mode (mloc);
	  cselib_val *val = cselib_lookup (XEXP (mloc, 0),
					   address_mode, 0,
					   GET_MODE (mloc));

	  if (val && !cselib_preserved_value_p (val))
	    preserve_value (val);
	}

      if (GET_CODE (expr) == CLOBBER || !track_p)
	{
	  mo.type = MO_CLOBBER;
	  mo.u.loc = track_p ? var_lowpart (mode2, loc) : loc;
	}
      else
	{
	  if (GET_CODE (expr) == SET
	      && SET_DEST (expr) == loc
	      && GET_CODE (SET_SRC (expr)) != ASM_OPERANDS)
	    src = var_lowpart (mode2, SET_SRC (expr));
	  loc = var_lowpart (mode2, loc);

	  if (src == NULL)
	    {
	      mo.type = MO_SET;
	      mo.u.loc = loc;
	    }
	  else
	    {
	      rtx xexpr = gen_rtx_SET (loc, src);
	      if (same_variable_part_p (SET_SRC (xexpr),
					MEM_EXPR (loc),
					int_mem_offset (loc)))
		mo.type = MO_COPY;
	      else
		mo.type = MO_SET;
	      mo.u.loc = xexpr;
	    }
	}
      mo.insn = cui->insn;
    }
  else
    return;

  if (type != MO_VAL_SET)
    goto log_and_return;

  v = find_use_val (oloc, mode, cui);

  if (!v)
    goto log_and_return;

  resolve = preserve = !cselib_preserved_value_p (v);

  /* We cannot track values for multiple-part variables, so we track only
     locations for tracked record parameters.  */
  if (track_p
      && REG_P (loc)
      && REG_EXPR (loc)
      && tracked_record_parameter_p (REG_EXPR (loc)))
    {
      /* Although we don't use the value here, it could be used later by the
	 mere virtue of its existence as the operand of the reverse operation
	 that gave rise to it (typically extension/truncation).  Make sure it
	 is preserved as required by vt_expand_var_loc_chain.  */
      if (preserve)
	preserve_value (v);
      goto log_and_return;
    }

  if (loc == stack_pointer_rtx
      && may_ne (hard_frame_pointer_adjustment, -1)
      && preserve)
    cselib_set_value_sp_based (v);

  nloc = replace_expr_with_values (oloc);
  if (nloc)
    oloc = nloc;

  if (GET_CODE (PATTERN (cui->insn)) == COND_EXEC)
    {
      cselib_val *oval = cselib_lookup (oloc, GET_MODE (oloc), 0, VOIDmode);

      if (oval == v)
	return;
      gcc_assert (REG_P (oloc) || MEM_P (oloc));

      if (oval && !cselib_preserved_value_p (oval))
	{
	  micro_operation moa;

	  preserve_value (oval);

	  moa.type = MO_VAL_USE;
	  moa.u.loc = gen_rtx_CONCAT (mode, oval->val_rtx, oloc);
	  VAL_NEEDS_RESOLUTION (moa.u.loc) = 1;
	  moa.insn = cui->insn;

	  if (dump_file && (dump_flags & TDF_DETAILS))
	    log_op_type (moa.u.loc, cui->bb, cui->insn,
			 moa.type, dump_file);
	  VTI (bb)->mos.safe_push (moa);
	}

      resolve = false;
    }
  else if (resolve && GET_CODE (mo.u.loc) == SET)
    {
      if (REG_P (SET_SRC (expr)) || MEM_P (SET_SRC (expr)))
	nloc = replace_expr_with_values (SET_SRC (expr));
      else
	nloc = NULL_RTX;

      /* Avoid the mode mismatch between oexpr and expr.  */
      if (!nloc && mode != mode2)
	{
	  nloc = SET_SRC (expr);
	  gcc_assert (oloc == SET_DEST (expr));
	}

      if (nloc && nloc != SET_SRC (mo.u.loc))
	oloc = gen_rtx_SET (oloc, nloc);
      else
	{
	  if (oloc == SET_DEST (mo.u.loc))
	    /* No point in duplicating.  */
	    oloc = mo.u.loc;
	  if (!REG_P (SET_SRC (mo.u.loc)))
	    resolve = false;
	}
    }
  else if (!resolve)
    {
      if (GET_CODE (mo.u.loc) == SET
	  && oloc == SET_DEST (mo.u.loc))
	/* No point in duplicating.  */
	oloc = mo.u.loc;
    }
  else
    resolve = false;

  loc = gen_rtx_CONCAT (mode, v->val_rtx, oloc);

  if (mo.u.loc != oloc)
    loc = gen_rtx_CONCAT (GET_MODE (mo.u.loc), loc, mo.u.loc);

  /* The loc of a MO_VAL_SET may have various forms:

     (concat val dst): dst now holds val

     (concat val (set dst src)): dst now holds val, copied from src

     (concat (concat val dstv) dst): dst now holds val; dstv is dst
     after replacing mems and non-top-level regs with values.

     (concat (concat val dstv) (set dst src)): dst now holds val,
     copied from src.  dstv is a value-based representation of dst, if
     it differs from dst.  If resolution is needed, src is a REG, and
     its mode is the same as that of val.

     (concat (concat val (set dstv srcv)) (set dst src)): src
     copied to dst, holding val.  dstv and srcv are value-based
     representations of dst and src, respectively.

  */

  if (GET_CODE (PATTERN (cui->insn)) != COND_EXEC)
    reverse_op (v->val_rtx, expr, cui->insn);

  mo.u.loc = loc;

  if (track_p)
    VAL_HOLDS_TRACK_EXPR (loc) = 1;
  if (preserve)
    {
      VAL_NEEDS_RESOLUTION (loc) = resolve;
      preserve_value (v);
    }
  if (mo.type == MO_CLOBBER)
    VAL_EXPR_IS_CLOBBERED (loc) = 1;
  if (mo.type == MO_COPY)
    VAL_EXPR_IS_COPIED (loc) = 1;

  mo.type = MO_VAL_SET;

 log_and_return:
  if (dump_file && (dump_flags & TDF_DETAILS))
    log_op_type (mo.u.loc, cui->bb, cui->insn, mo.type, dump_file);
  VTI (bb)->mos.safe_push (mo);
}

/* Arguments to the call.  */
static rtx call_arguments;

/* Compute call_arguments.  */

static void
prepare_call_arguments (basic_block bb, rtx_insn *insn)
{
  rtx link, x, call;
  rtx prev, cur, next;
  rtx this_arg = NULL_RTX;
  tree type = NULL_TREE, t, fndecl = NULL_TREE;
  tree obj_type_ref = NULL_TREE;
  CUMULATIVE_ARGS args_so_far_v;
  cumulative_args_t args_so_far;

  memset (&args_so_far_v, 0, sizeof (args_so_far_v));
  args_so_far = pack_cumulative_args (&args_so_far_v);
  call = get_call_rtx_from (insn);
  if (call)
    {
      if (GET_CODE (XEXP (XEXP (call, 0), 0)) == SYMBOL_REF)
	{
	  rtx symbol = XEXP (XEXP (call, 0), 0);
	  if (SYMBOL_REF_DECL (symbol))
	    fndecl = SYMBOL_REF_DECL (symbol);
	}
      if (fndecl == NULL_TREE)
	fndecl = MEM_EXPR (XEXP (call, 0));
      if (fndecl
	  && TREE_CODE (TREE_TYPE (fndecl)) != FUNCTION_TYPE
	  && TREE_CODE (TREE_TYPE (fndecl)) != METHOD_TYPE)
	fndecl = NULL_TREE;
      if (fndecl && TYPE_ARG_TYPES (TREE_TYPE (fndecl)))
	type = TREE_TYPE (fndecl);
      if (fndecl && TREE_CODE (fndecl) != FUNCTION_DECL)
	{
	  if (TREE_CODE (fndecl) == INDIRECT_REF
	      && TREE_CODE (TREE_OPERAND (fndecl, 0)) == OBJ_TYPE_REF)
	    obj_type_ref = TREE_OPERAND (fndecl, 0);
	  fndecl = NULL_TREE;
	}
      if (type)
	{
	  for (t = TYPE_ARG_TYPES (type); t && t != void_list_node;
	       t = TREE_CHAIN (t))
	    if (TREE_CODE (TREE_VALUE (t)) == REFERENCE_TYPE
		&& INTEGRAL_TYPE_P (TREE_TYPE (TREE_VALUE (t))))
	      break;
	  if ((t == NULL || t == void_list_node) && obj_type_ref == NULL_TREE)
	    type = NULL;
	  else
	    {
	      int nargs ATTRIBUTE_UNUSED = list_length (TYPE_ARG_TYPES (type));
	      link = CALL_INSN_FUNCTION_USAGE (insn);
#ifndef PCC_STATIC_STRUCT_RETURN
	      if (aggregate_value_p (TREE_TYPE (type), type)
		  && targetm.calls.struct_value_rtx (type, 0) == 0)
		{
		  tree struct_addr = build_pointer_type (TREE_TYPE (type));
		  machine_mode mode = TYPE_MODE (struct_addr);
		  rtx reg;
		  INIT_CUMULATIVE_ARGS (args_so_far_v, type, NULL_RTX, fndecl,
					nargs + 1);
		  reg = targetm.calls.function_arg (args_so_far, mode,
						    struct_addr, true);
		  targetm.calls.function_arg_advance (args_so_far, mode,
						      struct_addr, true);
		  if (reg == NULL_RTX)
		    {
		      for (; link; link = XEXP (link, 1))
			if (GET_CODE (XEXP (link, 0)) == USE
			    && MEM_P (XEXP (XEXP (link, 0), 0)))
			  {
			    link = XEXP (link, 1);
			    break;
			  }
		    }
		}
	      else
#endif
		INIT_CUMULATIVE_ARGS (args_so_far_v, type, NULL_RTX, fndecl,
				      nargs);
	      if (obj_type_ref && TYPE_ARG_TYPES (type) != void_list_node)
		{
		  machine_mode mode;
		  t = TYPE_ARG_TYPES (type);
		  mode = TYPE_MODE (TREE_VALUE (t));
		  this_arg = targetm.calls.function_arg (args_so_far, mode,
							 TREE_VALUE (t), true);
		  if (this_arg && !REG_P (this_arg))
		    this_arg = NULL_RTX;
		  else if (this_arg == NULL_RTX)
		    {
		      for (; link; link = XEXP (link, 1))
			if (GET_CODE (XEXP (link, 0)) == USE
			    && MEM_P (XEXP (XEXP (link, 0), 0)))
			  {
			    this_arg = XEXP (XEXP (link, 0), 0);
			    break;
			  }
		    }
		}
	    }
	}
    }
  t = type ? TYPE_ARG_TYPES (type) : NULL_TREE;

  for (link = CALL_INSN_FUNCTION_USAGE (insn); link; link = XEXP (link, 1))
    if (GET_CODE (XEXP (link, 0)) == USE)
      {
	rtx item = NULL_RTX;
	x = XEXP (XEXP (link, 0), 0);
	if (GET_MODE (link) == VOIDmode
	    || GET_MODE (link) == BLKmode
	    || (GET_MODE (link) != GET_MODE (x)
		&& ((GET_MODE_CLASS (GET_MODE (link)) != MODE_INT
		     && GET_MODE_CLASS (GET_MODE (link)) != MODE_PARTIAL_INT)
		    || (GET_MODE_CLASS (GET_MODE (x)) != MODE_INT
			&& GET_MODE_CLASS (GET_MODE (x)) != MODE_PARTIAL_INT))))
	  /* Can't do anything for these, if the original type mode
	     isn't known or can't be converted.  */;
	else if (REG_P (x))
	  {
	    cselib_val *val = cselib_lookup (x, GET_MODE (x), 0, VOIDmode);
	    scalar_int_mode mode;
	    if (val && cselib_preserved_value_p (val))
	      item = val->val_rtx;
	    else if (is_a <scalar_int_mode> (GET_MODE (x), &mode))
	      {
		opt_scalar_int_mode mode_iter;
		FOR_EACH_WIDER_MODE (mode_iter, mode)
		  {
<<<<<<< HEAD
		    mode = *mode_iter;
=======
		    mode = mode_iter.require ();
>>>>>>> 5a462df3
		    if (GET_MODE_BITSIZE (mode) > BITS_PER_WORD)
		      break;

		    rtx reg = simplify_subreg (mode, x, GET_MODE (x), 0);
		    if (reg == NULL_RTX || !REG_P (reg))
		      continue;
		    val = cselib_lookup (reg, mode, 0, VOIDmode);
		    if (val && cselib_preserved_value_p (val))
		      {
			item = val->val_rtx;
			break;
		      }
		  }
	      }
	  }
	else if (MEM_P (x))
	  {
	    rtx mem = x;
	    cselib_val *val;

	    if (!frame_pointer_needed)
	      {
		struct adjust_mem_data amd;
		amd.mem_mode = VOIDmode;
		amd.stack_adjust = -VTI (bb)->out.stack_adjust;
		amd.store = true;
		mem = simplify_replace_fn_rtx (mem, NULL_RTX, adjust_mems,
					       &amd);
		gcc_assert (amd.side_effects.is_empty ());
	      }
	    val = cselib_lookup (mem, GET_MODE (mem), 0, VOIDmode);
	    if (val && cselib_preserved_value_p (val))
	      item = val->val_rtx;
	    else if (GET_MODE_CLASS (GET_MODE (mem)) != MODE_INT
		     && GET_MODE_CLASS (GET_MODE (mem)) != MODE_PARTIAL_INT)
	      {
		/* For non-integer stack argument see also if they weren't
		   initialized by integers.  */
		scalar_int_mode imode;
		if (int_mode_for_mode (GET_MODE (mem)).exists (&imode)
		    && imode != GET_MODE (mem))
		  {
		    val = cselib_lookup (adjust_address_nv (mem, imode, 0),
					 imode, 0, VOIDmode);
		    if (val && cselib_preserved_value_p (val))
		      item = lowpart_subreg (GET_MODE (x), val->val_rtx,
					     imode);
		  }
	      }
	  }
	if (item)
	  {
	    rtx x2 = x;
	    if (GET_MODE (item) != GET_MODE (link))
	      item = lowpart_subreg (GET_MODE (link), item, GET_MODE (item));
	    if (GET_MODE (x2) != GET_MODE (link))
	      x2 = lowpart_subreg (GET_MODE (link), x2, GET_MODE (x2));
	    item = gen_rtx_CONCAT (GET_MODE (link), x2, item);
	    call_arguments
	      = gen_rtx_EXPR_LIST (VOIDmode, item, call_arguments);
	  }
	if (t && t != void_list_node)
	  {
	    tree argtype = TREE_VALUE (t);
	    machine_mode mode = TYPE_MODE (argtype);
	    rtx reg;
	    if (pass_by_reference (&args_so_far_v, mode, argtype, true))
	      {
		argtype = build_pointer_type (argtype);
		mode = TYPE_MODE (argtype);
	      }
	    reg = targetm.calls.function_arg (args_so_far, mode,
					      argtype, true);
	    if (TREE_CODE (argtype) == REFERENCE_TYPE
		&& INTEGRAL_TYPE_P (TREE_TYPE (argtype))
		&& reg
		&& REG_P (reg)
		&& GET_MODE (reg) == mode
		&& (GET_MODE_CLASS (mode) == MODE_INT
		    || GET_MODE_CLASS (mode) == MODE_PARTIAL_INT)
		&& REG_P (x)
		&& REGNO (x) == REGNO (reg)
		&& GET_MODE (x) == mode
		&& item)
	      {
		machine_mode indmode
		  = TYPE_MODE (TREE_TYPE (argtype));
		rtx mem = gen_rtx_MEM (indmode, x);
		cselib_val *val = cselib_lookup (mem, indmode, 0, VOIDmode);
		if (val && cselib_preserved_value_p (val))
		  {
		    item = gen_rtx_CONCAT (indmode, mem, val->val_rtx);
		    call_arguments = gen_rtx_EXPR_LIST (VOIDmode, item,
							call_arguments);
		  }
		else
		  {
		    struct elt_loc_list *l;
		    tree initial;

		    /* Try harder, when passing address of a constant
		       pool integer it can be easily read back.  */
		    item = XEXP (item, 1);
		    if (GET_CODE (item) == SUBREG)
		      item = SUBREG_REG (item);
		    gcc_assert (GET_CODE (item) == VALUE);
		    val = CSELIB_VAL_PTR (item);
		    for (l = val->locs; l; l = l->next)
		      if (GET_CODE (l->loc) == SYMBOL_REF
			  && TREE_CONSTANT_POOL_ADDRESS_P (l->loc)
			  && SYMBOL_REF_DECL (l->loc)
			  && DECL_INITIAL (SYMBOL_REF_DECL (l->loc)))
			{
			  initial = DECL_INITIAL (SYMBOL_REF_DECL (l->loc));
			  if (tree_fits_shwi_p (initial))
			    {
			      item = GEN_INT (tree_to_shwi (initial));
			      item = gen_rtx_CONCAT (indmode, mem, item);
			      call_arguments
				= gen_rtx_EXPR_LIST (VOIDmode, item,
						     call_arguments);
			    }
			  break;
			}
		  }
	      }
	    targetm.calls.function_arg_advance (args_so_far, mode,
						argtype, true);
	    t = TREE_CHAIN (t);
	  }
      }

  /* Add debug arguments.  */
  if (fndecl
      && TREE_CODE (fndecl) == FUNCTION_DECL
      && DECL_HAS_DEBUG_ARGS_P (fndecl))
    {
      vec<tree, va_gc> **debug_args = decl_debug_args_lookup (fndecl);
      if (debug_args)
	{
	  unsigned int ix;
	  tree param;
	  for (ix = 0; vec_safe_iterate (*debug_args, ix, &param); ix += 2)
	    {
	      rtx item;
	      tree dtemp = (**debug_args)[ix + 1];
	      machine_mode mode = DECL_MODE (dtemp);
	      item = gen_rtx_DEBUG_PARAMETER_REF (mode, param);
	      item = gen_rtx_CONCAT (mode, item, DECL_RTL_KNOWN_SET (dtemp));
	      call_arguments = gen_rtx_EXPR_LIST (VOIDmode, item,
						  call_arguments);
	    }
	}
    }

  /* Reverse call_arguments chain.  */
  prev = NULL_RTX;
  for (cur = call_arguments; cur; cur = next)
    {
      next = XEXP (cur, 1);
      XEXP (cur, 1) = prev;
      prev = cur;
    }
  call_arguments = prev;

  x = get_call_rtx_from (insn);
  if (x)
    {
      x = XEXP (XEXP (x, 0), 0);
      if (GET_CODE (x) == SYMBOL_REF)
	/* Don't record anything.  */;
      else if (CONSTANT_P (x))
	{
	  x = gen_rtx_CONCAT (GET_MODE (x) == VOIDmode ? Pmode : GET_MODE (x),
			      pc_rtx, x);
	  call_arguments
	    = gen_rtx_EXPR_LIST (VOIDmode, x, call_arguments);
	}
      else
	{
	  cselib_val *val = cselib_lookup (x, GET_MODE (x), 0, VOIDmode);
	  if (val && cselib_preserved_value_p (val))
	    {
	      x = gen_rtx_CONCAT (GET_MODE (x), pc_rtx, val->val_rtx);
	      call_arguments
		= gen_rtx_EXPR_LIST (VOIDmode, x, call_arguments);
	    }
	}
    }
  if (this_arg)
    {
      machine_mode mode
	= TYPE_MODE (TREE_TYPE (OBJ_TYPE_REF_EXPR (obj_type_ref)));
      rtx clobbered = gen_rtx_MEM (mode, this_arg);
      HOST_WIDE_INT token
	= tree_to_shwi (OBJ_TYPE_REF_TOKEN (obj_type_ref));
      if (token)
	clobbered = plus_constant (mode, clobbered,
				   token * GET_MODE_SIZE (mode));
      clobbered = gen_rtx_MEM (mode, clobbered);
      x = gen_rtx_CONCAT (mode, gen_rtx_CLOBBER (VOIDmode, pc_rtx), clobbered);
      call_arguments
	= gen_rtx_EXPR_LIST (VOIDmode, x, call_arguments);
    }
}

/* Callback for cselib_record_sets_hook, that records as micro
   operations uses and stores in an insn after cselib_record_sets has
   analyzed the sets in an insn, but before it modifies the stored
   values in the internal tables, unless cselib_record_sets doesn't
   call it directly (perhaps because we're not doing cselib in the
   first place, in which case sets and n_sets will be 0).  */

static void
add_with_sets (rtx_insn *insn, struct cselib_set *sets, int n_sets)
{
  basic_block bb = BLOCK_FOR_INSN (insn);
  int n1, n2;
  struct count_use_info cui;
  micro_operation *mos;

  cselib_hook_called = true;

  cui.insn = insn;
  cui.bb = bb;
  cui.sets = sets;
  cui.n_sets = n_sets;

  n1 = VTI (bb)->mos.length ();
  cui.store_p = false;
  note_uses (&PATTERN (insn), add_uses_1, &cui);
  n2 = VTI (bb)->mos.length () - 1;
  mos = VTI (bb)->mos.address ();

  /* Order the MO_USEs to be before MO_USE_NO_VARs and MO_VAL_USE, and
     MO_VAL_LOC last.  */
  while (n1 < n2)
    {
      while (n1 < n2 && mos[n1].type == MO_USE)
	n1++;
      while (n1 < n2 && mos[n2].type != MO_USE)
	n2--;
      if (n1 < n2)
	std::swap (mos[n1], mos[n2]);
    }

  n2 = VTI (bb)->mos.length () - 1;
  while (n1 < n2)
    {
      while (n1 < n2 && mos[n1].type != MO_VAL_LOC)
	n1++;
      while (n1 < n2 && mos[n2].type == MO_VAL_LOC)
	n2--;
      if (n1 < n2)
	std::swap (mos[n1], mos[n2]);
    }

  if (CALL_P (insn))
    {
      micro_operation mo;

      mo.type = MO_CALL;
      mo.insn = insn;
      mo.u.loc = call_arguments;
      call_arguments = NULL_RTX;

      if (dump_file && (dump_flags & TDF_DETAILS))
	log_op_type (PATTERN (insn), bb, insn, mo.type, dump_file);
      VTI (bb)->mos.safe_push (mo);
    }

  n1 = VTI (bb)->mos.length ();
  /* This will record NEXT_INSN (insn), such that we can
     insert notes before it without worrying about any
     notes that MO_USEs might emit after the insn.  */
  cui.store_p = true;
  note_stores (PATTERN (insn), add_stores, &cui);
  n2 = VTI (bb)->mos.length () - 1;
  mos = VTI (bb)->mos.address ();

  /* Order the MO_VAL_USEs first (note_stores does nothing
     on DEBUG_INSNs, so there are no MO_VAL_LOCs from this
     insn), then MO_CLOBBERs, then MO_SET/MO_COPY/MO_VAL_SET.  */
  while (n1 < n2)
    {
      while (n1 < n2 && mos[n1].type == MO_VAL_USE)
	n1++;
      while (n1 < n2 && mos[n2].type != MO_VAL_USE)
	n2--;
      if (n1 < n2)
	std::swap (mos[n1], mos[n2]);
    }

  n2 = VTI (bb)->mos.length () - 1;
  while (n1 < n2)
    {
      while (n1 < n2 && mos[n1].type == MO_CLOBBER)
	n1++;
      while (n1 < n2 && mos[n2].type != MO_CLOBBER)
	n2--;
      if (n1 < n2)
	std::swap (mos[n1], mos[n2]);
    }
}

static enum var_init_status
find_src_status (dataflow_set *in, rtx src)
{
  tree decl = NULL_TREE;
  enum var_init_status status = VAR_INIT_STATUS_UNINITIALIZED;

  if (! flag_var_tracking_uninit)
    status = VAR_INIT_STATUS_INITIALIZED;

  if (src && REG_P (src))
    decl = var_debug_decl (REG_EXPR (src));
  else if (src && MEM_P (src))
    decl = var_debug_decl (MEM_EXPR (src));

  if (src && decl)
    status = get_init_value (in, src, dv_from_decl (decl));

  return status;
}

/* SRC is the source of an assignment.  Use SET to try to find what
   was ultimately assigned to SRC.  Return that value if known,
   otherwise return SRC itself.  */

static rtx
find_src_set_src (dataflow_set *set, rtx src)
{
  tree decl = NULL_TREE;   /* The variable being copied around.          */
  rtx set_src = NULL_RTX;  /* The value for "decl" stored in "src".      */
  variable *var;
  location_chain *nextp;
  int i;
  bool found;

  if (src && REG_P (src))
    decl = var_debug_decl (REG_EXPR (src));
  else if (src && MEM_P (src))
    decl = var_debug_decl (MEM_EXPR (src));

  if (src && decl)
    {
      decl_or_value dv = dv_from_decl (decl);

      var = shared_hash_find (set->vars, dv);
      if (var)
	{
	  found = false;
	  for (i = 0; i < var->n_var_parts && !found; i++)
	    for (nextp = var->var_part[i].loc_chain; nextp && !found;
		 nextp = nextp->next)
	      if (rtx_equal_p (nextp->loc, src))
		{
		  set_src = nextp->set_src;
		  found = true;
		}

	}
    }

  return set_src;
}

/* Compute the changes of variable locations in the basic block BB.  */

static bool
compute_bb_dataflow (basic_block bb)
{
  unsigned int i;
  micro_operation *mo;
  bool changed;
  dataflow_set old_out;
  dataflow_set *in = &VTI (bb)->in;
  dataflow_set *out = &VTI (bb)->out;

  dataflow_set_init (&old_out);
  dataflow_set_copy (&old_out, out);
  dataflow_set_copy (out, in);

  if (MAY_HAVE_DEBUG_INSNS)
    local_get_addr_cache = new hash_map<rtx, rtx>;

  FOR_EACH_VEC_ELT (VTI (bb)->mos, i, mo)
    {
      rtx_insn *insn = mo->insn;

      switch (mo->type)
	{
	  case MO_CALL:
	    dataflow_set_clear_at_call (out, insn);
	    break;

	  case MO_USE:
	    {
	      rtx loc = mo->u.loc;

	      if (REG_P (loc))
		var_reg_set (out, loc, VAR_INIT_STATUS_UNINITIALIZED, NULL);
	      else if (MEM_P (loc))
		var_mem_set (out, loc, VAR_INIT_STATUS_UNINITIALIZED, NULL);
	    }
	    break;

	  case MO_VAL_LOC:
	    {
	      rtx loc = mo->u.loc;
	      rtx val, vloc;
	      tree var;

	      if (GET_CODE (loc) == CONCAT)
		{
		  val = XEXP (loc, 0);
		  vloc = XEXP (loc, 1);
		}
	      else
		{
		  val = NULL_RTX;
		  vloc = loc;
		}

	      var = PAT_VAR_LOCATION_DECL (vloc);

	      clobber_variable_part (out, NULL_RTX,
				     dv_from_decl (var), 0, NULL_RTX);
	      if (val)
		{
		  if (VAL_NEEDS_RESOLUTION (loc))
		    val_resolve (out, val, PAT_VAR_LOCATION_LOC (vloc), insn);
		  set_variable_part (out, val, dv_from_decl (var), 0,
				     VAR_INIT_STATUS_INITIALIZED, NULL_RTX,
				     INSERT);
		}
	      else if (!VAR_LOC_UNKNOWN_P (PAT_VAR_LOCATION_LOC (vloc)))
		set_variable_part (out, PAT_VAR_LOCATION_LOC (vloc),
				   dv_from_decl (var), 0,
				   VAR_INIT_STATUS_INITIALIZED, NULL_RTX,
				   INSERT);
	    }
	    break;

	  case MO_VAL_USE:
	    {
	      rtx loc = mo->u.loc;
	      rtx val, vloc, uloc;

	      vloc = uloc = XEXP (loc, 1);
	      val = XEXP (loc, 0);

	      if (GET_CODE (val) == CONCAT)
		{
		  uloc = XEXP (val, 1);
		  val = XEXP (val, 0);
		}

	      if (VAL_NEEDS_RESOLUTION (loc))
		val_resolve (out, val, vloc, insn);
	      else
		val_store (out, val, uloc, insn, false);

	      if (VAL_HOLDS_TRACK_EXPR (loc))
		{
		  if (GET_CODE (uloc) == REG)
		    var_reg_set (out, uloc, VAR_INIT_STATUS_UNINITIALIZED,
				 NULL);
		  else if (GET_CODE (uloc) == MEM)
		    var_mem_set (out, uloc, VAR_INIT_STATUS_UNINITIALIZED,
				 NULL);
		}
	    }
	    break;

	  case MO_VAL_SET:
	    {
	      rtx loc = mo->u.loc;
	      rtx val, vloc, uloc;
	      rtx dstv, srcv;

	      vloc = loc;
	      uloc = XEXP (vloc, 1);
	      val = XEXP (vloc, 0);
	      vloc = uloc;

	      if (GET_CODE (uloc) == SET)
		{
		  dstv = SET_DEST (uloc);
		  srcv = SET_SRC (uloc);
		}
	      else
		{
		  dstv = uloc;
		  srcv = NULL;
		}

	      if (GET_CODE (val) == CONCAT)
		{
		  dstv = vloc = XEXP (val, 1);
		  val = XEXP (val, 0);
		}

	      if (GET_CODE (vloc) == SET)
		{
		  srcv = SET_SRC (vloc);

		  gcc_assert (val != srcv);
		  gcc_assert (vloc == uloc || VAL_NEEDS_RESOLUTION (loc));

		  dstv = vloc = SET_DEST (vloc);

		  if (VAL_NEEDS_RESOLUTION (loc))
		    val_resolve (out, val, srcv, insn);
		}
	      else if (VAL_NEEDS_RESOLUTION (loc))
		{
		  gcc_assert (GET_CODE (uloc) == SET
			      && GET_CODE (SET_SRC (uloc)) == REG);
		  val_resolve (out, val, SET_SRC (uloc), insn);
		}

	      if (VAL_HOLDS_TRACK_EXPR (loc))
		{
		  if (VAL_EXPR_IS_CLOBBERED (loc))
		    {
		      if (REG_P (uloc))
			var_reg_delete (out, uloc, true);
		      else if (MEM_P (uloc))
			{
			  gcc_assert (MEM_P (dstv));
			  gcc_assert (MEM_ATTRS (dstv) == MEM_ATTRS (uloc));
			  var_mem_delete (out, dstv, true);
			}
		    }
		  else
		    {
		      bool copied_p = VAL_EXPR_IS_COPIED (loc);
		      rtx src = NULL, dst = uloc;
		      enum var_init_status status = VAR_INIT_STATUS_INITIALIZED;

		      if (GET_CODE (uloc) == SET)
			{
			  src = SET_SRC (uloc);
			  dst = SET_DEST (uloc);
			}

		      if (copied_p)
			{
			  if (flag_var_tracking_uninit)
			    {
			      status = find_src_status (in, src);

			      if (status == VAR_INIT_STATUS_UNKNOWN)
				status = find_src_status (out, src);
			    }

			  src = find_src_set_src (in, src);
			}

		      if (REG_P (dst))
			var_reg_delete_and_set (out, dst, !copied_p,
						status, srcv);
		      else if (MEM_P (dst))
			{
			  gcc_assert (MEM_P (dstv));
			  gcc_assert (MEM_ATTRS (dstv) == MEM_ATTRS (dst));
			  var_mem_delete_and_set (out, dstv, !copied_p,
						  status, srcv);
			}
		    }
		}
	      else if (REG_P (uloc))
		var_regno_delete (out, REGNO (uloc));
	      else if (MEM_P (uloc))
		{
		  gcc_checking_assert (GET_CODE (vloc) == MEM);
		  gcc_checking_assert (dstv == vloc);
		  if (dstv != vloc)
		    clobber_overlapping_mems (out, vloc);
		}

	      val_store (out, val, dstv, insn, true);
	    }
	    break;

	  case MO_SET:
	    {
	      rtx loc = mo->u.loc;
	      rtx set_src = NULL;

	      if (GET_CODE (loc) == SET)
		{
		  set_src = SET_SRC (loc);
		  loc = SET_DEST (loc);
		}

	      if (REG_P (loc))
		var_reg_delete_and_set (out, loc, true, VAR_INIT_STATUS_INITIALIZED,
					set_src);
	      else if (MEM_P (loc))
		var_mem_delete_and_set (out, loc, true, VAR_INIT_STATUS_INITIALIZED,
					set_src);
	    }
	    break;

	  case MO_COPY:
	    {
	      rtx loc = mo->u.loc;
	      enum var_init_status src_status;
	      rtx set_src = NULL;

	      if (GET_CODE (loc) == SET)
		{
		  set_src = SET_SRC (loc);
		  loc = SET_DEST (loc);
		}

	      if (! flag_var_tracking_uninit)
		src_status = VAR_INIT_STATUS_INITIALIZED;
	      else
		{
		  src_status = find_src_status (in, set_src);

		  if (src_status == VAR_INIT_STATUS_UNKNOWN)
		    src_status = find_src_status (out, set_src);
		}

	      set_src = find_src_set_src (in, set_src);

	      if (REG_P (loc))
		var_reg_delete_and_set (out, loc, false, src_status, set_src);
	      else if (MEM_P (loc))
		var_mem_delete_and_set (out, loc, false, src_status, set_src);
	    }
	    break;

	  case MO_USE_NO_VAR:
	    {
	      rtx loc = mo->u.loc;

	      if (REG_P (loc))
		var_reg_delete (out, loc, false);
	      else if (MEM_P (loc))
		var_mem_delete (out, loc, false);
	    }
	    break;

	  case MO_CLOBBER:
	    {
	      rtx loc = mo->u.loc;

	      if (REG_P (loc))
		var_reg_delete (out, loc, true);
	      else if (MEM_P (loc))
		var_mem_delete (out, loc, true);
	    }
	    break;

	  case MO_ADJUST:
	    out->stack_adjust += mo->u.adjust;
	    break;
	}
    }

  if (MAY_HAVE_DEBUG_INSNS)
    {
      delete local_get_addr_cache;
      local_get_addr_cache = NULL;

      dataflow_set_equiv_regs (out);
      shared_hash_htab (out->vars)
	->traverse <dataflow_set *, canonicalize_values_mark> (out);
      shared_hash_htab (out->vars)
	->traverse <dataflow_set *, canonicalize_values_star> (out);
      if (flag_checking)
	shared_hash_htab (out->vars)
	  ->traverse <dataflow_set *, canonicalize_loc_order_check> (out);
    }
  changed = dataflow_set_different (&old_out, out);
  dataflow_set_destroy (&old_out);
  return changed;
}

/* Find the locations of variables in the whole function.  */

static bool
vt_find_locations (void)
{
  bb_heap_t *worklist = new bb_heap_t (LONG_MIN);
  bb_heap_t *pending = new bb_heap_t (LONG_MIN);
  sbitmap in_worklist, in_pending;
  basic_block bb;
  edge e;
  int *bb_order;
  int *rc_order;
  int i;
  int htabsz = 0;
  int htabmax = PARAM_VALUE (PARAM_MAX_VARTRACK_SIZE);
  bool success = true;

  timevar_push (TV_VAR_TRACKING_DATAFLOW);
  /* Compute reverse completion order of depth first search of the CFG
     so that the data-flow runs faster.  */
  rc_order = XNEWVEC (int, n_basic_blocks_for_fn (cfun) - NUM_FIXED_BLOCKS);
  bb_order = XNEWVEC (int, last_basic_block_for_fn (cfun));
  pre_and_rev_post_order_compute (NULL, rc_order, false);
  for (i = 0; i < n_basic_blocks_for_fn (cfun) - NUM_FIXED_BLOCKS; i++)
    bb_order[rc_order[i]] = i;
  free (rc_order);

  auto_sbitmap visited (last_basic_block_for_fn (cfun));
  in_worklist = sbitmap_alloc (last_basic_block_for_fn (cfun));
  in_pending = sbitmap_alloc (last_basic_block_for_fn (cfun));
  bitmap_clear (in_worklist);

  FOR_EACH_BB_FN (bb, cfun)
    pending->insert (bb_order[bb->index], bb);
  bitmap_ones (in_pending);

  while (success && !pending->empty ())
    {
      std::swap (worklist, pending);
      std::swap (in_worklist, in_pending);

      bitmap_clear (visited);

      while (!worklist->empty ())
	{
	  bb = worklist->extract_min ();
	  bitmap_clear_bit (in_worklist, bb->index);
	  gcc_assert (!bitmap_bit_p (visited, bb->index));
	  if (!bitmap_bit_p (visited, bb->index))
	    {
	      bool changed;
	      edge_iterator ei;
	      int oldinsz, oldoutsz;

	      bitmap_set_bit (visited, bb->index);

	      if (VTI (bb)->in.vars)
		{
		  htabsz
		    -= shared_hash_htab (VTI (bb)->in.vars)->size ()
			+ shared_hash_htab (VTI (bb)->out.vars)->size ();
		  oldinsz = shared_hash_htab (VTI (bb)->in.vars)->elements ();
		  oldoutsz
		    = shared_hash_htab (VTI (bb)->out.vars)->elements ();
		}
	      else
		oldinsz = oldoutsz = 0;

	      if (MAY_HAVE_DEBUG_INSNS)
		{
		  dataflow_set *in = &VTI (bb)->in, *first_out = NULL;
		  bool first = true, adjust = false;

		  /* Calculate the IN set as the intersection of
		     predecessor OUT sets.  */

		  dataflow_set_clear (in);
		  dst_can_be_shared = true;

		  FOR_EACH_EDGE (e, ei, bb->preds)
		    if (!VTI (e->src)->flooded)
		      gcc_assert (bb_order[bb->index]
				  <= bb_order[e->src->index]);
		    else if (first)
		      {
			dataflow_set_copy (in, &VTI (e->src)->out);
			first_out = &VTI (e->src)->out;
			first = false;
		      }
		    else
		      {
			dataflow_set_merge (in, &VTI (e->src)->out);
			adjust = true;
		      }

		  if (adjust)
		    {
		      dataflow_post_merge_adjust (in, &VTI (bb)->permp);

		      if (flag_checking)
			/* Merge and merge_adjust should keep entries in
			   canonical order.  */
			shared_hash_htab (in->vars)
			  ->traverse <dataflow_set *,
				      canonicalize_loc_order_check> (in);

		      if (dst_can_be_shared)
			{
			  shared_hash_destroy (in->vars);
			  in->vars = shared_hash_copy (first_out->vars);
			}
		    }

		  VTI (bb)->flooded = true;
		}
	      else
		{
		  /* Calculate the IN set as union of predecessor OUT sets.  */
		  dataflow_set_clear (&VTI (bb)->in);
		  FOR_EACH_EDGE (e, ei, bb->preds)
		    dataflow_set_union (&VTI (bb)->in, &VTI (e->src)->out);
		}

	      changed = compute_bb_dataflow (bb);
	      htabsz += shared_hash_htab (VTI (bb)->in.vars)->size ()
			 + shared_hash_htab (VTI (bb)->out.vars)->size ();

	      if (htabmax && htabsz > htabmax)
		{
		  if (MAY_HAVE_DEBUG_INSNS)
		    inform (DECL_SOURCE_LOCATION (cfun->decl),
			    "variable tracking size limit exceeded with "
			    "-fvar-tracking-assignments, retrying without");
		  else
		    inform (DECL_SOURCE_LOCATION (cfun->decl),
			    "variable tracking size limit exceeded");
		  success = false;
		  break;
		}

	      if (changed)
		{
		  FOR_EACH_EDGE (e, ei, bb->succs)
		    {
		      if (e->dest == EXIT_BLOCK_PTR_FOR_FN (cfun))
			continue;

		      if (bitmap_bit_p (visited, e->dest->index))
			{
			  if (!bitmap_bit_p (in_pending, e->dest->index))
			    {
			      /* Send E->DEST to next round.  */
			      bitmap_set_bit (in_pending, e->dest->index);
			      pending->insert (bb_order[e->dest->index],
					       e->dest);
			    }
			}
		      else if (!bitmap_bit_p (in_worklist, e->dest->index))
			{
			  /* Add E->DEST to current round.  */
			  bitmap_set_bit (in_worklist, e->dest->index);
			  worklist->insert (bb_order[e->dest->index],
					    e->dest);
			}
		    }
		}

	      if (dump_file)
		fprintf (dump_file,
			 "BB %i: in %i (was %i), out %i (was %i), rem %i + %i, tsz %i\n",
			 bb->index,
			 (int)shared_hash_htab (VTI (bb)->in.vars)->size (),
			 oldinsz,
			 (int)shared_hash_htab (VTI (bb)->out.vars)->size (),
			 oldoutsz,
			 (int)worklist->nodes (), (int)pending->nodes (),
			 htabsz);

	      if (dump_file && (dump_flags & TDF_DETAILS))
		{
		  fprintf (dump_file, "BB %i IN:\n", bb->index);
		  dump_dataflow_set (&VTI (bb)->in);
		  fprintf (dump_file, "BB %i OUT:\n", bb->index);
		  dump_dataflow_set (&VTI (bb)->out);
		}
	    }
	}
    }

  if (success && MAY_HAVE_DEBUG_INSNS)
    FOR_EACH_BB_FN (bb, cfun)
      gcc_assert (VTI (bb)->flooded);

  free (bb_order);
  delete worklist;
  delete pending;
  sbitmap_free (in_worklist);
  sbitmap_free (in_pending);

  timevar_pop (TV_VAR_TRACKING_DATAFLOW);
  return success;
}

/* Print the content of the LIST to dump file.  */

static void
dump_attrs_list (attrs *list)
{
  for (; list; list = list->next)
    {
      if (dv_is_decl_p (list->dv))
	print_mem_expr (dump_file, dv_as_decl (list->dv));
      else
	print_rtl_single (dump_file, dv_as_value (list->dv));
      fprintf (dump_file, "+" HOST_WIDE_INT_PRINT_DEC, list->offset);
    }
  fprintf (dump_file, "\n");
}

/* Print the information about variable *SLOT to dump file.  */

int
dump_var_tracking_slot (variable **slot, void *data ATTRIBUTE_UNUSED)
{
  variable *var = *slot;

  dump_var (var);

  /* Continue traversing the hash table.  */
  return 1;
}

/* Print the information about variable VAR to dump file.  */

static void
dump_var (variable *var)
{
  int i;
  location_chain *node;

  if (dv_is_decl_p (var->dv))
    {
      const_tree decl = dv_as_decl (var->dv);

      if (DECL_NAME (decl))
	{
	  fprintf (dump_file, "  name: %s",
		   IDENTIFIER_POINTER (DECL_NAME (decl)));
	  if (dump_flags & TDF_UID)
	    fprintf (dump_file, "D.%u", DECL_UID (decl));
	}
      else if (TREE_CODE (decl) == DEBUG_EXPR_DECL)
	fprintf (dump_file, "  name: D#%u", DEBUG_TEMP_UID (decl));
      else
	fprintf (dump_file, "  name: D.%u", DECL_UID (decl));
      fprintf (dump_file, "\n");
    }
  else
    {
      fputc (' ', dump_file);
      print_rtl_single (dump_file, dv_as_value (var->dv));
    }

  for (i = 0; i < var->n_var_parts; i++)
    {
      fprintf (dump_file, "    offset %ld\n",
	       (long)(var->onepart ? 0 : VAR_PART_OFFSET (var, i)));
      for (node = var->var_part[i].loc_chain; node; node = node->next)
	{
	  fprintf (dump_file, "      ");
	  if (node->init == VAR_INIT_STATUS_UNINITIALIZED)
	    fprintf (dump_file, "[uninit]");
	  print_rtl_single (dump_file, node->loc);
	}
    }
}

/* Print the information about variables from hash table VARS to dump file.  */

static void
dump_vars (variable_table_type *vars)
{
  if (vars->elements () > 0)
    {
      fprintf (dump_file, "Variables:\n");
      vars->traverse <void *, dump_var_tracking_slot> (NULL);
    }
}

/* Print the dataflow set SET to dump file.  */

static void
dump_dataflow_set (dataflow_set *set)
{
  int i;

  fprintf (dump_file, "Stack adjustment: " HOST_WIDE_INT_PRINT_DEC "\n",
	   set->stack_adjust);
  for (i = 0; i < FIRST_PSEUDO_REGISTER; i++)
    {
      if (set->regs[i])
	{
	  fprintf (dump_file, "Reg %d:", i);
	  dump_attrs_list (set->regs[i]);
	}
    }
  dump_vars (shared_hash_htab (set->vars));
  fprintf (dump_file, "\n");
}

/* Print the IN and OUT sets for each basic block to dump file.  */

static void
dump_dataflow_sets (void)
{
  basic_block bb;

  FOR_EACH_BB_FN (bb, cfun)
    {
      fprintf (dump_file, "\nBasic block %d:\n", bb->index);
      fprintf (dump_file, "IN:\n");
      dump_dataflow_set (&VTI (bb)->in);
      fprintf (dump_file, "OUT:\n");
      dump_dataflow_set (&VTI (bb)->out);
    }
}

/* Return the variable for DV in dropped_values, inserting one if
   requested with INSERT.  */

static inline variable *
variable_from_dropped (decl_or_value dv, enum insert_option insert)
{
  variable **slot;
  variable *empty_var;
  onepart_enum onepart;

  slot = dropped_values->find_slot_with_hash (dv, dv_htab_hash (dv), insert);

  if (!slot)
    return NULL;

  if (*slot)
    return *slot;

  gcc_checking_assert (insert == INSERT);

  onepart = dv_onepart_p (dv);

  gcc_checking_assert (onepart == ONEPART_VALUE || onepart == ONEPART_DEXPR);

  empty_var = onepart_pool_allocate (onepart);
  empty_var->dv = dv;
  empty_var->refcount = 1;
  empty_var->n_var_parts = 0;
  empty_var->onepart = onepart;
  empty_var->in_changed_variables = false;
  empty_var->var_part[0].loc_chain = NULL;
  empty_var->var_part[0].cur_loc = NULL;
  VAR_LOC_1PAUX (empty_var) = NULL;
  set_dv_changed (dv, true);

  *slot = empty_var;

  return empty_var;
}

/* Recover the one-part aux from dropped_values.  */

static struct onepart_aux *
recover_dropped_1paux (variable *var)
{
  variable *dvar;

  gcc_checking_assert (var->onepart);

  if (VAR_LOC_1PAUX (var))
    return VAR_LOC_1PAUX (var);

  if (var->onepart == ONEPART_VDECL)
    return NULL;

  dvar = variable_from_dropped (var->dv, NO_INSERT);

  if (!dvar)
    return NULL;

  VAR_LOC_1PAUX (var) = VAR_LOC_1PAUX (dvar);
  VAR_LOC_1PAUX (dvar) = NULL;

  return VAR_LOC_1PAUX (var);
}

/* Add variable VAR to the hash table of changed variables and
   if it has no locations delete it from SET's hash table.  */

static void
variable_was_changed (variable *var, dataflow_set *set)
{
  hashval_t hash = dv_htab_hash (var->dv);

  if (emit_notes)
    {
      variable **slot;

      /* Remember this decl or VALUE has been added to changed_variables.  */
      set_dv_changed (var->dv, true);

      slot = changed_variables->find_slot_with_hash (var->dv, hash, INSERT);

      if (*slot)
	{
	  variable *old_var = *slot;
	  gcc_assert (old_var->in_changed_variables);
	  old_var->in_changed_variables = false;
	  if (var != old_var && var->onepart)
	    {
	      /* Restore the auxiliary info from an empty variable
		 previously created for changed_variables, so it is
		 not lost.  */
	      gcc_checking_assert (!VAR_LOC_1PAUX (var));
	      VAR_LOC_1PAUX (var) = VAR_LOC_1PAUX (old_var);
	      VAR_LOC_1PAUX (old_var) = NULL;
	    }
	  variable_htab_free (*slot);
	}

      if (set && var->n_var_parts == 0)
	{
	  onepart_enum onepart = var->onepart;
	  variable *empty_var = NULL;
	  variable **dslot = NULL;

	  if (onepart == ONEPART_VALUE || onepart == ONEPART_DEXPR)
	    {
	      dslot = dropped_values->find_slot_with_hash (var->dv,
							   dv_htab_hash (var->dv),
							   INSERT);
	      empty_var = *dslot;

	      if (empty_var)
		{
		  gcc_checking_assert (!empty_var->in_changed_variables);
		  if (!VAR_LOC_1PAUX (var))
		    {
		      VAR_LOC_1PAUX (var) = VAR_LOC_1PAUX (empty_var);
		      VAR_LOC_1PAUX (empty_var) = NULL;
		    }
		  else
		    gcc_checking_assert (!VAR_LOC_1PAUX (empty_var));
		}
	    }

	  if (!empty_var)
	    {
	      empty_var = onepart_pool_allocate (onepart);
	      empty_var->dv = var->dv;
	      empty_var->refcount = 1;
	      empty_var->n_var_parts = 0;
	      empty_var->onepart = onepart;
	      if (dslot)
		{
		  empty_var->refcount++;
		  *dslot = empty_var;
		}
	    }
	  else
	    empty_var->refcount++;
	  empty_var->in_changed_variables = true;
	  *slot = empty_var;
	  if (onepart)
	    {
	      empty_var->var_part[0].loc_chain = NULL;
	      empty_var->var_part[0].cur_loc = NULL;
	      VAR_LOC_1PAUX (empty_var) = VAR_LOC_1PAUX (var);
	      VAR_LOC_1PAUX (var) = NULL;
	    }
	  goto drop_var;
	}
      else
	{
	  if (var->onepart && !VAR_LOC_1PAUX (var))
	    recover_dropped_1paux (var);
	  var->refcount++;
	  var->in_changed_variables = true;
	  *slot = var;
	}
    }
  else
    {
      gcc_assert (set);
      if (var->n_var_parts == 0)
	{
	  variable **slot;

	drop_var:
	  slot = shared_hash_find_slot_noinsert (set->vars, var->dv);
	  if (slot)
	    {
	      if (shared_hash_shared (set->vars))
		slot = shared_hash_find_slot_unshare (&set->vars, var->dv,
						      NO_INSERT);
	      shared_hash_htab (set->vars)->clear_slot (slot);
	    }
	}
    }
}

/* Look for the index in VAR->var_part corresponding to OFFSET.
   Return -1 if not found.  If INSERTION_POINT is non-NULL, the
   referenced int will be set to the index that the part has or should
   have, if it should be inserted.  */

static inline int
find_variable_location_part (variable *var, HOST_WIDE_INT offset,
			     int *insertion_point)
{
  int pos, low, high;

  if (var->onepart)
    {
      if (offset != 0)
	return -1;

      if (insertion_point)
	*insertion_point = 0;

      return var->n_var_parts - 1;
    }

  /* Find the location part.  */
  low = 0;
  high = var->n_var_parts;
  while (low != high)
    {
      pos = (low + high) / 2;
      if (VAR_PART_OFFSET (var, pos) < offset)
	low = pos + 1;
      else
	high = pos;
    }
  pos = low;

  if (insertion_point)
    *insertion_point = pos;

  if (pos < var->n_var_parts && VAR_PART_OFFSET (var, pos) == offset)
    return pos;

  return -1;
}

static variable **
set_slot_part (dataflow_set *set, rtx loc, variable **slot,
	       decl_or_value dv, HOST_WIDE_INT offset,
	       enum var_init_status initialized, rtx set_src)
{
  int pos;
  location_chain *node, *next;
  location_chain **nextp;
  variable *var;
  onepart_enum onepart;

  var = *slot;

  if (var)
    onepart = var->onepart;
  else
    onepart = dv_onepart_p (dv);

  gcc_checking_assert (offset == 0 || !onepart);
  gcc_checking_assert (loc != dv_as_opaque (dv));

  if (! flag_var_tracking_uninit)
    initialized = VAR_INIT_STATUS_INITIALIZED;

  if (!var)
    {
      /* Create new variable information.  */
      var = onepart_pool_allocate (onepart);
      var->dv = dv;
      var->refcount = 1;
      var->n_var_parts = 1;
      var->onepart = onepart;
      var->in_changed_variables = false;
      if (var->onepart)
	VAR_LOC_1PAUX (var) = NULL;
      else
	VAR_PART_OFFSET (var, 0) = offset;
      var->var_part[0].loc_chain = NULL;
      var->var_part[0].cur_loc = NULL;
      *slot = var;
      pos = 0;
      nextp = &var->var_part[0].loc_chain;
    }
  else if (onepart)
    {
      int r = -1, c = 0;

      gcc_assert (dv_as_opaque (var->dv) == dv_as_opaque (dv));

      pos = 0;

      if (GET_CODE (loc) == VALUE)
	{
	  for (nextp = &var->var_part[0].loc_chain; (node = *nextp);
	       nextp = &node->next)
	    if (GET_CODE (node->loc) == VALUE)
	      {
		if (node->loc == loc)
		  {
		    r = 0;
		    break;
		  }
		if (canon_value_cmp (node->loc, loc))
		  c++;
		else
		  {
		    r = 1;
		    break;
		  }
	      }
	    else if (REG_P (node->loc) || MEM_P (node->loc))
	      c++;
	    else
	      {
		r = 1;
		break;
	      }
	}
      else if (REG_P (loc))
	{
	  for (nextp = &var->var_part[0].loc_chain; (node = *nextp);
	       nextp = &node->next)
	    if (REG_P (node->loc))
	      {
		if (REGNO (node->loc) < REGNO (loc))
		  c++;
		else
		  {
		    if (REGNO (node->loc) == REGNO (loc))
		      r = 0;
		    else
		      r = 1;
		    break;
		  }
	      }
	    else
	      {
		r = 1;
		break;
	      }
	}
      else if (MEM_P (loc))
	{
	  for (nextp = &var->var_part[0].loc_chain; (node = *nextp);
	       nextp = &node->next)
	    if (REG_P (node->loc))
	      c++;
	    else if (MEM_P (node->loc))
	      {
		if ((r = loc_cmp (XEXP (node->loc, 0), XEXP (loc, 0))) >= 0)
		  break;
		else
		  c++;
	      }
	    else
	      {
		r = 1;
		break;
	      }
	}
      else
	for (nextp = &var->var_part[0].loc_chain; (node = *nextp);
	     nextp = &node->next)
	  if ((r = loc_cmp (node->loc, loc)) >= 0)
	    break;
	  else
	    c++;

      if (r == 0)
	return slot;

      if (shared_var_p (var, set->vars))
	{
	  slot = unshare_variable (set, slot, var, initialized);
	  var = *slot;
	  for (nextp = &var->var_part[0].loc_chain; c;
	       nextp = &(*nextp)->next)
	    c--;
	  gcc_assert ((!node && !*nextp) || node->loc == (*nextp)->loc);
	}
    }
  else
    {
      int inspos = 0;

      gcc_assert (dv_as_decl (var->dv) == dv_as_decl (dv));

      pos = find_variable_location_part (var, offset, &inspos);

      if (pos >= 0)
	{
	  node = var->var_part[pos].loc_chain;

	  if (node
	      && ((REG_P (node->loc) && REG_P (loc)
		   && REGNO (node->loc) == REGNO (loc))
		  || rtx_equal_p (node->loc, loc)))
	    {
	      /* LOC is in the beginning of the chain so we have nothing
		 to do.  */
	      if (node->init < initialized)
		node->init = initialized;
	      if (set_src != NULL)
		node->set_src = set_src;

	      return slot;
	    }
	  else
	    {
	      /* We have to make a copy of a shared variable.  */
	      if (shared_var_p (var, set->vars))
		{
		  slot = unshare_variable (set, slot, var, initialized);
		  var = *slot;
		}
	    }
	}
      else
	{
	  /* We have not found the location part, new one will be created.  */

	  /* We have to make a copy of the shared variable.  */
	  if (shared_var_p (var, set->vars))
	    {
	      slot = unshare_variable (set, slot, var, initialized);
	      var = *slot;
	    }

	  /* We track only variables whose size is <= MAX_VAR_PARTS bytes
	     thus there are at most MAX_VAR_PARTS different offsets.  */
	  gcc_assert (var->n_var_parts < MAX_VAR_PARTS
		      && (!var->n_var_parts || !onepart));

	  /* We have to move the elements of array starting at index
	     inspos to the next position.  */
	  for (pos = var->n_var_parts; pos > inspos; pos--)
	    var->var_part[pos] = var->var_part[pos - 1];

	  var->n_var_parts++;
	  gcc_checking_assert (!onepart);
	  VAR_PART_OFFSET (var, pos) = offset;
	  var->var_part[pos].loc_chain = NULL;
	  var->var_part[pos].cur_loc = NULL;
	}

      /* Delete the location from the list.  */
      nextp = &var->var_part[pos].loc_chain;
      for (node = var->var_part[pos].loc_chain; node; node = next)
	{
	  next = node->next;
	  if ((REG_P (node->loc) && REG_P (loc)
	       && REGNO (node->loc) == REGNO (loc))
	      || rtx_equal_p (node->loc, loc))
	    {
	      /* Save these values, to assign to the new node, before
		 deleting this one.  */
	      if (node->init > initialized)
		initialized = node->init;
	      if (node->set_src != NULL && set_src == NULL)
		set_src = node->set_src;
	      if (var->var_part[pos].cur_loc == node->loc)
		var->var_part[pos].cur_loc = NULL;
	      delete node;
	      *nextp = next;
	      break;
	    }
	  else
	    nextp = &node->next;
	}

      nextp = &var->var_part[pos].loc_chain;
    }

  /* Add the location to the beginning.  */
  node = new location_chain;
  node->loc = loc;
  node->init = initialized;
  node->set_src = set_src;
  node->next = *nextp;
  *nextp = node;

  /* If no location was emitted do so.  */
  if (var->var_part[pos].cur_loc == NULL)
    variable_was_changed (var, set);

  return slot;
}

/* Set the part of variable's location in the dataflow set SET.  The
   variable part is specified by variable's declaration in DV and
   offset OFFSET and the part's location by LOC.  IOPT should be
   NO_INSERT if the variable is known to be in SET already and the
   variable hash table must not be resized, and INSERT otherwise.  */

static void
set_variable_part (dataflow_set *set, rtx loc,
		   decl_or_value dv, HOST_WIDE_INT offset,
		   enum var_init_status initialized, rtx set_src,
		   enum insert_option iopt)
{
  variable **slot;

  if (iopt == NO_INSERT)
    slot = shared_hash_find_slot_noinsert (set->vars, dv);
  else
    {
      slot = shared_hash_find_slot (set->vars, dv);
      if (!slot)
	slot = shared_hash_find_slot_unshare (&set->vars, dv, iopt);
    }
  set_slot_part (set, loc, slot, dv, offset, initialized, set_src);
}

/* Remove all recorded register locations for the given variable part
   from dataflow set SET, except for those that are identical to loc.
   The variable part is specified by variable's declaration or value
   DV and offset OFFSET.  */

static variable **
clobber_slot_part (dataflow_set *set, rtx loc, variable **slot,
		   HOST_WIDE_INT offset, rtx set_src)
{
  variable *var = *slot;
  int pos = find_variable_location_part (var, offset, NULL);

  if (pos >= 0)
    {
      location_chain *node, *next;

      /* Remove the register locations from the dataflow set.  */
      next = var->var_part[pos].loc_chain;
      for (node = next; node; node = next)
	{
	  next = node->next;
	  if (node->loc != loc
	      && (!flag_var_tracking_uninit
		  || !set_src
		  || MEM_P (set_src)
		  || !rtx_equal_p (set_src, node->set_src)))
	    {
	      if (REG_P (node->loc))
		{
		  attrs *anode, *anext;
		  attrs **anextp;

		  /* Remove the variable part from the register's
		     list, but preserve any other variable parts
		     that might be regarded as live in that same
		     register.  */
		  anextp = &set->regs[REGNO (node->loc)];
		  for (anode = *anextp; anode; anode = anext)
		    {
		      anext = anode->next;
		      if (dv_as_opaque (anode->dv) == dv_as_opaque (var->dv)
			  && anode->offset == offset)
			{
			  delete anode;
			  *anextp = anext;
			}
		      else
			anextp = &anode->next;
		    }
		}

	      slot = delete_slot_part (set, node->loc, slot, offset);
	    }
	}
    }

  return slot;
}

/* Remove all recorded register locations for the given variable part
   from dataflow set SET, except for those that are identical to loc.
   The variable part is specified by variable's declaration or value
   DV and offset OFFSET.  */

static void
clobber_variable_part (dataflow_set *set, rtx loc, decl_or_value dv,
		       HOST_WIDE_INT offset, rtx set_src)
{
  variable **slot;

  if (!dv_as_opaque (dv)
      || (!dv_is_value_p (dv) && ! DECL_P (dv_as_decl (dv))))
    return;

  slot = shared_hash_find_slot_noinsert (set->vars, dv);
  if (!slot)
    return;

  clobber_slot_part (set, loc, slot, offset, set_src);
}

/* Delete the part of variable's location from dataflow set SET.  The
   variable part is specified by its SET->vars slot SLOT and offset
   OFFSET and the part's location by LOC.  */

static variable **
delete_slot_part (dataflow_set *set, rtx loc, variable **slot,
		  HOST_WIDE_INT offset)
{
  variable *var = *slot;
  int pos = find_variable_location_part (var, offset, NULL);

  if (pos >= 0)
    {
      location_chain *node, *next;
      location_chain **nextp;
      bool changed;
      rtx cur_loc;

      if (shared_var_p (var, set->vars))
	{
	  /* If the variable contains the location part we have to
	     make a copy of the variable.  */
	  for (node = var->var_part[pos].loc_chain; node;
	       node = node->next)
	    {
	      if ((REG_P (node->loc) && REG_P (loc)
		   && REGNO (node->loc) == REGNO (loc))
		  || rtx_equal_p (node->loc, loc))
		{
		  slot = unshare_variable (set, slot, var,
					   VAR_INIT_STATUS_UNKNOWN);
		  var = *slot;
		  break;
		}
	    }
	}

      if (pos == 0 && var->onepart && VAR_LOC_1PAUX (var))
	cur_loc = VAR_LOC_FROM (var);
      else
	cur_loc = var->var_part[pos].cur_loc;

      /* Delete the location part.  */
      changed = false;
      nextp = &var->var_part[pos].loc_chain;
      for (node = *nextp; node; node = next)
	{
	  next = node->next;
	  if ((REG_P (node->loc) && REG_P (loc)
	       && REGNO (node->loc) == REGNO (loc))
	      || rtx_equal_p (node->loc, loc))
	    {
	      /* If we have deleted the location which was last emitted
		 we have to emit new location so add the variable to set
		 of changed variables.  */
	      if (cur_loc == node->loc)
		{
		  changed = true;
		  var->var_part[pos].cur_loc = NULL;
		  if (pos == 0 && var->onepart && VAR_LOC_1PAUX (var))
		    VAR_LOC_FROM (var) = NULL;
		}
	      delete node;
	      *nextp = next;
	      break;
	    }
	  else
	    nextp = &node->next;
	}

      if (var->var_part[pos].loc_chain == NULL)
	{
	  changed = true;
	  var->n_var_parts--;
	  while (pos < var->n_var_parts)
	    {
	      var->var_part[pos] = var->var_part[pos + 1];
	      pos++;
	    }
	}
      if (changed)
	variable_was_changed (var, set);
    }

  return slot;
}

/* Delete the part of variable's location from dataflow set SET.  The
   variable part is specified by variable's declaration or value DV
   and offset OFFSET and the part's location by LOC.  */

static void
delete_variable_part (dataflow_set *set, rtx loc, decl_or_value dv,
		      HOST_WIDE_INT offset)
{
  variable **slot = shared_hash_find_slot_noinsert (set->vars, dv);
  if (!slot)
    return;

  delete_slot_part (set, loc, slot, offset);
}


/* Structure for passing some other parameters to function
   vt_expand_loc_callback.  */
struct expand_loc_callback_data
{
  /* The variables and values active at this point.  */
  variable_table_type *vars;

  /* Stack of values and debug_exprs under expansion, and their
     children.  */
  auto_vec<rtx, 4> expanding;

  /* Stack of values and debug_exprs whose expansion hit recursion
     cycles.  They will have VALUE_RECURSED_INTO marked when added to
     this list.  This flag will be cleared if any of its dependencies
     resolves to a valid location.  So, if the flag remains set at the
     end of the search, we know no valid location for this one can
     possibly exist.  */
  auto_vec<rtx, 4> pending;

  /* The maximum depth among the sub-expressions under expansion.
     Zero indicates no expansion so far.  */
  expand_depth depth;
};

/* Allocate the one-part auxiliary data structure for VAR, with enough
   room for COUNT dependencies.  */

static void
loc_exp_dep_alloc (variable *var, int count)
{
  size_t allocsize;

  gcc_checking_assert (var->onepart);

  /* We can be called with COUNT == 0 to allocate the data structure
     without any dependencies, e.g. for the backlinks only.  However,
     if we are specifying a COUNT, then the dependency list must have
     been emptied before.  It would be possible to adjust pointers or
     force it empty here, but this is better done at an earlier point
     in the algorithm, so we instead leave an assertion to catch
     errors.  */
  gcc_checking_assert (!count
		       || VAR_LOC_DEP_VEC (var) == NULL
		       || VAR_LOC_DEP_VEC (var)->is_empty ());

  if (VAR_LOC_1PAUX (var) && VAR_LOC_DEP_VEC (var)->space (count))
    return;

  allocsize = offsetof (struct onepart_aux, deps)
	      + vec<loc_exp_dep, va_heap, vl_embed>::embedded_size (count);

  if (VAR_LOC_1PAUX (var))
    {
      VAR_LOC_1PAUX (var) = XRESIZEVAR (struct onepart_aux,
					VAR_LOC_1PAUX (var), allocsize);
      /* If the reallocation moves the onepaux structure, the
	 back-pointer to BACKLINKS in the first list member will still
	 point to its old location.  Adjust it.  */
      if (VAR_LOC_DEP_LST (var))
	VAR_LOC_DEP_LST (var)->pprev = VAR_LOC_DEP_LSTP (var);
    }
  else
    {
      VAR_LOC_1PAUX (var) = XNEWVAR (struct onepart_aux, allocsize);
      *VAR_LOC_DEP_LSTP (var) = NULL;
      VAR_LOC_FROM (var) = NULL;
      VAR_LOC_DEPTH (var).complexity = 0;
      VAR_LOC_DEPTH (var).entryvals = 0;
    }
  VAR_LOC_DEP_VEC (var)->embedded_init (count);
}

/* Remove all entries from the vector of active dependencies of VAR,
   removing them from the back-links lists too.  */

static void
loc_exp_dep_clear (variable *var)
{
  while (VAR_LOC_DEP_VEC (var) && !VAR_LOC_DEP_VEC (var)->is_empty ())
    {
      loc_exp_dep *led = &VAR_LOC_DEP_VEC (var)->last ();
      if (led->next)
	led->next->pprev = led->pprev;
      if (led->pprev)
	*led->pprev = led->next;
      VAR_LOC_DEP_VEC (var)->pop ();
    }
}

/* Insert an active dependency from VAR on X to the vector of
   dependencies, and add the corresponding back-link to X's list of
   back-links in VARS.  */

static void
loc_exp_insert_dep (variable *var, rtx x, variable_table_type *vars)
{
  decl_or_value dv;
  variable *xvar;
  loc_exp_dep *led;

  dv = dv_from_rtx (x);

  /* ??? Build a vector of variables parallel to EXPANDING, to avoid
     an additional look up?  */
  xvar = vars->find_with_hash (dv, dv_htab_hash (dv));

  if (!xvar)
    {
      xvar = variable_from_dropped (dv, NO_INSERT);
      gcc_checking_assert (xvar);
    }

  /* No point in adding the same backlink more than once.  This may
     arise if say the same value appears in two complex expressions in
     the same loc_list, or even more than once in a single
     expression.  */
  if (VAR_LOC_DEP_LST (xvar) && VAR_LOC_DEP_LST (xvar)->dv == var->dv)
    return;

  if (var->onepart == NOT_ONEPART)
    led = new loc_exp_dep;
  else
    {
      loc_exp_dep empty;
      memset (&empty, 0, sizeof (empty));
      VAR_LOC_DEP_VEC (var)->quick_push (empty);
      led = &VAR_LOC_DEP_VEC (var)->last ();
    }
  led->dv = var->dv;
  led->value = x;

  loc_exp_dep_alloc (xvar, 0);
  led->pprev = VAR_LOC_DEP_LSTP (xvar);
  led->next = *led->pprev;
  if (led->next)
    led->next->pprev = &led->next;
  *led->pprev = led;
}

/* Create active dependencies of VAR on COUNT values starting at
   VALUE, and corresponding back-links to the entries in VARS.  Return
   true if we found any pending-recursion results.  */

static bool
loc_exp_dep_set (variable *var, rtx result, rtx *value, int count,
		 variable_table_type *vars)
{
  bool pending_recursion = false;

  gcc_checking_assert (VAR_LOC_DEP_VEC (var) == NULL
		       || VAR_LOC_DEP_VEC (var)->is_empty ());

  /* Set up all dependencies from last_child (as set up at the end of
     the loop above) to the end.  */
  loc_exp_dep_alloc (var, count);

  while (count--)
    {
      rtx x = *value++;

      if (!pending_recursion)
	pending_recursion = !result && VALUE_RECURSED_INTO (x);

      loc_exp_insert_dep (var, x, vars);
    }

  return pending_recursion;
}

/* Notify the back-links of IVAR that are pending recursion that we
   have found a non-NIL value for it, so they are cleared for another
   attempt to compute a current location.  */

static void
notify_dependents_of_resolved_value (variable *ivar, variable_table_type *vars)
{
  loc_exp_dep *led, *next;

  for (led = VAR_LOC_DEP_LST (ivar); led; led = next)
    {
      decl_or_value dv = led->dv;
      variable *var;

      next = led->next;

      if (dv_is_value_p (dv))
	{
	  rtx value = dv_as_value (dv);

	  /* If we have already resolved it, leave it alone.  */
	  if (!VALUE_RECURSED_INTO (value))
	    continue;

	  /* Check that VALUE_RECURSED_INTO, true from the test above,
	     implies NO_LOC_P.  */
	  gcc_checking_assert (NO_LOC_P (value));

	  /* We won't notify variables that are being expanded,
	     because their dependency list is cleared before
	     recursing.  */
	  NO_LOC_P (value) = false;
	  VALUE_RECURSED_INTO (value) = false;

	  gcc_checking_assert (dv_changed_p (dv));
	}
      else
	{
	  gcc_checking_assert (dv_onepart_p (dv) != NOT_ONEPART);
	  if (!dv_changed_p (dv))
	    continue;
      }

      var = vars->find_with_hash (dv, dv_htab_hash (dv));

      if (!var)
	var = variable_from_dropped (dv, NO_INSERT);

      if (var)
	notify_dependents_of_resolved_value (var, vars);

      if (next)
	next->pprev = led->pprev;
      if (led->pprev)
	*led->pprev = next;
      led->next = NULL;
      led->pprev = NULL;
    }
}

static rtx vt_expand_loc_callback (rtx x, bitmap regs,
				   int max_depth, void *data);

/* Return the combined depth, when one sub-expression evaluated to
   BEST_DEPTH and the previous known depth was SAVED_DEPTH.  */

static inline expand_depth
update_depth (expand_depth saved_depth, expand_depth best_depth)
{
  /* If we didn't find anything, stick with what we had.  */
  if (!best_depth.complexity)
    return saved_depth;

  /* If we found hadn't found anything, use the depth of the current
     expression.  Do NOT add one extra level, we want to compute the
     maximum depth among sub-expressions.  We'll increment it later,
     if appropriate.  */
  if (!saved_depth.complexity)
    return best_depth;

  /* Combine the entryval count so that regardless of which one we
     return, the entryval count is accurate.  */
  best_depth.entryvals = saved_depth.entryvals
    = best_depth.entryvals + saved_depth.entryvals;

  if (saved_depth.complexity < best_depth.complexity)
    return best_depth;
  else
    return saved_depth;
}

/* Expand VAR to a location RTX, updating its cur_loc.  Use REGS and
   DATA for cselib expand callback.  If PENDRECP is given, indicate in
   it whether any sub-expression couldn't be fully evaluated because
   it is pending recursion resolution.  */

static inline rtx
vt_expand_var_loc_chain (variable *var, bitmap regs, void *data,
			 bool *pendrecp)
{
  struct expand_loc_callback_data *elcd
    = (struct expand_loc_callback_data *) data;
  location_chain *loc, *next;
  rtx result = NULL;
  int first_child, result_first_child, last_child;
  bool pending_recursion;
  rtx loc_from = NULL;
  struct elt_loc_list *cloc = NULL;
  expand_depth depth = { 0, 0 }, saved_depth = elcd->depth;
  int wanted_entryvals, found_entryvals = 0;

  /* Clear all backlinks pointing at this, so that we're not notified
     while we're active.  */
  loc_exp_dep_clear (var);

 retry:
  if (var->onepart == ONEPART_VALUE)
    {
      cselib_val *val = CSELIB_VAL_PTR (dv_as_value (var->dv));

      gcc_checking_assert (cselib_preserved_value_p (val));

      cloc = val->locs;
    }

  first_child = result_first_child = last_child
    = elcd->expanding.length ();

  wanted_entryvals = found_entryvals;

  /* Attempt to expand each available location in turn.  */
  for (next = loc = var->n_var_parts ? var->var_part[0].loc_chain : NULL;
       loc || cloc; loc = next)
    {
      result_first_child = last_child;

      if (!loc)
	{
	  loc_from = cloc->loc;
	  next = loc;
	  cloc = cloc->next;
	  if (unsuitable_loc (loc_from))
	    continue;
	}
      else
	{
	  loc_from = loc->loc;
	  next = loc->next;
	}

      gcc_checking_assert (!unsuitable_loc (loc_from));

      elcd->depth.complexity = elcd->depth.entryvals = 0;
      result = cselib_expand_value_rtx_cb (loc_from, regs, EXPR_DEPTH,
					   vt_expand_loc_callback, data);
      last_child = elcd->expanding.length ();

      if (result)
	{
	  depth = elcd->depth;

	  gcc_checking_assert (depth.complexity
			       || result_first_child == last_child);

	  if (last_child - result_first_child != 1)
	    {
	      if (!depth.complexity && GET_CODE (result) == ENTRY_VALUE)
		depth.entryvals++;
	      depth.complexity++;
	    }

	  if (depth.complexity <= EXPR_USE_DEPTH)
	    {
	      if (depth.entryvals <= wanted_entryvals)
		break;
	      else if (!found_entryvals || depth.entryvals < found_entryvals)
		found_entryvals = depth.entryvals;
	    }

	  result = NULL;
	}

      /* Set it up in case we leave the loop.  */
      depth.complexity = depth.entryvals = 0;
      loc_from = NULL;
      result_first_child = first_child;
    }

  if (!loc_from && wanted_entryvals < found_entryvals)
    {
      /* We found entries with ENTRY_VALUEs and skipped them.  Since
	 we could not find any expansions without ENTRY_VALUEs, but we
	 found at least one with them, go back and get an entry with
	 the minimum number ENTRY_VALUE count that we found.  We could
	 avoid looping, but since each sub-loc is already resolved,
	 the re-expansion should be trivial.  ??? Should we record all
	 attempted locs as dependencies, so that we retry the
	 expansion should any of them change, in the hope it can give
	 us a new entry without an ENTRY_VALUE?  */
      elcd->expanding.truncate (first_child);
      goto retry;
    }

  /* Register all encountered dependencies as active.  */
  pending_recursion = loc_exp_dep_set
    (var, result, elcd->expanding.address () + result_first_child,
     last_child - result_first_child, elcd->vars);

  elcd->expanding.truncate (first_child);

  /* Record where the expansion came from.  */
  gcc_checking_assert (!result || !pending_recursion);
  VAR_LOC_FROM (var) = loc_from;
  VAR_LOC_DEPTH (var) = depth;

  gcc_checking_assert (!depth.complexity == !result);

  elcd->depth = update_depth (saved_depth, depth);

  /* Indicate whether any of the dependencies are pending recursion
     resolution.  */
  if (pendrecp)
    *pendrecp = pending_recursion;

  if (!pendrecp || !pending_recursion)
    var->var_part[0].cur_loc = result;

  return result;
}

/* Callback for cselib_expand_value, that looks for expressions
   holding the value in the var-tracking hash tables.  Return X for
   standard processing, anything else is to be used as-is.  */

static rtx
vt_expand_loc_callback (rtx x, bitmap regs,
			int max_depth ATTRIBUTE_UNUSED,
			void *data)
{
  struct expand_loc_callback_data *elcd
    = (struct expand_loc_callback_data *) data;
  decl_or_value dv;
  variable *var;
  rtx result, subreg;
  bool pending_recursion = false;
  bool from_empty = false;

  switch (GET_CODE (x))
    {
    case SUBREG:
      subreg = cselib_expand_value_rtx_cb (SUBREG_REG (x), regs,
					   EXPR_DEPTH,
					   vt_expand_loc_callback, data);

      if (!subreg)
	return NULL;

      result = simplify_gen_subreg (GET_MODE (x), subreg,
				    GET_MODE (SUBREG_REG (x)),
				    SUBREG_BYTE (x));

      /* Invalid SUBREGs are ok in debug info.  ??? We could try
	 alternate expansions for the VALUE as well.  */
      if (!result)
	result = gen_rtx_raw_SUBREG (GET_MODE (x), subreg, SUBREG_BYTE (x));

      return result;

    case DEBUG_EXPR:
    case VALUE:
      dv = dv_from_rtx (x);
      break;

    default:
      return x;
    }

  elcd->expanding.safe_push (x);

  /* Check that VALUE_RECURSED_INTO implies NO_LOC_P.  */
  gcc_checking_assert (!VALUE_RECURSED_INTO (x) || NO_LOC_P (x));

  if (NO_LOC_P (x))
    {
      gcc_checking_assert (VALUE_RECURSED_INTO (x) || !dv_changed_p (dv));
      return NULL;
    }

  var = elcd->vars->find_with_hash (dv, dv_htab_hash (dv));

  if (!var)
    {
      from_empty = true;
      var = variable_from_dropped (dv, INSERT);
    }

  gcc_checking_assert (var);

  if (!dv_changed_p (dv))
    {
      gcc_checking_assert (!NO_LOC_P (x));
      gcc_checking_assert (var->var_part[0].cur_loc);
      gcc_checking_assert (VAR_LOC_1PAUX (var));
      gcc_checking_assert (VAR_LOC_1PAUX (var)->depth.complexity);

      elcd->depth = update_depth (elcd->depth, VAR_LOC_1PAUX (var)->depth);

      return var->var_part[0].cur_loc;
    }

  VALUE_RECURSED_INTO (x) = true;
  /* This is tentative, but it makes some tests simpler.  */
  NO_LOC_P (x) = true;

  gcc_checking_assert (var->n_var_parts == 1 || from_empty);

  result = vt_expand_var_loc_chain (var, regs, data, &pending_recursion);

  if (pending_recursion)
    {
      gcc_checking_assert (!result);
      elcd->pending.safe_push (x);
    }
  else
    {
      NO_LOC_P (x) = !result;
      VALUE_RECURSED_INTO (x) = false;
      set_dv_changed (dv, false);

      if (result)
	notify_dependents_of_resolved_value (var, elcd->vars);
    }

  return result;
}

/* While expanding variables, we may encounter recursion cycles
   because of mutual (possibly indirect) dependencies between two
   particular variables (or values), say A and B.  If we're trying to
   expand A when we get to B, which in turn attempts to expand A, if
   we can't find any other expansion for B, we'll add B to this
   pending-recursion stack, and tentatively return NULL for its
   location.  This tentative value will be used for any other
   occurrences of B, unless A gets some other location, in which case
   it will notify B that it is worth another try at computing a
   location for it, and it will use the location computed for A then.
   At the end of the expansion, the tentative NULL locations become
   final for all members of PENDING that didn't get a notification.
   This function performs this finalization of NULL locations.  */

static void
resolve_expansions_pending_recursion (vec<rtx, va_heap> *pending)
{
  while (!pending->is_empty ())
    {
      rtx x = pending->pop ();
      decl_or_value dv;

      if (!VALUE_RECURSED_INTO (x))
	continue;

      gcc_checking_assert (NO_LOC_P (x));
      VALUE_RECURSED_INTO (x) = false;
      dv = dv_from_rtx (x);
      gcc_checking_assert (dv_changed_p (dv));
      set_dv_changed (dv, false);
    }
}

/* Initialize expand_loc_callback_data D with variable hash table V.
   It must be a macro because of alloca (vec stack).  */
#define INIT_ELCD(d, v)						\
  do								\
    {								\
      (d).vars = (v);						\
      (d).depth.complexity = (d).depth.entryvals = 0;		\
    }								\
  while (0)
/* Finalize expand_loc_callback_data D, resolved to location L.  */
#define FINI_ELCD(d, l)						\
  do								\
    {								\
      resolve_expansions_pending_recursion (&(d).pending);	\
      (d).pending.release ();					\
      (d).expanding.release ();					\
								\
      if ((l) && MEM_P (l))					\
	(l) = targetm.delegitimize_address (l);			\
    }								\
  while (0)

/* Expand VALUEs and DEBUG_EXPRs in LOC to a location, using the
   equivalences in VARS, updating their CUR_LOCs in the process.  */

static rtx
vt_expand_loc (rtx loc, variable_table_type *vars)
{
  struct expand_loc_callback_data data;
  rtx result;

  if (!MAY_HAVE_DEBUG_INSNS)
    return loc;

  INIT_ELCD (data, vars);

  result = cselib_expand_value_rtx_cb (loc, scratch_regs, EXPR_DEPTH,
				       vt_expand_loc_callback, &data);

  FINI_ELCD (data, result);

  return result;
}

/* Expand the one-part VARiable to a location, using the equivalences
   in VARS, updating their CUR_LOCs in the process.  */

static rtx
vt_expand_1pvar (variable *var, variable_table_type *vars)
{
  struct expand_loc_callback_data data;
  rtx loc;

  gcc_checking_assert (var->onepart && var->n_var_parts == 1);

  if (!dv_changed_p (var->dv))
    return var->var_part[0].cur_loc;

  INIT_ELCD (data, vars);

  loc = vt_expand_var_loc_chain (var, scratch_regs, &data, NULL);

  gcc_checking_assert (data.expanding.is_empty ());

  FINI_ELCD (data, loc);

  return loc;
}

/* Emit the NOTE_INSN_VAR_LOCATION for variable *VARP.  DATA contains
   additional parameters: WHERE specifies whether the note shall be emitted
   before or after instruction INSN.  */

int
emit_note_insn_var_location (variable **varp, emit_note_data *data)
{
  variable *var = *varp;
  rtx_insn *insn = data->insn;
  enum emit_note_where where = data->where;
  variable_table_type *vars = data->vars;
  rtx_note *note;
  rtx note_vl;
  int i, j, n_var_parts;
  bool complete;
  enum var_init_status initialized = VAR_INIT_STATUS_UNINITIALIZED;
  HOST_WIDE_INT last_limit;
  HOST_WIDE_INT offsets[MAX_VAR_PARTS];
  rtx loc[MAX_VAR_PARTS];
  tree decl;
  location_chain *lc;

  gcc_checking_assert (var->onepart == NOT_ONEPART
		       || var->onepart == ONEPART_VDECL);

  decl = dv_as_decl (var->dv);

  complete = true;
  last_limit = 0;
  n_var_parts = 0;
  if (!var->onepart)
    for (i = 0; i < var->n_var_parts; i++)
      if (var->var_part[i].cur_loc == NULL && var->var_part[i].loc_chain)
	var->var_part[i].cur_loc = var->var_part[i].loc_chain->loc;
  for (i = 0; i < var->n_var_parts; i++)
    {
      machine_mode mode, wider_mode;
      rtx loc2;
      HOST_WIDE_INT offset, size, wider_size;

      if (i == 0 && var->onepart)
	{
	  gcc_checking_assert (var->n_var_parts == 1);
	  offset = 0;
	  initialized = VAR_INIT_STATUS_INITIALIZED;
	  loc2 = vt_expand_1pvar (var, vars);
	}
      else
	{
	  if (last_limit < VAR_PART_OFFSET (var, i))
	    {
	      complete = false;
	      break;
	    }
	  else if (last_limit > VAR_PART_OFFSET (var, i))
	    continue;
	  offset = VAR_PART_OFFSET (var, i);
	  loc2 = var->var_part[i].cur_loc;
	  if (loc2 && GET_CODE (loc2) == MEM
	      && GET_CODE (XEXP (loc2, 0)) == VALUE)
	    {
	      rtx depval = XEXP (loc2, 0);

	      loc2 = vt_expand_loc (loc2, vars);

	      if (loc2)
		loc_exp_insert_dep (var, depval, vars);
	    }
	  if (!loc2)
	    {
	      complete = false;
	      continue;
	    }
	  gcc_checking_assert (GET_CODE (loc2) != VALUE);
	  for (lc = var->var_part[i].loc_chain; lc; lc = lc->next)
	    if (var->var_part[i].cur_loc == lc->loc)
	      {
		initialized = lc->init;
		break;
	      }
	  gcc_assert (lc);
	}

      offsets[n_var_parts] = offset;
      if (!loc2)
	{
	  complete = false;
	  continue;
	}
      loc[n_var_parts] = loc2;
      mode = GET_MODE (var->var_part[i].cur_loc);
      if (mode == VOIDmode && var->onepart)
	mode = DECL_MODE (decl);
      /* We ony track subparts of constant-sized objects, since at present
	 there's no representation for polynomial pieces.  */
      if (!GET_MODE_SIZE (mode).is_constant (&size))
	{
	  complete = false;
	  continue;
	}
      last_limit = offsets[n_var_parts] + size;

      /* Attempt to merge adjacent registers or memory.  */
      for (j = i + 1; j < var->n_var_parts; j++)
	if (last_limit <= VAR_PART_OFFSET (var, j))
	  break;
      if (j < var->n_var_parts
	  && GET_MODE_WIDER_MODE (mode).exists (&wider_mode)
<<<<<<< HEAD
	  && GET_MODE_SIZE (wider_mode).is_constant (&wider_size)
=======
>>>>>>> 5a462df3
	  && var->var_part[j].cur_loc
	  && mode == GET_MODE (var->var_part[j].cur_loc)
	  && (REG_P (loc[n_var_parts]) || MEM_P (loc[n_var_parts]))
	  && last_limit == (var->onepart ? 0 : VAR_PART_OFFSET (var, j))
	  && (loc2 = vt_expand_loc (var->var_part[j].cur_loc, vars))
	  && GET_CODE (loc[n_var_parts]) == GET_CODE (loc2))
	{
	  rtx new_loc = NULL;
	  poly_int64 offset;

	  if (REG_P (loc[n_var_parts])
	      && hard_regno_nregs[REGNO (loc[n_var_parts])][mode] * 2
		 == hard_regno_nregs[REGNO (loc[n_var_parts])][wider_mode]
	      && end_hard_regno (mode, REGNO (loc[n_var_parts]))
		 == REGNO (loc2))
	    {
	      if (! WORDS_BIG_ENDIAN && ! BYTES_BIG_ENDIAN)
		new_loc = simplify_subreg (wider_mode, loc[n_var_parts],
					   mode, 0);
	      else if (WORDS_BIG_ENDIAN && BYTES_BIG_ENDIAN)
		new_loc = simplify_subreg (wider_mode, loc2, mode, 0);
	      if (new_loc)
		{
		  if (!REG_P (new_loc)
		      || REGNO (new_loc) != REGNO (loc[n_var_parts]))
		    new_loc = NULL;
		  else
		    REG_ATTRS (new_loc) = REG_ATTRS (loc[n_var_parts]);
		}
	    }
	  else if (MEM_P (loc[n_var_parts])
		   && GET_CODE (XEXP (loc2, 0)) == PLUS
		   && REG_P (XEXP (XEXP (loc2, 0), 0))
		   && poly_int_const_p (XEXP (XEXP (loc2, 0), 1), &offset))
	    {
	      poly_int64 offset2;
	      if ((REG_P (XEXP (loc[n_var_parts], 0))
		   && rtx_equal_p (XEXP (loc[n_var_parts], 0),
				   XEXP (XEXP (loc2, 0), 0))
		   && must_eq (offset, GET_MODE_SIZE (mode)))
		  || (GET_CODE (XEXP (loc[n_var_parts], 0)) == PLUS
		      && (poly_int_const_p
			  (XEXP (XEXP (loc[n_var_parts], 0), 1), &offset2))
		      && rtx_equal_p (XEXP (XEXP (loc[n_var_parts], 0), 0),
				      XEXP (XEXP (loc2, 0), 0))
		      && must_eq (offset2 + GET_MODE_SIZE (mode), offset)))
		new_loc = adjust_address_nv (loc[n_var_parts],
					     wider_mode, 0);
	    }

	  if (new_loc)
	    {
	      loc[n_var_parts] = new_loc;
	      mode = wider_mode;
	      last_limit = offsets[n_var_parts] + wider_size;
	      i = j;
	    }
	}
      ++n_var_parts;
    }
  poly_uint64 type_size_unit
    = tree_to_poly_uint64 (TYPE_SIZE_UNIT (TREE_TYPE (decl)));
  if (may_lt (poly_uint64 (last_limit), type_size_unit))
    complete = false;

  if (! flag_var_tracking_uninit)
    initialized = VAR_INIT_STATUS_INITIALIZED;

  note_vl = NULL_RTX;
  if (!complete)
    note_vl = gen_rtx_VAR_LOCATION (VOIDmode, decl, NULL_RTX, initialized);
  else if (n_var_parts == 1)
    {
      rtx expr_list;

      if (offsets[0] || GET_CODE (loc[0]) == PARALLEL)
	expr_list = gen_rtx_EXPR_LIST (VOIDmode, loc[0], GEN_INT (offsets[0]));
      else
	expr_list = loc[0];

      note_vl = gen_rtx_VAR_LOCATION (VOIDmode, decl, expr_list, initialized);
    }
  else if (n_var_parts)
    {
      rtx parallel;

      for (i = 0; i < n_var_parts; i++)
	loc[i]
	  = gen_rtx_EXPR_LIST (VOIDmode, loc[i], GEN_INT (offsets[i]));

      parallel = gen_rtx_PARALLEL (VOIDmode,
				   gen_rtvec_v (n_var_parts, loc));
      note_vl = gen_rtx_VAR_LOCATION (VOIDmode, decl,
				      parallel, initialized);
    }

  if (where != EMIT_NOTE_BEFORE_INSN)
    {
      note = emit_note_after (NOTE_INSN_VAR_LOCATION, insn);
      if (where == EMIT_NOTE_AFTER_CALL_INSN)
	NOTE_DURING_CALL_P (note) = true;
    }
  else
    {
      /* Make sure that the call related notes come first.  */
      while (NEXT_INSN (insn)
	     && NOTE_P (insn)
	     && ((NOTE_KIND (insn) == NOTE_INSN_VAR_LOCATION
		  && NOTE_DURING_CALL_P (insn))
		 || NOTE_KIND (insn) == NOTE_INSN_CALL_ARG_LOCATION))
	insn = NEXT_INSN (insn);
      if (NOTE_P (insn)
	  && ((NOTE_KIND (insn) == NOTE_INSN_VAR_LOCATION
	       && NOTE_DURING_CALL_P (insn))
	      || NOTE_KIND (insn) == NOTE_INSN_CALL_ARG_LOCATION))
	note = emit_note_after (NOTE_INSN_VAR_LOCATION, insn);
      else
	note = emit_note_before (NOTE_INSN_VAR_LOCATION, insn);
    }
  NOTE_VAR_LOCATION (note) = note_vl;

  set_dv_changed (var->dv, false);
  gcc_assert (var->in_changed_variables);
  var->in_changed_variables = false;
  changed_variables->clear_slot (varp);

  /* Continue traversing the hash table.  */
  return 1;
}

/* While traversing changed_variables, push onto DATA (a stack of RTX
   values) entries that aren't user variables.  */

int
var_track_values_to_stack (variable **slot,
			   vec<rtx, va_heap> *changed_values_stack)
{
  variable *var = *slot;

  if (var->onepart == ONEPART_VALUE)
    changed_values_stack->safe_push (dv_as_value (var->dv));
  else if (var->onepart == ONEPART_DEXPR)
    changed_values_stack->safe_push (DECL_RTL_KNOWN_SET (dv_as_decl (var->dv)));

  return 1;
}

/* Remove from changed_variables the entry whose DV corresponds to
   value or debug_expr VAL.  */
static void
remove_value_from_changed_variables (rtx val)
{
  decl_or_value dv = dv_from_rtx (val);
  variable **slot;
  variable *var;

  slot = changed_variables->find_slot_with_hash (dv, dv_htab_hash (dv),
						NO_INSERT);
  var = *slot;
  var->in_changed_variables = false;
  changed_variables->clear_slot (slot);
}

/* If VAL (a value or debug_expr) has backlinks to variables actively
   dependent on it in HTAB or in CHANGED_VARIABLES, mark them as
   changed, adding to CHANGED_VALUES_STACK any dependencies that may
   have dependencies of their own to notify.  */

static void
notify_dependents_of_changed_value (rtx val, variable_table_type *htab,
				    vec<rtx, va_heap> *changed_values_stack)
{
  variable **slot;
  variable *var;
  loc_exp_dep *led;
  decl_or_value dv = dv_from_rtx (val);

  slot = changed_variables->find_slot_with_hash (dv, dv_htab_hash (dv),
						NO_INSERT);
  if (!slot)
    slot = htab->find_slot_with_hash (dv, dv_htab_hash (dv), NO_INSERT);
  if (!slot)
    slot = dropped_values->find_slot_with_hash (dv, dv_htab_hash (dv),
						NO_INSERT);
  var = *slot;

  while ((led = VAR_LOC_DEP_LST (var)))
    {
      decl_or_value ldv = led->dv;
      variable *ivar;

      /* Deactivate and remove the backlink, as it was “used up”.  It
	 makes no sense to attempt to notify the same entity again:
	 either it will be recomputed and re-register an active
	 dependency, or it will still have the changed mark.  */
      if (led->next)
	led->next->pprev = led->pprev;
      if (led->pprev)
	*led->pprev = led->next;
      led->next = NULL;
      led->pprev = NULL;

      if (dv_changed_p (ldv))
	continue;

      switch (dv_onepart_p (ldv))
	{
	case ONEPART_VALUE:
	case ONEPART_DEXPR:
	  set_dv_changed (ldv, true);
	  changed_values_stack->safe_push (dv_as_rtx (ldv));
	  break;

	case ONEPART_VDECL:
	  ivar = htab->find_with_hash (ldv, dv_htab_hash (ldv));
	  gcc_checking_assert (!VAR_LOC_DEP_LST (ivar));
	  variable_was_changed (ivar, NULL);
	  break;

	case NOT_ONEPART:
	  delete led;
	  ivar = htab->find_with_hash (ldv, dv_htab_hash (ldv));
	  if (ivar)
	    {
	      int i = ivar->n_var_parts;
	      while (i--)
		{
		  rtx loc = ivar->var_part[i].cur_loc;

		  if (loc && GET_CODE (loc) == MEM
		      && XEXP (loc, 0) == val)
		    {
		      variable_was_changed (ivar, NULL);
		      break;
		    }
		}
	    }
	  break;

	default:
	  gcc_unreachable ();
	}
    }
}

/* Take out of changed_variables any entries that don't refer to use
   variables.  Back-propagate change notifications from values and
   debug_exprs to their active dependencies in HTAB or in
   CHANGED_VARIABLES.  */

static void
process_changed_values (variable_table_type *htab)
{
  int i, n;
  rtx val;
  auto_vec<rtx, 20> changed_values_stack;

  /* Move values from changed_variables to changed_values_stack.  */
  changed_variables
    ->traverse <vec<rtx, va_heap>*, var_track_values_to_stack>
      (&changed_values_stack);

  /* Back-propagate change notifications in values while popping
     them from the stack.  */
  for (n = i = changed_values_stack.length ();
       i > 0; i = changed_values_stack.length ())
    {
      val = changed_values_stack.pop ();
      notify_dependents_of_changed_value (val, htab, &changed_values_stack);

      /* This condition will hold when visiting each of the entries
	 originally in changed_variables.  We can't remove them
	 earlier because this could drop the backlinks before we got a
	 chance to use them.  */
      if (i == n)
	{
	  remove_value_from_changed_variables (val);
	  n--;
	}
    }
}

/* Emit NOTE_INSN_VAR_LOCATION note for each variable from a chain
   CHANGED_VARIABLES and delete this chain.  WHERE specifies whether
   the notes shall be emitted before of after instruction INSN.  */

static void
emit_notes_for_changes (rtx_insn *insn, enum emit_note_where where,
			shared_hash *vars)
{
  emit_note_data data;
  variable_table_type *htab = shared_hash_htab (vars);

  if (!changed_variables->elements ())
    return;

  if (MAY_HAVE_DEBUG_INSNS)
    process_changed_values (htab);

  data.insn = insn;
  data.where = where;
  data.vars = htab;

  changed_variables
    ->traverse <emit_note_data*, emit_note_insn_var_location> (&data);
}

/* Add variable *SLOT to the chain CHANGED_VARIABLES if it differs from the
   same variable in hash table DATA or is not there at all.  */

int
emit_notes_for_differences_1 (variable **slot, variable_table_type *new_vars)
{
  variable *old_var, *new_var;

  old_var = *slot;
  new_var = new_vars->find_with_hash (old_var->dv, dv_htab_hash (old_var->dv));

  if (!new_var)
    {
      /* Variable has disappeared.  */
      variable *empty_var = NULL;

      if (old_var->onepart == ONEPART_VALUE
	  || old_var->onepart == ONEPART_DEXPR)
	{
	  empty_var = variable_from_dropped (old_var->dv, NO_INSERT);
	  if (empty_var)
	    {
	      gcc_checking_assert (!empty_var->in_changed_variables);
	      if (!VAR_LOC_1PAUX (old_var))
		{
		  VAR_LOC_1PAUX (old_var) = VAR_LOC_1PAUX (empty_var);
		  VAR_LOC_1PAUX (empty_var) = NULL;
		}
	      else
		gcc_checking_assert (!VAR_LOC_1PAUX (empty_var));
	    }
	}

      if (!empty_var)
	{
	  empty_var = onepart_pool_allocate (old_var->onepart);
	  empty_var->dv = old_var->dv;
	  empty_var->refcount = 0;
	  empty_var->n_var_parts = 0;
	  empty_var->onepart = old_var->onepart;
	  empty_var->in_changed_variables = false;
	}

      if (empty_var->onepart)
	{
	  /* Propagate the auxiliary data to (ultimately)
	     changed_variables.  */
	  empty_var->var_part[0].loc_chain = NULL;
	  empty_var->var_part[0].cur_loc = NULL;
	  VAR_LOC_1PAUX (empty_var) = VAR_LOC_1PAUX (old_var);
	  VAR_LOC_1PAUX (old_var) = NULL;
	}
      variable_was_changed (empty_var, NULL);
      /* Continue traversing the hash table.  */
      return 1;
    }
  /* Update cur_loc and one-part auxiliary data, before new_var goes
     through variable_was_changed.  */
  if (old_var != new_var && new_var->onepart)
    {
      gcc_checking_assert (VAR_LOC_1PAUX (new_var) == NULL);
      VAR_LOC_1PAUX (new_var) = VAR_LOC_1PAUX (old_var);
      VAR_LOC_1PAUX (old_var) = NULL;
      new_var->var_part[0].cur_loc = old_var->var_part[0].cur_loc;
    }
  if (variable_different_p (old_var, new_var))
    variable_was_changed (new_var, NULL);

  /* Continue traversing the hash table.  */
  return 1;
}

/* Add variable *SLOT to the chain CHANGED_VARIABLES if it is not in hash
   table DATA.  */

int
emit_notes_for_differences_2 (variable **slot, variable_table_type *old_vars)
{
  variable *old_var, *new_var;

  new_var = *slot;
  old_var = old_vars->find_with_hash (new_var->dv, dv_htab_hash (new_var->dv));
  if (!old_var)
    {
      int i;
      for (i = 0; i < new_var->n_var_parts; i++)
	new_var->var_part[i].cur_loc = NULL;
      variable_was_changed (new_var, NULL);
    }

  /* Continue traversing the hash table.  */
  return 1;
}

/* Emit notes before INSN for differences between dataflow sets OLD_SET and
   NEW_SET.  */

static void
emit_notes_for_differences (rtx_insn *insn, dataflow_set *old_set,
			    dataflow_set *new_set)
{
  shared_hash_htab (old_set->vars)
    ->traverse <variable_table_type *, emit_notes_for_differences_1>
      (shared_hash_htab (new_set->vars));
  shared_hash_htab (new_set->vars)
    ->traverse <variable_table_type *, emit_notes_for_differences_2>
      (shared_hash_htab (old_set->vars));
  emit_notes_for_changes (insn, EMIT_NOTE_BEFORE_INSN, new_set->vars);
}

/* Return the next insn after INSN that is not a NOTE_INSN_VAR_LOCATION.  */

static rtx_insn *
next_non_note_insn_var_location (rtx_insn *insn)
{
  while (insn)
    {
      insn = NEXT_INSN (insn);
      if (insn == 0
	  || !NOTE_P (insn)
	  || NOTE_KIND (insn) != NOTE_INSN_VAR_LOCATION)
	break;
    }

  return insn;
}

/* Emit the notes for changes of location parts in the basic block BB.  */

static void
emit_notes_in_bb (basic_block bb, dataflow_set *set)
{
  unsigned int i;
  micro_operation *mo;

  dataflow_set_clear (set);
  dataflow_set_copy (set, &VTI (bb)->in);

  FOR_EACH_VEC_ELT (VTI (bb)->mos, i, mo)
    {
      rtx_insn *insn = mo->insn;
      rtx_insn *next_insn = next_non_note_insn_var_location (insn);

      switch (mo->type)
	{
	  case MO_CALL:
	    dataflow_set_clear_at_call (set, insn);
	    emit_notes_for_changes (insn, EMIT_NOTE_AFTER_CALL_INSN, set->vars);
	    {
	      rtx arguments = mo->u.loc, *p = &arguments;
	      rtx_note *note;
	      while (*p)
		{
		  XEXP (XEXP (*p, 0), 1)
		    = vt_expand_loc (XEXP (XEXP (*p, 0), 1),
				     shared_hash_htab (set->vars));
		  /* If expansion is successful, keep it in the list.  */
		  if (XEXP (XEXP (*p, 0), 1))
		    p = &XEXP (*p, 1);
		  /* Otherwise, if the following item is data_value for it,
		     drop it too too.  */
		  else if (XEXP (*p, 1)
			   && REG_P (XEXP (XEXP (*p, 0), 0))
			   && MEM_P (XEXP (XEXP (XEXP (*p, 1), 0), 0))
			   && REG_P (XEXP (XEXP (XEXP (XEXP (*p, 1), 0), 0),
					   0))
			   && REGNO (XEXP (XEXP (*p, 0), 0))
			      == REGNO (XEXP (XEXP (XEXP (XEXP (*p, 1), 0),
						    0), 0)))
		    *p = XEXP (XEXP (*p, 1), 1);
		  /* Just drop this item.  */
		  else
		    *p = XEXP (*p, 1);
		}
	      note = emit_note_after (NOTE_INSN_CALL_ARG_LOCATION, insn);
	      NOTE_VAR_LOCATION (note) = arguments;
	    }
	    break;

	  case MO_USE:
	    {
	      rtx loc = mo->u.loc;

	      if (REG_P (loc))
		var_reg_set (set, loc, VAR_INIT_STATUS_UNINITIALIZED, NULL);
	      else
		var_mem_set (set, loc, VAR_INIT_STATUS_UNINITIALIZED, NULL);

	      emit_notes_for_changes (insn, EMIT_NOTE_BEFORE_INSN, set->vars);
	    }
	    break;

	  case MO_VAL_LOC:
	    {
	      rtx loc = mo->u.loc;
	      rtx val, vloc;
	      tree var;

	      if (GET_CODE (loc) == CONCAT)
		{
		  val = XEXP (loc, 0);
		  vloc = XEXP (loc, 1);
		}
	      else
		{
		  val = NULL_RTX;
		  vloc = loc;
		}

	      var = PAT_VAR_LOCATION_DECL (vloc);

	      clobber_variable_part (set, NULL_RTX,
				     dv_from_decl (var), 0, NULL_RTX);
	      if (val)
		{
		  if (VAL_NEEDS_RESOLUTION (loc))
		    val_resolve (set, val, PAT_VAR_LOCATION_LOC (vloc), insn);
		  set_variable_part (set, val, dv_from_decl (var), 0,
				     VAR_INIT_STATUS_INITIALIZED, NULL_RTX,
				     INSERT);
		}
	      else if (!VAR_LOC_UNKNOWN_P (PAT_VAR_LOCATION_LOC (vloc)))
		set_variable_part (set, PAT_VAR_LOCATION_LOC (vloc),
				   dv_from_decl (var), 0,
				   VAR_INIT_STATUS_INITIALIZED, NULL_RTX,
				   INSERT);

	      emit_notes_for_changes (insn, EMIT_NOTE_AFTER_INSN, set->vars);
	    }
	    break;

	  case MO_VAL_USE:
	    {
	      rtx loc = mo->u.loc;
	      rtx val, vloc, uloc;

	      vloc = uloc = XEXP (loc, 1);
	      val = XEXP (loc, 0);

	      if (GET_CODE (val) == CONCAT)
		{
		  uloc = XEXP (val, 1);
		  val = XEXP (val, 0);
		}

	      if (VAL_NEEDS_RESOLUTION (loc))
		val_resolve (set, val, vloc, insn);
	      else
		val_store (set, val, uloc, insn, false);

	      if (VAL_HOLDS_TRACK_EXPR (loc))
		{
		  if (GET_CODE (uloc) == REG)
		    var_reg_set (set, uloc, VAR_INIT_STATUS_UNINITIALIZED,
				 NULL);
		  else if (GET_CODE (uloc) == MEM)
		    var_mem_set (set, uloc, VAR_INIT_STATUS_UNINITIALIZED,
				 NULL);
		}

	      emit_notes_for_changes (insn, EMIT_NOTE_BEFORE_INSN, set->vars);
	    }
	    break;

	  case MO_VAL_SET:
	    {
	      rtx loc = mo->u.loc;
	      rtx val, vloc, uloc;
	      rtx dstv, srcv;

	      vloc = loc;
	      uloc = XEXP (vloc, 1);
	      val = XEXP (vloc, 0);
	      vloc = uloc;

	      if (GET_CODE (uloc) == SET)
		{
		  dstv = SET_DEST (uloc);
		  srcv = SET_SRC (uloc);
		}
	      else
		{
		  dstv = uloc;
		  srcv = NULL;
		}

	      if (GET_CODE (val) == CONCAT)
		{
		  dstv = vloc = XEXP (val, 1);
		  val = XEXP (val, 0);
		}

	      if (GET_CODE (vloc) == SET)
		{
		  srcv = SET_SRC (vloc);

		  gcc_assert (val != srcv);
		  gcc_assert (vloc == uloc || VAL_NEEDS_RESOLUTION (loc));

		  dstv = vloc = SET_DEST (vloc);

		  if (VAL_NEEDS_RESOLUTION (loc))
		    val_resolve (set, val, srcv, insn);
		}
	      else if (VAL_NEEDS_RESOLUTION (loc))
		{
		  gcc_assert (GET_CODE (uloc) == SET
			      && GET_CODE (SET_SRC (uloc)) == REG);
		  val_resolve (set, val, SET_SRC (uloc), insn);
		}

	      if (VAL_HOLDS_TRACK_EXPR (loc))
		{
		  if (VAL_EXPR_IS_CLOBBERED (loc))
		    {
		      if (REG_P (uloc))
			var_reg_delete (set, uloc, true);
		      else if (MEM_P (uloc))
			{
			  gcc_assert (MEM_P (dstv));
			  gcc_assert (MEM_ATTRS (dstv) == MEM_ATTRS (uloc));
			  var_mem_delete (set, dstv, true);
			}
		    }
		  else
		    {
		      bool copied_p = VAL_EXPR_IS_COPIED (loc);
		      rtx src = NULL, dst = uloc;
		      enum var_init_status status = VAR_INIT_STATUS_INITIALIZED;

		      if (GET_CODE (uloc) == SET)
			{
			  src = SET_SRC (uloc);
			  dst = SET_DEST (uloc);
			}

		      if (copied_p)
			{
			  status = find_src_status (set, src);

			  src = find_src_set_src (set, src);
			}

		      if (REG_P (dst))
			var_reg_delete_and_set (set, dst, !copied_p,
						status, srcv);
		      else if (MEM_P (dst))
			{
			  gcc_assert (MEM_P (dstv));
			  gcc_assert (MEM_ATTRS (dstv) == MEM_ATTRS (dst));
			  var_mem_delete_and_set (set, dstv, !copied_p,
						  status, srcv);
			}
		    }
		}
	      else if (REG_P (uloc))
		var_regno_delete (set, REGNO (uloc));
	      else if (MEM_P (uloc))
		{
		  gcc_checking_assert (GET_CODE (vloc) == MEM);
		  gcc_checking_assert (vloc == dstv);
		  if (vloc != dstv)
		    clobber_overlapping_mems (set, vloc);
		}

	      val_store (set, val, dstv, insn, true);

	      emit_notes_for_changes (next_insn, EMIT_NOTE_BEFORE_INSN,
				      set->vars);
	    }
	    break;

	  case MO_SET:
	    {
	      rtx loc = mo->u.loc;
	      rtx set_src = NULL;

	      if (GET_CODE (loc) == SET)
		{
		  set_src = SET_SRC (loc);
		  loc = SET_DEST (loc);
		}

	      if (REG_P (loc))
		var_reg_delete_and_set (set, loc, true, VAR_INIT_STATUS_INITIALIZED,
					set_src);
	      else
		var_mem_delete_and_set (set, loc, true, VAR_INIT_STATUS_INITIALIZED,
					set_src);

	      emit_notes_for_changes (next_insn, EMIT_NOTE_BEFORE_INSN,
				      set->vars);
	    }
	    break;

	  case MO_COPY:
	    {
	      rtx loc = mo->u.loc;
	      enum var_init_status src_status;
	      rtx set_src = NULL;

	      if (GET_CODE (loc) == SET)
		{
		  set_src = SET_SRC (loc);
		  loc = SET_DEST (loc);
		}

	      src_status = find_src_status (set, set_src);
	      set_src = find_src_set_src (set, set_src);

	      if (REG_P (loc))
		var_reg_delete_and_set (set, loc, false, src_status, set_src);
	      else
		var_mem_delete_and_set (set, loc, false, src_status, set_src);

	      emit_notes_for_changes (next_insn, EMIT_NOTE_BEFORE_INSN,
				      set->vars);
	    }
	    break;

	  case MO_USE_NO_VAR:
	    {
	      rtx loc = mo->u.loc;

	      if (REG_P (loc))
		var_reg_delete (set, loc, false);
	      else
		var_mem_delete (set, loc, false);

	      emit_notes_for_changes (insn, EMIT_NOTE_AFTER_INSN, set->vars);
	    }
	    break;

	  case MO_CLOBBER:
	    {
	      rtx loc = mo->u.loc;

	      if (REG_P (loc))
		var_reg_delete (set, loc, true);
	      else
		var_mem_delete (set, loc, true);

	      emit_notes_for_changes (next_insn, EMIT_NOTE_BEFORE_INSN,
				      set->vars);
	    }
	    break;

	  case MO_ADJUST:
	    set->stack_adjust += mo->u.adjust;
	    break;
	}
    }
}

/* Emit notes for the whole function.  */

static void
vt_emit_notes (void)
{
  basic_block bb;
  dataflow_set cur;

  gcc_assert (!changed_variables->elements ());

  /* Free memory occupied by the out hash tables, as they aren't used
     anymore.  */
  FOR_EACH_BB_FN (bb, cfun)
    dataflow_set_clear (&VTI (bb)->out);

  /* Enable emitting notes by functions (mainly by set_variable_part and
     delete_variable_part).  */
  emit_notes = true;

  if (MAY_HAVE_DEBUG_INSNS)
    {
      dropped_values = new variable_table_type (cselib_get_next_uid () * 2);
    }

  dataflow_set_init (&cur);

  FOR_EACH_BB_FN (bb, cfun)
    {
      /* Emit the notes for changes of variable locations between two
	 subsequent basic blocks.  */
      emit_notes_for_differences (BB_HEAD (bb), &cur, &VTI (bb)->in);

      if (MAY_HAVE_DEBUG_INSNS)
	local_get_addr_cache = new hash_map<rtx, rtx>;

      /* Emit the notes for the changes in the basic block itself.  */
      emit_notes_in_bb (bb, &cur);

      if (MAY_HAVE_DEBUG_INSNS)
	delete local_get_addr_cache;
      local_get_addr_cache = NULL;

      /* Free memory occupied by the in hash table, we won't need it
	 again.  */
      dataflow_set_clear (&VTI (bb)->in);
    }

  if (flag_checking)
    shared_hash_htab (cur.vars)
      ->traverse <variable_table_type *, emit_notes_for_differences_1>
	(shared_hash_htab (empty_shared_hash));

  dataflow_set_destroy (&cur);

  if (MAY_HAVE_DEBUG_INSNS)
    delete dropped_values;
  dropped_values = NULL;

  emit_notes = false;
}

/* If there is a declaration and offset associated with register/memory RTL
   assign declaration to *DECLP and offset to *OFFSETP, and return true.  */

static bool
vt_get_decl_and_offset (rtx rtl, tree *declp, poly_int64 *offsetp)
{
  if (REG_P (rtl))
    {
      if (REG_ATTRS (rtl))
	{
	  *declp = REG_EXPR (rtl);
	  *offsetp = REG_OFFSET (rtl);
	  return true;
	}
    }
  else if (GET_CODE (rtl) == PARALLEL)
    {
      tree decl = NULL_TREE;
      HOST_WIDE_INT offset = MAX_VAR_PARTS;
      int len = XVECLEN (rtl, 0), i;

      for (i = 0; i < len; i++)
	{
	  rtx reg = XEXP (XVECEXP (rtl, 0, i), 0);
	  if (!REG_P (reg) || !REG_ATTRS (reg))
	    break;
	  if (!decl)
	    decl = REG_EXPR (reg);
	  if (REG_EXPR (reg) != decl)
	    break;
	  HOST_WIDE_INT this_offset;
	  if (!track_offset_p (REG_OFFSET (reg), &this_offset))
	    break;
	  offset = MIN (offset, this_offset);
	}

      if (i == len)
	{
	  *declp = decl;
	  *offsetp = offset;
	  return true;
	}
    }
  else if (MEM_P (rtl))
    {
      if (MEM_ATTRS (rtl))
	{
	  *declp = MEM_EXPR (rtl);
	  *offsetp = int_mem_offset (rtl);
	  return true;
	}
    }
  return false;
}

/* Record the value for the ENTRY_VALUE of RTL as a global equivalence
   of VAL.  */

static void
record_entry_value (cselib_val *val, rtx rtl)
{
  rtx ev = gen_rtx_ENTRY_VALUE (GET_MODE (rtl));

  ENTRY_VALUE_EXP (ev) = rtl;

  cselib_add_permanent_equiv (val, ev, get_insns ());
}

/* Insert function parameter PARM in IN and OUT sets of ENTRY_BLOCK.  */

static void
vt_add_function_parameter (tree parm)
{
  rtx decl_rtl = DECL_RTL_IF_SET (parm);
  rtx incoming = DECL_INCOMING_RTL (parm);
  tree decl;
  machine_mode mode;
  poly_int64 offset;
  dataflow_set *out;
  decl_or_value dv;

  if (TREE_CODE (parm) != PARM_DECL)
    return;

  if (!decl_rtl || !incoming)
    return;

  if (GET_MODE (decl_rtl) == BLKmode || GET_MODE (incoming) == BLKmode)
    return;

  /* If there is a DRAP register or a pseudo in internal_arg_pointer,
     rewrite the incoming location of parameters passed on the stack
     into MEMs based on the argument pointer, so that incoming doesn't
     depend on a pseudo.  */
  poly_int64 offset2 = 0;
  if (MEM_P (incoming)
      && (XEXP (incoming, 0) == crtl->args.internal_arg_pointer
	  || (GET_CODE (XEXP (incoming, 0)) == PLUS
	      && XEXP (XEXP (incoming, 0), 0)
		 == crtl->args.internal_arg_pointer
	      && poly_int_const_p (XEXP (XEXP (incoming, 0), 1), &offset2))))
    {
      HOST_WIDE_INT off = -FIRST_PARM_OFFSET (current_function_decl);
      incoming
	= replace_equiv_address_nv (incoming,
				    plus_constant (Pmode,
						   arg_pointer_rtx,
						   off + offset2));
    }

#ifdef HAVE_window_save
  /* DECL_INCOMING_RTL uses the INCOMING_REGNO of parameter registers.
     If the target machine has an explicit window save instruction, the
     actual entry value is the corresponding OUTGOING_REGNO instead.  */
  if (HAVE_window_save && !crtl->uses_only_leaf_regs)
    {
      if (REG_P (incoming)
	  && HARD_REGISTER_P (incoming)
	  && OUTGOING_REGNO (REGNO (incoming)) != REGNO (incoming))
	{
	  parm_reg p;
	  p.incoming = incoming;
	  incoming
	    = gen_rtx_REG_offset (incoming, GET_MODE (incoming),
				  OUTGOING_REGNO (REGNO (incoming)), 0);
	  p.outgoing = incoming;
	  vec_safe_push (windowed_parm_regs, p);
	}
      else if (GET_CODE (incoming) == PARALLEL)
	{
	  rtx outgoing
	    = gen_rtx_PARALLEL (VOIDmode, rtvec_alloc (XVECLEN (incoming, 0)));
	  int i;

	  for (i = 0; i < XVECLEN (incoming, 0); i++)
	    {
	      rtx reg = XEXP (XVECEXP (incoming, 0, i), 0);
	      parm_reg p;
	      p.incoming = reg;
	      reg = gen_rtx_REG_offset (reg, GET_MODE (reg),
					OUTGOING_REGNO (REGNO (reg)), 0);
	      p.outgoing = reg;
	      XVECEXP (outgoing, 0, i)
		= gen_rtx_EXPR_LIST (VOIDmode, reg,
				     XEXP (XVECEXP (incoming, 0, i), 1));
	      vec_safe_push (windowed_parm_regs, p);
	    }

	  incoming = outgoing;
	}
      else if (MEM_P (incoming)
	       && REG_P (XEXP (incoming, 0))
	       && HARD_REGISTER_P (XEXP (incoming, 0)))
	{
	  rtx reg = XEXP (incoming, 0);
	  if (OUTGOING_REGNO (REGNO (reg)) != REGNO (reg))
	    {
	      parm_reg p;
	      p.incoming = reg;
	      reg = gen_raw_REG (GET_MODE (reg), OUTGOING_REGNO (REGNO (reg)));
	      p.outgoing = reg;
	      vec_safe_push (windowed_parm_regs, p);
	      incoming = replace_equiv_address_nv (incoming, reg);
	    }
	}
    }
#endif

  if (!vt_get_decl_and_offset (incoming, &decl, &offset))
    {
      if (MEM_P (incoming))
	{
	  /* This means argument is passed by invisible reference.  */
	  offset = 0;
	  decl = parm;
	}
      else
	{
	  if (!vt_get_decl_and_offset (decl_rtl, &decl, &offset))
	    return;
	  offset += byte_lowpart_offset (GET_MODE (incoming),
					 GET_MODE (decl_rtl));
	}
    }

  if (!decl)
    return;

  if (parm != decl)
    {
      /* If that DECL_RTL wasn't a pseudo that got spilled to
	 memory, bail out.  Otherwise, the spill slot sharing code
	 will force the memory to reference spill_slot_decl (%sfp),
	 so we don't match above.  That's ok, the pseudo must have
	 referenced the entire parameter, so just reset OFFSET.  */
      if (decl != get_spill_slot_decl (false))
        return;
      offset = 0;
    }

  HOST_WIDE_INT const_offset;
  if (!track_loc_p (incoming, parm, offset, false, &mode, &const_offset))
    return;

  out = &VTI (ENTRY_BLOCK_PTR_FOR_FN (cfun))->out;

  dv = dv_from_decl (parm);

  if (target_for_debug_bind (parm)
      /* We can't deal with these right now, because this kind of
	 variable is single-part.  ??? We could handle parallels
	 that describe multiple locations for the same single
	 value, but ATM we don't.  */
      && GET_CODE (incoming) != PARALLEL)
    {
      cselib_val *val;
      rtx lowpart;

      /* ??? We shouldn't ever hit this, but it may happen because
	 arguments passed by invisible reference aren't dealt with
	 above: incoming-rtl will have Pmode rather than the
	 expected mode for the type.  */
      if (const_offset)
	return;

      lowpart = var_lowpart (mode, incoming);
      if (!lowpart)
	return;

      val = cselib_lookup_from_insn (lowpart, mode, true,
				     VOIDmode, get_insns ());

      /* ??? Float-typed values in memory are not handled by
	 cselib.  */
      if (val)
	{
	  preserve_value (val);
	  set_variable_part (out, val->val_rtx, dv, const_offset,
			     VAR_INIT_STATUS_INITIALIZED, NULL, INSERT);
	  dv = dv_from_value (val->val_rtx);
	}

      if (MEM_P (incoming))
	{
	  val = cselib_lookup_from_insn (XEXP (incoming, 0), mode, true,
					 VOIDmode, get_insns ());
	  if (val)
	    {
	      preserve_value (val);
	      incoming = replace_equiv_address_nv (incoming, val->val_rtx);
	    }
	}
    }

  if (REG_P (incoming))
    {
      incoming = var_lowpart (mode, incoming);
      gcc_assert (REGNO (incoming) < FIRST_PSEUDO_REGISTER);
      attrs_list_insert (&out->regs[REGNO (incoming)], dv, const_offset,
			 incoming);
      set_variable_part (out, incoming, dv, const_offset,
			 VAR_INIT_STATUS_INITIALIZED, NULL, INSERT);
      if (dv_is_value_p (dv))
	{
	  record_entry_value (CSELIB_VAL_PTR (dv_as_value (dv)), incoming);
	  if (TREE_CODE (TREE_TYPE (parm)) == REFERENCE_TYPE
	      && INTEGRAL_TYPE_P (TREE_TYPE (TREE_TYPE (parm))))
	    {
	      machine_mode indmode
		= TYPE_MODE (TREE_TYPE (TREE_TYPE (parm)));
	      rtx mem = gen_rtx_MEM (indmode, incoming);
	      cselib_val *val = cselib_lookup_from_insn (mem, indmode, true,
							 VOIDmode,
							 get_insns ());
	      if (val)
		{
		  preserve_value (val);
		  record_entry_value (val, mem);
		  set_variable_part (out, mem, dv_from_value (val->val_rtx), 0,
				     VAR_INIT_STATUS_INITIALIZED, NULL, INSERT);
		}
	    }
	}
    }
  else if (GET_CODE (incoming) == PARALLEL && !dv_onepart_p (dv))
    {
      int i;

      for (i = 0; i < XVECLEN (incoming, 0); i++)
	{
	  rtx reg = XEXP (XVECEXP (incoming, 0, i), 0);
	  /* vt_get_decl_and_offset has already checked that the offset
	     is a valid variable part.  */
	  const_offset = get_tracked_reg_offset (reg);
	  gcc_assert (REGNO (reg) < FIRST_PSEUDO_REGISTER);
	  attrs_list_insert (&out->regs[REGNO (reg)], dv, const_offset, reg);
	  set_variable_part (out, reg, dv, const_offset,
			     VAR_INIT_STATUS_INITIALIZED, NULL, INSERT);
	}
    }
  else if (MEM_P (incoming))
    {
      incoming = var_lowpart (mode, incoming);
      set_variable_part (out, incoming, dv, const_offset,
			 VAR_INIT_STATUS_INITIALIZED, NULL, INSERT);
    }
}

/* Insert function parameters to IN and OUT sets of ENTRY_BLOCK.  */

static void
vt_add_function_parameters (void)
{
  tree parm;

  for (parm = DECL_ARGUMENTS (current_function_decl);
       parm; parm = DECL_CHAIN (parm))
    if (!POINTER_BOUNDS_P (parm))
      vt_add_function_parameter (parm);

  if (DECL_HAS_VALUE_EXPR_P (DECL_RESULT (current_function_decl)))
    {
      tree vexpr = DECL_VALUE_EXPR (DECL_RESULT (current_function_decl));

      if (TREE_CODE (vexpr) == INDIRECT_REF)
	vexpr = TREE_OPERAND (vexpr, 0);

      if (TREE_CODE (vexpr) == PARM_DECL
	  && DECL_ARTIFICIAL (vexpr)
	  && !DECL_IGNORED_P (vexpr)
	  && DECL_NAMELESS (vexpr))
	vt_add_function_parameter (vexpr);
    }
}

/* Initialize cfa_base_rtx, create a preserved VALUE for it and
   ensure it isn't flushed during cselib_reset_table.
   Can be called only if frame_pointer_rtx resp. arg_pointer_rtx
   has been eliminated.  */

static void
vt_init_cfa_base (void)
{
  cselib_val *val;

#ifdef FRAME_POINTER_CFA_OFFSET
  cfa_base_rtx = frame_pointer_rtx;
  cfa_base_offset = -FRAME_POINTER_CFA_OFFSET (current_function_decl);
#else
  cfa_base_rtx = arg_pointer_rtx;
  cfa_base_offset = -ARG_POINTER_CFA_OFFSET (current_function_decl);
#endif
  if (cfa_base_rtx == hard_frame_pointer_rtx
      || !fixed_regs[REGNO (cfa_base_rtx)])
    {
      cfa_base_rtx = NULL_RTX;
      return;
    }
  if (!MAY_HAVE_DEBUG_INSNS)
    return;

  /* Tell alias analysis that cfa_base_rtx should share
     find_base_term value with stack pointer or hard frame pointer.  */
  if (!frame_pointer_needed)
    vt_equate_reg_base_value (cfa_base_rtx, stack_pointer_rtx);
  else if (!crtl->stack_realign_tried)
    vt_equate_reg_base_value (cfa_base_rtx, hard_frame_pointer_rtx);

  val = cselib_lookup_from_insn (cfa_base_rtx, GET_MODE (cfa_base_rtx), 1,
				 VOIDmode, get_insns ());
  preserve_value (val);
  cselib_preserve_cfa_base_value (val, REGNO (cfa_base_rtx));
}

/* Allocate and initialize the data structures for variable tracking
   and parse the RTL to get the micro operations.  */

static bool
vt_initialize (void)
{
  basic_block bb;
  poly_int64 fp_cfa_offset = -1;

  alloc_aux_for_blocks (sizeof (variable_tracking_info));

  empty_shared_hash = shared_hash_pool.allocate ();
  empty_shared_hash->refcount = 1;
  empty_shared_hash->htab = new variable_table_type (1);
  changed_variables = new variable_table_type (10);

  /* Init the IN and OUT sets.  */
  FOR_ALL_BB_FN (bb, cfun)
    {
      VTI (bb)->visited = false;
      VTI (bb)->flooded = false;
      dataflow_set_init (&VTI (bb)->in);
      dataflow_set_init (&VTI (bb)->out);
      VTI (bb)->permp = NULL;
    }

  if (MAY_HAVE_DEBUG_INSNS)
    {
      cselib_init (CSELIB_RECORD_MEMORY | CSELIB_PRESERVE_CONSTANTS);
      scratch_regs = BITMAP_ALLOC (NULL);
      preserved_values.create (256);
      global_get_addr_cache = new hash_map<rtx, rtx>;
    }
  else
    {
      scratch_regs = NULL;
      global_get_addr_cache = NULL;
    }

  if (MAY_HAVE_DEBUG_INSNS)
    {
      rtx reg, expr;
      int ofst;
      cselib_val *val;

#ifdef FRAME_POINTER_CFA_OFFSET
      reg = frame_pointer_rtx;
      ofst = FRAME_POINTER_CFA_OFFSET (current_function_decl);
#else
      reg = arg_pointer_rtx;
      ofst = ARG_POINTER_CFA_OFFSET (current_function_decl);
#endif

      ofst -= INCOMING_FRAME_SP_OFFSET;

      val = cselib_lookup_from_insn (reg, GET_MODE (reg), 1,
				     VOIDmode, get_insns ());
      preserve_value (val);
      if (reg != hard_frame_pointer_rtx && fixed_regs[REGNO (reg)])
	cselib_preserve_cfa_base_value (val, REGNO (reg));
      expr = plus_constant (GET_MODE (stack_pointer_rtx),
			    stack_pointer_rtx, -ofst);
      cselib_add_permanent_equiv (val, expr, get_insns ());

      if (ofst)
	{
	  val = cselib_lookup_from_insn (stack_pointer_rtx,
					 GET_MODE (stack_pointer_rtx), 1,
					 VOIDmode, get_insns ());
	  preserve_value (val);
	  expr = plus_constant (GET_MODE (reg), reg, ofst);
	  cselib_add_permanent_equiv (val, expr, get_insns ());
	}
    }

  /* In order to factor out the adjustments made to the stack pointer or to
     the hard frame pointer and thus be able to use DW_OP_fbreg operations
     instead of individual location lists, we're going to rewrite MEMs based
     on them into MEMs based on the CFA by de-eliminating stack_pointer_rtx
     or hard_frame_pointer_rtx to the virtual CFA pointer frame_pointer_rtx
     resp. arg_pointer_rtx.  We can do this either when there is no frame
     pointer in the function and stack adjustments are consistent for all
     basic blocks or when there is a frame pointer and no stack realignment.
     But we first have to check that frame_pointer_rtx resp. arg_pointer_rtx
     has been eliminated.  */
  if (!frame_pointer_needed)
    {
      rtx reg, elim;

      if (!vt_stack_adjustments ())
	return false;

#ifdef FRAME_POINTER_CFA_OFFSET
      reg = frame_pointer_rtx;
#else
      reg = arg_pointer_rtx;
#endif
      elim = eliminate_regs (reg, VOIDmode, NULL_RTX);
      if (elim != reg)
	{
	  if (GET_CODE (elim) == PLUS)
	    elim = XEXP (elim, 0);
	  if (elim == stack_pointer_rtx)
	    vt_init_cfa_base ();
	}
    }
  else if (!crtl->stack_realign_tried)
    {
      rtx reg, elim;

#ifdef FRAME_POINTER_CFA_OFFSET
      reg = frame_pointer_rtx;
      fp_cfa_offset = FRAME_POINTER_CFA_OFFSET (current_function_decl);
#else
      reg = arg_pointer_rtx;
      fp_cfa_offset = ARG_POINTER_CFA_OFFSET (current_function_decl);
#endif
      elim = eliminate_regs (reg, VOIDmode, NULL_RTX);
      if (elim != reg)
	{
	  elim = strip_offset_and_add (elim, &fp_cfa_offset);
	  if (elim != hard_frame_pointer_rtx)
	    fp_cfa_offset = -1;
	}
      else
	fp_cfa_offset = -1;
    }

  /* If the stack is realigned and a DRAP register is used, we're going to
     rewrite MEMs based on it representing incoming locations of parameters
     passed on the stack into MEMs based on the argument pointer.  Although
     we aren't going to rewrite other MEMs, we still need to initialize the
     virtual CFA pointer in order to ensure that the argument pointer will
     be seen as a constant throughout the function.

     ??? This doesn't work if FRAME_POINTER_CFA_OFFSET is defined.  */
  else if (stack_realign_drap)
    {
      rtx reg, elim;

#ifdef FRAME_POINTER_CFA_OFFSET
      reg = frame_pointer_rtx;
#else
      reg = arg_pointer_rtx;
#endif
      elim = eliminate_regs (reg, VOIDmode, NULL_RTX);
      if (elim != reg)
	{
	  if (GET_CODE (elim) == PLUS)
	    elim = XEXP (elim, 0);
	  if (elim == hard_frame_pointer_rtx)
	    vt_init_cfa_base ();
	}
    }

  hard_frame_pointer_adjustment = -1;

  vt_add_function_parameters ();

  FOR_EACH_BB_FN (bb, cfun)
    {
      rtx_insn *insn;
      HOST_WIDE_INT pre, post = 0;
      basic_block first_bb, last_bb;

      if (MAY_HAVE_DEBUG_INSNS)
	{
	  cselib_record_sets_hook = add_with_sets;
	  if (dump_file && (dump_flags & TDF_DETAILS))
	    fprintf (dump_file, "first value: %i\n",
		     cselib_get_next_uid ());
	}

      first_bb = bb;
      for (;;)
	{
	  edge e;
	  if (bb->next_bb == EXIT_BLOCK_PTR_FOR_FN (cfun)
	      || ! single_pred_p (bb->next_bb))
	    break;
	  e = find_edge (bb, bb->next_bb);
	  if (! e || (e->flags & EDGE_FALLTHRU) == 0)
	    break;
	  bb = bb->next_bb;
	}
      last_bb = bb;

      /* Add the micro-operations to the vector.  */
      FOR_BB_BETWEEN (bb, first_bb, last_bb->next_bb, next_bb)
	{
	  HOST_WIDE_INT offset = VTI (bb)->out.stack_adjust;
	  VTI (bb)->out.stack_adjust = VTI (bb)->in.stack_adjust;
	  for (insn = BB_HEAD (bb); insn != NEXT_INSN (BB_END (bb));
	       insn = NEXT_INSN (insn))
	    {
	      if (INSN_P (insn))
		{
		  if (!frame_pointer_needed)
		    {
		      insn_stack_adjust_offset_pre_post (insn, &pre, &post);
		      if (pre)
			{
			  micro_operation mo;
			  mo.type = MO_ADJUST;
			  mo.u.adjust = pre;
			  mo.insn = insn;
			  if (dump_file && (dump_flags & TDF_DETAILS))
			    log_op_type (PATTERN (insn), bb, insn,
					 MO_ADJUST, dump_file);
			  VTI (bb)->mos.safe_push (mo);
			  VTI (bb)->out.stack_adjust += pre;
			}
		    }

		  cselib_hook_called = false;
		  adjust_insn (bb, insn);
		  if (MAY_HAVE_DEBUG_INSNS)
		    {
		      if (CALL_P (insn))
			prepare_call_arguments (bb, insn);
		      cselib_process_insn (insn);
		      if (dump_file && (dump_flags & TDF_DETAILS))
			{
			  print_rtl_single (dump_file, insn);
			  dump_cselib_table (dump_file);
			}
		    }
		  if (!cselib_hook_called)
		    add_with_sets (insn, 0, 0);
		  cancel_changes (0);

		  if (!frame_pointer_needed && post)
		    {
		      micro_operation mo;
		      mo.type = MO_ADJUST;
		      mo.u.adjust = post;
		      mo.insn = insn;
		      if (dump_file && (dump_flags & TDF_DETAILS))
			log_op_type (PATTERN (insn), bb, insn,
				     MO_ADJUST, dump_file);
		      VTI (bb)->mos.safe_push (mo);
		      VTI (bb)->out.stack_adjust += post;
		    }

		  if (may_ne (fp_cfa_offset, -1)
		      && must_eq (hard_frame_pointer_adjustment, -1)
		      && fp_setter_insn (insn))
		    {
		      vt_init_cfa_base ();
		      hard_frame_pointer_adjustment = fp_cfa_offset;
		      /* Disassociate sp from fp now.  */
		      if (MAY_HAVE_DEBUG_INSNS)
			{
			  cselib_val *v;
			  cselib_invalidate_rtx (stack_pointer_rtx);
			  v = cselib_lookup (stack_pointer_rtx, Pmode, 1,
					     VOIDmode);
			  if (v && !cselib_preserved_value_p (v))
			    {
			      cselib_set_value_sp_based (v);
			      preserve_value (v);
			    }
			}
		    }
		}
	    }
	  gcc_assert (offset == VTI (bb)->out.stack_adjust);
	}

      bb = last_bb;

      if (MAY_HAVE_DEBUG_INSNS)
	{
	  cselib_preserve_only_values ();
	  cselib_reset_table (cselib_get_next_uid ());
	  cselib_record_sets_hook = NULL;
	}
    }

  hard_frame_pointer_adjustment = -1;
  VTI (ENTRY_BLOCK_PTR_FOR_FN (cfun))->flooded = true;
  cfa_base_rtx = NULL_RTX;
  return true;
}

/* This is *not* reset after each function.  It gives each
   NOTE_INSN_DELETED_DEBUG_LABEL in the entire compilation
   a unique label number.  */

static int debug_label_num = 1;

/* Get rid of all debug insns from the insn stream.  */

static void
delete_debug_insns (void)
{
  basic_block bb;
  rtx_insn *insn, *next;

  if (!MAY_HAVE_DEBUG_INSNS)
    return;

  FOR_EACH_BB_FN (bb, cfun)
    {
      FOR_BB_INSNS_SAFE (bb, insn, next)
	if (DEBUG_INSN_P (insn))
	  {
	    tree decl = INSN_VAR_LOCATION_DECL (insn);
	    if (TREE_CODE (decl) == LABEL_DECL
		&& DECL_NAME (decl)
		&& !DECL_RTL_SET_P (decl))
	      {
		PUT_CODE (insn, NOTE);
		NOTE_KIND (insn) = NOTE_INSN_DELETED_DEBUG_LABEL;
		NOTE_DELETED_LABEL_NAME (insn)
		  = IDENTIFIER_POINTER (DECL_NAME (decl));
		SET_DECL_RTL (decl, insn);
		CODE_LABEL_NUMBER (insn) = debug_label_num++;
	      }
	    else
	      delete_insn (insn);
	  }
    }
}

/* Run a fast, BB-local only version of var tracking, to take care of
   information that we don't do global analysis on, such that not all
   information is lost.  If SKIPPED holds, we're skipping the global
   pass entirely, so we should try to use information it would have
   handled as well..  */

static void
vt_debug_insns_local (bool skipped ATTRIBUTE_UNUSED)
{
  /* ??? Just skip it all for now.  */
  delete_debug_insns ();
}

/* Free the data structures needed for variable tracking.  */

static void
vt_finalize (void)
{
  basic_block bb;

  FOR_EACH_BB_FN (bb, cfun)
    {
      VTI (bb)->mos.release ();
    }

  FOR_ALL_BB_FN (bb, cfun)
    {
      dataflow_set_destroy (&VTI (bb)->in);
      dataflow_set_destroy (&VTI (bb)->out);
      if (VTI (bb)->permp)
	{
	  dataflow_set_destroy (VTI (bb)->permp);
	  XDELETE (VTI (bb)->permp);
	}
    }
  free_aux_for_blocks ();
  delete empty_shared_hash->htab;
  empty_shared_hash->htab = NULL;
  delete changed_variables;
  changed_variables = NULL;
  attrs_pool.release ();
  var_pool.release ();
  location_chain_pool.release ();
  shared_hash_pool.release ();

  if (MAY_HAVE_DEBUG_INSNS)
    {
      if (global_get_addr_cache)
	delete global_get_addr_cache;
      global_get_addr_cache = NULL;
      loc_exp_dep_pool.release ();
      valvar_pool.release ();
      preserved_values.release ();
      cselib_finish ();
      BITMAP_FREE (scratch_regs);
      scratch_regs = NULL;
    }

#ifdef HAVE_window_save
  vec_free (windowed_parm_regs);
#endif

  if (vui_vec)
    XDELETEVEC (vui_vec);
  vui_vec = NULL;
  vui_allocated = 0;
}

/* The entry point to variable tracking pass.  */

static inline unsigned int
variable_tracking_main_1 (void)
{
  bool success;

  if (flag_var_tracking_assignments < 0
      /* Var-tracking right now assumes the IR doesn't contain
	 any pseudos at this point.  */
      || targetm.no_register_allocation)
    {
      delete_debug_insns ();
      return 0;
    }

  if (n_basic_blocks_for_fn (cfun) > 500 &&
      n_edges_for_fn (cfun) / n_basic_blocks_for_fn (cfun) >= 20)
    {
      vt_debug_insns_local (true);
      return 0;
    }

  mark_dfs_back_edges ();
  if (!vt_initialize ())
    {
      vt_finalize ();
      vt_debug_insns_local (true);
      return 0;
    }

  success = vt_find_locations ();

  if (!success && flag_var_tracking_assignments > 0)
    {
      vt_finalize ();

      delete_debug_insns ();

      /* This is later restored by our caller.  */
      flag_var_tracking_assignments = 0;

      success = vt_initialize ();
      gcc_assert (success);

      success = vt_find_locations ();
    }

  if (!success)
    {
      vt_finalize ();
      vt_debug_insns_local (false);
      return 0;
    }

  if (dump_file && (dump_flags & TDF_DETAILS))
    {
      dump_dataflow_sets ();
      dump_reg_info (dump_file);
      dump_flow_info (dump_file, dump_flags);
    }

  timevar_push (TV_VAR_TRACKING_EMIT);
  vt_emit_notes ();
  timevar_pop (TV_VAR_TRACKING_EMIT);

  vt_finalize ();
  vt_debug_insns_local (false);
  return 0;
}

unsigned int
variable_tracking_main (void)
{
  unsigned int ret;
  int save = flag_var_tracking_assignments;

  ret = variable_tracking_main_1 ();

  flag_var_tracking_assignments = save;

  return ret;
}

namespace {

const pass_data pass_data_variable_tracking =
{
  RTL_PASS, /* type */
  "vartrack", /* name */
  OPTGROUP_NONE, /* optinfo_flags */
  TV_VAR_TRACKING, /* tv_id */
  0, /* properties_required */
  0, /* properties_provided */
  0, /* properties_destroyed */
  0, /* todo_flags_start */
  0, /* todo_flags_finish */
};

class pass_variable_tracking : public rtl_opt_pass
{
public:
  pass_variable_tracking (gcc::context *ctxt)
    : rtl_opt_pass (pass_data_variable_tracking, ctxt)
  {}

  /* opt_pass methods: */
  virtual bool gate (function *)
    {
      return (flag_var_tracking && !targetm.delay_vartrack);
    }

  virtual unsigned int execute (function *)
    {
      return variable_tracking_main ();
    }

}; // class pass_variable_tracking

} // anon namespace

rtl_opt_pass *
make_pass_variable_tracking (gcc::context *ctxt)
{
  return new pass_variable_tracking (ctxt);
}<|MERGE_RESOLUTION|>--- conflicted
+++ resolved
@@ -1016,10 +1016,7 @@
   machine_mode mem_mode_save;
   bool store_save;
   scalar_int_mode tem_mode, tem_subreg_mode;
-<<<<<<< HEAD
   poly_int64 size;
-=======
->>>>>>> 5a462df3
   switch (GET_CODE (loc))
     {
     case REG:
@@ -6350,11 +6347,7 @@
 		opt_scalar_int_mode mode_iter;
 		FOR_EACH_WIDER_MODE (mode_iter, mode)
 		  {
-<<<<<<< HEAD
-		    mode = *mode_iter;
-=======
 		    mode = mode_iter.require ();
->>>>>>> 5a462df3
 		    if (GET_MODE_BITSIZE (mode) > BITS_PER_WORD)
 		      break;
 
@@ -8763,10 +8756,7 @@
 	  break;
       if (j < var->n_var_parts
 	  && GET_MODE_WIDER_MODE (mode).exists (&wider_mode)
-<<<<<<< HEAD
 	  && GET_MODE_SIZE (wider_mode).is_constant (&wider_size)
-=======
->>>>>>> 5a462df3
 	  && var->var_part[j].cur_loc
 	  && mode == GET_MODE (var->var_part[j].cur_loc)
 	  && (REG_P (loc[n_var_parts]) || MEM_P (loc[n_var_parts]))
