/* Default target hook functions.
   Copyright (C) 2003-2015 Free Software Foundation, Inc.

This file is part of GCC.

GCC is free software; you can redistribute it and/or modify it under
the terms of the GNU General Public License as published by the Free
Software Foundation; either version 3, or (at your option) any later
version.

GCC is distributed in the hope that it will be useful, but WITHOUT ANY
WARRANTY; without even the implied warranty of MERCHANTABILITY or
FITNESS FOR A PARTICULAR PURPOSE.  See the GNU General Public License
for more details.

You should have received a copy of the GNU General Public License
along with GCC; see the file COPYING3.  If not see
<http://www.gnu.org/licenses/>.  */

#ifndef GCC_TARGHOOKS_H
#define GCC_TARGHOOKS_H

extern bool default_legitimate_address_p (machine_mode, rtx, bool);

extern void default_external_libcall (rtx);
extern rtx default_legitimize_address (rtx, rtx, machine_mode);
extern bool default_legitimize_address_displacement (rtx *, rtx *,
						     machine_mode);

extern int default_unspec_may_trap_p (const_rtx, unsigned);
extern machine_mode default_promote_function_mode (const_tree, machine_mode,
							int *, const_tree, int);
extern machine_mode default_promote_function_mode_always_promote
			(const_tree, machine_mode, int *, const_tree, int);

extern machine_mode default_cc_modes_compatible (machine_mode,
						      machine_mode);

extern bool default_return_in_memory (const_tree, const_tree);

extern rtx default_expand_builtin_saveregs (void);
extern void default_setup_incoming_varargs (cumulative_args_t, machine_mode, tree, int *, int);
extern rtx default_builtin_setjmp_frame_value (void);
extern bool default_pretend_outgoing_varargs_named (cumulative_args_t);

extern machine_mode default_eh_return_filter_mode (void);
extern machine_mode default_libgcc_cmp_return_mode (void);
extern machine_mode default_libgcc_shift_count_mode (void);
extern machine_mode default_unwind_word_mode (void);
extern unsigned HOST_WIDE_INT default_shift_truncation_mask
  (machine_mode);
extern unsigned int default_min_divisions_for_recip_mul (machine_mode);
extern int default_mode_rep_extended (machine_mode, machine_mode);

extern tree default_stack_protect_guard (void);
extern tree default_external_stack_protect_fail (void);
extern tree default_hidden_stack_protect_fail (void);

extern machine_mode default_mode_for_suffix (char);

extern tree default_cxx_guard_type (void);
extern tree default_cxx_get_cookie_size (tree);

extern bool hook_pass_by_reference_must_pass_in_stack
  (cumulative_args_t, machine_mode mode, const_tree, bool);
extern bool hook_callee_copies_named
  (cumulative_args_t ca, machine_mode, const_tree, bool);

extern void default_print_operand (FILE *, rtx, int);
extern void default_print_operand_address (FILE *, rtx);
extern bool default_print_operand_punct_valid_p (unsigned char);
extern tree default_mangle_assembler_name (const char *);

extern bool default_scalar_mode_supported_p (machine_mode);
extern bool default_libgcc_floating_mode_supported_p (machine_mode);
extern bool targhook_words_big_endian (void);
extern bool targhook_float_words_big_endian (void);
extern bool default_float_exceptions_rounding_supported_p (void);
extern bool default_decimal_float_supported_p (void);
extern bool default_fixed_point_supported_p (void);

extern bool default_has_ifunc_p (void);

extern const char * default_invalid_within_doloop (const rtx_insn *);

extern tree default_builtin_vectorized_function (tree, tree, tree);

extern tree default_builtin_vectorized_conversion (unsigned int, tree, tree);

extern int default_builtin_vectorization_cost (enum vect_cost_for_stmt, tree, int);

extern tree default_builtin_reciprocal (unsigned int, bool, bool);

extern HOST_WIDE_INT default_vector_alignment (const_tree);

extern bool default_builtin_vector_alignment_reachable (const_tree, bool);
extern bool
default_builtin_support_vector_misalignment (machine_mode mode,
					     const_tree,
					     int, bool);
extern machine_mode default_preferred_simd_mode (machine_mode mode);
extern unsigned int default_autovectorize_vector_sizes (void);
extern void *default_init_cost (struct loop *);
extern unsigned default_add_stmt_cost (void *, int, enum vect_cost_for_stmt,
				       struct _stmt_vec_info *, int,
				       enum vect_cost_model_location);
extern void default_finish_cost (void *, unsigned *, unsigned *, unsigned *);
extern void default_destroy_cost_data (void *);

<<<<<<< HEAD
extern bool default_goacc_reduction (gcall *);
extern bool default_goacc_validate_dims (tree, int [], int);
extern unsigned default_goacc_dim_limit (unsigned);
extern bool default_goacc_fork_join (gcall *, const int [], bool);
=======
/* OpenACC hooks.  */
extern bool default_goacc_validate_dims (tree, int [], int);
>>>>>>> b5409c83

/* These are here, and not in hooks.[ch], because not all users of
   hooks.h include tm.h, and thus we don't have CUMULATIVE_ARGS.  */

extern bool hook_bool_CUMULATIVE_ARGS_false (cumulative_args_t);
extern bool hook_bool_CUMULATIVE_ARGS_true (cumulative_args_t);

extern bool hook_bool_CUMULATIVE_ARGS_mode_tree_bool_false
  (cumulative_args_t, machine_mode, const_tree, bool);
extern bool hook_bool_CUMULATIVE_ARGS_mode_tree_bool_true
  (cumulative_args_t, machine_mode, const_tree, bool);
extern int hook_int_CUMULATIVE_ARGS_mode_tree_bool_0
  (cumulative_args_t, machine_mode, tree, bool);
extern const char *hook_invalid_arg_for_unprototyped_fn
  (const_tree, const_tree, const_tree);
extern void default_function_arg_advance
  (cumulative_args_t, machine_mode, const_tree, bool);
extern rtx default_function_arg
  (cumulative_args_t, machine_mode, const_tree, bool);
extern rtx default_function_incoming_arg
  (cumulative_args_t, machine_mode, const_tree, bool);
extern unsigned int default_function_arg_boundary (machine_mode,
						   const_tree);
extern unsigned int default_function_arg_round_boundary (machine_mode,
							 const_tree);
extern bool hook_bool_const_rtx_commutative_p (const_rtx, int);
extern rtx default_function_value (const_tree, const_tree, bool);
extern rtx default_libcall_value (machine_mode, const_rtx);
extern bool default_function_value_regno_p (const unsigned int);
extern rtx default_internal_arg_pointer (void);
extern rtx default_static_chain (const_tree, bool);
extern void default_trampoline_init (rtx, tree, rtx);
extern int default_return_pops_args (tree, tree, int);
extern reg_class_t default_branch_target_register_class (void);
extern reg_class_t default_ira_change_pseudo_allocno_class (int, reg_class_t);
extern bool default_lra_p (void);
extern int default_register_priority (int);
extern bool default_register_usage_leveling_p (void);
extern bool default_different_addr_displacement_p (void);
extern reg_class_t default_secondary_reload (bool, rtx, reg_class_t,
					     machine_mode,
					     secondary_reload_info *);
extern void default_target_option_override (void);
extern void hook_void_bitmap (bitmap);
extern int default_reloc_rw_mask (void);
extern tree default_mangle_decl_assembler_name (tree, tree);
extern tree default_emutls_var_fields (tree, tree *);
extern tree default_emutls_var_init (tree, tree, tree);
extern bool default_hard_regno_scratch_ok (unsigned int);
extern bool default_mode_dependent_address_p (const_rtx, addr_space_t);
extern bool default_target_option_valid_attribute_p (tree, tree, tree, int);
extern bool default_target_option_pragma_parse (tree, tree);
extern bool default_target_can_inline_p (tree, tree);
extern bool default_valid_pointer_mode (machine_mode);
extern bool default_ref_may_alias_errno (struct ao_ref *);
extern machine_mode default_addr_space_pointer_mode (addr_space_t);
extern machine_mode default_addr_space_address_mode (addr_space_t);
extern bool default_addr_space_valid_pointer_mode (machine_mode,
						   addr_space_t);
extern bool default_addr_space_legitimate_address_p (machine_mode, rtx,
						     bool, addr_space_t);
extern rtx default_addr_space_legitimize_address (rtx, rtx, machine_mode,
						  addr_space_t);
extern bool default_addr_space_subset_p (addr_space_t, addr_space_t);
extern rtx default_addr_space_convert (rtx, tree, tree);
extern unsigned int default_case_values_threshold (void);
extern bool default_have_conditional_execution (void);

extern bool default_libc_has_function (enum function_class);
extern bool no_c99_libc_has_function (enum function_class);
extern bool gnu_libc_has_function (enum function_class);

extern tree default_builtin_tm_load_store (tree);

extern int default_memory_move_cost (machine_mode, reg_class_t, bool);
extern int default_register_move_cost (machine_mode, reg_class_t,
				       reg_class_t);

extern bool default_use_by_pieces_infrastructure_p (unsigned HOST_WIDE_INT,
						    unsigned int,
						    enum by_pieces_operation,
						    bool);

extern bool default_profile_before_prologue (void);
extern reg_class_t default_preferred_reload_class (rtx, reg_class_t);
extern reg_class_t default_preferred_output_reload_class (rtx, reg_class_t);
extern reg_class_t default_preferred_rename_class (reg_class_t rclass);
extern bool default_class_likely_spilled_p (reg_class_t);
extern unsigned char default_class_max_nregs (reg_class_t, machine_mode);

extern enum unwind_info_type default_debug_unwind_info (void);

extern void default_canonicalize_comparison (int *, rtx *, rtx *, bool);

extern int default_label_align_after_barrier_max_skip (rtx_insn *);
extern int default_loop_align_max_skip (rtx_insn *);
extern int default_label_align_max_skip (rtx_insn *);
extern int default_jump_align_max_skip (rtx_insn *);
extern section * default_function_section(tree decl, enum node_frequency freq,
					  bool startup, bool exit);
extern machine_mode default_dwarf_frame_reg_mode (int);
extern machine_mode default_get_reg_raw_mode (int);
extern bool default_keep_leaf_when_profiled ();

extern void *default_get_pch_validity (size_t *);
extern const char *default_pch_valid_p (const void *, size_t);

extern void default_asm_output_ident_directive (const char*);

extern machine_mode default_cstore_mode (enum insn_code);
extern bool default_member_type_forces_blk (const_tree, machine_mode);
extern void default_atomic_assign_expand_fenv (tree *, tree *, tree *);
extern tree build_va_arg_indirect_ref (tree);
extern tree std_gimplify_va_arg_expr (tree, tree, gimple_seq *, gimple_seq *);
extern bool can_use_doloop_if_innermost (const widest_int &,
					 const widest_int &,
					 unsigned int, bool);

extern rtx default_load_bounds_for_arg (rtx, rtx, rtx);
extern void default_store_bounds_for_arg (rtx, rtx, rtx, rtx);
extern rtx default_load_returned_bounds (rtx);
extern void default_store_returned_bounds (rtx,rtx);
extern tree default_chkp_bound_type (void);
extern enum machine_mode default_chkp_bound_mode (void);
extern tree default_builtin_chkp_function (unsigned int);
extern rtx default_chkp_function_value_bounds (const_tree, const_tree, bool);
extern tree default_chkp_make_bounds_constant (HOST_WIDE_INT lb, HOST_WIDE_INT ub);
extern int default_chkp_initialize_bounds (tree var, tree lb, tree ub,
					   tree *stmts);
extern void default_setup_incoming_vararg_bounds (cumulative_args_t ca ATTRIBUTE_UNUSED,
						  enum machine_mode mode ATTRIBUTE_UNUSED,
						  tree type ATTRIBUTE_UNUSED,
						  int *pretend_arg_size ATTRIBUTE_UNUSED,
						  int second_time ATTRIBUTE_UNUSED);
#endif /* GCC_TARGHOOKS_H */<|MERGE_RESOLUTION|>--- conflicted
+++ resolved
@@ -107,15 +107,11 @@
 extern void default_finish_cost (void *, unsigned *, unsigned *, unsigned *);
 extern void default_destroy_cost_data (void *);
 
-<<<<<<< HEAD
+/* OpenACC hooks.  */
 extern bool default_goacc_reduction (gcall *);
 extern bool default_goacc_validate_dims (tree, int [], int);
 extern unsigned default_goacc_dim_limit (unsigned);
 extern bool default_goacc_fork_join (gcall *, const int [], bool);
-=======
-/* OpenACC hooks.  */
-extern bool default_goacc_validate_dims (tree, int [], int);
->>>>>>> b5409c83
 
 /* These are here, and not in hooks.[ch], because not all users of
    hooks.h include tm.h, and thus we don't have CUMULATIVE_ARGS.  */
