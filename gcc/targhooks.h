/* Default target hook functions.
   Copyright (C) 2003-2017 Free Software Foundation, Inc.

This file is part of GCC.

GCC is free software; you can redistribute it and/or modify it under
the terms of the GNU General Public License as published by the Free
Software Foundation; either version 3, or (at your option) any later
version.

GCC is distributed in the hope that it will be useful, but WITHOUT ANY
WARRANTY; without even the implied warranty of MERCHANTABILITY or
FITNESS FOR A PARTICULAR PURPOSE.  See the GNU General Public License
for more details.

You should have received a copy of the GNU General Public License
along with GCC; see the file COPYING3.  If not see
<http://www.gnu.org/licenses/>.  */

#ifndef GCC_TARGHOOKS_H
#define GCC_TARGHOOKS_H

extern bool default_legitimate_address_p (machine_mode, rtx, bool);

extern void default_external_libcall (rtx);
extern rtx default_legitimize_address (rtx, rtx, machine_mode);
extern bool default_legitimize_address_displacement (rtx *, rtx *,
						     poly_int64, machine_mode);

extern int default_unspec_may_trap_p (const_rtx, unsigned);
extern machine_mode default_promote_function_mode (const_tree, machine_mode,
							int *, const_tree, int);
extern machine_mode default_promote_function_mode_always_promote
			(const_tree, machine_mode, int *, const_tree, int);

extern machine_mode default_cc_modes_compatible (machine_mode,
						      machine_mode);

extern bool default_return_in_memory (const_tree, const_tree);

extern rtx default_expand_builtin_saveregs (void);
extern void default_setup_incoming_varargs (cumulative_args_t, machine_mode, tree, int *, int);
extern rtx default_builtin_setjmp_frame_value (void);
extern bool default_pretend_outgoing_varargs_named (cumulative_args_t);

extern scalar_int_mode default_eh_return_filter_mode (void);
extern scalar_int_mode default_libgcc_cmp_return_mode (void);
extern scalar_int_mode default_libgcc_shift_count_mode (void);
extern scalar_int_mode default_unwind_word_mode (void);
extern unsigned HOST_WIDE_INT default_shift_truncation_mask
  (machine_mode);
extern unsigned int default_min_divisions_for_recip_mul (machine_mode);
extern int default_mode_rep_extended (scalar_int_mode, scalar_int_mode);

extern tree default_stack_protect_guard (void);
extern tree default_external_stack_protect_fail (void);
extern tree default_hidden_stack_protect_fail (void);

extern machine_mode default_mode_for_suffix (char);

extern tree default_cxx_guard_type (void);
extern tree default_cxx_get_cookie_size (tree);

extern bool hook_pass_by_reference_must_pass_in_stack
  (cumulative_args_t, machine_mode mode, const_tree, bool);
extern bool hook_callee_copies_named
  (cumulative_args_t ca, machine_mode, const_tree, bool);

extern void default_print_operand (FILE *, rtx, int);
extern void default_print_operand_address (FILE *, machine_mode, rtx);
extern bool default_print_operand_punct_valid_p (unsigned char);
extern tree default_mangle_assembler_name (const char *);

extern bool default_scalar_mode_supported_p (scalar_mode);
extern bool default_libgcc_floating_mode_supported_p (scalar_float_mode);
extern opt_scalar_float_mode default_floatn_mode (int, bool);
extern bool targhook_words_big_endian (void);
extern bool targhook_float_words_big_endian (void);
extern bool default_float_exceptions_rounding_supported_p (void);
extern bool default_decimal_float_supported_p (void);
extern bool default_fixed_point_supported_p (void);

extern bool default_has_ifunc_p (void);

extern const char * default_invalid_within_doloop (const rtx_insn *);

extern tree default_builtin_vectorized_function (unsigned int, tree, tree);
extern tree default_builtin_md_vectorized_function (tree, tree, tree);

extern tree default_builtin_vectorized_conversion (unsigned int, tree, tree);

extern int default_builtin_vectorization_cost (enum vect_cost_for_stmt, tree, int);

extern tree default_builtin_reciprocal (tree);

extern HOST_WIDE_INT default_vector_alignment (const_tree);

extern HOST_WIDE_INT default_preferred_vector_alignment (const_tree);
extern bool default_builtin_vector_alignment_reachable (const_tree, bool);
extern bool
default_builtin_support_vector_misalignment (machine_mode mode,
					     const_tree,
					     int, bool);
extern machine_mode default_preferred_simd_mode (scalar_mode mode);
<<<<<<< HEAD
extern void default_autovectorize_vector_sizes (vec<poly_uint64> &);
extern machine_mode default_get_mask_mode (poly_uint64, poly_uint64);
extern bool default_empty_mask_is_expensive (unsigned);
=======
extern unsigned int default_autovectorize_vector_sizes (void);
extern opt_machine_mode default_get_mask_mode (unsigned, unsigned);
>>>>>>> 5eeb7162
extern void *default_init_cost (struct loop *);
extern unsigned default_add_stmt_cost (void *, int, enum vect_cost_for_stmt,
				       struct _stmt_vec_info *, int,
				       enum vect_cost_model_location);
extern void default_finish_cost (void *, unsigned *, unsigned *, unsigned *);
extern void default_destroy_cost_data (void *);

/* OpenACC hooks.  */
extern bool default_goacc_validate_dims (tree, int [], int);
extern int default_goacc_dim_limit (int);
extern bool default_goacc_fork_join (gcall *, const int [], bool);
extern void default_goacc_reduction (gcall *);

/* These are here, and not in hooks.[ch], because not all users of
   hooks.h include tm.h, and thus we don't have CUMULATIVE_ARGS.  */

extern bool hook_bool_CUMULATIVE_ARGS_false (cumulative_args_t);
extern bool hook_bool_CUMULATIVE_ARGS_true (cumulative_args_t);

extern bool hook_bool_CUMULATIVE_ARGS_mode_tree_bool_false
  (cumulative_args_t, machine_mode, const_tree, bool);
extern bool hook_bool_CUMULATIVE_ARGS_mode_tree_bool_true
  (cumulative_args_t, machine_mode, const_tree, bool);
extern int hook_int_CUMULATIVE_ARGS_mode_tree_bool_0
  (cumulative_args_t, machine_mode, tree, bool);
extern const char *hook_invalid_arg_for_unprototyped_fn
  (const_tree, const_tree, const_tree);
extern void default_function_arg_advance
  (cumulative_args_t, machine_mode, const_tree, bool);
extern pad_direction default_function_arg_padding (machine_mode, const_tree);
extern rtx default_function_arg
  (cumulative_args_t, machine_mode, const_tree, bool);
extern rtx default_function_incoming_arg
  (cumulative_args_t, machine_mode, const_tree, bool);
extern unsigned int default_function_arg_boundary (machine_mode,
						   const_tree);
extern unsigned int default_function_arg_round_boundary (machine_mode,
							 const_tree);
extern bool hook_bool_const_rtx_commutative_p (const_rtx, int);
extern rtx default_function_value (const_tree, const_tree, bool);
extern rtx default_libcall_value (machine_mode, const_rtx);
extern bool default_function_value_regno_p (const unsigned int);
extern rtx default_internal_arg_pointer (void);
extern rtx default_static_chain (const_tree, bool);
extern void default_trampoline_init (rtx, tree, rtx);
extern poly_int64 default_return_pops_args (tree, tree, poly_int64);
extern reg_class_t default_branch_target_register_class (void);
extern reg_class_t default_ira_change_pseudo_allocno_class (int, reg_class_t,
							    reg_class_t);
extern bool default_lra_p (void);
extern int default_register_priority (int);
extern bool default_register_usage_leveling_p (void);
extern bool default_different_addr_displacement_p (void);
extern reg_class_t default_secondary_reload (bool, rtx, reg_class_t,
					     machine_mode,
					     secondary_reload_info *);
extern void default_target_option_override (void);
extern void hook_void_bitmap (bitmap);
extern int default_reloc_rw_mask (void);
extern tree default_mangle_decl_assembler_name (tree, tree);
extern tree default_emutls_var_fields (tree, tree *);
extern tree default_emutls_var_init (tree, tree, tree);
extern bool default_hard_regno_scratch_ok (unsigned int);
extern bool default_mode_dependent_address_p (const_rtx, addr_space_t);
extern bool default_target_option_valid_attribute_p (tree, tree, tree, int);
extern bool default_target_option_pragma_parse (tree, tree);
extern bool default_target_can_inline_p (tree, tree);
extern bool default_valid_pointer_mode (scalar_int_mode);
extern bool default_ref_may_alias_errno (struct ao_ref *);
extern scalar_int_mode default_addr_space_pointer_mode (addr_space_t);
extern scalar_int_mode default_addr_space_address_mode (addr_space_t);
extern bool default_addr_space_valid_pointer_mode (scalar_int_mode,
						   addr_space_t);
extern bool default_addr_space_legitimate_address_p (machine_mode, rtx,
						     bool, addr_space_t);
extern rtx default_addr_space_legitimize_address (rtx, rtx, machine_mode,
						  addr_space_t);
extern bool default_addr_space_subset_p (addr_space_t, addr_space_t);
extern bool default_addr_space_zero_address_valid (addr_space_t);
extern int default_addr_space_debug (addr_space_t);
extern void default_addr_space_diagnose_usage (addr_space_t, location_t);
extern rtx default_addr_space_convert (rtx, tree, tree);
extern unsigned int default_case_values_threshold (void);
extern bool default_have_conditional_execution (void);

extern bool default_libc_has_function (enum function_class);
extern bool no_c99_libc_has_function (enum function_class);
extern bool gnu_libc_has_function (enum function_class);

extern tree default_builtin_tm_load_store (tree);

extern int default_memory_move_cost (machine_mode, reg_class_t, bool);
extern int default_register_move_cost (machine_mode, reg_class_t,
				       reg_class_t);
extern bool default_slow_unaligned_access (machine_mode, unsigned int);
extern HOST_WIDE_INT default_estimated_poly_value (poly_int64);

extern bool default_use_by_pieces_infrastructure_p (unsigned HOST_WIDE_INT,
						    unsigned int,
						    enum by_pieces_operation,
						    bool);
extern int default_compare_by_pieces_branch_ratio (machine_mode);

extern void default_print_patchable_function_entry (FILE *,
						    unsigned HOST_WIDE_INT,
						    bool);

extern bool default_profile_before_prologue (void);
extern reg_class_t default_preferred_reload_class (rtx, reg_class_t);
extern reg_class_t default_preferred_output_reload_class (rtx, reg_class_t);
extern reg_class_t default_preferred_rename_class (reg_class_t rclass);
extern bool default_class_likely_spilled_p (reg_class_t);
extern unsigned char default_class_max_nregs (reg_class_t, machine_mode);

extern enum unwind_info_type default_debug_unwind_info (void);

extern void default_canonicalize_comparison (int *, rtx *, rtx *, bool);

extern int default_label_align_after_barrier_max_skip (rtx_insn *);
extern int default_loop_align_max_skip (rtx_insn *);
extern int default_label_align_max_skip (rtx_insn *);
extern int default_jump_align_max_skip (rtx_insn *);
extern section * default_function_section(tree decl, enum node_frequency freq,
					  bool startup, bool exit);
extern unsigned int default_dwarf_poly_indeterminate_value (unsigned int,
							    unsigned int *,
							    int *);
extern machine_mode default_dwarf_frame_reg_mode (int);
extern fixed_size_mode default_get_reg_raw_mode (int);
extern bool default_keep_leaf_when_profiled ();

extern void *default_get_pch_validity (size_t *);
extern const char *default_pch_valid_p (const void *, size_t);

extern void default_asm_output_ident_directive (const char*);

extern scalar_int_mode default_cstore_mode (enum insn_code);
extern bool default_member_type_forces_blk (const_tree, machine_mode);
extern void default_atomic_assign_expand_fenv (tree *, tree *, tree *);
extern tree build_va_arg_indirect_ref (tree);
extern tree std_gimplify_va_arg_expr (tree, tree, gimple_seq *, gimple_seq *);
extern bool can_use_doloop_if_innermost (const widest_int &,
					 const widest_int &,
					 unsigned int, bool);

extern rtx default_load_bounds_for_arg (rtx, rtx, rtx);
extern void default_store_bounds_for_arg (rtx, rtx, rtx, rtx);
extern rtx default_load_returned_bounds (rtx);
extern void default_store_returned_bounds (rtx,rtx);
extern tree default_chkp_bound_type (void);
extern machine_mode default_chkp_bound_mode (void);
extern tree default_builtin_chkp_function (unsigned int);
extern rtx default_chkp_function_value_bounds (const_tree, const_tree, bool);
extern tree default_chkp_make_bounds_constant (HOST_WIDE_INT lb, HOST_WIDE_INT ub);
extern int default_chkp_initialize_bounds (tree var, tree lb, tree ub,
					   tree *stmts);
extern void default_setup_incoming_vararg_bounds (cumulative_args_t ca ATTRIBUTE_UNUSED,
						  machine_mode mode ATTRIBUTE_UNUSED,
						  tree type ATTRIBUTE_UNUSED,
						  int *pretend_arg_size ATTRIBUTE_UNUSED,
						  int second_time ATTRIBUTE_UNUSED);
extern bool default_optab_supported_p (int, machine_mode, machine_mode,
				       optimization_type);
extern unsigned int default_max_noce_ifcvt_seq_cost (edge);
extern bool default_noce_conversion_profitable_p (rtx_insn *,
						  struct noce_if_info *);
extern unsigned int default_min_arithmetic_precision (void);

extern enum flt_eval_method
default_excess_precision (enum excess_precision_type ATTRIBUTE_UNUSED);

#endif /* GCC_TARGHOOKS_H */<|MERGE_RESOLUTION|>--- conflicted
+++ resolved
@@ -102,14 +102,9 @@
 					     const_tree,
 					     int, bool);
 extern machine_mode default_preferred_simd_mode (scalar_mode mode);
-<<<<<<< HEAD
 extern void default_autovectorize_vector_sizes (vec<poly_uint64> &);
-extern machine_mode default_get_mask_mode (poly_uint64, poly_uint64);
+extern opt_machine_mode default_get_mask_mode (poly_uint64, poly_uint64);
 extern bool default_empty_mask_is_expensive (unsigned);
-=======
-extern unsigned int default_autovectorize_vector_sizes (void);
-extern opt_machine_mode default_get_mask_mode (unsigned, unsigned);
->>>>>>> 5eeb7162
 extern void *default_init_cost (struct loop *);
 extern unsigned default_add_stmt_cost (void *, int, enum vect_cost_for_stmt,
 				       struct _stmt_vec_info *, int,
@@ -204,8 +199,8 @@
 extern int default_memory_move_cost (machine_mode, reg_class_t, bool);
 extern int default_register_move_cost (machine_mode, reg_class_t,
 				       reg_class_t);
+extern HOST_WIDE_INT default_estimated_poly_value (poly_int64);
 extern bool default_slow_unaligned_access (machine_mode, unsigned int);
-extern HOST_WIDE_INT default_estimated_poly_value (poly_int64);
 
 extern bool default_use_by_pieces_infrastructure_p (unsigned HOST_WIDE_INT,
 						    unsigned int,
