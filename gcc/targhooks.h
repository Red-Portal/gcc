/* Default target hook functions.
   Copyright (C) 2003-2014 Free Software Foundation, Inc.

This file is part of GCC.

GCC is free software; you can redistribute it and/or modify it under
the terms of the GNU General Public License as published by the Free
Software Foundation; either version 3, or (at your option) any later
version.

GCC is distributed in the hope that it will be useful, but WITHOUT ANY
WARRANTY; without even the implied warranty of MERCHANTABILITY or
FITNESS FOR A PARTICULAR PURPOSE.  See the GNU General Public License
for more details.

You should have received a copy of the GNU General Public License
along with GCC; see the file COPYING3.  If not see
<http://www.gnu.org/licenses/>.  */

extern bool default_legitimate_address_p (enum machine_mode, rtx, bool);

extern void default_external_libcall (rtx);
extern rtx default_legitimize_address (rtx, rtx, enum machine_mode);

extern int default_unspec_may_trap_p (const_rtx, unsigned);
extern enum machine_mode default_promote_function_mode (const_tree, enum machine_mode,
							int *, const_tree, int);
extern enum machine_mode default_promote_function_mode_always_promote
			(const_tree, enum machine_mode, int *, const_tree, int);

extern enum machine_mode default_cc_modes_compatible (enum machine_mode,
						      enum machine_mode);

extern bool default_return_in_memory (const_tree, const_tree);

extern rtx default_expand_builtin_saveregs (void);
extern void default_setup_incoming_varargs (cumulative_args_t, enum machine_mode, tree, int *, int);
extern rtx default_builtin_setjmp_frame_value (void);
extern bool default_pretend_outgoing_varargs_named (cumulative_args_t);

extern enum machine_mode default_eh_return_filter_mode (void);
extern enum machine_mode default_libgcc_cmp_return_mode (void);
extern enum machine_mode default_libgcc_shift_count_mode (void);
extern enum machine_mode default_unwind_word_mode (void);
extern unsigned HOST_WIDE_INT default_shift_truncation_mask
  (enum machine_mode);
extern unsigned int default_min_divisions_for_recip_mul (enum machine_mode);
extern int default_mode_rep_extended (enum machine_mode, enum machine_mode);

extern tree default_stack_protect_guard (void);
extern tree default_external_stack_protect_fail (void);
extern tree default_hidden_stack_protect_fail (void);

extern enum machine_mode default_mode_for_suffix (char);

extern tree default_cxx_guard_type (void);
extern tree default_cxx_get_cookie_size (tree);

extern bool hook_pass_by_reference_must_pass_in_stack
  (cumulative_args_t, enum machine_mode mode, const_tree, bool);
extern bool hook_callee_copies_named
  (cumulative_args_t ca, enum machine_mode, const_tree, bool);

extern void default_print_operand (FILE *, rtx, int);
extern void default_print_operand_address (FILE *, rtx);
extern bool default_print_operand_punct_valid_p (unsigned char);
extern tree default_mangle_assembler_name (const char *);

extern bool default_scalar_mode_supported_p (enum machine_mode);
extern bool targhook_words_big_endian (void);
extern bool targhook_float_words_big_endian (void);
extern bool default_float_exceptions_rounding_supported_p (void);
extern bool default_decimal_float_supported_p (void);
extern bool default_fixed_point_supported_p (void);

extern bool default_has_ifunc_p (void);

extern const char * default_invalid_within_doloop (const_rtx);

extern tree default_builtin_vectorized_function (tree, tree, tree);

extern tree default_builtin_vectorized_conversion (unsigned int, tree, tree);

extern int default_builtin_vectorization_cost (enum vect_cost_for_stmt, tree, int);

extern tree default_builtin_reciprocal (unsigned int, bool, bool);

extern HOST_WIDE_INT default_vector_alignment (const_tree);

extern bool default_builtin_vector_alignment_reachable (const_tree, bool);
extern bool
default_builtin_support_vector_misalignment (enum machine_mode mode,
					     const_tree,
					     int, bool);
extern enum machine_mode default_preferred_simd_mode (enum machine_mode mode);
extern unsigned int default_autovectorize_vector_sizes (void);
extern void *default_init_cost (struct loop *);
extern unsigned default_add_stmt_cost (void *, int, enum vect_cost_for_stmt,
				       struct _stmt_vec_info *, int,
				       enum vect_cost_model_location);
extern void default_finish_cost (void *, unsigned *, unsigned *, unsigned *);
extern void default_destroy_cost_data (void *);

/* These are here, and not in hooks.[ch], because not all users of
   hooks.h include tm.h, and thus we don't have CUMULATIVE_ARGS.  */

extern bool hook_bool_CUMULATIVE_ARGS_false (cumulative_args_t);
extern bool hook_bool_CUMULATIVE_ARGS_true (cumulative_args_t);

extern bool hook_bool_CUMULATIVE_ARGS_mode_tree_bool_false
  (cumulative_args_t, enum machine_mode, const_tree, bool);
extern bool hook_bool_CUMULATIVE_ARGS_mode_tree_bool_true
  (cumulative_args_t, enum machine_mode, const_tree, bool);
extern int hook_int_CUMULATIVE_ARGS_mode_tree_bool_0
  (cumulative_args_t, enum machine_mode, tree, bool);
extern const char *hook_invalid_arg_for_unprototyped_fn
  (const_tree, const_tree, const_tree);
extern void default_function_arg_advance
  (cumulative_args_t, enum machine_mode, const_tree, bool);
extern rtx default_function_arg
  (cumulative_args_t, enum machine_mode, const_tree, bool);
extern rtx default_function_incoming_arg
  (cumulative_args_t, enum machine_mode, const_tree, bool);
extern unsigned int default_function_arg_boundary (enum machine_mode,
						   const_tree);
extern unsigned int default_function_arg_round_boundary (enum machine_mode,
							 const_tree);
extern bool hook_bool_const_rtx_commutative_p (const_rtx, int);
extern rtx default_function_value (const_tree, const_tree, bool);
extern rtx default_libcall_value (enum machine_mode, const_rtx);
extern bool default_function_value_regno_p (const unsigned int);
extern rtx default_internal_arg_pointer (void);
extern rtx default_static_chain (const_tree, bool);
extern void default_trampoline_init (rtx, tree, rtx);
extern int default_return_pops_args (tree, tree, int);
extern reg_class_t default_branch_target_register_class (void);
extern bool default_lra_p (void);
extern int default_register_priority (int);
extern bool default_register_usage_leveling_p (void);
extern bool default_different_addr_displacement_p (void);
extern reg_class_t default_secondary_reload (bool, rtx, reg_class_t,
					     enum machine_mode,
					     secondary_reload_info *);
extern void default_target_option_override (void);
extern void hook_void_bitmap (bitmap);
extern int default_reloc_rw_mask (void);
extern tree default_mangle_decl_assembler_name (tree, tree);
extern tree default_emutls_var_fields (tree, tree *);
extern tree default_emutls_var_init (tree, tree, tree);
extern bool default_hard_regno_scratch_ok (unsigned int);
extern bool default_mode_dependent_address_p (const_rtx, addr_space_t);
extern bool default_target_option_valid_attribute_p (tree, tree, tree, int);
extern bool default_target_option_pragma_parse (tree, tree);
extern bool default_target_can_inline_p (tree, tree);
extern bool default_valid_pointer_mode (enum machine_mode);
extern bool default_ref_may_alias_errno (struct ao_ref *);
extern enum machine_mode default_addr_space_pointer_mode (addr_space_t);
extern enum machine_mode default_addr_space_address_mode (addr_space_t);
extern bool default_addr_space_valid_pointer_mode (enum machine_mode,
						   addr_space_t);
extern bool default_addr_space_legitimate_address_p (enum machine_mode, rtx,
						     bool, addr_space_t);
extern rtx default_addr_space_legitimize_address (rtx, rtx, enum machine_mode,
						  addr_space_t);
extern bool default_addr_space_subset_p (addr_space_t, addr_space_t);
extern rtx default_addr_space_convert (rtx, tree, tree);
extern unsigned int default_case_values_threshold (void);
extern bool default_have_conditional_execution (void);

extern bool default_libc_has_function (enum function_class);
extern bool no_c99_libc_has_function (enum function_class);
extern bool gnu_libc_has_function (enum function_class);

extern tree default_builtin_tm_load_store (tree);

extern int default_memory_move_cost (enum machine_mode, reg_class_t, bool);
extern int default_register_move_cost (enum machine_mode, reg_class_t,
				       reg_class_t);

extern bool default_profile_before_prologue (void);
extern reg_class_t default_preferred_reload_class (rtx, reg_class_t);
extern reg_class_t default_preferred_output_reload_class (rtx, reg_class_t);
extern reg_class_t default_preferred_rename_class (reg_class_t rclass);
extern bool default_class_likely_spilled_p (reg_class_t);
extern unsigned char default_class_max_nregs (reg_class_t, enum machine_mode);

extern enum unwind_info_type default_debug_unwind_info (void);

extern void default_canonicalize_comparison (int *, rtx *, rtx *, bool);

extern int default_label_align_after_barrier_max_skip (rtx);
extern int default_loop_align_max_skip (rtx);
extern int default_label_align_max_skip (rtx);
extern int default_jump_align_max_skip (rtx);
extern section * default_function_section(tree decl, enum node_frequency freq,
					  bool startup, bool exit);
extern enum machine_mode default_get_reg_raw_mode (int);
extern bool default_keep_leaf_when_profiled ();

extern void *default_get_pch_validity (size_t *);
extern const char *default_pch_valid_p (const void *, size_t);

extern void default_asm_output_ident_directive (const char*);

extern enum machine_mode default_cstore_mode (enum insn_code);
extern bool default_member_type_forces_blk (const_tree, enum machine_mode);
extern void default_atomic_assign_expand_fenv (tree *, tree *, tree *);
extern tree build_va_arg_indirect_ref (tree);
extern tree std_gimplify_va_arg_expr (tree, tree, gimple_seq *, gimple_seq *);
<<<<<<< HEAD
extern bool can_use_doloop_if_innermost (double_int, double_int,
					 unsigned int, bool);
extern int default_select_ccmp_cmp_order (int, int);
=======
extern bool can_use_doloop_if_innermost (const widest_int &,
					 const widest_int &,
					 unsigned int, bool);
>>>>>>> e899b9f2
<|MERGE_RESOLUTION|>--- conflicted
+++ resolved
@@ -207,12 +207,7 @@
 extern void default_atomic_assign_expand_fenv (tree *, tree *, tree *);
 extern tree build_va_arg_indirect_ref (tree);
 extern tree std_gimplify_va_arg_expr (tree, tree, gimple_seq *, gimple_seq *);
-<<<<<<< HEAD
-extern bool can_use_doloop_if_innermost (double_int, double_int,
-					 unsigned int, bool);
-extern int default_select_ccmp_cmp_order (int, int);
-=======
 extern bool can_use_doloop_if_innermost (const widest_int &,
 					 const widest_int &,
 					 unsigned int, bool);
->>>>>>> e899b9f2
+extern int default_select_ccmp_cmp_order (int, int);