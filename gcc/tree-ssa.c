--- conflicted
+++ resolved
@@ -1434,14 +1434,9 @@
 	   || TREE_CODE (TREE_TYPE (decl)) == COMPLEX_TYPE)
 	  && useless_type_conversion_p (TREE_TYPE (base),
 					TREE_TYPE (TREE_TYPE (decl)))
-<<<<<<< HEAD
-	  && must_gt (wi::to_poly_offset (TYPE_SIZE_UNIT (TREE_TYPE (decl))),
-		      mem_ref_offset (base))
-=======
 	  && known_ge (mem_ref_offset (base), 0)
 	  && known_gt (wi::to_poly_offset (TYPE_SIZE_UNIT (TREE_TYPE (decl))),
 		       mem_ref_offset (base))
->>>>>>> 70783a86
 	  && multiple_of_p (sizetype, TREE_OPERAND (base, 1),
 			    TYPE_SIZE_UNIT (TREE_TYPE (base))))
 	return NULL_TREE;
