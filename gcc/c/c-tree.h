--- conflicted
+++ resolved
@@ -651,11 +651,7 @@
 extern tree c_finish_omp_task (location_t, tree, tree);
 extern void c_finish_omp_cancel (location_t, tree);
 extern void c_finish_omp_cancellation_point (location_t, tree);
-<<<<<<< HEAD
-extern tree c_finish_omp_clauses (tree, bool);
-=======
-extern tree c_finish_omp_clauses (tree, bool = false);
->>>>>>> 85aa63af
+extern tree c_finish_omp_clauses (tree, bool, bool);
 extern tree c_build_va_arg (location_t, tree, tree);
 extern tree c_finish_transaction (location_t, tree, int);
 extern bool c_tree_equal (tree, tree);
