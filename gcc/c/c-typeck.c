/* Build expressions with type checking for C compiler.
   Copyright (C) 1987-2015 Free Software Foundation, Inc.

This file is part of GCC.

GCC is free software; you can redistribute it and/or modify it under
the terms of the GNU General Public License as published by the Free
Software Foundation; either version 3, or (at your option) any later
version.

GCC is distributed in the hope that it will be useful, but WITHOUT ANY
WARRANTY; without even the implied warranty of MERCHANTABILITY or
FITNESS FOR A PARTICULAR PURPOSE.  See the GNU General Public License
for more details.

You should have received a copy of the GNU General Public License
along with GCC; see the file COPYING3.  If not see
<http://www.gnu.org/licenses/>.  */


/* This file is part of the C front end.
   It contains routines to build C expressions given their operands,
   including computing the types of the result, C-specific error checks,
   and some optimization.  */

#include "config.h"
#include "system.h"
#include "coretypes.h"
#include "target.h"
#include "function.h"
#include "bitmap.h"
#include "tree.h"
#include "c-family/c-common.h"
#include "c-tree.h"
#include "gimple-expr.h"
#include "predict.h"
#include "stor-layout.h"
#include "trans-mem.h"
#include "varasm.h"
#include "stmt.h"
#include "langhooks.h"
#include "c-lang.h"
#include "flags.h"
#include "intl.h"
#include "tree-iterator.h"
#include "gimplify.h"
#include "tree-inline.h"
#include "omp-low.h"
#include "c-family/c-objc.h"
#include "c-family/c-ubsan.h"
#include "cilk.h"
#include "gomp-constants.h"

/* Possible cases of implicit bad conversions.  Used to select
   diagnostic messages in convert_for_assignment.  */
enum impl_conv {
  ic_argpass,
  ic_assign,
  ic_init,
  ic_return
};

/* The level of nesting inside "__alignof__".  */
int in_alignof;

/* The level of nesting inside "sizeof".  */
int in_sizeof;

/* The level of nesting inside "typeof".  */
int in_typeof;

/* The argument of last parsed sizeof expression, only to be tested
   if expr.original_code == SIZEOF_EXPR.  */
tree c_last_sizeof_arg;

/* Nonzero if we might need to print a "missing braces around
   initializer" message within this initializer.  */
static int found_missing_braces;

static int require_constant_value;
static int require_constant_elements;

static bool null_pointer_constant_p (const_tree);
static tree qualify_type (tree, tree);
static int tagged_types_tu_compatible_p (const_tree, const_tree, bool *,
					 bool *);
static int comp_target_types (location_t, tree, tree);
static int function_types_compatible_p (const_tree, const_tree, bool *,
					bool *);
static int type_lists_compatible_p (const_tree, const_tree, bool *, bool *);
static tree lookup_field (tree, tree);
static int convert_arguments (location_t, vec<location_t>, tree,
			      vec<tree, va_gc> *, vec<tree, va_gc> *, tree,
			      tree);
static tree pointer_diff (location_t, tree, tree);
static tree convert_for_assignment (location_t, location_t, tree, tree, tree,
				    enum impl_conv, bool, tree, tree, int);
static tree valid_compound_expr_initializer (tree, tree);
static void push_string (const char *);
static void push_member_name (tree);
static int spelling_length (void);
static char *print_spelling (char *);
static void warning_init (location_t, int, const char *);
static tree digest_init (location_t, tree, tree, tree, bool, bool, int);
static void output_init_element (location_t, tree, tree, bool, tree, tree, int,
				 bool, struct obstack *);
static void output_pending_init_elements (int, struct obstack *);
static int set_designator (location_t, int, struct obstack *);
static void push_range_stack (tree, struct obstack *);
static void add_pending_init (location_t, tree, tree, tree, bool,
			      struct obstack *);
static void set_nonincremental_init (struct obstack *);
static void set_nonincremental_init_from_string (tree, struct obstack *);
static tree find_init_member (tree, struct obstack *);
static void readonly_warning (tree, enum lvalue_use);
static int lvalue_or_else (location_t, const_tree, enum lvalue_use);
static void record_maybe_used_decl (tree);
static int comptypes_internal (const_tree, const_tree, bool *, bool *);

/* Return true if EXP is a null pointer constant, false otherwise.  */

static bool
null_pointer_constant_p (const_tree expr)
{
  /* This should really operate on c_expr structures, but they aren't
     yet available everywhere required.  */
  tree type = TREE_TYPE (expr);
  return (TREE_CODE (expr) == INTEGER_CST
	  && !TREE_OVERFLOW (expr)
	  && integer_zerop (expr)
	  && (INTEGRAL_TYPE_P (type)
	      || (TREE_CODE (type) == POINTER_TYPE
		  && VOID_TYPE_P (TREE_TYPE (type))
		  && TYPE_QUALS (TREE_TYPE (type)) == TYPE_UNQUALIFIED)));
}

/* EXPR may appear in an unevaluated part of an integer constant
   expression, but not in an evaluated part.  Wrap it in a
   C_MAYBE_CONST_EXPR, or mark it with TREE_OVERFLOW if it is just an
   INTEGER_CST and we cannot create a C_MAYBE_CONST_EXPR.  */

static tree
note_integer_operands (tree expr)
{
  tree ret;
  if (TREE_CODE (expr) == INTEGER_CST && in_late_binary_op)
    {
      ret = copy_node (expr);
      TREE_OVERFLOW (ret) = 1;
    }
  else
    {
      ret = build2 (C_MAYBE_CONST_EXPR, TREE_TYPE (expr), NULL_TREE, expr);
      C_MAYBE_CONST_EXPR_INT_OPERANDS (ret) = 1;
    }
  return ret;
}

/* Having checked whether EXPR may appear in an unevaluated part of an
   integer constant expression and found that it may, remove any
   C_MAYBE_CONST_EXPR noting this fact and return the resulting
   expression.  */

static inline tree
remove_c_maybe_const_expr (tree expr)
{
  if (TREE_CODE (expr) == C_MAYBE_CONST_EXPR)
    return C_MAYBE_CONST_EXPR_EXPR (expr);
  else
    return expr;
}

/* This is a cache to hold if two types are compatible or not.  */

struct tagged_tu_seen_cache {
  const struct tagged_tu_seen_cache * next;
  const_tree t1;
  const_tree t2;
  /* The return value of tagged_types_tu_compatible_p if we had seen
     these two types already.  */
  int val;
};

static const struct tagged_tu_seen_cache * tagged_tu_seen_base;
static void free_all_tagged_tu_seen_up_to (const struct tagged_tu_seen_cache *);

/* Do `exp = require_complete_type (exp);' to make sure exp
   does not have an incomplete type.  (That includes void types.)  */

tree
require_complete_type (tree value)
{
  tree type = TREE_TYPE (value);

  if (error_operand_p (value))
    return error_mark_node;

  /* First, detect a valid value with a complete type.  */
  if (COMPLETE_TYPE_P (type))
    return value;

  c_incomplete_type_error (value, type);
  return error_mark_node;
}

/* Print an error message for invalid use of an incomplete type.
   VALUE is the expression that was used (or 0 if that isn't known)
   and TYPE is the type that was invalid.  */

void
c_incomplete_type_error (const_tree value, const_tree type)
{
  /* Avoid duplicate error message.  */
  if (TREE_CODE (type) == ERROR_MARK)
    return;

  if (value != 0 && (VAR_P (value) || TREE_CODE (value) == PARM_DECL))
    error ("%qD has an incomplete type %qT", value, type);
  else
    {
    retry:
      /* We must print an error message.  Be clever about what it says.  */

      switch (TREE_CODE (type))
	{
	case RECORD_TYPE:
	case UNION_TYPE:
	case ENUMERAL_TYPE:
	  break;

	case VOID_TYPE:
	  error ("invalid use of void expression");
	  return;

	case ARRAY_TYPE:
	  if (TYPE_DOMAIN (type))
	    {
	      if (TYPE_MAX_VALUE (TYPE_DOMAIN (type)) == NULL)
		{
		  error ("invalid use of flexible array member");
		  return;
		}
	      type = TREE_TYPE (type);
	      goto retry;
	    }
	  error ("invalid use of array with unspecified bounds");
	  return;

	default:
	  gcc_unreachable ();
	}

      if (TREE_CODE (TYPE_NAME (type)) == IDENTIFIER_NODE)
	error ("invalid use of undefined type %qT", type);
      else
	/* If this type has a typedef-name, the TYPE_NAME is a TYPE_DECL.  */
	error ("invalid use of incomplete typedef %qT", type);
    }
}

/* Given a type, apply default promotions wrt unnamed function
   arguments and return the new type.  */

tree
c_type_promotes_to (tree type)
{
  tree ret = NULL_TREE;

  if (TYPE_MAIN_VARIANT (type) == float_type_node)
    ret = double_type_node;
  else if (c_promoting_integer_type_p (type))
    {
      /* Preserve unsignedness if not really getting any wider.  */
      if (TYPE_UNSIGNED (type)
	  && (TYPE_PRECISION (type) == TYPE_PRECISION (integer_type_node)))
	ret = unsigned_type_node;
      else
	ret = integer_type_node;
    }

  if (ret != NULL_TREE)
    return (TYPE_ATOMIC (type)
	    ? c_build_qualified_type (ret, TYPE_QUAL_ATOMIC)
	    : ret);

  return type;
}

/* Return true if between two named address spaces, whether there is a superset
   named address space that encompasses both address spaces.  If there is a
   superset, return which address space is the superset.  */

static bool
addr_space_superset (addr_space_t as1, addr_space_t as2, addr_space_t *common)
{
  if (as1 == as2)
    {
      *common = as1;
      return true;
    }
  else if (targetm.addr_space.subset_p (as1, as2))
    {
      *common = as2;
      return true;
    }
  else if (targetm.addr_space.subset_p (as2, as1))
    {
      *common = as1;
      return true;
    }
  else
    return false;
}

/* Return a variant of TYPE which has all the type qualifiers of LIKE
   as well as those of TYPE.  */

static tree
qualify_type (tree type, tree like)
{
  addr_space_t as_type = TYPE_ADDR_SPACE (type);
  addr_space_t as_like = TYPE_ADDR_SPACE (like);
  addr_space_t as_common;

  /* If the two named address spaces are different, determine the common
     superset address space.  If there isn't one, raise an error.  */
  if (!addr_space_superset (as_type, as_like, &as_common))
    {
      as_common = as_type;
      error ("%qT and %qT are in disjoint named address spaces",
	     type, like);
    }

  return c_build_qualified_type (type,
				 TYPE_QUALS_NO_ADDR_SPACE (type)
				 | TYPE_QUALS_NO_ADDR_SPACE_NO_ATOMIC (like)
				 | ENCODE_QUAL_ADDR_SPACE (as_common));
}

/* Return true iff the given tree T is a variable length array.  */

bool
c_vla_type_p (const_tree t)
{
  if (TREE_CODE (t) == ARRAY_TYPE
      && C_TYPE_VARIABLE_SIZE (t))
    return true;
  return false;
}

/* Return the composite type of two compatible types.

   We assume that comptypes has already been done and returned
   nonzero; if that isn't so, this may crash.  In particular, we
   assume that qualifiers match.  */

tree
composite_type (tree t1, tree t2)
{
  enum tree_code code1;
  enum tree_code code2;
  tree attributes;

  /* Save time if the two types are the same.  */

  if (t1 == t2) return t1;

  /* If one type is nonsense, use the other.  */
  if (t1 == error_mark_node)
    return t2;
  if (t2 == error_mark_node)
    return t1;

  code1 = TREE_CODE (t1);
  code2 = TREE_CODE (t2);

  /* Merge the attributes.  */
  attributes = targetm.merge_type_attributes (t1, t2);

  /* If one is an enumerated type and the other is the compatible
     integer type, the composite type might be either of the two
     (DR#013 question 3).  For consistency, use the enumerated type as
     the composite type.  */

  if (code1 == ENUMERAL_TYPE && code2 == INTEGER_TYPE)
    return t1;
  if (code2 == ENUMERAL_TYPE && code1 == INTEGER_TYPE)
    return t2;

  gcc_assert (code1 == code2);

  switch (code1)
    {
    case POINTER_TYPE:
      /* For two pointers, do this recursively on the target type.  */
      {
	tree pointed_to_1 = TREE_TYPE (t1);
	tree pointed_to_2 = TREE_TYPE (t2);
	tree target = composite_type (pointed_to_1, pointed_to_2);
        t1 = build_pointer_type_for_mode (target, TYPE_MODE (t1), false);
	t1 = build_type_attribute_variant (t1, attributes);
	return qualify_type (t1, t2);
      }

    case ARRAY_TYPE:
      {
	tree elt = composite_type (TREE_TYPE (t1), TREE_TYPE (t2));
	int quals;
	tree unqual_elt;
	tree d1 = TYPE_DOMAIN (t1);
	tree d2 = TYPE_DOMAIN (t2);
	bool d1_variable, d2_variable;
	bool d1_zero, d2_zero;
	bool t1_complete, t2_complete;

	/* We should not have any type quals on arrays at all.  */
	gcc_assert (!TYPE_QUALS_NO_ADDR_SPACE (t1)
		    && !TYPE_QUALS_NO_ADDR_SPACE (t2));

	t1_complete = COMPLETE_TYPE_P (t1);
	t2_complete = COMPLETE_TYPE_P (t2);

	d1_zero = d1 == 0 || !TYPE_MAX_VALUE (d1);
	d2_zero = d2 == 0 || !TYPE_MAX_VALUE (d2);

	d1_variable = (!d1_zero
		       && (TREE_CODE (TYPE_MIN_VALUE (d1)) != INTEGER_CST
			   || TREE_CODE (TYPE_MAX_VALUE (d1)) != INTEGER_CST));
	d2_variable = (!d2_zero
		       && (TREE_CODE (TYPE_MIN_VALUE (d2)) != INTEGER_CST
			   || TREE_CODE (TYPE_MAX_VALUE (d2)) != INTEGER_CST));
	d1_variable = d1_variable || (d1_zero && c_vla_type_p (t1));
	d2_variable = d2_variable || (d2_zero && c_vla_type_p (t2));

	/* Save space: see if the result is identical to one of the args.  */
	if (elt == TREE_TYPE (t1) && TYPE_DOMAIN (t1)
	    && (d2_variable || d2_zero || !d1_variable))
	  return build_type_attribute_variant (t1, attributes);
	if (elt == TREE_TYPE (t2) && TYPE_DOMAIN (t2)
	    && (d1_variable || d1_zero || !d2_variable))
	  return build_type_attribute_variant (t2, attributes);

	if (elt == TREE_TYPE (t1) && !TYPE_DOMAIN (t2) && !TYPE_DOMAIN (t1))
	  return build_type_attribute_variant (t1, attributes);
	if (elt == TREE_TYPE (t2) && !TYPE_DOMAIN (t2) && !TYPE_DOMAIN (t1))
	  return build_type_attribute_variant (t2, attributes);

	/* Merge the element types, and have a size if either arg has
	   one.  We may have qualifiers on the element types.  To set
	   up TYPE_MAIN_VARIANT correctly, we need to form the
	   composite of the unqualified types and add the qualifiers
	   back at the end.  */
	quals = TYPE_QUALS (strip_array_types (elt));
	unqual_elt = c_build_qualified_type (elt, TYPE_UNQUALIFIED);
	t1 = build_array_type (unqual_elt,
			       TYPE_DOMAIN ((TYPE_DOMAIN (t1)
					     && (d2_variable
						 || d2_zero
						 || !d1_variable))
					    ? t1
					    : t2));
	/* Ensure a composite type involving a zero-length array type
	   is a zero-length type not an incomplete type.  */
	if (d1_zero && d2_zero
	    && (t1_complete || t2_complete)
	    && !COMPLETE_TYPE_P (t1))
	  {
	    TYPE_SIZE (t1) = bitsize_zero_node;
	    TYPE_SIZE_UNIT (t1) = size_zero_node;
	  }
	t1 = c_build_qualified_type (t1, quals);
	return build_type_attribute_variant (t1, attributes);
      }

    case ENUMERAL_TYPE:
    case RECORD_TYPE:
    case UNION_TYPE:
      if (attributes != NULL)
	{
	  /* Try harder not to create a new aggregate type.  */
	  if (attribute_list_equal (TYPE_ATTRIBUTES (t1), attributes))
	    return t1;
	  if (attribute_list_equal (TYPE_ATTRIBUTES (t2), attributes))
	    return t2;
	}
      return build_type_attribute_variant (t1, attributes);

    case FUNCTION_TYPE:
      /* Function types: prefer the one that specified arg types.
	 If both do, merge the arg types.  Also merge the return types.  */
      {
	tree valtype = composite_type (TREE_TYPE (t1), TREE_TYPE (t2));
	tree p1 = TYPE_ARG_TYPES (t1);
	tree p2 = TYPE_ARG_TYPES (t2);
	int len;
	tree newargs, n;
	int i;

	/* Save space: see if the result is identical to one of the args.  */
	if (valtype == TREE_TYPE (t1) && !TYPE_ARG_TYPES (t2))
	  return build_type_attribute_variant (t1, attributes);
	if (valtype == TREE_TYPE (t2) && !TYPE_ARG_TYPES (t1))
	  return build_type_attribute_variant (t2, attributes);

	/* Simple way if one arg fails to specify argument types.  */
	if (TYPE_ARG_TYPES (t1) == 0)
	 {
	    t1 = build_function_type (valtype, TYPE_ARG_TYPES (t2));
	    t1 = build_type_attribute_variant (t1, attributes);
	    return qualify_type (t1, t2);
	 }
	if (TYPE_ARG_TYPES (t2) == 0)
	 {
	   t1 = build_function_type (valtype, TYPE_ARG_TYPES (t1));
	   t1 = build_type_attribute_variant (t1, attributes);
	   return qualify_type (t1, t2);
	 }

	/* If both args specify argument types, we must merge the two
	   lists, argument by argument.  */

	len = list_length (p1);
	newargs = 0;

	for (i = 0; i < len; i++)
	  newargs = tree_cons (NULL_TREE, NULL_TREE, newargs);

	n = newargs;

	for (; p1;
	     p1 = TREE_CHAIN (p1), p2 = TREE_CHAIN (p2), n = TREE_CHAIN (n))
	  {
	    /* A null type means arg type is not specified.
	       Take whatever the other function type has.  */
	    if (TREE_VALUE (p1) == 0)
	      {
		TREE_VALUE (n) = TREE_VALUE (p2);
		goto parm_done;
	      }
	    if (TREE_VALUE (p2) == 0)
	      {
		TREE_VALUE (n) = TREE_VALUE (p1);
		goto parm_done;
	      }

	    /* Given  wait (union {union wait *u; int *i} *)
	       and  wait (union wait *),
	       prefer  union wait *  as type of parm.  */
	    if (TREE_CODE (TREE_VALUE (p1)) == UNION_TYPE
		&& TREE_VALUE (p1) != TREE_VALUE (p2))
	      {
		tree memb;
		tree mv2 = TREE_VALUE (p2);
		if (mv2 && mv2 != error_mark_node
		    && TREE_CODE (mv2) != ARRAY_TYPE)
		  mv2 = TYPE_MAIN_VARIANT (mv2);
		for (memb = TYPE_FIELDS (TREE_VALUE (p1));
		     memb; memb = DECL_CHAIN (memb))
		  {
		    tree mv3 = TREE_TYPE (memb);
		    if (mv3 && mv3 != error_mark_node
			&& TREE_CODE (mv3) != ARRAY_TYPE)
		      mv3 = TYPE_MAIN_VARIANT (mv3);
		    if (comptypes (mv3, mv2))
		      {
			TREE_VALUE (n) = composite_type (TREE_TYPE (memb),
							 TREE_VALUE (p2));
			pedwarn (input_location, OPT_Wpedantic,
				 "function types not truly compatible in ISO C");
			goto parm_done;
		      }
		  }
	      }
	    if (TREE_CODE (TREE_VALUE (p2)) == UNION_TYPE
		&& TREE_VALUE (p2) != TREE_VALUE (p1))
	      {
		tree memb;
		tree mv1 = TREE_VALUE (p1);
		if (mv1 && mv1 != error_mark_node
		    && TREE_CODE (mv1) != ARRAY_TYPE)
		  mv1 = TYPE_MAIN_VARIANT (mv1);
		for (memb = TYPE_FIELDS (TREE_VALUE (p2));
		     memb; memb = DECL_CHAIN (memb))
		  {
		    tree mv3 = TREE_TYPE (memb);
		    if (mv3 && mv3 != error_mark_node
			&& TREE_CODE (mv3) != ARRAY_TYPE)
		      mv3 = TYPE_MAIN_VARIANT (mv3);
		    if (comptypes (mv3, mv1))
		      {
			TREE_VALUE (n) = composite_type (TREE_TYPE (memb),
							 TREE_VALUE (p1));
			pedwarn (input_location, OPT_Wpedantic,
				 "function types not truly compatible in ISO C");
			goto parm_done;
		      }
		  }
	      }
	    TREE_VALUE (n) = composite_type (TREE_VALUE (p1), TREE_VALUE (p2));
	  parm_done: ;
	  }

	t1 = build_function_type (valtype, newargs);
	t1 = qualify_type (t1, t2);
	/* ... falls through ...  */
      }

    default:
      return build_type_attribute_variant (t1, attributes);
    }

}

/* Return the type of a conditional expression between pointers to
   possibly differently qualified versions of compatible types.

   We assume that comp_target_types has already been done and returned
   nonzero; if that isn't so, this may crash.  */

static tree
common_pointer_type (tree t1, tree t2)
{
  tree attributes;
  tree pointed_to_1, mv1;
  tree pointed_to_2, mv2;
  tree target;
  unsigned target_quals;
  addr_space_t as1, as2, as_common;
  int quals1, quals2;

  /* Save time if the two types are the same.  */

  if (t1 == t2) return t1;

  /* If one type is nonsense, use the other.  */
  if (t1 == error_mark_node)
    return t2;
  if (t2 == error_mark_node)
    return t1;

  gcc_assert (TREE_CODE (t1) == POINTER_TYPE
	      && TREE_CODE (t2) == POINTER_TYPE);

  /* Merge the attributes.  */
  attributes = targetm.merge_type_attributes (t1, t2);

  /* Find the composite type of the target types, and combine the
     qualifiers of the two types' targets.  Do not lose qualifiers on
     array element types by taking the TYPE_MAIN_VARIANT.  */
  mv1 = pointed_to_1 = TREE_TYPE (t1);
  mv2 = pointed_to_2 = TREE_TYPE (t2);
  if (TREE_CODE (mv1) != ARRAY_TYPE)
    mv1 = TYPE_MAIN_VARIANT (pointed_to_1);
  if (TREE_CODE (mv2) != ARRAY_TYPE)
    mv2 = TYPE_MAIN_VARIANT (pointed_to_2);
  target = composite_type (mv1, mv2);

  /* Strip array types to get correct qualifier for pointers to arrays */
  quals1 = TYPE_QUALS_NO_ADDR_SPACE (strip_array_types (pointed_to_1));
  quals2 = TYPE_QUALS_NO_ADDR_SPACE (strip_array_types (pointed_to_2));

  /* For function types do not merge const qualifiers, but drop them
     if used inconsistently.  The middle-end uses these to mark const
     and noreturn functions.  */
  if (TREE_CODE (pointed_to_1) == FUNCTION_TYPE)
    target_quals = (quals1 & quals2);
  else
    target_quals = (quals1 | quals2);

  /* If the two named address spaces are different, determine the common
     superset address space.  This is guaranteed to exist due to the
     assumption that comp_target_type returned non-zero.  */
  as1 = TYPE_ADDR_SPACE (pointed_to_1);
  as2 = TYPE_ADDR_SPACE (pointed_to_2);
  if (!addr_space_superset (as1, as2, &as_common))
    gcc_unreachable ();

  target_quals |= ENCODE_QUAL_ADDR_SPACE (as_common);

  t1 = build_pointer_type (c_build_qualified_type (target, target_quals));
  return build_type_attribute_variant (t1, attributes);
}

/* Return the common type for two arithmetic types under the usual
   arithmetic conversions.  The default conversions have already been
   applied, and enumerated types converted to their compatible integer
   types.  The resulting type is unqualified and has no attributes.

   This is the type for the result of most arithmetic operations
   if the operands have the given two types.  */

static tree
c_common_type (tree t1, tree t2)
{
  enum tree_code code1;
  enum tree_code code2;

  /* If one type is nonsense, use the other.  */
  if (t1 == error_mark_node)
    return t2;
  if (t2 == error_mark_node)
    return t1;

  if (TYPE_QUALS (t1) != TYPE_UNQUALIFIED)
    t1 = TYPE_MAIN_VARIANT (t1);

  if (TYPE_QUALS (t2) != TYPE_UNQUALIFIED)
    t2 = TYPE_MAIN_VARIANT (t2);

  if (TYPE_ATTRIBUTES (t1) != NULL_TREE)
    t1 = build_type_attribute_variant (t1, NULL_TREE);

  if (TYPE_ATTRIBUTES (t2) != NULL_TREE)
    t2 = build_type_attribute_variant (t2, NULL_TREE);

  /* Save time if the two types are the same.  */

  if (t1 == t2) return t1;

  code1 = TREE_CODE (t1);
  code2 = TREE_CODE (t2);

  gcc_assert (code1 == VECTOR_TYPE || code1 == COMPLEX_TYPE
	      || code1 == FIXED_POINT_TYPE || code1 == REAL_TYPE
	      || code1 == INTEGER_TYPE);
  gcc_assert (code2 == VECTOR_TYPE || code2 == COMPLEX_TYPE
	      || code2 == FIXED_POINT_TYPE || code2 == REAL_TYPE
	      || code2 == INTEGER_TYPE);

  /* When one operand is a decimal float type, the other operand cannot be
     a generic float type or a complex type.  We also disallow vector types
     here.  */
  if ((DECIMAL_FLOAT_TYPE_P (t1) || DECIMAL_FLOAT_TYPE_P (t2))
      && !(DECIMAL_FLOAT_TYPE_P (t1) && DECIMAL_FLOAT_TYPE_P (t2)))
    {
      if (code1 == VECTOR_TYPE || code2 == VECTOR_TYPE)
	{
	  error ("can%'t mix operands of decimal float and vector types");
	  return error_mark_node;
	}
      if (code1 == COMPLEX_TYPE || code2 == COMPLEX_TYPE)
	{
	  error ("can%'t mix operands of decimal float and complex types");
	  return error_mark_node;
	}
      if (code1 == REAL_TYPE && code2 == REAL_TYPE)
	{
	  error ("can%'t mix operands of decimal float and other float types");
	  return error_mark_node;
	}
    }

  /* If one type is a vector type, return that type.  (How the usual
     arithmetic conversions apply to the vector types extension is not
     precisely specified.)  */
  if (code1 == VECTOR_TYPE)
    return t1;

  if (code2 == VECTOR_TYPE)
    return t2;

  /* If one type is complex, form the common type of the non-complex
     components, then make that complex.  Use T1 or T2 if it is the
     required type.  */
  if (code1 == COMPLEX_TYPE || code2 == COMPLEX_TYPE)
    {
      tree subtype1 = code1 == COMPLEX_TYPE ? TREE_TYPE (t1) : t1;
      tree subtype2 = code2 == COMPLEX_TYPE ? TREE_TYPE (t2) : t2;
      tree subtype = c_common_type (subtype1, subtype2);

      if (code1 == COMPLEX_TYPE && TREE_TYPE (t1) == subtype)
	return t1;
      else if (code2 == COMPLEX_TYPE && TREE_TYPE (t2) == subtype)
	return t2;
      else
	return build_complex_type (subtype);
    }

  /* If only one is real, use it as the result.  */

  if (code1 == REAL_TYPE && code2 != REAL_TYPE)
    return t1;

  if (code2 == REAL_TYPE && code1 != REAL_TYPE)
    return t2;

  /* If both are real and either are decimal floating point types, use
     the decimal floating point type with the greater precision. */

  if (code1 == REAL_TYPE && code2 == REAL_TYPE)
    {
      if (TYPE_MAIN_VARIANT (t1) == dfloat128_type_node
	  || TYPE_MAIN_VARIANT (t2) == dfloat128_type_node)
	return dfloat128_type_node;
      else if (TYPE_MAIN_VARIANT (t1) == dfloat64_type_node
	       || TYPE_MAIN_VARIANT (t2) == dfloat64_type_node)
	return dfloat64_type_node;
      else if (TYPE_MAIN_VARIANT (t1) == dfloat32_type_node
	       || TYPE_MAIN_VARIANT (t2) == dfloat32_type_node)
	return dfloat32_type_node;
    }

  /* Deal with fixed-point types.  */
  if (code1 == FIXED_POINT_TYPE || code2 == FIXED_POINT_TYPE)
    {
      unsigned int unsignedp = 0, satp = 0;
      machine_mode m1, m2;
      unsigned int fbit1, ibit1, fbit2, ibit2, max_fbit, max_ibit;

      m1 = TYPE_MODE (t1);
      m2 = TYPE_MODE (t2);

      /* If one input type is saturating, the result type is saturating.  */
      if (TYPE_SATURATING (t1) || TYPE_SATURATING (t2))
	satp = 1;

      /* If both fixed-point types are unsigned, the result type is unsigned.
	 When mixing fixed-point and integer types, follow the sign of the
	 fixed-point type.
	 Otherwise, the result type is signed.  */
      if ((TYPE_UNSIGNED (t1) && TYPE_UNSIGNED (t2)
	   && code1 == FIXED_POINT_TYPE && code2 == FIXED_POINT_TYPE)
	  || (code1 == FIXED_POINT_TYPE && code2 != FIXED_POINT_TYPE
	      && TYPE_UNSIGNED (t1))
	  || (code1 != FIXED_POINT_TYPE && code2 == FIXED_POINT_TYPE
	      && TYPE_UNSIGNED (t2)))
	unsignedp = 1;

      /* The result type is signed.  */
      if (unsignedp == 0)
	{
	  /* If the input type is unsigned, we need to convert to the
	     signed type.  */
	  if (code1 == FIXED_POINT_TYPE && TYPE_UNSIGNED (t1))
	    {
	      enum mode_class mclass = (enum mode_class) 0;
	      if (GET_MODE_CLASS (m1) == MODE_UFRACT)
		mclass = MODE_FRACT;
	      else if (GET_MODE_CLASS (m1) == MODE_UACCUM)
		mclass = MODE_ACCUM;
	      else
		gcc_unreachable ();
	      m1 = mode_for_size (GET_MODE_PRECISION (m1), mclass, 0);
	    }
	  if (code2 == FIXED_POINT_TYPE && TYPE_UNSIGNED (t2))
	    {
	      enum mode_class mclass = (enum mode_class) 0;
	      if (GET_MODE_CLASS (m2) == MODE_UFRACT)
		mclass = MODE_FRACT;
	      else if (GET_MODE_CLASS (m2) == MODE_UACCUM)
		mclass = MODE_ACCUM;
	      else
		gcc_unreachable ();
	      m2 = mode_for_size (GET_MODE_PRECISION (m2), mclass, 0);
	    }
	}

      if (code1 == FIXED_POINT_TYPE)
	{
	  fbit1 = GET_MODE_FBIT (m1);
	  ibit1 = GET_MODE_IBIT (m1);
	}
      else
	{
	  fbit1 = 0;
	  /* Signed integers need to subtract one sign bit.  */
	  ibit1 = TYPE_PRECISION (t1) - (!TYPE_UNSIGNED (t1));
	}

      if (code2 == FIXED_POINT_TYPE)
	{
	  fbit2 = GET_MODE_FBIT (m2);
	  ibit2 = GET_MODE_IBIT (m2);
	}
      else
	{
	  fbit2 = 0;
	  /* Signed integers need to subtract one sign bit.  */
	  ibit2 = TYPE_PRECISION (t2) - (!TYPE_UNSIGNED (t2));
	}

      max_ibit = ibit1 >= ibit2 ?  ibit1 : ibit2;
      max_fbit = fbit1 >= fbit2 ?  fbit1 : fbit2;
      return c_common_fixed_point_type_for_size (max_ibit, max_fbit, unsignedp,
						 satp);
    }

  /* Both real or both integers; use the one with greater precision.  */

  if (TYPE_PRECISION (t1) > TYPE_PRECISION (t2))
    return t1;
  else if (TYPE_PRECISION (t2) > TYPE_PRECISION (t1))
    return t2;

  /* Same precision.  Prefer long longs to longs to ints when the
     same precision, following the C99 rules on integer type rank
     (which are equivalent to the C90 rules for C90 types).  */

  if (TYPE_MAIN_VARIANT (t1) == long_long_unsigned_type_node
      || TYPE_MAIN_VARIANT (t2) == long_long_unsigned_type_node)
    return long_long_unsigned_type_node;

  if (TYPE_MAIN_VARIANT (t1) == long_long_integer_type_node
      || TYPE_MAIN_VARIANT (t2) == long_long_integer_type_node)
    {
      if (TYPE_UNSIGNED (t1) || TYPE_UNSIGNED (t2))
	return long_long_unsigned_type_node;
      else
	return long_long_integer_type_node;
    }

  if (TYPE_MAIN_VARIANT (t1) == long_unsigned_type_node
      || TYPE_MAIN_VARIANT (t2) == long_unsigned_type_node)
    return long_unsigned_type_node;

  if (TYPE_MAIN_VARIANT (t1) == long_integer_type_node
      || TYPE_MAIN_VARIANT (t2) == long_integer_type_node)
    {
      /* But preserve unsignedness from the other type,
	 since long cannot hold all the values of an unsigned int.  */
      if (TYPE_UNSIGNED (t1) || TYPE_UNSIGNED (t2))
	return long_unsigned_type_node;
      else
	return long_integer_type_node;
    }

  /* Likewise, prefer long double to double even if same size.  */
  if (TYPE_MAIN_VARIANT (t1) == long_double_type_node
      || TYPE_MAIN_VARIANT (t2) == long_double_type_node)
    return long_double_type_node;

  /* Likewise, prefer double to float even if same size.
     We got a couple of embedded targets with 32 bit doubles, and the
     pdp11 might have 64 bit floats.  */
  if (TYPE_MAIN_VARIANT (t1) == double_type_node
      || TYPE_MAIN_VARIANT (t2) == double_type_node)
    return double_type_node;

  /* Otherwise prefer the unsigned one.  */

  if (TYPE_UNSIGNED (t1))
    return t1;
  else
    return t2;
}

/* Wrapper around c_common_type that is used by c-common.c and other
   front end optimizations that remove promotions.  ENUMERAL_TYPEs
   are allowed here and are converted to their compatible integer types.
   BOOLEAN_TYPEs are allowed here and return either boolean_type_node or
   preferably a non-Boolean type as the common type.  */
tree
common_type (tree t1, tree t2)
{
  if (TREE_CODE (t1) == ENUMERAL_TYPE)
    t1 = c_common_type_for_size (TYPE_PRECISION (t1), 1);
  if (TREE_CODE (t2) == ENUMERAL_TYPE)
    t2 = c_common_type_for_size (TYPE_PRECISION (t2), 1);

  /* If both types are BOOLEAN_TYPE, then return boolean_type_node.  */
  if (TREE_CODE (t1) == BOOLEAN_TYPE
      && TREE_CODE (t2) == BOOLEAN_TYPE)
    return boolean_type_node;

  /* If either type is BOOLEAN_TYPE, then return the other.  */
  if (TREE_CODE (t1) == BOOLEAN_TYPE)
    return t2;
  if (TREE_CODE (t2) == BOOLEAN_TYPE)
    return t1;

  return c_common_type (t1, t2);
}

/* Return 1 if TYPE1 and TYPE2 are compatible types for assignment
   or various other operations.  Return 2 if they are compatible
   but a warning may be needed if you use them together.  */

int
comptypes (tree type1, tree type2)
{
  const struct tagged_tu_seen_cache * tagged_tu_seen_base1 = tagged_tu_seen_base;
  int val;

  val = comptypes_internal (type1, type2, NULL, NULL);
  free_all_tagged_tu_seen_up_to (tagged_tu_seen_base1);

  return val;
}

/* Like comptypes, but if it returns non-zero because enum and int are
   compatible, it sets *ENUM_AND_INT_P to true.  */

static int
comptypes_check_enum_int (tree type1, tree type2, bool *enum_and_int_p)
{
  const struct tagged_tu_seen_cache * tagged_tu_seen_base1 = tagged_tu_seen_base;
  int val;

  val = comptypes_internal (type1, type2, enum_and_int_p, NULL);
  free_all_tagged_tu_seen_up_to (tagged_tu_seen_base1);

  return val;
}

/* Like comptypes, but if it returns nonzero for different types, it
   sets *DIFFERENT_TYPES_P to true.  */

int
comptypes_check_different_types (tree type1, tree type2,
				 bool *different_types_p)
{
  const struct tagged_tu_seen_cache * tagged_tu_seen_base1 = tagged_tu_seen_base;
  int val;

  val = comptypes_internal (type1, type2, NULL, different_types_p);
  free_all_tagged_tu_seen_up_to (tagged_tu_seen_base1);

  return val;
}

/* Return 1 if TYPE1 and TYPE2 are compatible types for assignment
   or various other operations.  Return 2 if they are compatible
   but a warning may be needed if you use them together.  If
   ENUM_AND_INT_P is not NULL, and one type is an enum and the other a
   compatible integer type, then this sets *ENUM_AND_INT_P to true;
   *ENUM_AND_INT_P is never set to false.  If DIFFERENT_TYPES_P is not
   NULL, and the types are compatible but different enough not to be
   permitted in C11 typedef redeclarations, then this sets
   *DIFFERENT_TYPES_P to true; *DIFFERENT_TYPES_P is never set to
   false, but may or may not be set if the types are incompatible.
   This differs from comptypes, in that we don't free the seen
   types.  */

static int
comptypes_internal (const_tree type1, const_tree type2, bool *enum_and_int_p,
		    bool *different_types_p)
{
  const_tree t1 = type1;
  const_tree t2 = type2;
  int attrval, val;

  /* Suppress errors caused by previously reported errors.  */

  if (t1 == t2 || !t1 || !t2
      || TREE_CODE (t1) == ERROR_MARK || TREE_CODE (t2) == ERROR_MARK)
    return 1;

  /* Enumerated types are compatible with integer types, but this is
     not transitive: two enumerated types in the same translation unit
     are compatible with each other only if they are the same type.  */

  if (TREE_CODE (t1) == ENUMERAL_TYPE && TREE_CODE (t2) != ENUMERAL_TYPE)
    {
      t1 = c_common_type_for_size (TYPE_PRECISION (t1), TYPE_UNSIGNED (t1));
      if (TREE_CODE (t2) != VOID_TYPE)
	{
	  if (enum_and_int_p != NULL)
	    *enum_and_int_p = true;
	  if (different_types_p != NULL)
	    *different_types_p = true;
	}
    }
  else if (TREE_CODE (t2) == ENUMERAL_TYPE && TREE_CODE (t1) != ENUMERAL_TYPE)
    {
      t2 = c_common_type_for_size (TYPE_PRECISION (t2), TYPE_UNSIGNED (t2));
      if (TREE_CODE (t1) != VOID_TYPE)
	{
	  if (enum_and_int_p != NULL)
	    *enum_and_int_p = true;
	  if (different_types_p != NULL)
	    *different_types_p = true;
	}
    }

  if (t1 == t2)
    return 1;

  /* Different classes of types can't be compatible.  */

  if (TREE_CODE (t1) != TREE_CODE (t2))
    return 0;

  /* Qualifiers must match. C99 6.7.3p9 */

  if (TYPE_QUALS (t1) != TYPE_QUALS (t2))
    return 0;

  /* Allow for two different type nodes which have essentially the same
     definition.  Note that we already checked for equality of the type
     qualifiers (just above).  */

  if (TREE_CODE (t1) != ARRAY_TYPE
      && TYPE_MAIN_VARIANT (t1) == TYPE_MAIN_VARIANT (t2))
    return 1;

  /* 1 if no need for warning yet, 2 if warning cause has been seen.  */
  if (!(attrval = comp_type_attributes (t1, t2)))
     return 0;

  /* 1 if no need for warning yet, 2 if warning cause has been seen.  */
  val = 0;

  switch (TREE_CODE (t1))
    {
    case POINTER_TYPE:
      /* Do not remove mode or aliasing information.  */
      if (TYPE_MODE (t1) != TYPE_MODE (t2)
	  || TYPE_REF_CAN_ALIAS_ALL (t1) != TYPE_REF_CAN_ALIAS_ALL (t2))
	break;
      val = (TREE_TYPE (t1) == TREE_TYPE (t2)
	     ? 1 : comptypes_internal (TREE_TYPE (t1), TREE_TYPE (t2),
				       enum_and_int_p, different_types_p));
      break;

    case FUNCTION_TYPE:
      val = function_types_compatible_p (t1, t2, enum_and_int_p,
					 different_types_p);
      break;

    case ARRAY_TYPE:
      {
	tree d1 = TYPE_DOMAIN (t1);
	tree d2 = TYPE_DOMAIN (t2);
	bool d1_variable, d2_variable;
	bool d1_zero, d2_zero;
	val = 1;

	/* Target types must match incl. qualifiers.  */
	if (TREE_TYPE (t1) != TREE_TYPE (t2)
	    && 0 == (val = comptypes_internal (TREE_TYPE (t1), TREE_TYPE (t2),
					       enum_and_int_p,
					       different_types_p)))
	  return 0;

	if (different_types_p != NULL
	    && (d1 == 0) != (d2 == 0))
	  *different_types_p = true;
	/* Sizes must match unless one is missing or variable.  */
	if (d1 == 0 || d2 == 0 || d1 == d2)
	  break;

	d1_zero = !TYPE_MAX_VALUE (d1);
	d2_zero = !TYPE_MAX_VALUE (d2);

	d1_variable = (!d1_zero
		       && (TREE_CODE (TYPE_MIN_VALUE (d1)) != INTEGER_CST
			   || TREE_CODE (TYPE_MAX_VALUE (d1)) != INTEGER_CST));
	d2_variable = (!d2_zero
		       && (TREE_CODE (TYPE_MIN_VALUE (d2)) != INTEGER_CST
			   || TREE_CODE (TYPE_MAX_VALUE (d2)) != INTEGER_CST));
	d1_variable = d1_variable || (d1_zero && c_vla_type_p (t1));
	d2_variable = d2_variable || (d2_zero && c_vla_type_p (t2));

	if (different_types_p != NULL
	    && d1_variable != d2_variable)
	  *different_types_p = true;
	if (d1_variable || d2_variable)
	  break;
	if (d1_zero && d2_zero)
	  break;
	if (d1_zero || d2_zero
	    || !tree_int_cst_equal (TYPE_MIN_VALUE (d1), TYPE_MIN_VALUE (d2))
	    || !tree_int_cst_equal (TYPE_MAX_VALUE (d1), TYPE_MAX_VALUE (d2)))
	  val = 0;

	break;
      }

    case ENUMERAL_TYPE:
    case RECORD_TYPE:
    case UNION_TYPE:
      if (val != 1 && !same_translation_unit_p (t1, t2))
	{
	  tree a1 = TYPE_ATTRIBUTES (t1);
	  tree a2 = TYPE_ATTRIBUTES (t2);

	  if (! attribute_list_contained (a1, a2)
	      && ! attribute_list_contained (a2, a1))
	    break;

	  if (attrval != 2)
	    return tagged_types_tu_compatible_p (t1, t2, enum_and_int_p,
						 different_types_p);
	  val = tagged_types_tu_compatible_p (t1, t2, enum_and_int_p,
					      different_types_p);
	}
      break;

    case VECTOR_TYPE:
      val = (TYPE_VECTOR_SUBPARTS (t1) == TYPE_VECTOR_SUBPARTS (t2)
	     && comptypes_internal (TREE_TYPE (t1), TREE_TYPE (t2),
				    enum_and_int_p, different_types_p));
      break;

    default:
      break;
    }
  return attrval == 2 && val == 1 ? 2 : val;
}

/* Return 1 if TTL and TTR are pointers to types that are equivalent, ignoring
   their qualifiers, except for named address spaces.  If the pointers point to
   different named addresses, then we must determine if one address space is a
   subset of the other.  */

static int
comp_target_types (location_t location, tree ttl, tree ttr)
{
  int val;
  int val_ped;
  tree mvl = TREE_TYPE (ttl);
  tree mvr = TREE_TYPE (ttr);
  addr_space_t asl = TYPE_ADDR_SPACE (mvl);
  addr_space_t asr = TYPE_ADDR_SPACE (mvr);
  addr_space_t as_common;
  bool enum_and_int_p;

  /* Fail if pointers point to incompatible address spaces.  */
  if (!addr_space_superset (asl, asr, &as_common))
    return 0;

  /* For pedantic record result of comptypes on arrays before losing
     qualifiers on the element type below. */
  val_ped = 1;

  if (TREE_CODE (mvl) == ARRAY_TYPE
      && TREE_CODE (mvr) == ARRAY_TYPE)
    val_ped = comptypes (mvl, mvr);

  /* Qualifiers on element types of array types that are
     pointer targets are lost by taking their TYPE_MAIN_VARIANT.  */

  mvl = (TYPE_ATOMIC (strip_array_types (mvl))
	 ? c_build_qualified_type (TYPE_MAIN_VARIANT (mvl), TYPE_QUAL_ATOMIC)
	 : TYPE_MAIN_VARIANT (mvl));

  mvr = (TYPE_ATOMIC (strip_array_types (mvr))
	 ? c_build_qualified_type (TYPE_MAIN_VARIANT (mvr), TYPE_QUAL_ATOMIC)
	 : TYPE_MAIN_VARIANT (mvr));

  enum_and_int_p = false;
  val = comptypes_check_enum_int (mvl, mvr, &enum_and_int_p);

  if (val == 1 && val_ped != 1)
    pedwarn (location, OPT_Wpedantic, "pointers to arrays with different qualifiers "
                                      "are incompatible in ISO C");

  if (val == 2)
    pedwarn (location, OPT_Wpedantic, "types are not quite compatible");

  if (val == 1 && enum_and_int_p && warn_cxx_compat)
    warning_at (location, OPT_Wc___compat,
		"pointer target types incompatible in C++");

  return val;
}

/* Subroutines of `comptypes'.  */

/* Determine whether two trees derive from the same translation unit.
   If the CONTEXT chain ends in a null, that tree's context is still
   being parsed, so if two trees have context chains ending in null,
   they're in the same translation unit.  */
int
same_translation_unit_p (const_tree t1, const_tree t2)
{
  while (t1 && TREE_CODE (t1) != TRANSLATION_UNIT_DECL)
    switch (TREE_CODE_CLASS (TREE_CODE (t1)))
      {
      case tcc_declaration:
	t1 = DECL_CONTEXT (t1); break;
      case tcc_type:
	t1 = TYPE_CONTEXT (t1); break;
      case tcc_exceptional:
	t1 = BLOCK_SUPERCONTEXT (t1); break;  /* assume block */
      default: gcc_unreachable ();
      }

  while (t2 && TREE_CODE (t2) != TRANSLATION_UNIT_DECL)
    switch (TREE_CODE_CLASS (TREE_CODE (t2)))
      {
      case tcc_declaration:
	t2 = DECL_CONTEXT (t2); break;
      case tcc_type:
	t2 = TYPE_CONTEXT (t2); break;
      case tcc_exceptional:
	t2 = BLOCK_SUPERCONTEXT (t2); break;  /* assume block */
      default: gcc_unreachable ();
      }

  return t1 == t2;
}

/* Allocate the seen two types, assuming that they are compatible. */

static struct tagged_tu_seen_cache *
alloc_tagged_tu_seen_cache (const_tree t1, const_tree t2)
{
  struct tagged_tu_seen_cache *tu = XNEW (struct tagged_tu_seen_cache);
  tu->next = tagged_tu_seen_base;
  tu->t1 = t1;
  tu->t2 = t2;

  tagged_tu_seen_base = tu;

  /* The C standard says that two structures in different translation
     units are compatible with each other only if the types of their
     fields are compatible (among other things).  We assume that they
     are compatible until proven otherwise when building the cache.
     An example where this can occur is:
     struct a
     {
       struct a *next;
     };
     If we are comparing this against a similar struct in another TU,
     and did not assume they were compatible, we end up with an infinite
     loop.  */
  tu->val = 1;
  return tu;
}

/* Free the seen types until we get to TU_TIL. */

static void
free_all_tagged_tu_seen_up_to (const struct tagged_tu_seen_cache *tu_til)
{
  const struct tagged_tu_seen_cache *tu = tagged_tu_seen_base;
  while (tu != tu_til)
    {
      const struct tagged_tu_seen_cache *const tu1
	= (const struct tagged_tu_seen_cache *) tu;
      tu = tu1->next;
      free (CONST_CAST (struct tagged_tu_seen_cache *, tu1));
    }
  tagged_tu_seen_base = tu_til;
}

/* Return 1 if two 'struct', 'union', or 'enum' types T1 and T2 are
   compatible.  If the two types are not the same (which has been
   checked earlier), this can only happen when multiple translation
   units are being compiled.  See C99 6.2.7 paragraph 1 for the exact
   rules.  ENUM_AND_INT_P and DIFFERENT_TYPES_P are as in
   comptypes_internal.  */

static int
tagged_types_tu_compatible_p (const_tree t1, const_tree t2,
			      bool *enum_and_int_p, bool *different_types_p)
{
  tree s1, s2;
  bool needs_warning = false;

  /* We have to verify that the tags of the types are the same.  This
     is harder than it looks because this may be a typedef, so we have
     to go look at the original type.  It may even be a typedef of a
     typedef...
     In the case of compiler-created builtin structs the TYPE_DECL
     may be a dummy, with no DECL_ORIGINAL_TYPE.  Don't fault.  */
  while (TYPE_NAME (t1)
	 && TREE_CODE (TYPE_NAME (t1)) == TYPE_DECL
	 && DECL_ORIGINAL_TYPE (TYPE_NAME (t1)))
    t1 = DECL_ORIGINAL_TYPE (TYPE_NAME (t1));

  while (TYPE_NAME (t2)
	 && TREE_CODE (TYPE_NAME (t2)) == TYPE_DECL
	 && DECL_ORIGINAL_TYPE (TYPE_NAME (t2)))
    t2 = DECL_ORIGINAL_TYPE (TYPE_NAME (t2));

  /* C90 didn't have the requirement that the two tags be the same.  */
  if (flag_isoc99 && TYPE_NAME (t1) != TYPE_NAME (t2))
    return 0;

  /* C90 didn't say what happened if one or both of the types were
     incomplete; we choose to follow C99 rules here, which is that they
     are compatible.  */
  if (TYPE_SIZE (t1) == NULL
      || TYPE_SIZE (t2) == NULL)
    return 1;

  {
    const struct tagged_tu_seen_cache * tts_i;
    for (tts_i = tagged_tu_seen_base; tts_i != NULL; tts_i = tts_i->next)
      if (tts_i->t1 == t1 && tts_i->t2 == t2)
	return tts_i->val;
  }

  switch (TREE_CODE (t1))
    {
    case ENUMERAL_TYPE:
      {
	struct tagged_tu_seen_cache *tu = alloc_tagged_tu_seen_cache (t1, t2);
	/* Speed up the case where the type values are in the same order.  */
	tree tv1 = TYPE_VALUES (t1);
	tree tv2 = TYPE_VALUES (t2);

	if (tv1 == tv2)
	  {
	    return 1;
	  }

	for (;tv1 && tv2; tv1 = TREE_CHAIN (tv1), tv2 = TREE_CHAIN (tv2))
	  {
	    if (TREE_PURPOSE (tv1) != TREE_PURPOSE (tv2))
	      break;
	    if (simple_cst_equal (TREE_VALUE (tv1), TREE_VALUE (tv2)) != 1)
	      {
		tu->val = 0;
		return 0;
	      }
	  }

	if (tv1 == NULL_TREE && tv2 == NULL_TREE)
	  {
	    return 1;
	  }
	if (tv1 == NULL_TREE || tv2 == NULL_TREE)
	  {
	    tu->val = 0;
	    return 0;
	  }

	if (list_length (TYPE_VALUES (t1)) != list_length (TYPE_VALUES (t2)))
	  {
	    tu->val = 0;
	    return 0;
	  }

	for (s1 = TYPE_VALUES (t1); s1; s1 = TREE_CHAIN (s1))
	  {
	    s2 = purpose_member (TREE_PURPOSE (s1), TYPE_VALUES (t2));
	    if (s2 == NULL
		|| simple_cst_equal (TREE_VALUE (s1), TREE_VALUE (s2)) != 1)
	      {
		tu->val = 0;
		return 0;
	      }
	  }
	return 1;
      }

    case UNION_TYPE:
      {
	struct tagged_tu_seen_cache *tu = alloc_tagged_tu_seen_cache (t1, t2);
	if (list_length (TYPE_FIELDS (t1)) != list_length (TYPE_FIELDS (t2)))
	  {
	    tu->val = 0;
	    return 0;
	  }

	/*  Speed up the common case where the fields are in the same order. */
	for (s1 = TYPE_FIELDS (t1), s2 = TYPE_FIELDS (t2); s1 && s2;
	     s1 = DECL_CHAIN (s1), s2 = DECL_CHAIN (s2))
	  {
	    int result;

	    if (DECL_NAME (s1) != DECL_NAME (s2))
	      break;
	    result = comptypes_internal (TREE_TYPE (s1), TREE_TYPE (s2),
					 enum_and_int_p, different_types_p);

	    if (result != 1 && !DECL_NAME (s1))
	      break;
	    if (result == 0)
	      {
		tu->val = 0;
		return 0;
	      }
	    if (result == 2)
	      needs_warning = true;

	    if (TREE_CODE (s1) == FIELD_DECL
		&& simple_cst_equal (DECL_FIELD_BIT_OFFSET (s1),
				     DECL_FIELD_BIT_OFFSET (s2)) != 1)
	      {
		tu->val = 0;
		return 0;
	      }
	  }
	if (!s1 && !s2)
	  {
	    tu->val = needs_warning ? 2 : 1;
	    return tu->val;
	  }

	for (s1 = TYPE_FIELDS (t1); s1; s1 = DECL_CHAIN (s1))
	  {
	    bool ok = false;

	    for (s2 = TYPE_FIELDS (t2); s2; s2 = DECL_CHAIN (s2))
	      if (DECL_NAME (s1) == DECL_NAME (s2))
		{
		  int result;

		  result = comptypes_internal (TREE_TYPE (s1), TREE_TYPE (s2),
					       enum_and_int_p,
					       different_types_p);

		  if (result != 1 && !DECL_NAME (s1))
		    continue;
		  if (result == 0)
		    {
		      tu->val = 0;
		      return 0;
		    }
		  if (result == 2)
		    needs_warning = true;

		  if (TREE_CODE (s1) == FIELD_DECL
		      && simple_cst_equal (DECL_FIELD_BIT_OFFSET (s1),
					   DECL_FIELD_BIT_OFFSET (s2)) != 1)
		    break;

		  ok = true;
		  break;
		}
	    if (!ok)
	      {
		tu->val = 0;
		return 0;
	      }
	  }
	tu->val = needs_warning ? 2 : 10;
	return tu->val;
      }

    case RECORD_TYPE:
      {
	struct tagged_tu_seen_cache *tu = alloc_tagged_tu_seen_cache (t1, t2);

	for (s1 = TYPE_FIELDS (t1), s2 = TYPE_FIELDS (t2);
	     s1 && s2;
	     s1 = DECL_CHAIN (s1), s2 = DECL_CHAIN (s2))
	  {
	    int result;
	    if (TREE_CODE (s1) != TREE_CODE (s2)
		|| DECL_NAME (s1) != DECL_NAME (s2))
	      break;
	    result = comptypes_internal (TREE_TYPE (s1), TREE_TYPE (s2),
					 enum_and_int_p, different_types_p);
	    if (result == 0)
	      break;
	    if (result == 2)
	      needs_warning = true;

	    if (TREE_CODE (s1) == FIELD_DECL
		&& simple_cst_equal (DECL_FIELD_BIT_OFFSET (s1),
				     DECL_FIELD_BIT_OFFSET (s2)) != 1)
	      break;
	  }
	if (s1 && s2)
	  tu->val = 0;
	else
	  tu->val = needs_warning ? 2 : 1;
	return tu->val;
      }

    default:
      gcc_unreachable ();
    }
}

/* Return 1 if two function types F1 and F2 are compatible.
   If either type specifies no argument types,
   the other must specify a fixed number of self-promoting arg types.
   Otherwise, if one type specifies only the number of arguments,
   the other must specify that number of self-promoting arg types.
   Otherwise, the argument types must match.
   ENUM_AND_INT_P and DIFFERENT_TYPES_P are as in comptypes_internal.  */

static int
function_types_compatible_p (const_tree f1, const_tree f2,
			     bool *enum_and_int_p, bool *different_types_p)
{
  tree args1, args2;
  /* 1 if no need for warning yet, 2 if warning cause has been seen.  */
  int val = 1;
  int val1;
  tree ret1, ret2;

  ret1 = TREE_TYPE (f1);
  ret2 = TREE_TYPE (f2);

  /* 'volatile' qualifiers on a function's return type used to mean
     the function is noreturn.  */
  if (TYPE_VOLATILE (ret1) != TYPE_VOLATILE (ret2))
    pedwarn (input_location, 0, "function return types not compatible due to %<volatile%>");
  if (TYPE_VOLATILE (ret1))
    ret1 = build_qualified_type (TYPE_MAIN_VARIANT (ret1),
				 TYPE_QUALS (ret1) & ~TYPE_QUAL_VOLATILE);
  if (TYPE_VOLATILE (ret2))
    ret2 = build_qualified_type (TYPE_MAIN_VARIANT (ret2),
				 TYPE_QUALS (ret2) & ~TYPE_QUAL_VOLATILE);
  val = comptypes_internal (ret1, ret2, enum_and_int_p, different_types_p);
  if (val == 0)
    return 0;

  args1 = TYPE_ARG_TYPES (f1);
  args2 = TYPE_ARG_TYPES (f2);

  if (different_types_p != NULL
      && (args1 == 0) != (args2 == 0))
    *different_types_p = true;

  /* An unspecified parmlist matches any specified parmlist
     whose argument types don't need default promotions.  */

  if (args1 == 0)
    {
      if (!self_promoting_args_p (args2))
	return 0;
      /* If one of these types comes from a non-prototype fn definition,
	 compare that with the other type's arglist.
	 If they don't match, ask for a warning (but no error).  */
      if (TYPE_ACTUAL_ARG_TYPES (f1)
	  && 1 != type_lists_compatible_p (args2, TYPE_ACTUAL_ARG_TYPES (f1),
					   enum_and_int_p, different_types_p))
	val = 2;
      return val;
    }
  if (args2 == 0)
    {
      if (!self_promoting_args_p (args1))
	return 0;
      if (TYPE_ACTUAL_ARG_TYPES (f2)
	  && 1 != type_lists_compatible_p (args1, TYPE_ACTUAL_ARG_TYPES (f2),
					   enum_and_int_p, different_types_p))
	val = 2;
      return val;
    }

  /* Both types have argument lists: compare them and propagate results.  */
  val1 = type_lists_compatible_p (args1, args2, enum_and_int_p,
				  different_types_p);
  return val1 != 1 ? val1 : val;
}

/* Check two lists of types for compatibility, returning 0 for
   incompatible, 1 for compatible, or 2 for compatible with
   warning.  ENUM_AND_INT_P and DIFFERENT_TYPES_P are as in
   comptypes_internal.  */

static int
type_lists_compatible_p (const_tree args1, const_tree args2,
			 bool *enum_and_int_p, bool *different_types_p)
{
  /* 1 if no need for warning yet, 2 if warning cause has been seen.  */
  int val = 1;
  int newval = 0;

  while (1)
    {
      tree a1, mv1, a2, mv2;
      if (args1 == 0 && args2 == 0)
	return val;
      /* If one list is shorter than the other,
	 they fail to match.  */
      if (args1 == 0 || args2 == 0)
	return 0;
      mv1 = a1 = TREE_VALUE (args1);
      mv2 = a2 = TREE_VALUE (args2);
      if (mv1 && mv1 != error_mark_node && TREE_CODE (mv1) != ARRAY_TYPE)
	mv1 = (TYPE_ATOMIC (mv1)
	       ? c_build_qualified_type (TYPE_MAIN_VARIANT (mv1),
					 TYPE_QUAL_ATOMIC)
	       : TYPE_MAIN_VARIANT (mv1));
      if (mv2 && mv2 != error_mark_node && TREE_CODE (mv2) != ARRAY_TYPE)
	mv2 = (TYPE_ATOMIC (mv2)
	       ? c_build_qualified_type (TYPE_MAIN_VARIANT (mv2),
					 TYPE_QUAL_ATOMIC)
	       : TYPE_MAIN_VARIANT (mv2));
      /* A null pointer instead of a type
	 means there is supposed to be an argument
	 but nothing is specified about what type it has.
	 So match anything that self-promotes.  */
      if (different_types_p != NULL
	  && (a1 == 0) != (a2 == 0))
	*different_types_p = true;
      if (a1 == 0)
	{
	  if (c_type_promotes_to (a2) != a2)
	    return 0;
	}
      else if (a2 == 0)
	{
	  if (c_type_promotes_to (a1) != a1)
	    return 0;
	}
      /* If one of the lists has an error marker, ignore this arg.  */
      else if (TREE_CODE (a1) == ERROR_MARK
	       || TREE_CODE (a2) == ERROR_MARK)
	;
      else if (!(newval = comptypes_internal (mv1, mv2, enum_and_int_p,
					      different_types_p)))
	{
	  if (different_types_p != NULL)
	    *different_types_p = true;
	  /* Allow  wait (union {union wait *u; int *i} *)
	     and  wait (union wait *)  to be compatible.  */
	  if (TREE_CODE (a1) == UNION_TYPE
	      && (TYPE_NAME (a1) == 0
		  || TYPE_TRANSPARENT_AGGR (a1))
	      && TREE_CODE (TYPE_SIZE (a1)) == INTEGER_CST
	      && tree_int_cst_equal (TYPE_SIZE (a1),
				     TYPE_SIZE (a2)))
	    {
	      tree memb;
	      for (memb = TYPE_FIELDS (a1);
		   memb; memb = DECL_CHAIN (memb))
		{
		  tree mv3 = TREE_TYPE (memb);
		  if (mv3 && mv3 != error_mark_node
		      && TREE_CODE (mv3) != ARRAY_TYPE)
		    mv3 = (TYPE_ATOMIC (mv3)
			   ? c_build_qualified_type (TYPE_MAIN_VARIANT (mv3),
						     TYPE_QUAL_ATOMIC)
			   : TYPE_MAIN_VARIANT (mv3));
		  if (comptypes_internal (mv3, mv2, enum_and_int_p,
					  different_types_p))
		    break;
		}
	      if (memb == 0)
		return 0;
	    }
	  else if (TREE_CODE (a2) == UNION_TYPE
		   && (TYPE_NAME (a2) == 0
		       || TYPE_TRANSPARENT_AGGR (a2))
		   && TREE_CODE (TYPE_SIZE (a2)) == INTEGER_CST
		   && tree_int_cst_equal (TYPE_SIZE (a2),
					  TYPE_SIZE (a1)))
	    {
	      tree memb;
	      for (memb = TYPE_FIELDS (a2);
		   memb; memb = DECL_CHAIN (memb))
		{
		  tree mv3 = TREE_TYPE (memb);
		  if (mv3 && mv3 != error_mark_node
		      && TREE_CODE (mv3) != ARRAY_TYPE)
		    mv3 = (TYPE_ATOMIC (mv3)
			   ? c_build_qualified_type (TYPE_MAIN_VARIANT (mv3),
						     TYPE_QUAL_ATOMIC)
			   : TYPE_MAIN_VARIANT (mv3));
		  if (comptypes_internal (mv3, mv1, enum_and_int_p,
					  different_types_p))
		    break;
		}
	      if (memb == 0)
		return 0;
	    }
	  else
	    return 0;
	}

      /* comptypes said ok, but record if it said to warn.  */
      if (newval > val)
	val = newval;

      args1 = TREE_CHAIN (args1);
      args2 = TREE_CHAIN (args2);
    }
}

/* Compute the size to increment a pointer by.  When a function type or void
   type or incomplete type is passed, size_one_node is returned.
   This function does not emit any diagnostics; the caller is responsible
   for that.  */

static tree
c_size_in_bytes (const_tree type)
{
  enum tree_code code = TREE_CODE (type);

  if (code == FUNCTION_TYPE || code == VOID_TYPE || code == ERROR_MARK
      || !COMPLETE_TYPE_P (type))
    return size_one_node;

  /* Convert in case a char is more than one unit.  */
  return size_binop_loc (input_location, CEIL_DIV_EXPR, TYPE_SIZE_UNIT (type),
			 size_int (TYPE_PRECISION (char_type_node)
				   / BITS_PER_UNIT));
}

/* Return either DECL or its known constant value (if it has one).  */

tree
decl_constant_value (tree decl)
{
  if (/* Don't change a variable array bound or initial value to a constant
	 in a place where a variable is invalid.  Note that DECL_INITIAL
	 isn't valid for a PARM_DECL.  */
      current_function_decl != 0
      && TREE_CODE (decl) != PARM_DECL
      && !TREE_THIS_VOLATILE (decl)
      && TREE_READONLY (decl)
      && DECL_INITIAL (decl) != 0
      && TREE_CODE (DECL_INITIAL (decl)) != ERROR_MARK
      /* This is invalid if initial value is not constant.
	 If it has either a function call, a memory reference,
	 or a variable, then re-evaluating it could give different results.  */
      && TREE_CONSTANT (DECL_INITIAL (decl))
      /* Check for cases where this is sub-optimal, even though valid.  */
      && TREE_CODE (DECL_INITIAL (decl)) != CONSTRUCTOR)
    return DECL_INITIAL (decl);
  return decl;
}

/* Convert the array expression EXP to a pointer.  */
static tree
array_to_pointer_conversion (location_t loc, tree exp)
{
  tree orig_exp = exp;
  tree type = TREE_TYPE (exp);
  tree adr;
  tree restype = TREE_TYPE (type);
  tree ptrtype;

  gcc_assert (TREE_CODE (type) == ARRAY_TYPE);

  STRIP_TYPE_NOPS (exp);

  if (TREE_NO_WARNING (orig_exp))
    TREE_NO_WARNING (exp) = 1;

  ptrtype = build_pointer_type (restype);

  if (INDIRECT_REF_P (exp))
    return convert (ptrtype, TREE_OPERAND (exp, 0));

  /* In C++ array compound literals are temporary objects unless they are
     const or appear in namespace scope, so they are destroyed too soon
     to use them for much of anything  (c++/53220).  */
  if (warn_cxx_compat && TREE_CODE (exp) == COMPOUND_LITERAL_EXPR)
    {
      tree decl = TREE_OPERAND (TREE_OPERAND (exp, 0), 0);
      if (!TREE_READONLY (decl) && !TREE_STATIC (decl))
	warning_at (DECL_SOURCE_LOCATION (decl), OPT_Wc___compat,
		    "converting an array compound literal to a pointer "
		    "is ill-formed in C++");
    }

  adr = build_unary_op (loc, ADDR_EXPR, exp, 1);
  return convert (ptrtype, adr);
}

/* Convert the function expression EXP to a pointer.  */
static tree
function_to_pointer_conversion (location_t loc, tree exp)
{
  tree orig_exp = exp;

  gcc_assert (TREE_CODE (TREE_TYPE (exp)) == FUNCTION_TYPE);

  STRIP_TYPE_NOPS (exp);

  if (TREE_NO_WARNING (orig_exp))
    TREE_NO_WARNING (exp) = 1;

  return build_unary_op (loc, ADDR_EXPR, exp, 0);
}

/* Mark EXP as read, not just set, for set but not used -Wunused
   warning purposes.  */

void
mark_exp_read (tree exp)
{
  switch (TREE_CODE (exp))
    {
    case VAR_DECL:
    case PARM_DECL:
      DECL_READ_P (exp) = 1;
      break;
    case ARRAY_REF:
    case COMPONENT_REF:
    case MODIFY_EXPR:
    case REALPART_EXPR:
    case IMAGPART_EXPR:
    CASE_CONVERT:
    case ADDR_EXPR:
      mark_exp_read (TREE_OPERAND (exp, 0));
      break;
    case COMPOUND_EXPR:
    case C_MAYBE_CONST_EXPR:
      mark_exp_read (TREE_OPERAND (exp, 1));
      break;
    default:
      break;
    }
}

/* Perform the default conversion of arrays and functions to pointers.
   Return the result of converting EXP.  For any other expression, just
   return EXP.

   LOC is the location of the expression.  */

struct c_expr
default_function_array_conversion (location_t loc, struct c_expr exp)
{
  tree orig_exp = exp.value;
  tree type = TREE_TYPE (exp.value);
  enum tree_code code = TREE_CODE (type);

  switch (code)
    {
    case ARRAY_TYPE:
      {
	bool not_lvalue = false;
	bool lvalue_array_p;

	while ((TREE_CODE (exp.value) == NON_LVALUE_EXPR
		|| CONVERT_EXPR_P (exp.value))
	       && TREE_TYPE (TREE_OPERAND (exp.value, 0)) == type)
	  {
	    if (TREE_CODE (exp.value) == NON_LVALUE_EXPR)
	      not_lvalue = true;
	    exp.value = TREE_OPERAND (exp.value, 0);
	  }

	if (TREE_NO_WARNING (orig_exp))
	  TREE_NO_WARNING (exp.value) = 1;

	lvalue_array_p = !not_lvalue && lvalue_p (exp.value);
	if (!flag_isoc99 && !lvalue_array_p)
	  {
	    /* Before C99, non-lvalue arrays do not decay to pointers.
	       Normally, using such an array would be invalid; but it can
	       be used correctly inside sizeof or as a statement expression.
	       Thus, do not give an error here; an error will result later.  */
	    return exp;
	  }

	exp.value = array_to_pointer_conversion (loc, exp.value);
      }
      break;
    case FUNCTION_TYPE:
      exp.value = function_to_pointer_conversion (loc, exp.value);
      break;
    default:
      break;
    }

  return exp;
}

struct c_expr
default_function_array_read_conversion (location_t loc, struct c_expr exp)
{
  mark_exp_read (exp.value);
  return default_function_array_conversion (loc, exp);
}

/* Return whether EXPR should be treated as an atomic lvalue for the
   purposes of load and store handling.  */

static bool
really_atomic_lvalue (tree expr)
{
  if (error_operand_p (expr))
    return false;
  if (!TYPE_ATOMIC (TREE_TYPE (expr)))
    return false;
  if (!lvalue_p (expr))
    return false;

  /* Ignore _Atomic on register variables, since their addresses can't
     be taken so (a) atomicity is irrelevant and (b) the normal atomic
     sequences wouldn't work.  Ignore _Atomic on structures containing
     bit-fields, since accessing elements of atomic structures or
     unions is undefined behavior (C11 6.5.2.3#5), but it's unclear if
     it's undefined at translation time or execution time, and the
     normal atomic sequences again wouldn't work.  */
  while (handled_component_p (expr))
    {
      if (TREE_CODE (expr) == COMPONENT_REF
	  && DECL_C_BIT_FIELD (TREE_OPERAND (expr, 1)))
	return false;
      expr = TREE_OPERAND (expr, 0);
    }
  if (DECL_P (expr) && C_DECL_REGISTER (expr))
    return false;
  return true;
}

/* Convert expression EXP (location LOC) from lvalue to rvalue,
   including converting functions and arrays to pointers if CONVERT_P.
   If READ_P, also mark the expression as having been read.  */

struct c_expr
convert_lvalue_to_rvalue (location_t loc, struct c_expr exp,
			  bool convert_p, bool read_p)
{
  if (read_p)
    mark_exp_read (exp.value);
  if (convert_p)
    exp = default_function_array_conversion (loc, exp);
  if (really_atomic_lvalue (exp.value))
    {
      vec<tree, va_gc> *params;
      tree nonatomic_type, tmp, tmp_addr, fndecl, func_call;
      tree expr_type = TREE_TYPE (exp.value);
      tree expr_addr = build_unary_op (loc, ADDR_EXPR, exp.value, 0);
      tree seq_cst = build_int_cst (integer_type_node, MEMMODEL_SEQ_CST);

      gcc_assert (TYPE_ATOMIC (expr_type));

      /* Expansion of a generic atomic load may require an addition
	 element, so allocate enough to prevent a resize.  */
      vec_alloc (params, 4);

      /* Remove the qualifiers for the rest of the expressions and
	 create the VAL temp variable to hold the RHS.  */
      nonatomic_type = build_qualified_type (expr_type, TYPE_UNQUALIFIED);
      tmp = create_tmp_var_raw (nonatomic_type);
      tmp_addr = build_unary_op (loc, ADDR_EXPR, tmp, 0);
      TREE_ADDRESSABLE (tmp) = 1;
      TREE_NO_WARNING (tmp) = 1;

      /* Issue __atomic_load (&expr, &tmp, SEQ_CST);  */
      fndecl = builtin_decl_explicit (BUILT_IN_ATOMIC_LOAD);
      params->quick_push (expr_addr);
      params->quick_push (tmp_addr);
      params->quick_push (seq_cst);
      func_call = c_build_function_call_vec (loc, vNULL, fndecl, params, NULL);

      /* EXPR is always read.  */
      mark_exp_read (exp.value);

      /* Return tmp which contains the value loaded.  */
      exp.value = build4 (TARGET_EXPR, nonatomic_type, tmp, func_call,
			  NULL_TREE, NULL_TREE);
    }
  return exp;
}

/* EXP is an expression of integer type.  Apply the integer promotions
   to it and return the promoted value.  */

tree
perform_integral_promotions (tree exp)
{
  tree type = TREE_TYPE (exp);
  enum tree_code code = TREE_CODE (type);

  gcc_assert (INTEGRAL_TYPE_P (type));

  /* Normally convert enums to int,
     but convert wide enums to something wider.  */
  if (code == ENUMERAL_TYPE)
    {
      type = c_common_type_for_size (MAX (TYPE_PRECISION (type),
					  TYPE_PRECISION (integer_type_node)),
				     ((TYPE_PRECISION (type)
				       >= TYPE_PRECISION (integer_type_node))
				      && TYPE_UNSIGNED (type)));

      return convert (type, exp);
    }

  /* ??? This should no longer be needed now bit-fields have their
     proper types.  */
  if (TREE_CODE (exp) == COMPONENT_REF
      && DECL_C_BIT_FIELD (TREE_OPERAND (exp, 1))
      /* If it's thinner than an int, promote it like a
	 c_promoting_integer_type_p, otherwise leave it alone.  */
      && 0 > compare_tree_int (DECL_SIZE (TREE_OPERAND (exp, 1)),
			       TYPE_PRECISION (integer_type_node)))
    return convert (integer_type_node, exp);

  if (c_promoting_integer_type_p (type))
    {
      /* Preserve unsignedness if not really getting any wider.  */
      if (TYPE_UNSIGNED (type)
	  && TYPE_PRECISION (type) == TYPE_PRECISION (integer_type_node))
	return convert (unsigned_type_node, exp);

      return convert (integer_type_node, exp);
    }

  return exp;
}


/* Perform default promotions for C data used in expressions.
   Enumeral types or short or char are converted to int.
   In addition, manifest constants symbols are replaced by their values.  */

tree
default_conversion (tree exp)
{
  tree orig_exp;
  tree type = TREE_TYPE (exp);
  enum tree_code code = TREE_CODE (type);
  tree promoted_type;

  mark_exp_read (exp);

  /* Functions and arrays have been converted during parsing.  */
  gcc_assert (code != FUNCTION_TYPE);
  if (code == ARRAY_TYPE)
    return exp;

  /* Constants can be used directly unless they're not loadable.  */
  if (TREE_CODE (exp) == CONST_DECL)
    exp = DECL_INITIAL (exp);

  /* Strip no-op conversions.  */
  orig_exp = exp;
  STRIP_TYPE_NOPS (exp);

  if (TREE_NO_WARNING (orig_exp))
    TREE_NO_WARNING (exp) = 1;

  if (code == VOID_TYPE)
    {
      error_at (EXPR_LOC_OR_LOC (exp, input_location),
		"void value not ignored as it ought to be");
      return error_mark_node;
    }

  exp = require_complete_type (exp);
  if (exp == error_mark_node)
    return error_mark_node;

  promoted_type = targetm.promoted_type (type);
  if (promoted_type)
    return convert (promoted_type, exp);

  if (INTEGRAL_TYPE_P (type))
    return perform_integral_promotions (exp);

  return exp;
}

/* Look up COMPONENT in a structure or union TYPE.

   If the component name is not found, returns NULL_TREE.  Otherwise,
   the return value is a TREE_LIST, with each TREE_VALUE a FIELD_DECL
   stepping down the chain to the component, which is in the last
   TREE_VALUE of the list.  Normally the list is of length one, but if
   the component is embedded within (nested) anonymous structures or
   unions, the list steps down the chain to the component.  */

static tree
lookup_field (tree type, tree component)
{
  tree field;

  /* If TYPE_LANG_SPECIFIC is set, then it is a sorted array of pointers
     to the field elements.  Use a binary search on this array to quickly
     find the element.  Otherwise, do a linear search.  TYPE_LANG_SPECIFIC
     will always be set for structures which have many elements.  */

  if (TYPE_LANG_SPECIFIC (type) && TYPE_LANG_SPECIFIC (type)->s)
    {
      int bot, top, half;
      tree *field_array = &TYPE_LANG_SPECIFIC (type)->s->elts[0];

      field = TYPE_FIELDS (type);
      bot = 0;
      top = TYPE_LANG_SPECIFIC (type)->s->len;
      while (top - bot > 1)
	{
	  half = (top - bot + 1) >> 1;
	  field = field_array[bot+half];

	  if (DECL_NAME (field) == NULL_TREE)
	    {
	      /* Step through all anon unions in linear fashion.  */
	      while (DECL_NAME (field_array[bot]) == NULL_TREE)
		{
		  field = field_array[bot++];
		  if (TREE_CODE (TREE_TYPE (field)) == RECORD_TYPE
		      || TREE_CODE (TREE_TYPE (field)) == UNION_TYPE)
		    {
		      tree anon = lookup_field (TREE_TYPE (field), component);

		      if (anon)
			return tree_cons (NULL_TREE, field, anon);

		      /* The Plan 9 compiler permits referring
			 directly to an anonymous struct/union field
			 using a typedef name.  */
		      if (flag_plan9_extensions
			  && TYPE_NAME (TREE_TYPE (field)) != NULL_TREE
			  && (TREE_CODE (TYPE_NAME (TREE_TYPE (field)))
			      == TYPE_DECL)
			  && (DECL_NAME (TYPE_NAME (TREE_TYPE (field)))
			      == component))
			break;
		    }
		}

	      /* Entire record is only anon unions.  */
	      if (bot > top)
		return NULL_TREE;

	      /* Restart the binary search, with new lower bound.  */
	      continue;
	    }

	  if (DECL_NAME (field) == component)
	    break;
	  if (DECL_NAME (field) < component)
	    bot += half;
	  else
	    top = bot + half;
	}

      if (DECL_NAME (field_array[bot]) == component)
	field = field_array[bot];
      else if (DECL_NAME (field) != component)
	return NULL_TREE;
    }
  else
    {
      for (field = TYPE_FIELDS (type); field; field = DECL_CHAIN (field))
	{
	  if (DECL_NAME (field) == NULL_TREE
	      && (TREE_CODE (TREE_TYPE (field)) == RECORD_TYPE
		  || TREE_CODE (TREE_TYPE (field)) == UNION_TYPE))
	    {
	      tree anon = lookup_field (TREE_TYPE (field), component);

	      if (anon)
		return tree_cons (NULL_TREE, field, anon);

	      /* The Plan 9 compiler permits referring directly to an
		 anonymous struct/union field using a typedef
		 name.  */
	      if (flag_plan9_extensions
		  && TYPE_NAME (TREE_TYPE (field)) != NULL_TREE
		  && TREE_CODE (TYPE_NAME (TREE_TYPE (field))) == TYPE_DECL
		  && (DECL_NAME (TYPE_NAME (TREE_TYPE (field)))
		      == component))
		break;
	    }

	  if (DECL_NAME (field) == component)
	    break;
	}

      if (field == NULL_TREE)
	return NULL_TREE;
    }

  return tree_cons (NULL_TREE, field, NULL_TREE);
}

/* Make an expression to refer to the COMPONENT field of structure or
   union value DATUM.  COMPONENT is an IDENTIFIER_NODE.  LOC is the
   location of the COMPONENT_REF.  */

tree
build_component_ref (location_t loc, tree datum, tree component)
{
  tree type = TREE_TYPE (datum);
  enum tree_code code = TREE_CODE (type);
  tree field = NULL;
  tree ref;
  bool datum_lvalue = lvalue_p (datum);

  if (!objc_is_public (datum, component))
    return error_mark_node;

  /* Detect Objective-C property syntax object.property.  */
  if (c_dialect_objc ()
      && (ref = objc_maybe_build_component_ref (datum, component)))
    return ref;

  /* See if there is a field or component with name COMPONENT.  */

  if (code == RECORD_TYPE || code == UNION_TYPE)
    {
      if (!COMPLETE_TYPE_P (type))
	{
	  c_incomplete_type_error (NULL_TREE, type);
	  return error_mark_node;
	}

      field = lookup_field (type, component);

      if (!field)
	{
	  error_at (loc, "%qT has no member named %qE", type, component);
	  return error_mark_node;
	}

      /* Chain the COMPONENT_REFs if necessary down to the FIELD.
	 This might be better solved in future the way the C++ front
	 end does it - by giving the anonymous entities each a
	 separate name and type, and then have build_component_ref
	 recursively call itself.  We can't do that here.  */
      do
	{
	  tree subdatum = TREE_VALUE (field);
	  int quals;
	  tree subtype;
	  bool use_datum_quals;

	  if (TREE_TYPE (subdatum) == error_mark_node)
	    return error_mark_node;

	  /* If this is an rvalue, it does not have qualifiers in C
	     standard terms and we must avoid propagating such
	     qualifiers down to a non-lvalue array that is then
	     converted to a pointer.  */
	  use_datum_quals = (datum_lvalue
			     || TREE_CODE (TREE_TYPE (subdatum)) != ARRAY_TYPE);

	  quals = TYPE_QUALS (strip_array_types (TREE_TYPE (subdatum)));
	  if (use_datum_quals)
	    quals |= TYPE_QUALS (TREE_TYPE (datum));
	  subtype = c_build_qualified_type (TREE_TYPE (subdatum), quals);

	  ref = build3 (COMPONENT_REF, subtype, datum, subdatum,
			NULL_TREE);
	  SET_EXPR_LOCATION (ref, loc);
	  if (TREE_READONLY (subdatum)
	      || (use_datum_quals && TREE_READONLY (datum)))
	    TREE_READONLY (ref) = 1;
	  if (TREE_THIS_VOLATILE (subdatum)
	      || (use_datum_quals && TREE_THIS_VOLATILE (datum)))
	    TREE_THIS_VOLATILE (ref) = 1;

	  if (TREE_DEPRECATED (subdatum))
	    warn_deprecated_use (subdatum, NULL_TREE);

	  datum = ref;

	  field = TREE_CHAIN (field);
	}
      while (field);

      return ref;
    }
  else if (code != ERROR_MARK)
    error_at (loc,
	      "request for member %qE in something not a structure or union",
	      component);

  return error_mark_node;
}

/* Given an expression PTR for a pointer, return an expression
   for the value pointed to.
   ERRORSTRING is the name of the operator to appear in error messages.

   LOC is the location to use for the generated tree.  */

tree
build_indirect_ref (location_t loc, tree ptr, ref_operator errstring)
{
  tree pointer = default_conversion (ptr);
  tree type = TREE_TYPE (pointer);
  tree ref;

  if (TREE_CODE (type) == POINTER_TYPE)
    {
      if (CONVERT_EXPR_P (pointer)
          || TREE_CODE (pointer) == VIEW_CONVERT_EXPR)
	{
	  /* If a warning is issued, mark it to avoid duplicates from
	     the backend.  This only needs to be done at
	     warn_strict_aliasing > 2.  */
	  if (warn_strict_aliasing > 2)
	    if (strict_aliasing_warning (TREE_TYPE (TREE_OPERAND (pointer, 0)),
					 type, TREE_OPERAND (pointer, 0)))
	      TREE_NO_WARNING (pointer) = 1;
	}

      if (TREE_CODE (pointer) == ADDR_EXPR
	  && (TREE_TYPE (TREE_OPERAND (pointer, 0))
	      == TREE_TYPE (type)))
	{
	  ref = TREE_OPERAND (pointer, 0);
	  protected_set_expr_location (ref, loc);
	  return ref;
	}
      else
	{
	  tree t = TREE_TYPE (type);

	  ref = build1 (INDIRECT_REF, t, pointer);

	  if (!COMPLETE_OR_VOID_TYPE_P (t) && TREE_CODE (t) != ARRAY_TYPE)
	    {
	      if (!C_TYPE_ERROR_REPORTED (TREE_TYPE (ptr)))
		{
		  error_at (loc, "dereferencing pointer to incomplete type "
			    "%qT", t);
		  C_TYPE_ERROR_REPORTED (TREE_TYPE (ptr)) = 1;
		}
	      return error_mark_node;
	    }
	  if (VOID_TYPE_P (t) && c_inhibit_evaluation_warnings == 0)
	    warning_at (loc, 0, "dereferencing %<void *%> pointer");

	  /* We *must* set TREE_READONLY when dereferencing a pointer to const,
	     so that we get the proper error message if the result is used
	     to assign to.  Also, &* is supposed to be a no-op.
	     And ANSI C seems to specify that the type of the result
	     should be the const type.  */
	  /* A de-reference of a pointer to const is not a const.  It is valid
	     to change it via some other pointer.  */
	  TREE_READONLY (ref) = TYPE_READONLY (t);
	  TREE_SIDE_EFFECTS (ref)
	    = TYPE_VOLATILE (t) || TREE_SIDE_EFFECTS (pointer);
	  TREE_THIS_VOLATILE (ref) = TYPE_VOLATILE (t);
	  protected_set_expr_location (ref, loc);
	  return ref;
	}
    }
  else if (TREE_CODE (pointer) != ERROR_MARK)
    invalid_indirection_error (loc, type, errstring);

  return error_mark_node;
}

/* This handles expressions of the form "a[i]", which denotes
   an array reference.

   This is logically equivalent in C to *(a+i), but we may do it differently.
   If A is a variable or a member, we generate a primitive ARRAY_REF.
   This avoids forcing the array out of registers, and can work on
   arrays that are not lvalues (for example, members of structures returned
   by functions).

   For vector types, allow vector[i] but not i[vector], and create
   *(((type*)&vectortype) + i) for the expression.

   LOC is the location to use for the returned expression.  */

tree
build_array_ref (location_t loc, tree array, tree index)
{
  tree ret;
  bool swapped = false;
  if (TREE_TYPE (array) == error_mark_node
      || TREE_TYPE (index) == error_mark_node)
    return error_mark_node;

  if (flag_cilkplus && contains_array_notation_expr (index))
    {
      size_t rank = 0;
      if (!find_rank (loc, index, index, true, &rank))
	return error_mark_node;
      if (rank > 1)
	{
	  error_at (loc, "rank of the array's index is greater than 1");
	  return error_mark_node;
	}
    }
  if (TREE_CODE (TREE_TYPE (array)) != ARRAY_TYPE
      && TREE_CODE (TREE_TYPE (array)) != POINTER_TYPE
      /* Allow vector[index] but not index[vector].  */
      && !VECTOR_TYPE_P (TREE_TYPE (array)))
    {
      if (TREE_CODE (TREE_TYPE (index)) != ARRAY_TYPE
	  && TREE_CODE (TREE_TYPE (index)) != POINTER_TYPE)
	{
          error_at (loc,
            "subscripted value is neither array nor pointer nor vector");

	  return error_mark_node;
	}
      std::swap (array, index);
      swapped = true;
    }

  if (!INTEGRAL_TYPE_P (TREE_TYPE (index)))
    {
      error_at (loc, "array subscript is not an integer");
      return error_mark_node;
    }

  if (TREE_CODE (TREE_TYPE (TREE_TYPE (array))) == FUNCTION_TYPE)
    {
      error_at (loc, "subscripted value is pointer to function");
      return error_mark_node;
    }

  /* ??? Existing practice has been to warn only when the char
     index is syntactically the index, not for char[array].  */
  if (!swapped)
     warn_array_subscript_with_type_char (loc, index);

  /* Apply default promotions *after* noticing character types.  */
  index = default_conversion (index);
  if (index == error_mark_node)
    return error_mark_node;

  gcc_assert (TREE_CODE (TREE_TYPE (index)) == INTEGER_TYPE);

  bool non_lvalue
    = convert_vector_to_pointer_for_subscript (loc, &array, index);

  if (TREE_CODE (TREE_TYPE (array)) == ARRAY_TYPE)
    {
      tree rval, type;

      /* An array that is indexed by a non-constant
	 cannot be stored in a register; we must be able to do
	 address arithmetic on its address.
	 Likewise an array of elements of variable size.  */
      if (TREE_CODE (index) != INTEGER_CST
	  || (COMPLETE_TYPE_P (TREE_TYPE (TREE_TYPE (array)))
	      && TREE_CODE (TYPE_SIZE (TREE_TYPE (TREE_TYPE (array)))) != INTEGER_CST))
	{
	  if (!c_mark_addressable (array))
	    return error_mark_node;
	}
      /* An array that is indexed by a constant value which is not within
	 the array bounds cannot be stored in a register either; because we
	 would get a crash in store_bit_field/extract_bit_field when trying
	 to access a non-existent part of the register.  */
      if (TREE_CODE (index) == INTEGER_CST
	  && TYPE_DOMAIN (TREE_TYPE (array))
	  && !int_fits_type_p (index, TYPE_DOMAIN (TREE_TYPE (array))))
	{
	  if (!c_mark_addressable (array))
	    return error_mark_node;
	}

      if (pedantic || warn_c90_c99_compat)
	{
	  tree foo = array;
	  while (TREE_CODE (foo) == COMPONENT_REF)
	    foo = TREE_OPERAND (foo, 0);
	  if (VAR_P (foo) && C_DECL_REGISTER (foo))
	    pedwarn (loc, OPT_Wpedantic,
		     "ISO C forbids subscripting %<register%> array");
	  else if (!lvalue_p (foo))
	    pedwarn_c90 (loc, OPT_Wpedantic,
			 "ISO C90 forbids subscripting non-lvalue "
			 "array");
	}

      type = TREE_TYPE (TREE_TYPE (array));
      rval = build4 (ARRAY_REF, type, array, index, NULL_TREE, NULL_TREE);
      /* Array ref is const/volatile if the array elements are
	 or if the array is.  */
      TREE_READONLY (rval)
	|= (TYPE_READONLY (TREE_TYPE (TREE_TYPE (array)))
	    | TREE_READONLY (array));
      TREE_SIDE_EFFECTS (rval)
	|= (TYPE_VOLATILE (TREE_TYPE (TREE_TYPE (array)))
	    | TREE_SIDE_EFFECTS (array));
      TREE_THIS_VOLATILE (rval)
	|= (TYPE_VOLATILE (TREE_TYPE (TREE_TYPE (array)))
	    /* This was added by rms on 16 Nov 91.
	       It fixes  vol struct foo *a;  a->elts[1]
	       in an inline function.
	       Hope it doesn't break something else.  */
	    | TREE_THIS_VOLATILE (array));
      ret = require_complete_type (rval);
      protected_set_expr_location (ret, loc);
      if (non_lvalue)
	ret = non_lvalue_loc (loc, ret);
      return ret;
    }
  else
    {
      tree ar = default_conversion (array);

      if (ar == error_mark_node)
	return ar;

      gcc_assert (TREE_CODE (TREE_TYPE (ar)) == POINTER_TYPE);
      gcc_assert (TREE_CODE (TREE_TYPE (TREE_TYPE (ar))) != FUNCTION_TYPE);

      ret = build_indirect_ref (loc, build_binary_op (loc, PLUS_EXPR, ar,
						      index, 0),
				RO_ARRAY_INDEXING);
      if (non_lvalue)
	ret = non_lvalue_loc (loc, ret);
      return ret;
    }
}

/* Build an external reference to identifier ID.  FUN indicates
   whether this will be used for a function call.  LOC is the source
   location of the identifier.  This sets *TYPE to the type of the
   identifier, which is not the same as the type of the returned value
   for CONST_DECLs defined as enum constants.  If the type of the
   identifier is not available, *TYPE is set to NULL.  */
tree
build_external_ref (location_t loc, tree id, int fun, tree *type)
{
  tree ref;
  tree decl = lookup_name (id);

  /* In Objective-C, an instance variable (ivar) may be preferred to
     whatever lookup_name() found.  */
  decl = objc_lookup_ivar (decl, id);

  *type = NULL;
  if (decl && decl != error_mark_node)
    {
      ref = decl;
      *type = TREE_TYPE (ref);
    }
  else if (fun)
    /* Implicit function declaration.  */
    ref = implicitly_declare (loc, id);
  else if (decl == error_mark_node)
    /* Don't complain about something that's already been
       complained about.  */
    return error_mark_node;
  else
    {
      undeclared_variable (loc, id);
      return error_mark_node;
    }

  if (TREE_TYPE (ref) == error_mark_node)
    return error_mark_node;

  if (TREE_DEPRECATED (ref))
    warn_deprecated_use (ref, NULL_TREE);

  /* Recursive call does not count as usage.  */
  if (ref != current_function_decl)
    {
      TREE_USED (ref) = 1;
    }

  if (TREE_CODE (ref) == FUNCTION_DECL && !in_alignof)
    {
      if (!in_sizeof && !in_typeof)
	C_DECL_USED (ref) = 1;
      else if (DECL_INITIAL (ref) == 0
	       && DECL_EXTERNAL (ref)
	       && !TREE_PUBLIC (ref))
	record_maybe_used_decl (ref);
    }

  if (TREE_CODE (ref) == CONST_DECL)
    {
      used_types_insert (TREE_TYPE (ref));

      if (warn_cxx_compat
	  && TREE_CODE (TREE_TYPE (ref)) == ENUMERAL_TYPE
	  && C_TYPE_DEFINED_IN_STRUCT (TREE_TYPE (ref)))
	{
	  warning_at (loc, OPT_Wc___compat,
		      ("enum constant defined in struct or union "
		       "is not visible in C++"));
	  inform (DECL_SOURCE_LOCATION (ref), "enum constant defined here");
	}

      ref = DECL_INITIAL (ref);
      TREE_CONSTANT (ref) = 1;
    }
  else if (current_function_decl != 0
	   && !DECL_FILE_SCOPE_P (current_function_decl)
	   && (VAR_OR_FUNCTION_DECL_P (ref)
	       || TREE_CODE (ref) == PARM_DECL))
    {
      tree context = decl_function_context (ref);

      if (context != 0 && context != current_function_decl)
	DECL_NONLOCAL (ref) = 1;
    }
  /* C99 6.7.4p3: An inline definition of a function with external
     linkage ... shall not contain a reference to an identifier with
     internal linkage.  */
  else if (current_function_decl != 0
	   && DECL_DECLARED_INLINE_P (current_function_decl)
	   && DECL_EXTERNAL (current_function_decl)
	   && VAR_OR_FUNCTION_DECL_P (ref)
	   && (!VAR_P (ref) || TREE_STATIC (ref))
	   && ! TREE_PUBLIC (ref)
	   && DECL_CONTEXT (ref) != current_function_decl)
    record_inline_static (loc, current_function_decl, ref,
			  csi_internal);

  return ref;
}

/* Record details of decls possibly used inside sizeof or typeof.  */
struct maybe_used_decl
{
  /* The decl.  */
  tree decl;
  /* The level seen at (in_sizeof + in_typeof).  */
  int level;
  /* The next one at this level or above, or NULL.  */
  struct maybe_used_decl *next;
};

static struct maybe_used_decl *maybe_used_decls;

/* Record that DECL, an undefined static function reference seen
   inside sizeof or typeof, might be used if the operand of sizeof is
   a VLA type or the operand of typeof is a variably modified
   type.  */

static void
record_maybe_used_decl (tree decl)
{
  struct maybe_used_decl *t = XOBNEW (&parser_obstack, struct maybe_used_decl);
  t->decl = decl;
  t->level = in_sizeof + in_typeof;
  t->next = maybe_used_decls;
  maybe_used_decls = t;
}

/* Pop the stack of decls possibly used inside sizeof or typeof.  If
   USED is false, just discard them.  If it is true, mark them used
   (if no longer inside sizeof or typeof) or move them to the next
   level up (if still inside sizeof or typeof).  */

void
pop_maybe_used (bool used)
{
  struct maybe_used_decl *p = maybe_used_decls;
  int cur_level = in_sizeof + in_typeof;
  while (p && p->level > cur_level)
    {
      if (used)
	{
	  if (cur_level == 0)
	    C_DECL_USED (p->decl) = 1;
	  else
	    p->level = cur_level;
	}
      p = p->next;
    }
  if (!used || cur_level == 0)
    maybe_used_decls = p;
}

/* Return the result of sizeof applied to EXPR.  */

struct c_expr
c_expr_sizeof_expr (location_t loc, struct c_expr expr)
{
  struct c_expr ret;
  if (expr.value == error_mark_node)
    {
      ret.value = error_mark_node;
      ret.original_code = ERROR_MARK;
      ret.original_type = NULL;
      pop_maybe_used (false);
    }
  else
    {
      bool expr_const_operands = true;

      if (TREE_CODE (expr.value) == PARM_DECL
	  && C_ARRAY_PARAMETER (expr.value))
	{
	  if (warning_at (loc, OPT_Wsizeof_array_argument,
			  "%<sizeof%> on array function parameter %qE will "
			  "return size of %qT", expr.value,
			  expr.original_type))
	    inform (DECL_SOURCE_LOCATION (expr.value), "declared here");
	}
      tree folded_expr = c_fully_fold (expr.value, require_constant_value,
				       &expr_const_operands);
      ret.value = c_sizeof (loc, TREE_TYPE (folded_expr));
      c_last_sizeof_arg = expr.value;
      ret.original_code = SIZEOF_EXPR;
      ret.original_type = NULL;
      if (c_vla_type_p (TREE_TYPE (folded_expr)))
	{
	  /* sizeof is evaluated when given a vla (C99 6.5.3.4p2).  */
	  ret.value = build2 (C_MAYBE_CONST_EXPR, TREE_TYPE (ret.value),
			      folded_expr, ret.value);
	  C_MAYBE_CONST_EXPR_NON_CONST (ret.value) = !expr_const_operands;
	  SET_EXPR_LOCATION (ret.value, loc);
	}
      pop_maybe_used (C_TYPE_VARIABLE_SIZE (TREE_TYPE (folded_expr)));
    }
  return ret;
}

/* Return the result of sizeof applied to T, a structure for the type
   name passed to sizeof (rather than the type itself).  LOC is the
   location of the original expression.  */

struct c_expr
c_expr_sizeof_type (location_t loc, struct c_type_name *t)
{
  tree type;
  struct c_expr ret;
  tree type_expr = NULL_TREE;
  bool type_expr_const = true;
  type = groktypename (t, &type_expr, &type_expr_const);
  ret.value = c_sizeof (loc, type);
  c_last_sizeof_arg = type;
  ret.original_code = SIZEOF_EXPR;
  ret.original_type = NULL;
  if ((type_expr || TREE_CODE (ret.value) == INTEGER_CST)
      && c_vla_type_p (type))
    {
      /* If the type is a [*] array, it is a VLA but is represented as
	 having a size of zero.  In such a case we must ensure that
	 the result of sizeof does not get folded to a constant by
	 c_fully_fold, because if the size is evaluated the result is
	 not constant and so constraints on zero or negative size
	 arrays must not be applied when this sizeof call is inside
	 another array declarator.  */
      if (!type_expr)
	type_expr = integer_zero_node;
      ret.value = build2 (C_MAYBE_CONST_EXPR, TREE_TYPE (ret.value),
			  type_expr, ret.value);
      C_MAYBE_CONST_EXPR_NON_CONST (ret.value) = !type_expr_const;
    }
  pop_maybe_used (type != error_mark_node
		  ? C_TYPE_VARIABLE_SIZE (type) : false);
  return ret;
}

/* Build a function call to function FUNCTION with parameters PARAMS.
   The function call is at LOC.
   PARAMS is a list--a chain of TREE_LIST nodes--in which the
   TREE_VALUE of each node is a parameter-expression.
   FUNCTION's data type may be a function type or a pointer-to-function.  */

tree
build_function_call (location_t loc, tree function, tree params)
{
  vec<tree, va_gc> *v;
  tree ret;

  vec_alloc (v, list_length (params));
  for (; params; params = TREE_CHAIN (params))
    v->quick_push (TREE_VALUE (params));
  ret = c_build_function_call_vec (loc, vNULL, function, v, NULL);
  vec_free (v);
  return ret;
}

/* Give a note about the location of the declaration of DECL.  */

static void
inform_declaration (tree decl)
{
  if (decl && (TREE_CODE (decl) != FUNCTION_DECL || !DECL_IS_BUILTIN (decl)))
    inform (DECL_SOURCE_LOCATION (decl), "declared here");
}

/* Build a function call to function FUNCTION with parameters PARAMS.
   ORIGTYPES, if not NULL, is a vector of types; each element is
   either NULL or the original type of the corresponding element in
   PARAMS.  The original type may differ from TREE_TYPE of the
   parameter for enums.  FUNCTION's data type may be a function type
   or pointer-to-function.  This function changes the elements of
   PARAMS.  */

tree
build_function_call_vec (location_t loc, vec<location_t> arg_loc,
			 tree function, vec<tree, va_gc> *params,
			 vec<tree, va_gc> *origtypes)
{
  tree fntype, fundecl = 0;
  tree name = NULL_TREE, result;
  tree tem;
  int nargs;
  tree *argarray;


  /* Strip NON_LVALUE_EXPRs, etc., since we aren't using as an lvalue.  */
  STRIP_TYPE_NOPS (function);

  /* Convert anything with function type to a pointer-to-function.  */
  if (TREE_CODE (function) == FUNCTION_DECL)
    {
      name = DECL_NAME (function);

      if (flag_tm)
	tm_malloc_replacement (function);
      fundecl = function;
      /* Atomic functions have type checking/casting already done.  They are 
	 often rewritten and don't match the original parameter list.  */
      if (name && !strncmp (IDENTIFIER_POINTER (name), "__atomic_", 9))
        origtypes = NULL;

      if (flag_cilkplus
	  && is_cilkplus_reduce_builtin (function))
	origtypes = NULL;
    }
  if (TREE_CODE (TREE_TYPE (function)) == FUNCTION_TYPE)
    function = function_to_pointer_conversion (loc, function);

  /* For Objective-C, convert any calls via a cast to OBJC_TYPE_REF
     expressions, like those used for ObjC messenger dispatches.  */
  if (params && !params->is_empty ())
    function = objc_rewrite_function_call (function, (*params)[0]);

  function = c_fully_fold (function, false, NULL);

  fntype = TREE_TYPE (function);

  if (TREE_CODE (fntype) == ERROR_MARK)
    return error_mark_node;

  if (!(TREE_CODE (fntype) == POINTER_TYPE
	&& TREE_CODE (TREE_TYPE (fntype)) == FUNCTION_TYPE))
    {
      if (!flag_diagnostics_show_caret)
	error_at (loc,
		  "called object %qE is not a function or function pointer",
		  function);
      else if (DECL_P (function))
	{
	  error_at (loc,
		    "called object %qD is not a function or function pointer",
		    function);
	  inform_declaration (function);
	}
      else
	error_at (loc,
		  "called object is not a function or function pointer");
      return error_mark_node;
    }

  if (fundecl && TREE_THIS_VOLATILE (fundecl))
    current_function_returns_abnormally = 1;

  /* fntype now gets the type of function pointed to.  */
  fntype = TREE_TYPE (fntype);

  /* Convert the parameters to the types declared in the
     function prototype, or apply default promotions.  */

  nargs = convert_arguments (loc, arg_loc, TYPE_ARG_TYPES (fntype), params,
			     origtypes, function, fundecl);
  if (nargs < 0)
    return error_mark_node;

  /* Check that the function is called through a compatible prototype.
     If it is not, warn.  */
  if (CONVERT_EXPR_P (function)
      && TREE_CODE (tem = TREE_OPERAND (function, 0)) == ADDR_EXPR
      && TREE_CODE (tem = TREE_OPERAND (tem, 0)) == FUNCTION_DECL
      && !comptypes (fntype, TREE_TYPE (tem)))
    {
      tree return_type = TREE_TYPE (fntype);

      /* This situation leads to run-time undefined behavior.  We can't,
	 therefore, simply error unless we can prove that all possible
	 executions of the program must execute the code.  */
      warning_at (loc, 0, "function called through a non-compatible type");

      if (VOID_TYPE_P (return_type)
	  && TYPE_QUALS (return_type) != TYPE_UNQUALIFIED)
	pedwarn (loc, 0,
		 "function with qualified void return type called");
     }

  argarray = vec_safe_address (params);

  /* Check that arguments to builtin functions match the expectations.  */
  if (fundecl
      && DECL_BUILT_IN (fundecl)
      && DECL_BUILT_IN_CLASS (fundecl) == BUILT_IN_NORMAL
      && !check_builtin_function_arguments (fundecl, nargs, argarray))
    return error_mark_node;

  /* Check that the arguments to the function are valid.  */
  check_function_arguments (fntype, nargs, argarray);

  if (name != NULL_TREE
      && !strncmp (IDENTIFIER_POINTER (name), "__builtin_", 10))
    {
      if (require_constant_value)
	result =
	  fold_build_call_array_initializer_loc (loc, TREE_TYPE (fntype),
						 function, nargs, argarray);
      else
	result = fold_build_call_array_loc (loc, TREE_TYPE (fntype),
					    function, nargs, argarray);
      if (TREE_CODE (result) == NOP_EXPR
	  && TREE_CODE (TREE_OPERAND (result, 0)) == INTEGER_CST)
	STRIP_TYPE_NOPS (result);
    }
  else
    result = build_call_array_loc (loc, TREE_TYPE (fntype),
				   function, nargs, argarray);

  if (VOID_TYPE_P (TREE_TYPE (result)))
    {
      if (TYPE_QUALS (TREE_TYPE (result)) != TYPE_UNQUALIFIED)
	pedwarn (loc, 0,
		 "function with qualified void return type called");
      return result;
    }
  return require_complete_type (result);
}

/* Like build_function_call_vec, but call also resolve_overloaded_builtin.  */

tree
c_build_function_call_vec (location_t loc, vec<location_t> arg_loc,
			   tree function, vec<tree, va_gc> *params,
			   vec<tree, va_gc> *origtypes)
{
  /* Strip NON_LVALUE_EXPRs, etc., since we aren't using as an lvalue.  */
  STRIP_TYPE_NOPS (function);

  /* Convert anything with function type to a pointer-to-function.  */
  if (TREE_CODE (function) == FUNCTION_DECL)
    {
      /* Implement type-directed function overloading for builtins.
	 resolve_overloaded_builtin and targetm.resolve_overloaded_builtin
	 handle all the type checking.  The result is a complete expression
	 that implements this function call.  */
      tree tem = resolve_overloaded_builtin (loc, function, params);
      if (tem)
	return tem;
    }
  return build_function_call_vec (loc, arg_loc, function, params, origtypes);
}

/* Convert the argument expressions in the vector VALUES
   to the types in the list TYPELIST.

   If TYPELIST is exhausted, or when an element has NULL as its type,
   perform the default conversions.

   ORIGTYPES is the original types of the expressions in VALUES.  This
   holds the type of enum values which have been converted to integral
   types.  It may be NULL.

   FUNCTION is a tree for the called function.  It is used only for
   error messages, where it is formatted with %qE.

   This is also where warnings about wrong number of args are generated.

   ARG_LOC are locations of function arguments (if any).

   Returns the actual number of arguments processed (which may be less
   than the length of VALUES in some error situations), or -1 on
   failure.  */

static int
convert_arguments (location_t loc, vec<location_t> arg_loc, tree typelist,
		   vec<tree, va_gc> *values, vec<tree, va_gc> *origtypes,
		   tree function, tree fundecl)
{
  tree typetail, val;
  unsigned int parmnum;
  bool error_args = false;
  const bool type_generic = fundecl
    && lookup_attribute ("type generic", TYPE_ATTRIBUTES (TREE_TYPE (fundecl)));
  bool type_generic_remove_excess_precision = false;
  tree selector;

  /* Change pointer to function to the function itself for
     diagnostics.  */
  if (TREE_CODE (function) == ADDR_EXPR
      && TREE_CODE (TREE_OPERAND (function, 0)) == FUNCTION_DECL)
    function = TREE_OPERAND (function, 0);

  /* Handle an ObjC selector specially for diagnostics.  */
  selector = objc_message_selector ();

  /* For type-generic built-in functions, determine whether excess
     precision should be removed (classification) or not
     (comparison).  */
  if (type_generic
      && DECL_BUILT_IN (fundecl)
      && DECL_BUILT_IN_CLASS (fundecl) == BUILT_IN_NORMAL)
    {
      switch (DECL_FUNCTION_CODE (fundecl))
	{
	case BUILT_IN_ISFINITE:
	case BUILT_IN_ISINF:
	case BUILT_IN_ISINF_SIGN:
	case BUILT_IN_ISNAN:
	case BUILT_IN_ISNORMAL:
	case BUILT_IN_FPCLASSIFY:
	  type_generic_remove_excess_precision = true;
	  break;

	default:
	  type_generic_remove_excess_precision = false;
	  break;
	}
    }
  if (flag_cilkplus && fundecl && is_cilkplus_reduce_builtin (fundecl))
    return vec_safe_length (values);

  /* Scan the given expressions and types, producing individual
     converted arguments.  */

  for (typetail = typelist, parmnum = 0;
       values && values->iterate (parmnum, &val);
       ++parmnum)
    {
      tree type = typetail ? TREE_VALUE (typetail) : 0;
      tree valtype = TREE_TYPE (val);
      tree rname = function;
      int argnum = parmnum + 1;
      const char *invalid_func_diag;
      bool excess_precision = false;
      bool npc;
      tree parmval;
      /* Some __atomic_* builtins have additional hidden argument at
	 position 0.  */
      location_t ploc
	= !arg_loc.is_empty () && values->length () == arg_loc.length ()
	  ? expansion_point_location_if_in_system_header (arg_loc[parmnum])
	  : input_location;

      if (type == void_type_node)
	{
	  if (selector)
	    error_at (loc, "too many arguments to method %qE", selector);
	  else
	    error_at (loc, "too many arguments to function %qE", function);
	  inform_declaration (fundecl);
	  return error_args ? -1 : (int) parmnum;
	}

      if (selector && argnum > 2)
	{
	  rname = selector;
	  argnum -= 2;
	}

      npc = null_pointer_constant_p (val);

      /* If there is excess precision and a prototype, convert once to
	 the required type rather than converting via the semantic
	 type.  Likewise without a prototype a float value represented
	 as long double should be converted once to double.  But for
	 type-generic classification functions excess precision must
	 be removed here.  */
      if (TREE_CODE (val) == EXCESS_PRECISION_EXPR
	  && (type || !type_generic || !type_generic_remove_excess_precision))
	{
	  val = TREE_OPERAND (val, 0);
	  excess_precision = true;
	}
      val = c_fully_fold (val, false, NULL);
      STRIP_TYPE_NOPS (val);

      val = require_complete_type (val);

      if (type != 0)
	{
	  /* Formal parm type is specified by a function prototype.  */

	  if (type == error_mark_node || !COMPLETE_TYPE_P (type))
	    {
	      error_at (ploc, "type of formal parameter %d is incomplete",
			parmnum + 1);
	      parmval = val;
	    }
	  else
	    {
	      tree origtype;

	      /* Optionally warn about conversions that
		 differ from the default conversions.  */
	      if (warn_traditional_conversion || warn_traditional)
		{
		  unsigned int formal_prec = TYPE_PRECISION (type);

		  if (INTEGRAL_TYPE_P (type)
		      && TREE_CODE (valtype) == REAL_TYPE)
		    warning_at (ploc, OPT_Wtraditional_conversion,
				"passing argument %d of %qE as integer rather "
				"than floating due to prototype",
				argnum, rname);
		  if (INTEGRAL_TYPE_P (type)
		      && TREE_CODE (valtype) == COMPLEX_TYPE)
		    warning_at (ploc, OPT_Wtraditional_conversion,
				"passing argument %d of %qE as integer rather "
				"than complex due to prototype",
				argnum, rname);
		  else if (TREE_CODE (type) == COMPLEX_TYPE
			   && TREE_CODE (valtype) == REAL_TYPE)
		    warning_at (ploc, OPT_Wtraditional_conversion,
				"passing argument %d of %qE as complex rather "
				"than floating due to prototype",
				argnum, rname);
		  else if (TREE_CODE (type) == REAL_TYPE
			   && INTEGRAL_TYPE_P (valtype))
		    warning_at (ploc, OPT_Wtraditional_conversion,
				"passing argument %d of %qE as floating rather "
				"than integer due to prototype",
				argnum, rname);
		  else if (TREE_CODE (type) == COMPLEX_TYPE
			   && INTEGRAL_TYPE_P (valtype))
		    warning_at (ploc, OPT_Wtraditional_conversion,
				"passing argument %d of %qE as complex rather "
				"than integer due to prototype",
				argnum, rname);
		  else if (TREE_CODE (type) == REAL_TYPE
			   && TREE_CODE (valtype) == COMPLEX_TYPE)
		    warning_at (ploc, OPT_Wtraditional_conversion,
				"passing argument %d of %qE as floating rather "
				"than complex due to prototype",
				argnum, rname);
		  /* ??? At some point, messages should be written about
		     conversions between complex types, but that's too messy
		     to do now.  */
		  else if (TREE_CODE (type) == REAL_TYPE
			   && TREE_CODE (valtype) == REAL_TYPE)
		    {
		      /* Warn if any argument is passed as `float',
			 since without a prototype it would be `double'.  */
		      if (formal_prec == TYPE_PRECISION (float_type_node)
			  && type != dfloat32_type_node)
			warning_at (ploc, 0,
				    "passing argument %d of %qE as %<float%> "
				    "rather than %<double%> due to prototype",
				    argnum, rname);

		      /* Warn if mismatch between argument and prototype
			 for decimal float types.  Warn of conversions with
			 binary float types and of precision narrowing due to
			 prototype. */
 		      else if (type != valtype
			       && (type == dfloat32_type_node
				   || type == dfloat64_type_node
				   || type == dfloat128_type_node
				   || valtype == dfloat32_type_node
				   || valtype == dfloat64_type_node
				   || valtype == dfloat128_type_node)
			       && (formal_prec
				   <= TYPE_PRECISION (valtype)
				   || (type == dfloat128_type_node
				       && (valtype
					   != dfloat64_type_node
					   && (valtype
					       != dfloat32_type_node)))
				   || (type == dfloat64_type_node
				       && (valtype
					   != dfloat32_type_node))))
			warning_at (ploc, 0,
				    "passing argument %d of %qE as %qT "
				    "rather than %qT due to prototype",
				    argnum, rname, type, valtype);

		    }
		  /* Detect integer changing in width or signedness.
		     These warnings are only activated with
		     -Wtraditional-conversion, not with -Wtraditional.  */
		  else if (warn_traditional_conversion && INTEGRAL_TYPE_P (type)
			   && INTEGRAL_TYPE_P (valtype))
		    {
		      tree would_have_been = default_conversion (val);
		      tree type1 = TREE_TYPE (would_have_been);

		      if (TREE_CODE (type) == ENUMERAL_TYPE
			  && (TYPE_MAIN_VARIANT (type)
			      == TYPE_MAIN_VARIANT (valtype)))
			/* No warning if function asks for enum
			   and the actual arg is that enum type.  */
			;
		      else if (formal_prec != TYPE_PRECISION (type1))
			warning_at (ploc, OPT_Wtraditional_conversion,
				    "passing argument %d of %qE "
				    "with different width due to prototype",
				    argnum, rname);
		      else if (TYPE_UNSIGNED (type) == TYPE_UNSIGNED (type1))
			;
		      /* Don't complain if the formal parameter type
			 is an enum, because we can't tell now whether
			 the value was an enum--even the same enum.  */
		      else if (TREE_CODE (type) == ENUMERAL_TYPE)
			;
		      else if (TREE_CODE (val) == INTEGER_CST
			       && int_fits_type_p (val, type))
			/* Change in signedness doesn't matter
			   if a constant value is unaffected.  */
			;
		      /* If the value is extended from a narrower
			 unsigned type, it doesn't matter whether we
			 pass it as signed or unsigned; the value
			 certainly is the same either way.  */
		      else if (TYPE_PRECISION (valtype) < TYPE_PRECISION (type)
			       && TYPE_UNSIGNED (valtype))
			;
		      else if (TYPE_UNSIGNED (type))
			warning_at (ploc, OPT_Wtraditional_conversion,
				    "passing argument %d of %qE "
				    "as unsigned due to prototype",
				    argnum, rname);
		      else
			warning_at (ploc, OPT_Wtraditional_conversion,
				    "passing argument %d of %qE "
				    "as signed due to prototype",
				    argnum, rname);
		    }
		}

	      /* Possibly restore an EXCESS_PRECISION_EXPR for the
		 sake of better warnings from convert_and_check.  */
	      if (excess_precision)
		val = build1 (EXCESS_PRECISION_EXPR, valtype, val);
	      origtype = (!origtypes) ? NULL_TREE : (*origtypes)[parmnum];
	      parmval = convert_for_assignment (loc, ploc, type,
						val, origtype, ic_argpass,
						npc, fundecl, function,
						parmnum + 1);

	      if (targetm.calls.promote_prototypes (fundecl ? TREE_TYPE (fundecl) : 0)
		  && INTEGRAL_TYPE_P (type)
		  && (TYPE_PRECISION (type) < TYPE_PRECISION (integer_type_node)))
		parmval = default_conversion (parmval);
	    }
	}
      else if (TREE_CODE (valtype) == REAL_TYPE
	       && (TYPE_PRECISION (valtype)
		   <= TYPE_PRECISION (double_type_node))
	       && TYPE_MAIN_VARIANT (valtype) != double_type_node
	       && TYPE_MAIN_VARIANT (valtype) != long_double_type_node
	       && !DECIMAL_FLOAT_MODE_P (TYPE_MODE (valtype)))
        {
	  if (type_generic)
	    parmval = val;
	  else
	    {
	      /* Convert `float' to `double'.  */
	      if (warn_double_promotion && !c_inhibit_evaluation_warnings)
		warning_at (ploc, OPT_Wdouble_promotion,
			    "implicit conversion from %qT to %qT when passing "
			    "argument to function",
			    valtype, double_type_node);
	      parmval = convert (double_type_node, val);
	    }
	}
      else if (excess_precision && !type_generic)
	/* A "double" argument with excess precision being passed
	   without a prototype or in variable arguments.  */
	parmval = convert (valtype, val);
      else if ((invalid_func_diag =
		targetm.calls.invalid_arg_for_unprototyped_fn (typelist, fundecl, val)))
	{
	  error (invalid_func_diag);
	  return -1;
	}
      else if (TREE_CODE (val) == ADDR_EXPR && reject_gcc_builtin (val))
	{
	  return -1;
	}
      else
	/* Convert `short' and `char' to full-size `int'.  */
	parmval = default_conversion (val);

      (*values)[parmnum] = parmval;
      if (parmval == error_mark_node)
	error_args = true;

      if (typetail)
	typetail = TREE_CHAIN (typetail);
    }

  gcc_assert (parmnum == vec_safe_length (values));

  if (typetail != 0 && TREE_VALUE (typetail) != void_type_node)
    {
      error_at (loc, "too few arguments to function %qE", function);
      inform_declaration (fundecl);
      return -1;
    }

  return error_args ? -1 : (int) parmnum;
}

/* This is the entry point used by the parser to build unary operators
   in the input.  CODE, a tree_code, specifies the unary operator, and
   ARG is the operand.  For unary plus, the C parser currently uses
   CONVERT_EXPR for code.

   LOC is the location to use for the tree generated.
*/

struct c_expr
parser_build_unary_op (location_t loc, enum tree_code code, struct c_expr arg)
{
  struct c_expr result;

  result.original_code = code;
  result.original_type = NULL;

  if (reject_gcc_builtin (arg.value))
    {
      result.value = error_mark_node;
    }
  else
    {
      result.value = build_unary_op (loc, code, arg.value, 0);

  if (TREE_OVERFLOW_P (result.value) && !TREE_OVERFLOW_P (arg.value))
    overflow_warning (loc, result.value);
    }

  return result;
}

/* This is the entry point used by the parser to build binary operators
   in the input.  CODE, a tree_code, specifies the binary operator, and
   ARG1 and ARG2 are the operands.  In addition to constructing the
   expression, we check for operands that were written with other binary
   operators in a way that is likely to confuse the user.

   LOCATION is the location of the binary operator.  */

struct c_expr
parser_build_binary_op (location_t location, enum tree_code code,
			struct c_expr arg1, struct c_expr arg2)
{
  struct c_expr result;

  enum tree_code code1 = arg1.original_code;
  enum tree_code code2 = arg2.original_code;
  tree type1 = (arg1.original_type
                ? arg1.original_type
                : TREE_TYPE (arg1.value));
  tree type2 = (arg2.original_type
                ? arg2.original_type
                : TREE_TYPE (arg2.value));

  result.value = build_binary_op (location, code,
				  arg1.value, arg2.value, 1);
  result.original_code = code;
  result.original_type = NULL;

  if (TREE_CODE (result.value) == ERROR_MARK)
    return result;

  if (location != UNKNOWN_LOCATION)
    protected_set_expr_location (result.value, location);

  /* Check for cases such as x+y<<z which users are likely
     to misinterpret.  */
  if (warn_parentheses)
    warn_about_parentheses (location, code, code1, arg1.value, code2,
			    arg2.value);

  if (warn_logical_op)
    warn_logical_operator (location, code, TREE_TYPE (result.value),
			   code1, arg1.value, code2, arg2.value);

  if (warn_tautological_compare)
    warn_tautological_cmp (location, code, arg1.value, arg2.value);

  if (warn_logical_not_paren
      && TREE_CODE_CLASS (code) == tcc_comparison
      && code1 == TRUTH_NOT_EXPR
      && code2 != TRUTH_NOT_EXPR
      /* Avoid warning for !!x == y.  */
      && (TREE_CODE (arg1.value) != NE_EXPR
	  || !integer_zerop (TREE_OPERAND (arg1.value, 1))))
    {
      /* Avoid warning for !b == y where b has _Bool type.  */
      tree t = integer_zero_node;
      if (TREE_CODE (arg1.value) == EQ_EXPR
	  && integer_zerop (TREE_OPERAND (arg1.value, 1))
	  && TREE_TYPE (TREE_OPERAND (arg1.value, 0)) == integer_type_node)
	{
	  t = TREE_OPERAND (arg1.value, 0);
	  do
	    {
	      if (TREE_TYPE (t) != integer_type_node)
		break;
	      if (TREE_CODE (t) == C_MAYBE_CONST_EXPR)
		t = C_MAYBE_CONST_EXPR_EXPR (t);
	      else if (CONVERT_EXPR_P (t))
		t = TREE_OPERAND (t, 0);
	      else
		break;
	    }
	  while (1);
	}
      if (TREE_CODE (TREE_TYPE (t)) != BOOLEAN_TYPE)
	warn_logical_not_parentheses (location, code, arg2.value);
    }

  /* Warn about comparisons against string literals, with the exception
     of testing for equality or inequality of a string literal with NULL.  */
  if (code == EQ_EXPR || code == NE_EXPR)
    {
      if ((code1 == STRING_CST && !integer_zerop (arg2.value))
	  || (code2 == STRING_CST && !integer_zerop (arg1.value)))
	warning_at (location, OPT_Waddress,
		    "comparison with string literal results in unspecified behavior");
    }
  else if (TREE_CODE_CLASS (code) == tcc_comparison
	   && (code1 == STRING_CST || code2 == STRING_CST))
    warning_at (location, OPT_Waddress,
		"comparison with string literal results in unspecified behavior");

  if (TREE_OVERFLOW_P (result.value)
      && !TREE_OVERFLOW_P (arg1.value)
      && !TREE_OVERFLOW_P (arg2.value))
    overflow_warning (location, result.value);

  /* Warn about comparisons of different enum types.  */
  if (warn_enum_compare
      && TREE_CODE_CLASS (code) == tcc_comparison
      && TREE_CODE (type1) == ENUMERAL_TYPE
      && TREE_CODE (type2) == ENUMERAL_TYPE
      && TYPE_MAIN_VARIANT (type1) != TYPE_MAIN_VARIANT (type2))
    warning_at (location, OPT_Wenum_compare,
		"comparison between %qT and %qT",
		type1, type2);

  return result;
}

/* Return a tree for the difference of pointers OP0 and OP1.
   The resulting tree has type int.  */

static tree
pointer_diff (location_t loc, tree op0, tree op1)
{
  tree restype = ptrdiff_type_node;
  tree result, inttype;

  addr_space_t as0 = TYPE_ADDR_SPACE (TREE_TYPE (TREE_TYPE (op0)));
  addr_space_t as1 = TYPE_ADDR_SPACE (TREE_TYPE (TREE_TYPE (op1)));
  tree target_type = TREE_TYPE (TREE_TYPE (op0));
  tree orig_op1 = op1;

  /* If the operands point into different address spaces, we need to
     explicitly convert them to pointers into the common address space
     before we can subtract the numerical address values.  */
  if (as0 != as1)
    {
      addr_space_t as_common;
      tree common_type;

      /* Determine the common superset address space.  This is guaranteed
	 to exist because the caller verified that comp_target_types
	 returned non-zero.  */
      if (!addr_space_superset (as0, as1, &as_common))
	gcc_unreachable ();

      common_type = common_pointer_type (TREE_TYPE (op0), TREE_TYPE (op1));
      op0 = convert (common_type, op0);
      op1 = convert (common_type, op1);
    }

  /* Determine integer type to perform computations in.  This will usually
     be the same as the result type (ptrdiff_t), but may need to be a wider
     type if pointers for the address space are wider than ptrdiff_t.  */
  if (TYPE_PRECISION (restype) < TYPE_PRECISION (TREE_TYPE (op0)))
    inttype = c_common_type_for_size (TYPE_PRECISION (TREE_TYPE (op0)), 0);
  else
    inttype = restype;

  if (TREE_CODE (target_type) == VOID_TYPE)
    pedwarn (loc, OPT_Wpointer_arith,
	     "pointer of type %<void *%> used in subtraction");
  if (TREE_CODE (target_type) == FUNCTION_TYPE)
    pedwarn (loc, OPT_Wpointer_arith,
	     "pointer to a function used in subtraction");

  /* First do the subtraction as integers;
     then drop through to build the divide operator.
     Do not do default conversions on the minus operator
     in case restype is a short type.  */

  op0 = build_binary_op (loc,
			 MINUS_EXPR, convert (inttype, op0),
			 convert (inttype, op1), 0);
  /* This generates an error if op1 is pointer to incomplete type.  */
  if (!COMPLETE_OR_VOID_TYPE_P (TREE_TYPE (TREE_TYPE (orig_op1))))
    error_at (loc, "arithmetic on pointer to an incomplete type");

  op1 = c_size_in_bytes (target_type);

  if (pointer_to_zero_sized_aggr_p (TREE_TYPE (orig_op1)))
    error_at (loc, "arithmetic on pointer to an empty aggregate");

  /* Divide by the size, in easiest possible way.  */
  result = fold_build2_loc (loc, EXACT_DIV_EXPR, inttype,
			    op0, convert (inttype, op1));

  /* Convert to final result type if necessary.  */
  return convert (restype, result);
}

/* Expand atomic compound assignments into an approriate sequence as
   specified by the C11 standard section 6.5.16.2.   
    given 
       _Atomic T1 E1
       T2 E2
       E1 op= E2

  This sequence is used for all types for which these operations are
  supported.

  In addition, built-in versions of the 'fe' prefixed routines may
  need to be invoked for floating point (real, complex or vector) when
  floating-point exceptions are supported.  See 6.5.16.2 footnote 113.

  T1 newval;
  T1 old;
  T1 *addr
  T2 val
  fenv_t fenv

  addr = &E1;
  val = (E2);
  __atomic_load (addr, &old, SEQ_CST);
  feholdexcept (&fenv);
loop:
    newval = old op val;
    if (__atomic_compare_exchange_strong (addr, &old, &newval, SEQ_CST,
					  SEQ_CST))
      goto done;
    feclearexcept (FE_ALL_EXCEPT);
    goto loop:
done:
  feupdateenv (&fenv);

  Also note that the compiler is simply issuing the generic form of
  the atomic operations.  This requires temp(s) and has their address
  taken.  The atomic processing is smart enough to figure out when the
  size of an object can utilize a lock-free version, and convert the
  built-in call to the appropriate lock-free routine.  The optimizers
  will then dispose of any temps that are no longer required, and
  lock-free implementations are utilized as long as there is target
  support for the required size.

  If the operator is NOP_EXPR, then this is a simple assignment, and
  an __atomic_store is issued to perform the assignment rather than
  the above loop.

*/

/* Build an atomic assignment at LOC, expanding into the proper
   sequence to store LHS MODIFYCODE= RHS.  Return a value representing
   the result of the operation, unless RETURN_OLD_P in which case
   return the old value of LHS (this is only for postincrement and
   postdecrement).  */
static tree
build_atomic_assign (location_t loc, tree lhs, enum tree_code modifycode,
		     tree rhs, bool return_old_p)
{
  tree fndecl, func_call;
  vec<tree, va_gc> *params;
  tree val, nonatomic_lhs_type, nonatomic_rhs_type, newval, newval_addr;
  tree old, old_addr;
  tree compound_stmt;
  tree stmt, goto_stmt;
  tree loop_label, loop_decl, done_label, done_decl;

  tree lhs_type = TREE_TYPE (lhs);
  tree lhs_addr = build_unary_op (loc, ADDR_EXPR, lhs, 0);
  tree seq_cst = build_int_cst (integer_type_node, MEMMODEL_SEQ_CST);
  tree rhs_type = TREE_TYPE (rhs);

  gcc_assert (TYPE_ATOMIC (lhs_type));

  if (return_old_p)
    gcc_assert (modifycode == PLUS_EXPR || modifycode == MINUS_EXPR);

  /* Allocate enough vector items for a compare_exchange.  */
  vec_alloc (params, 6);

  /* Create a compound statement to hold the sequence of statements
     with a loop.  */
  compound_stmt = c_begin_compound_stmt (false);

  /* Fold the RHS if it hasn't already been folded.  */
  if (modifycode != NOP_EXPR)
    rhs = c_fully_fold (rhs, false, NULL);

  /* Remove the qualifiers for the rest of the expressions and create
     the VAL temp variable to hold the RHS.  */
  nonatomic_lhs_type = build_qualified_type (lhs_type, TYPE_UNQUALIFIED);
  nonatomic_rhs_type = build_qualified_type (rhs_type, TYPE_UNQUALIFIED);
  val = create_tmp_var_raw (nonatomic_rhs_type);
  TREE_ADDRESSABLE (val) = 1;
  TREE_NO_WARNING (val) = 1;
  rhs = build4 (TARGET_EXPR, nonatomic_rhs_type, val, rhs, NULL_TREE,
		NULL_TREE);
  SET_EXPR_LOCATION (rhs, loc);
  add_stmt (rhs);

  /* NOP_EXPR indicates it's a straight store of the RHS. Simply issue
     an atomic_store.  */
  if (modifycode == NOP_EXPR)
    {
      /* Build __atomic_store (&lhs, &val, SEQ_CST)  */
      rhs = build_unary_op (loc, ADDR_EXPR, val, 0);
      fndecl = builtin_decl_explicit (BUILT_IN_ATOMIC_STORE);
      params->quick_push (lhs_addr);
      params->quick_push (rhs);
      params->quick_push (seq_cst);
      func_call = c_build_function_call_vec (loc, vNULL, fndecl, params, NULL);
      add_stmt (func_call);

      /* Finish the compound statement.  */
      compound_stmt = c_end_compound_stmt (loc, compound_stmt, false);

      /* VAL is the value which was stored, return a COMPOUND_STMT of
	 the statement and that value.  */
      return build2 (COMPOUND_EXPR, nonatomic_lhs_type, compound_stmt, val);
    }

  /* Create the variables and labels required for the op= form.  */
  old = create_tmp_var_raw (nonatomic_lhs_type);
  old_addr = build_unary_op (loc, ADDR_EXPR, old, 0);
  TREE_ADDRESSABLE (old) = 1;
  TREE_NO_WARNING (old) = 1;

  newval = create_tmp_var_raw (nonatomic_lhs_type);
  newval_addr = build_unary_op (loc, ADDR_EXPR, newval, 0);
  TREE_ADDRESSABLE (newval) = 1;

  loop_decl = create_artificial_label (loc);
  loop_label = build1 (LABEL_EXPR, void_type_node, loop_decl);

  done_decl = create_artificial_label (loc);
  done_label = build1 (LABEL_EXPR, void_type_node, done_decl);

  /* __atomic_load (addr, &old, SEQ_CST).  */
  fndecl = builtin_decl_explicit (BUILT_IN_ATOMIC_LOAD);
  params->quick_push (lhs_addr);
  params->quick_push (old_addr);
  params->quick_push (seq_cst);
  func_call = c_build_function_call_vec (loc, vNULL, fndecl, params, NULL);
  old = build4 (TARGET_EXPR, nonatomic_lhs_type, old, func_call, NULL_TREE,
		NULL_TREE);
  add_stmt (old);
  params->truncate (0);

  /* Create the expressions for floating-point environment
     manipulation, if required.  */
  bool need_fenv = (flag_trapping_math
		    && (FLOAT_TYPE_P (lhs_type) || FLOAT_TYPE_P (rhs_type)));
  tree hold_call = NULL_TREE, clear_call = NULL_TREE, update_call = NULL_TREE;
  if (need_fenv)
    targetm.atomic_assign_expand_fenv (&hold_call, &clear_call, &update_call);

  if (hold_call)
    add_stmt (hold_call);

  /* loop:  */
  add_stmt (loop_label);

  /* newval = old + val;  */
  rhs = build_binary_op (loc, modifycode, old, val, 1);
  rhs = c_fully_fold (rhs, false, NULL);
  rhs = convert_for_assignment (loc, UNKNOWN_LOCATION, nonatomic_lhs_type,
				rhs, NULL_TREE, ic_assign, false, NULL_TREE,
				NULL_TREE, 0);
  if (rhs != error_mark_node)
    {
      rhs = build4 (TARGET_EXPR, nonatomic_lhs_type, newval, rhs, NULL_TREE,
		    NULL_TREE);
      SET_EXPR_LOCATION (rhs, loc);
      add_stmt (rhs);
    }

  /* if (__atomic_compare_exchange (addr, &old, &new, false, SEQ_CST, SEQ_CST))
       goto done;  */
  fndecl = builtin_decl_explicit (BUILT_IN_ATOMIC_COMPARE_EXCHANGE);
  params->quick_push (lhs_addr);
  params->quick_push (old_addr);
  params->quick_push (newval_addr);
  params->quick_push (integer_zero_node);
  params->quick_push (seq_cst);
  params->quick_push (seq_cst);
  func_call = c_build_function_call_vec (loc, vNULL, fndecl, params, NULL);

  goto_stmt = build1 (GOTO_EXPR, void_type_node, done_decl);
  SET_EXPR_LOCATION (goto_stmt, loc);

  stmt = build3 (COND_EXPR, void_type_node, func_call, goto_stmt, NULL_TREE);
  SET_EXPR_LOCATION (stmt, loc);
  add_stmt (stmt);

  if (clear_call)
    add_stmt (clear_call);

  /* goto loop;  */
  goto_stmt  = build1 (GOTO_EXPR, void_type_node, loop_decl);
  SET_EXPR_LOCATION (goto_stmt, loc);
  add_stmt (goto_stmt);

  /* done:  */
  add_stmt (done_label);

  if (update_call)
    add_stmt (update_call);

  /* Finish the compound statement.  */
  compound_stmt = c_end_compound_stmt (loc, compound_stmt, false);

  /* NEWVAL is the value that was successfully stored, return a
     COMPOUND_EXPR of the statement and the appropriate value.  */
  return build2 (COMPOUND_EXPR, nonatomic_lhs_type, compound_stmt,
		 return_old_p ? old : newval);
}

/* Construct and perhaps optimize a tree representation
   for a unary operation.  CODE, a tree_code, specifies the operation
   and XARG is the operand.
   For any CODE other than ADDR_EXPR, FLAG nonzero suppresses
   the default promotions (such as from short to int).
   For ADDR_EXPR, the default promotions are not applied; FLAG nonzero
   allows non-lvalues; this is only used to handle conversion of non-lvalue
   arrays to pointers in C99.

   LOCATION is the location of the operator.  */

tree
build_unary_op (location_t location,
		enum tree_code code, tree xarg, int flag)
{
  /* No default_conversion here.  It causes trouble for ADDR_EXPR.  */
  tree arg = xarg;
  tree argtype = 0;
  enum tree_code typecode;
  tree val;
  tree ret = error_mark_node;
  tree eptype = NULL_TREE;
  int noconvert = flag;
  const char *invalid_op_diag;
  bool int_operands;

  int_operands = EXPR_INT_CONST_OPERANDS (xarg);
  if (int_operands)
    arg = remove_c_maybe_const_expr (arg);

  if (code != ADDR_EXPR)
    arg = require_complete_type (arg);

  typecode = TREE_CODE (TREE_TYPE (arg));
  if (typecode == ERROR_MARK)
    return error_mark_node;
  if (typecode == ENUMERAL_TYPE || typecode == BOOLEAN_TYPE)
    typecode = INTEGER_TYPE;

  if ((invalid_op_diag
       = targetm.invalid_unary_op (code, TREE_TYPE (xarg))))
    {
      error_at (location, invalid_op_diag);
      return error_mark_node;
    }

  if (TREE_CODE (arg) == EXCESS_PRECISION_EXPR)
    {
      eptype = TREE_TYPE (arg);
      arg = TREE_OPERAND (arg, 0);
    }

  switch (code)
    {
    case CONVERT_EXPR:
      /* This is used for unary plus, because a CONVERT_EXPR
	 is enough to prevent anybody from looking inside for
	 associativity, but won't generate any code.  */
      if (!(typecode == INTEGER_TYPE || typecode == REAL_TYPE
	    || typecode == FIXED_POINT_TYPE || typecode == COMPLEX_TYPE
	    || typecode == VECTOR_TYPE))
	{
	  error_at (location, "wrong type argument to unary plus");
	  return error_mark_node;
	}
      else if (!noconvert)
	arg = default_conversion (arg);
      arg = non_lvalue_loc (location, arg);
      break;

    case NEGATE_EXPR:
      if (!(typecode == INTEGER_TYPE || typecode == REAL_TYPE
	    || typecode == FIXED_POINT_TYPE || typecode == COMPLEX_TYPE
	    || typecode == VECTOR_TYPE))
	{
	  error_at (location, "wrong type argument to unary minus");
	  return error_mark_node;
	}
      else if (!noconvert)
	arg = default_conversion (arg);
      break;

    case BIT_NOT_EXPR:
      /* ~ works on integer types and non float vectors. */
      if (typecode == INTEGER_TYPE
	  || (typecode == VECTOR_TYPE
	      && !VECTOR_FLOAT_TYPE_P (TREE_TYPE (arg))))
	{
	  if (!noconvert)
	    arg = default_conversion (arg);
	}
      else if (typecode == COMPLEX_TYPE)
	{
	  code = CONJ_EXPR;
	  pedwarn (location, OPT_Wpedantic,
		   "ISO C does not support %<~%> for complex conjugation");
	  if (!noconvert)
	    arg = default_conversion (arg);
	}
      else
	{
	  error_at (location, "wrong type argument to bit-complement");
	  return error_mark_node;
	}
      break;

    case ABS_EXPR:
      if (!(typecode == INTEGER_TYPE || typecode == REAL_TYPE))
	{
	  error_at (location, "wrong type argument to abs");
	  return error_mark_node;
	}
      else if (!noconvert)
	arg = default_conversion (arg);
      break;

    case CONJ_EXPR:
      /* Conjugating a real value is a no-op, but allow it anyway.  */
      if (!(typecode == INTEGER_TYPE || typecode == REAL_TYPE
	    || typecode == COMPLEX_TYPE))
	{
	  error_at (location, "wrong type argument to conjugation");
	  return error_mark_node;
	}
      else if (!noconvert)
	arg = default_conversion (arg);
      break;

    case TRUTH_NOT_EXPR:
      if (typecode != INTEGER_TYPE && typecode != FIXED_POINT_TYPE
	  && typecode != REAL_TYPE && typecode != POINTER_TYPE
	  && typecode != COMPLEX_TYPE)
	{
	  error_at (location,
		    "wrong type argument to unary exclamation mark");
	  return error_mark_node;
	}
      if (int_operands)
	{
	  arg = c_objc_common_truthvalue_conversion (location, xarg);
	  arg = remove_c_maybe_const_expr (arg);
	}
      else
	arg = c_objc_common_truthvalue_conversion (location, arg);
      ret = invert_truthvalue_loc (location, arg);
      /* If the TRUTH_NOT_EXPR has been folded, reset the location.  */
      if (EXPR_P (ret) && EXPR_HAS_LOCATION (ret))
	location = EXPR_LOCATION (ret);
      goto return_build_unary_op;

    case REALPART_EXPR:
    case IMAGPART_EXPR:
      ret = build_real_imag_expr (location, code, arg);
      if (ret == error_mark_node)
	return error_mark_node;
      if (eptype && TREE_CODE (eptype) == COMPLEX_TYPE)
	eptype = TREE_TYPE (eptype);
      goto return_build_unary_op;

    case PREINCREMENT_EXPR:
    case POSTINCREMENT_EXPR:
    case PREDECREMENT_EXPR:
    case POSTDECREMENT_EXPR:

      if (TREE_CODE (arg) == C_MAYBE_CONST_EXPR)
	{
	  tree inner = build_unary_op (location, code,
				       C_MAYBE_CONST_EXPR_EXPR (arg), flag);
	  if (inner == error_mark_node)
	    return error_mark_node;
	  ret = build2 (C_MAYBE_CONST_EXPR, TREE_TYPE (inner),
			C_MAYBE_CONST_EXPR_PRE (arg), inner);
	  gcc_assert (!C_MAYBE_CONST_EXPR_INT_OPERANDS (arg));
	  C_MAYBE_CONST_EXPR_NON_CONST (ret) = 1;
	  goto return_build_unary_op;
	}

      /* Complain about anything that is not a true lvalue.  In
	 Objective-C, skip this check for property_refs.  */
      if (!objc_is_property_ref (arg)
	  && !lvalue_or_else (location,
			      arg, ((code == PREINCREMENT_EXPR
				     || code == POSTINCREMENT_EXPR)
				    ? lv_increment
				    : lv_decrement)))
	return error_mark_node;

      if (warn_cxx_compat && TREE_CODE (TREE_TYPE (arg)) == ENUMERAL_TYPE)
	{
	  if (code == PREINCREMENT_EXPR || code == POSTINCREMENT_EXPR)
	    warning_at (location, OPT_Wc___compat,
			"increment of enumeration value is invalid in C++");
	  else
	    warning_at (location, OPT_Wc___compat,
			"decrement of enumeration value is invalid in C++");
	}

      /* Ensure the argument is fully folded inside any SAVE_EXPR.  */
      arg = c_fully_fold (arg, false, NULL);

      bool atomic_op;
      atomic_op = really_atomic_lvalue (arg);

      /* Increment or decrement the real part of the value,
	 and don't change the imaginary part.  */
      if (typecode == COMPLEX_TYPE)
	{
	  tree real, imag;

	  pedwarn (location, OPT_Wpedantic,
		   "ISO C does not support %<++%> and %<--%> on complex types");

	  if (!atomic_op)
	    {
	      arg = stabilize_reference (arg);
	      real = build_unary_op (EXPR_LOCATION (arg), REALPART_EXPR, arg, 1);
	      imag = build_unary_op (EXPR_LOCATION (arg), IMAGPART_EXPR, arg, 1);
	      real = build_unary_op (EXPR_LOCATION (arg), code, real, 1);
	      if (real == error_mark_node || imag == error_mark_node)
		return error_mark_node;
	      ret = build2 (COMPLEX_EXPR, TREE_TYPE (arg),
			    real, imag);
	      goto return_build_unary_op;
	    }
	}

      /* Report invalid types.  */

      if (typecode != POINTER_TYPE && typecode != FIXED_POINT_TYPE
	  && typecode != INTEGER_TYPE && typecode != REAL_TYPE
	  && typecode != COMPLEX_TYPE && typecode != VECTOR_TYPE)
	{
	  if (code == PREINCREMENT_EXPR || code == POSTINCREMENT_EXPR)
	    error_at (location, "wrong type argument to increment");
	  else
	    error_at (location, "wrong type argument to decrement");

	  return error_mark_node;
	}

      {
	tree inc;

	argtype = TREE_TYPE (arg);

	/* Compute the increment.  */

	if (typecode == POINTER_TYPE)
	  {
	    /* If pointer target is an incomplete type,
	       we just cannot know how to do the arithmetic.  */
	    if (!COMPLETE_OR_VOID_TYPE_P (TREE_TYPE (argtype)))
	      {
		if (code == PREINCREMENT_EXPR || code == POSTINCREMENT_EXPR)
		  error_at (location,
			    "increment of pointer to an incomplete type %qT",
			    TREE_TYPE (argtype));
		else
		  error_at (location,
			    "decrement of pointer to an incomplete type %qT",
			    TREE_TYPE (argtype));
	      }
	    else if (TREE_CODE (TREE_TYPE (argtype)) == FUNCTION_TYPE
		     || TREE_CODE (TREE_TYPE (argtype)) == VOID_TYPE)
	      {
		if (code == PREINCREMENT_EXPR || code == POSTINCREMENT_EXPR)
		  pedwarn (location, OPT_Wpointer_arith,
			   "wrong type argument to increment");
		else
		  pedwarn (location, OPT_Wpointer_arith,
			   "wrong type argument to decrement");
	      }

	    inc = c_size_in_bytes (TREE_TYPE (argtype));
	    inc = convert_to_ptrofftype_loc (location, inc);
	  }
	else if (FRACT_MODE_P (TYPE_MODE (argtype)))
	  {
	    /* For signed fract types, we invert ++ to -- or
	       -- to ++, and change inc from 1 to -1, because
	       it is not possible to represent 1 in signed fract constants.
	       For unsigned fract types, the result always overflows and
	       we get an undefined (original) or the maximum value.  */
	    if (code == PREINCREMENT_EXPR)
	      code = PREDECREMENT_EXPR;
	    else if (code == PREDECREMENT_EXPR)
	      code = PREINCREMENT_EXPR;
	    else if (code == POSTINCREMENT_EXPR)
	      code = POSTDECREMENT_EXPR;
	    else /* code == POSTDECREMENT_EXPR  */
	      code = POSTINCREMENT_EXPR;

	    inc = integer_minus_one_node;
	    inc = convert (argtype, inc);
	  }
	else
	  {
	    inc = VECTOR_TYPE_P (argtype)
	      ? build_one_cst (argtype)
	      : integer_one_node;
	    inc = convert (argtype, inc);
	  }

	/* If 'arg' is an Objective-C PROPERTY_REF expression, then we
	   need to ask Objective-C to build the increment or decrement
	   expression for it.  */
	if (objc_is_property_ref (arg))
	  return objc_build_incr_expr_for_property_ref (location, code,
							arg, inc);

	/* Report a read-only lvalue.  */
	if (TYPE_READONLY (argtype))
	  {
	    readonly_error (location, arg,
			    ((code == PREINCREMENT_EXPR
			      || code == POSTINCREMENT_EXPR)
			     ? lv_increment : lv_decrement));
	    return error_mark_node;
	  }
	else if (TREE_READONLY (arg))
	  readonly_warning (arg,
			    ((code == PREINCREMENT_EXPR
			      || code == POSTINCREMENT_EXPR)
			     ? lv_increment : lv_decrement));

	/* If the argument is atomic, use the special code sequences for
	   atomic compound assignment.  */
	if (atomic_op)
	  {
	    arg = stabilize_reference (arg);
	    ret = build_atomic_assign (location, arg,
				       ((code == PREINCREMENT_EXPR
					 || code == POSTINCREMENT_EXPR)
					? PLUS_EXPR
					: MINUS_EXPR),
				       (FRACT_MODE_P (TYPE_MODE (argtype))
					? inc
					: integer_one_node),
				       (code == POSTINCREMENT_EXPR
					|| code == POSTDECREMENT_EXPR));
	    goto return_build_unary_op;
	  }

	if (TREE_CODE (TREE_TYPE (arg)) == BOOLEAN_TYPE)
	  val = boolean_increment (code, arg);
	else
	  val = build2 (code, TREE_TYPE (arg), arg, inc);
	TREE_SIDE_EFFECTS (val) = 1;
	if (TREE_CODE (val) != code)
	  TREE_NO_WARNING (val) = 1;
	ret = val;
	goto return_build_unary_op;
      }

    case ADDR_EXPR:
      /* Note that this operation never does default_conversion.  */

      /* The operand of unary '&' must be an lvalue (which excludes
	 expressions of type void), or, in C99, the result of a [] or
	 unary '*' operator.  */
      if (VOID_TYPE_P (TREE_TYPE (arg))
	  && TYPE_QUALS (TREE_TYPE (arg)) == TYPE_UNQUALIFIED
	  && (!INDIRECT_REF_P (arg) || !flag_isoc99))
	pedwarn (location, 0, "taking address of expression of type %<void%>");

      /* Let &* cancel out to simplify resulting code.  */
      if (INDIRECT_REF_P (arg))
	{
	  /* Don't let this be an lvalue.  */
	  if (lvalue_p (TREE_OPERAND (arg, 0)))
	    return non_lvalue_loc (location, TREE_OPERAND (arg, 0));
	  ret = TREE_OPERAND (arg, 0);
	  goto return_build_unary_op;
	}

      /* For &x[y], return x+y */
      if (TREE_CODE (arg) == ARRAY_REF)
	{
	  tree op0 = TREE_OPERAND (arg, 0);
	  if (!c_mark_addressable (op0))
	    return error_mark_node;
	}

      /* Anything not already handled and not a true memory reference
	 or a non-lvalue array is an error.  */
      else if (typecode != FUNCTION_TYPE && !flag
	       && !lvalue_or_else (location, arg, lv_addressof))
	return error_mark_node;

      /* Move address operations inside C_MAYBE_CONST_EXPR to simplify
	 folding later.  */
      if (TREE_CODE (arg) == C_MAYBE_CONST_EXPR)
	{
	  tree inner = build_unary_op (location, code,
				       C_MAYBE_CONST_EXPR_EXPR (arg), flag);
	  ret = build2 (C_MAYBE_CONST_EXPR, TREE_TYPE (inner),
			C_MAYBE_CONST_EXPR_PRE (arg), inner);
	  gcc_assert (!C_MAYBE_CONST_EXPR_INT_OPERANDS (arg));
	  C_MAYBE_CONST_EXPR_NON_CONST (ret)
	    = C_MAYBE_CONST_EXPR_NON_CONST (arg);
	  goto return_build_unary_op;
	}

      /* Ordinary case; arg is a COMPONENT_REF or a decl.  */
      argtype = TREE_TYPE (arg);

      /* If the lvalue is const or volatile, merge that into the type
	 to which the address will point.  This is only needed
	 for function types.  */
      if ((DECL_P (arg) || REFERENCE_CLASS_P (arg))
	  && (TREE_READONLY (arg) || TREE_THIS_VOLATILE (arg))
	  && TREE_CODE (argtype) == FUNCTION_TYPE)
	{
	  int orig_quals = TYPE_QUALS (strip_array_types (argtype));
	  int quals = orig_quals;

	  if (TREE_READONLY (arg))
	    quals |= TYPE_QUAL_CONST;
	  if (TREE_THIS_VOLATILE (arg))
	    quals |= TYPE_QUAL_VOLATILE;

	  argtype = c_build_qualified_type (argtype, quals);
	}

      if (!c_mark_addressable (arg))
	return error_mark_node;

      gcc_assert (TREE_CODE (arg) != COMPONENT_REF
		  || !DECL_C_BIT_FIELD (TREE_OPERAND (arg, 1)));

      argtype = build_pointer_type (argtype);

      /* ??? Cope with user tricks that amount to offsetof.  Delete this
	 when we have proper support for integer constant expressions.  */
      val = get_base_address (arg);
      if (val && INDIRECT_REF_P (val)
          && TREE_CONSTANT (TREE_OPERAND (val, 0)))
	{
	  ret = fold_convert_loc (location, argtype, fold_offsetof_1 (arg));
	  goto return_build_unary_op;
	}

      val = build1 (ADDR_EXPR, argtype, arg);

      ret = val;
      goto return_build_unary_op;

    default:
      gcc_unreachable ();
    }

  if (argtype == 0)
    argtype = TREE_TYPE (arg);
  if (TREE_CODE (arg) == INTEGER_CST)
    ret = (require_constant_value
	   ? fold_build1_initializer_loc (location, code, argtype, arg)
	   : fold_build1_loc (location, code, argtype, arg));
  else
    ret = build1 (code, argtype, arg);
 return_build_unary_op:
  gcc_assert (ret != error_mark_node);
  if (TREE_CODE (ret) == INTEGER_CST && !TREE_OVERFLOW (ret)
      && !(TREE_CODE (xarg) == INTEGER_CST && !TREE_OVERFLOW (xarg)))
    ret = build1 (NOP_EXPR, TREE_TYPE (ret), ret);
  else if (TREE_CODE (ret) != INTEGER_CST && int_operands)
    ret = note_integer_operands (ret);
  if (eptype)
    ret = build1 (EXCESS_PRECISION_EXPR, eptype, ret);
  protected_set_expr_location (ret, location);
  return ret;
}

/* Return nonzero if REF is an lvalue valid for this language.
   Lvalues can be assigned, unless their type has TYPE_READONLY.
   Lvalues can have their address taken, unless they have C_DECL_REGISTER.  */

bool
lvalue_p (const_tree ref)
{
  const enum tree_code code = TREE_CODE (ref);

  switch (code)
    {
    case REALPART_EXPR:
    case IMAGPART_EXPR:
    case COMPONENT_REF:
      return lvalue_p (TREE_OPERAND (ref, 0));

    case C_MAYBE_CONST_EXPR:
      return lvalue_p (TREE_OPERAND (ref, 1));

    case COMPOUND_LITERAL_EXPR:
    case STRING_CST:
      return 1;

    case INDIRECT_REF:
    case ARRAY_REF:
    case ARRAY_NOTATION_REF:
    case VAR_DECL:
    case PARM_DECL:
    case RESULT_DECL:
    case ERROR_MARK:
      return (TREE_CODE (TREE_TYPE (ref)) != FUNCTION_TYPE
	      && TREE_CODE (TREE_TYPE (ref)) != METHOD_TYPE);

    case BIND_EXPR:
      return TREE_CODE (TREE_TYPE (ref)) == ARRAY_TYPE;

    default:
      return 0;
    }
}

/* Give a warning for storing in something that is read-only in GCC
   terms but not const in ISO C terms.  */

static void
readonly_warning (tree arg, enum lvalue_use use)
{
  switch (use)
    {
    case lv_assign:
      warning (0, "assignment of read-only location %qE", arg);
      break;
    case lv_increment:
      warning (0, "increment of read-only location %qE", arg);
      break;
    case lv_decrement:
      warning (0, "decrement of read-only location %qE", arg);
      break;
    default:
      gcc_unreachable ();
    }
  return;
}


/* Return nonzero if REF is an lvalue valid for this language;
   otherwise, print an error message and return zero.  USE says
   how the lvalue is being used and so selects the error message.
   LOCATION is the location at which any error should be reported.  */

static int
lvalue_or_else (location_t loc, const_tree ref, enum lvalue_use use)
{
  int win = lvalue_p (ref);

  if (!win)
    lvalue_error (loc, use);

  return win;
}

/* Mark EXP saying that we need to be able to take the
   address of it; it should not be allocated in a register.
   Returns true if successful.  */

bool
c_mark_addressable (tree exp)
{
  tree x = exp;

  while (1)
    switch (TREE_CODE (x))
      {
      case COMPONENT_REF:
	if (DECL_C_BIT_FIELD (TREE_OPERAND (x, 1)))
	  {
	    error
	      ("cannot take address of bit-field %qD", TREE_OPERAND (x, 1));
	    return false;
	  }

	/* ... fall through ...  */

      case ADDR_EXPR:
      case ARRAY_REF:
      case REALPART_EXPR:
      case IMAGPART_EXPR:
	x = TREE_OPERAND (x, 0);
	break;

      case COMPOUND_LITERAL_EXPR:
      case CONSTRUCTOR:
	TREE_ADDRESSABLE (x) = 1;
	return true;

      case VAR_DECL:
      case CONST_DECL:
      case PARM_DECL:
      case RESULT_DECL:
	if (C_DECL_REGISTER (x)
	    && DECL_NONLOCAL (x))
	  {
	    if (TREE_PUBLIC (x) || is_global_var (x))
	      {
		error
		  ("global register variable %qD used in nested function", x);
		return false;
	      }
	    pedwarn (input_location, 0, "register variable %qD used in nested function", x);
	  }
	else if (C_DECL_REGISTER (x))
	  {
	    if (TREE_PUBLIC (x) || is_global_var (x))
	      error ("address of global register variable %qD requested", x);
	    else
	      error ("address of register variable %qD requested", x);
	    return false;
	  }

	/* drops in */
      case FUNCTION_DECL:
	TREE_ADDRESSABLE (x) = 1;
	/* drops out */
      default:
	return true;
    }
}

/* Convert EXPR to TYPE, warning about conversion problems with
   constants.  SEMANTIC_TYPE is the type this conversion would use
   without excess precision. If SEMANTIC_TYPE is NULL, this function
   is equivalent to convert_and_check. This function is a wrapper that
   handles conversions that may be different than
   the usual ones because of excess precision.  */

static tree
ep_convert_and_check (location_t loc, tree type, tree expr,
		      tree semantic_type)
{
  if (TREE_TYPE (expr) == type)
    return expr;

  if (!semantic_type)
    return convert_and_check (loc, type, expr);

  if (TREE_CODE (TREE_TYPE (expr)) == INTEGER_TYPE
      && TREE_TYPE (expr) != semantic_type)
    {
      /* For integers, we need to check the real conversion, not
	 the conversion to the excess precision type.  */
      expr = convert_and_check (loc, semantic_type, expr);
    }
  /* Result type is the excess precision type, which should be
     large enough, so do not check.  */
  return convert (type, expr);
}

/* Build and return a conditional expression IFEXP ? OP1 : OP2.  If
   IFEXP_BCP then the condition is a call to __builtin_constant_p, and
   if folded to an integer constant then the unselected half may
   contain arbitrary operations not normally permitted in constant
   expressions.  Set the location of the expression to LOC.  */

tree
build_conditional_expr (location_t colon_loc, tree ifexp, bool ifexp_bcp,
			tree op1, tree op1_original_type, tree op2,
			tree op2_original_type)
{
  tree type1;
  tree type2;
  enum tree_code code1;
  enum tree_code code2;
  tree result_type = NULL;
  tree semantic_result_type = NULL;
  tree orig_op1 = op1, orig_op2 = op2;
  bool int_const, op1_int_operands, op2_int_operands, int_operands;
  bool ifexp_int_operands;
  tree ret;

  op1_int_operands = EXPR_INT_CONST_OPERANDS (orig_op1);
  if (op1_int_operands)
    op1 = remove_c_maybe_const_expr (op1);
  op2_int_operands = EXPR_INT_CONST_OPERANDS (orig_op2);
  if (op2_int_operands)
    op2 = remove_c_maybe_const_expr (op2);
  ifexp_int_operands = EXPR_INT_CONST_OPERANDS (ifexp);
  if (ifexp_int_operands)
    ifexp = remove_c_maybe_const_expr (ifexp);

  /* Promote both alternatives.  */

  if (TREE_CODE (TREE_TYPE (op1)) != VOID_TYPE)
    op1 = default_conversion (op1);
  if (TREE_CODE (TREE_TYPE (op2)) != VOID_TYPE)
    op2 = default_conversion (op2);

  if (TREE_CODE (ifexp) == ERROR_MARK
      || TREE_CODE (TREE_TYPE (op1)) == ERROR_MARK
      || TREE_CODE (TREE_TYPE (op2)) == ERROR_MARK)
    return error_mark_node;

  type1 = TREE_TYPE (op1);
  code1 = TREE_CODE (type1);
  type2 = TREE_TYPE (op2);
  code2 = TREE_CODE (type2);

  if (code1 == POINTER_TYPE && reject_gcc_builtin (op1))
    return error_mark_node;

  if (code2 == POINTER_TYPE && reject_gcc_builtin (op2))
    return error_mark_node;

  /* C90 does not permit non-lvalue arrays in conditional expressions.
     In C99 they will be pointers by now.  */
  if (code1 == ARRAY_TYPE || code2 == ARRAY_TYPE)
    {
      error_at (colon_loc, "non-lvalue array in conditional expression");
      return error_mark_node;
    }

  if ((TREE_CODE (op1) == EXCESS_PRECISION_EXPR
       || TREE_CODE (op2) == EXCESS_PRECISION_EXPR)
      && (code1 == INTEGER_TYPE || code1 == REAL_TYPE
	  || code1 == COMPLEX_TYPE)
      && (code2 == INTEGER_TYPE || code2 == REAL_TYPE
	  || code2 == COMPLEX_TYPE))
    {
      semantic_result_type = c_common_type (type1, type2);
      if (TREE_CODE (op1) == EXCESS_PRECISION_EXPR)
	{
	  op1 = TREE_OPERAND (op1, 0);
	  type1 = TREE_TYPE (op1);
	  gcc_assert (TREE_CODE (type1) == code1);
	}
      if (TREE_CODE (op2) == EXCESS_PRECISION_EXPR)
	{
	  op2 = TREE_OPERAND (op2, 0);
	  type2 = TREE_TYPE (op2);
	  gcc_assert (TREE_CODE (type2) == code2);
	}
    }

  if (warn_cxx_compat)
    {
      tree t1 = op1_original_type ? op1_original_type : TREE_TYPE (orig_op1);
      tree t2 = op2_original_type ? op2_original_type : TREE_TYPE (orig_op2);

      if (TREE_CODE (t1) == ENUMERAL_TYPE
	  && TREE_CODE (t2) == ENUMERAL_TYPE
	  && TYPE_MAIN_VARIANT (t1) != TYPE_MAIN_VARIANT (t2))
	warning_at (colon_loc, OPT_Wc___compat,
		    ("different enum types in conditional is "
		     "invalid in C++: %qT vs %qT"),
		    t1, t2);
    }

  /* Quickly detect the usual case where op1 and op2 have the same type
     after promotion.  */
  if (TYPE_MAIN_VARIANT (type1) == TYPE_MAIN_VARIANT (type2))
    {
      if (type1 == type2)
	result_type = type1;
      else
	result_type = TYPE_MAIN_VARIANT (type1);
    }
  else if ((code1 == INTEGER_TYPE || code1 == REAL_TYPE
	    || code1 == COMPLEX_TYPE)
	   && (code2 == INTEGER_TYPE || code2 == REAL_TYPE
	       || code2 == COMPLEX_TYPE))
    {
      result_type = c_common_type (type1, type2);
      do_warn_double_promotion (result_type, type1, type2,
				"implicit conversion from %qT to %qT to "
				"match other result of conditional",
				colon_loc);

      /* If -Wsign-compare, warn here if type1 and type2 have
	 different signedness.  We'll promote the signed to unsigned
	 and later code won't know it used to be different.
	 Do this check on the original types, so that explicit casts
	 will be considered, but default promotions won't.  */
      if (c_inhibit_evaluation_warnings == 0)
	{
	  int unsigned_op1 = TYPE_UNSIGNED (TREE_TYPE (orig_op1));
	  int unsigned_op2 = TYPE_UNSIGNED (TREE_TYPE (orig_op2));

	  if (unsigned_op1 ^ unsigned_op2)
	    {
	      bool ovf;

	      /* Do not warn if the result type is signed, since the
		 signed type will only be chosen if it can represent
		 all the values of the unsigned type.  */
	      if (!TYPE_UNSIGNED (result_type))
		/* OK */;
	      else
		{
		  bool op1_maybe_const = true;
		  bool op2_maybe_const = true;

		  /* Do not warn if the signed quantity is an
		     unsuffixed integer literal (or some static
		     constant expression involving such literals) and
		     it is non-negative.  This warning requires the
		     operands to be folded for best results, so do
		     that folding in this case even without
		     warn_sign_compare to avoid warning options
		     possibly affecting code generation.  */
		  c_inhibit_evaluation_warnings
		    += (ifexp == truthvalue_false_node);
		  op1 = c_fully_fold (op1, require_constant_value,
				      &op1_maybe_const);
		  c_inhibit_evaluation_warnings
		    -= (ifexp == truthvalue_false_node);

		  c_inhibit_evaluation_warnings
		    += (ifexp == truthvalue_true_node);
		  op2 = c_fully_fold (op2, require_constant_value,
				      &op2_maybe_const);
		  c_inhibit_evaluation_warnings
		    -= (ifexp == truthvalue_true_node);

		  if (warn_sign_compare)
		    {
		      if ((unsigned_op2
			   && tree_expr_nonnegative_warnv_p (op1, &ovf))
			  || (unsigned_op1
			      && tree_expr_nonnegative_warnv_p (op2, &ovf)))
			/* OK */;
		      else
			warning_at (colon_loc, OPT_Wsign_compare,
				    ("signed and unsigned type in "
				     "conditional expression"));
		    }
		  if (!op1_maybe_const || TREE_CODE (op1) != INTEGER_CST)
		    op1 = c_wrap_maybe_const (op1, !op1_maybe_const);
		  if (!op2_maybe_const || TREE_CODE (op2) != INTEGER_CST)
		    op2 = c_wrap_maybe_const (op2, !op2_maybe_const);
		}
	    }
	}
    }
  else if (code1 == VOID_TYPE || code2 == VOID_TYPE)
    {
      if (code1 != VOID_TYPE || code2 != VOID_TYPE)
	pedwarn (colon_loc, OPT_Wpedantic,
		 "ISO C forbids conditional expr with only one void side");
      result_type = void_type_node;
    }
  else if (code1 == POINTER_TYPE && code2 == POINTER_TYPE)
    {
      addr_space_t as1 = TYPE_ADDR_SPACE (TREE_TYPE (type1));
      addr_space_t as2 = TYPE_ADDR_SPACE (TREE_TYPE (type2));
      addr_space_t as_common;

      if (comp_target_types (colon_loc, type1, type2))
	result_type = common_pointer_type (type1, type2);
      else if (null_pointer_constant_p (orig_op1))
	result_type = type2;
      else if (null_pointer_constant_p (orig_op2))
	result_type = type1;
      else if (!addr_space_superset (as1, as2, &as_common))
	{
	  error_at (colon_loc, "pointers to disjoint address spaces "
		    "used in conditional expression");
	  return error_mark_node;
	}
      else if (VOID_TYPE_P (TREE_TYPE (type1))
	       && !TYPE_ATOMIC (TREE_TYPE (type1)))
	{
	  if ((TREE_CODE (TREE_TYPE (type2)) == ARRAY_TYPE)
	      && (TYPE_QUALS (strip_array_types (TREE_TYPE (type2)))
		  & ~TYPE_QUALS (TREE_TYPE (type1))))
	    warning_at (colon_loc, OPT_Wdiscarded_array_qualifiers,
			"pointer to array loses qualifier "
			"in conditional expression");

	  if (TREE_CODE (TREE_TYPE (type2)) == FUNCTION_TYPE)
	    pedwarn (colon_loc, OPT_Wpedantic,
		     "ISO C forbids conditional expr between "
		     "%<void *%> and function pointer");
	  result_type = build_pointer_type (qualify_type (TREE_TYPE (type1),
							  TREE_TYPE (type2)));
	}
      else if (VOID_TYPE_P (TREE_TYPE (type2))
	       && !TYPE_ATOMIC (TREE_TYPE (type2)))
	{
	  if ((TREE_CODE (TREE_TYPE (type1)) == ARRAY_TYPE)
	      && (TYPE_QUALS (strip_array_types (TREE_TYPE (type1)))
		  & ~TYPE_QUALS (TREE_TYPE (type2))))
	    warning_at (colon_loc, OPT_Wdiscarded_array_qualifiers,
			"pointer to array loses qualifier "
			"in conditional expression");

	  if (TREE_CODE (TREE_TYPE (type1)) == FUNCTION_TYPE)
	    pedwarn (colon_loc, OPT_Wpedantic,
		     "ISO C forbids conditional expr between "
		     "%<void *%> and function pointer");
	  result_type = build_pointer_type (qualify_type (TREE_TYPE (type2),
							  TREE_TYPE (type1)));
	}
      /* Objective-C pointer comparisons are a bit more lenient.  */
      else if (objc_have_common_type (type1, type2, -3, NULL_TREE))
	result_type = objc_common_type (type1, type2);
      else
	{
	  int qual = ENCODE_QUAL_ADDR_SPACE (as_common);

	  pedwarn (colon_loc, 0,
		   "pointer type mismatch in conditional expression");
	  result_type = build_pointer_type
			  (build_qualified_type (void_type_node, qual));
	}
    }
  else if (code1 == POINTER_TYPE && code2 == INTEGER_TYPE)
    {
      if (!null_pointer_constant_p (orig_op2))
	pedwarn (colon_loc, 0,
		 "pointer/integer type mismatch in conditional expression");
      else
	{
	  op2 = null_pointer_node;
	}
      result_type = type1;
    }
  else if (code2 == POINTER_TYPE && code1 == INTEGER_TYPE)
    {
      if (!null_pointer_constant_p (orig_op1))
	pedwarn (colon_loc, 0,
		 "pointer/integer type mismatch in conditional expression");
      else
	{
	  op1 = null_pointer_node;
	}
      result_type = type2;
    }

  if (!result_type)
    {
      if (flag_cond_mismatch)
	result_type = void_type_node;
      else
	{
	  error_at (colon_loc, "type mismatch in conditional expression");
	  return error_mark_node;
	}
    }

  /* Merge const and volatile flags of the incoming types.  */
  result_type
    = build_type_variant (result_type,
			  TYPE_READONLY (type1) || TYPE_READONLY (type2),
			  TYPE_VOLATILE (type1) || TYPE_VOLATILE (type2));

  op1 = ep_convert_and_check (colon_loc, result_type, op1,
			      semantic_result_type);
  op2 = ep_convert_and_check (colon_loc, result_type, op2,
			      semantic_result_type);

  if (ifexp_bcp && ifexp == truthvalue_true_node)
    {
      op2_int_operands = true;
      op1 = c_fully_fold (op1, require_constant_value, NULL);
    }
  if (ifexp_bcp && ifexp == truthvalue_false_node)
    {
      op1_int_operands = true;
      op2 = c_fully_fold (op2, require_constant_value, NULL);
    }
  int_const = int_operands = (ifexp_int_operands
			      && op1_int_operands
			      && op2_int_operands);
  if (int_operands)
    {
      int_const = ((ifexp == truthvalue_true_node
		    && TREE_CODE (orig_op1) == INTEGER_CST
		    && !TREE_OVERFLOW (orig_op1))
		   || (ifexp == truthvalue_false_node
		       && TREE_CODE (orig_op2) == INTEGER_CST
		       && !TREE_OVERFLOW (orig_op2)));
    }

  /* Need to convert condition operand into a vector mask.  */
  if (VECTOR_TYPE_P (TREE_TYPE (ifexp)))
    {
      tree vectype = TREE_TYPE (ifexp);
      tree elem_type = TREE_TYPE (vectype);
      tree zero = build_int_cst (elem_type, 0);
      tree zero_vec = build_vector_from_val (vectype, zero);
      tree cmp_type = build_same_sized_truth_vector_type (vectype);
      ifexp = build2 (NE_EXPR, cmp_type, ifexp, zero_vec);
    }

  if (int_const || (ifexp_bcp && TREE_CODE (ifexp) == INTEGER_CST))
    ret = fold_build3_loc (colon_loc, COND_EXPR, result_type, ifexp, op1, op2);
  else
    {
      if (int_operands)
	{
	  /* Use c_fully_fold here, since C_MAYBE_CONST_EXPR might be
	     nested inside of the expression.  */
	  op1 = c_fully_fold (op1, false, NULL);
	  op2 = c_fully_fold (op2, false, NULL);
	}
      ret = build3 (COND_EXPR, result_type, ifexp, op1, op2);
      if (int_operands)
	ret = note_integer_operands (ret);
    }
  if (semantic_result_type)
    ret = build1 (EXCESS_PRECISION_EXPR, semantic_result_type, ret);

  protected_set_expr_location (ret, colon_loc);
  return ret;
}

/* Return a compound expression that performs two expressions and
   returns the value of the second of them.

   LOC is the location of the COMPOUND_EXPR.  */

tree
build_compound_expr (location_t loc, tree expr1, tree expr2)
{
  bool expr1_int_operands, expr2_int_operands;
  tree eptype = NULL_TREE;
  tree ret;

  if (flag_cilkplus
      && (TREE_CODE (expr1) == CILK_SPAWN_STMT
	  || TREE_CODE (expr2) == CILK_SPAWN_STMT))
    {
      error_at (loc,
		"spawned function call cannot be part of a comma expression");
      return error_mark_node;
    }
  expr1_int_operands = EXPR_INT_CONST_OPERANDS (expr1);
  if (expr1_int_operands)
    expr1 = remove_c_maybe_const_expr (expr1);
  expr2_int_operands = EXPR_INT_CONST_OPERANDS (expr2);
  if (expr2_int_operands)
    expr2 = remove_c_maybe_const_expr (expr2);

  if (TREE_CODE (expr1) == EXCESS_PRECISION_EXPR)
    expr1 = TREE_OPERAND (expr1, 0);
  if (TREE_CODE (expr2) == EXCESS_PRECISION_EXPR)
    {
      eptype = TREE_TYPE (expr2);
      expr2 = TREE_OPERAND (expr2, 0);
    }

  if (!TREE_SIDE_EFFECTS (expr1))
    {
      /* The left-hand operand of a comma expression is like an expression
	 statement: with -Wunused, we should warn if it doesn't have
	 any side-effects, unless it was explicitly cast to (void).  */
      if (warn_unused_value)
	{
	  if (VOID_TYPE_P (TREE_TYPE (expr1))
	      && CONVERT_EXPR_P (expr1))
	    ; /* (void) a, b */
	  else if (VOID_TYPE_P (TREE_TYPE (expr1))
		   && TREE_CODE (expr1) == COMPOUND_EXPR
		   && CONVERT_EXPR_P (TREE_OPERAND (expr1, 1)))
	    ; /* (void) a, (void) b, c */
	  else
	    warning_at (loc, OPT_Wunused_value,
			"left-hand operand of comma expression has no effect");
	}
    }
  else if (TREE_CODE (expr1) == COMPOUND_EXPR
	   && warn_unused_value)
    {
      tree r = expr1;
      location_t cloc = loc;
      while (TREE_CODE (r) == COMPOUND_EXPR)
        {
	  if (EXPR_HAS_LOCATION (r))
	    cloc = EXPR_LOCATION (r);
	  r = TREE_OPERAND (r, 1);
	}
      if (!TREE_SIDE_EFFECTS (r)
	  && !VOID_TYPE_P (TREE_TYPE (r))
	  && !CONVERT_EXPR_P (r))
	warning_at (cloc, OPT_Wunused_value,
	            "right-hand operand of comma expression has no effect");
    }

  /* With -Wunused, we should also warn if the left-hand operand does have
     side-effects, but computes a value which is not used.  For example, in
     `foo() + bar(), baz()' the result of the `+' operator is not used,
     so we should issue a warning.  */
  else if (warn_unused_value)
    warn_if_unused_value (expr1, loc);

  if (expr2 == error_mark_node)
    return error_mark_node;

  ret = build2 (COMPOUND_EXPR, TREE_TYPE (expr2), expr1, expr2);

  if (flag_isoc99
      && expr1_int_operands
      && expr2_int_operands)
    ret = note_integer_operands (ret);

  if (eptype)
    ret = build1 (EXCESS_PRECISION_EXPR, eptype, ret);

  protected_set_expr_location (ret, loc);
  return ret;
}

/* Issue -Wcast-qual warnings when appropriate.  TYPE is the type to
   which we are casting.  OTYPE is the type of the expression being
   cast.  Both TYPE and OTYPE are pointer types.  LOC is the location
   of the cast.  -Wcast-qual appeared on the command line.  Named
   address space qualifiers are not handled here, because they result
   in different warnings.  */

static void
handle_warn_cast_qual (location_t loc, tree type, tree otype)
{
  tree in_type = type;
  tree in_otype = otype;
  int added = 0;
  int discarded = 0;
  bool is_const;

  /* Check that the qualifiers on IN_TYPE are a superset of the
     qualifiers of IN_OTYPE.  The outermost level of POINTER_TYPE
     nodes is uninteresting and we stop as soon as we hit a
     non-POINTER_TYPE node on either type.  */
  do
    {
      in_otype = TREE_TYPE (in_otype);
      in_type = TREE_TYPE (in_type);

      /* GNU C allows cv-qualified function types.  'const' means the
	 function is very pure, 'volatile' means it can't return.  We
	 need to warn when such qualifiers are added, not when they're
	 taken away.  */
      if (TREE_CODE (in_otype) == FUNCTION_TYPE
	  && TREE_CODE (in_type) == FUNCTION_TYPE)
	added |= (TYPE_QUALS_NO_ADDR_SPACE (in_type)
		  & ~TYPE_QUALS_NO_ADDR_SPACE (in_otype));
      else
	discarded |= (TYPE_QUALS_NO_ADDR_SPACE (in_otype)
		      & ~TYPE_QUALS_NO_ADDR_SPACE (in_type));
    }
  while (TREE_CODE (in_type) == POINTER_TYPE
	 && TREE_CODE (in_otype) == POINTER_TYPE);

  if (added)
    warning_at (loc, OPT_Wcast_qual,
		"cast adds %q#v qualifier to function type", added);

  if (discarded)
    /* There are qualifiers present in IN_OTYPE that are not present
       in IN_TYPE.  */
    warning_at (loc, OPT_Wcast_qual,
		"cast discards %qv qualifier from pointer target type",
		discarded);

  if (added || discarded)
    return;

  /* A cast from **T to const **T is unsafe, because it can cause a
     const value to be changed with no additional warning.  We only
     issue this warning if T is the same on both sides, and we only
     issue the warning if there are the same number of pointers on
     both sides, as otherwise the cast is clearly unsafe anyhow.  A
     cast is unsafe when a qualifier is added at one level and const
     is not present at all outer levels.

     To issue this warning, we check at each level whether the cast
     adds new qualifiers not already seen.  We don't need to special
     case function types, as they won't have the same
     TYPE_MAIN_VARIANT.  */

  if (TYPE_MAIN_VARIANT (in_type) != TYPE_MAIN_VARIANT (in_otype))
    return;
  if (TREE_CODE (TREE_TYPE (type)) != POINTER_TYPE)
    return;

  in_type = type;
  in_otype = otype;
  is_const = TYPE_READONLY (TREE_TYPE (in_type));
  do
    {
      in_type = TREE_TYPE (in_type);
      in_otype = TREE_TYPE (in_otype);
      if ((TYPE_QUALS (in_type) &~ TYPE_QUALS (in_otype)) != 0
	  && !is_const)
	{
	  warning_at (loc, OPT_Wcast_qual,
		      "to be safe all intermediate pointers in cast from "
                      "%qT to %qT must be %<const%> qualified",
		      otype, type);
	  break;
	}
      if (is_const)
	is_const = TYPE_READONLY (in_type);
    }
  while (TREE_CODE (in_type) == POINTER_TYPE);
}

/* Build an expression representing a cast to type TYPE of expression EXPR.
   LOC is the location of the cast-- typically the open paren of the cast.  */

tree
build_c_cast (location_t loc, tree type, tree expr)
{
  tree value;

  if (TREE_CODE (expr) == EXCESS_PRECISION_EXPR)
    expr = TREE_OPERAND (expr, 0);

  value = expr;

  if (type == error_mark_node || expr == error_mark_node)
    return error_mark_node;

  /* The ObjC front-end uses TYPE_MAIN_VARIANT to tie together types differing
     only in <protocol> qualifications.  But when constructing cast expressions,
     the protocols do matter and must be kept around.  */
  if (objc_is_object_ptr (type) && objc_is_object_ptr (TREE_TYPE (expr)))
    return build1 (NOP_EXPR, type, expr);

  type = TYPE_MAIN_VARIANT (type);

  if (TREE_CODE (type) == ARRAY_TYPE)
    {
      error_at (loc, "cast specifies array type");
      return error_mark_node;
    }

  if (TREE_CODE (type) == FUNCTION_TYPE)
    {
      error_at (loc, "cast specifies function type");
      return error_mark_node;
    }

  if (!VOID_TYPE_P (type))
    {
      value = require_complete_type (value);
      if (value == error_mark_node)
	return error_mark_node;
    }

  if (type == TYPE_MAIN_VARIANT (TREE_TYPE (value)))
    {
      if (TREE_CODE (type) == RECORD_TYPE
	  || TREE_CODE (type) == UNION_TYPE)
	pedwarn (loc, OPT_Wpedantic,
		 "ISO C forbids casting nonscalar to the same type");

      /* Convert to remove any qualifiers from VALUE's type.  */
      value = convert (type, value);
    }
  else if (TREE_CODE (type) == UNION_TYPE)
    {
      tree field;

      for (field = TYPE_FIELDS (type); field; field = DECL_CHAIN (field))
	if (TREE_TYPE (field) != error_mark_node
	    && comptypes (TYPE_MAIN_VARIANT (TREE_TYPE (field)),
			  TYPE_MAIN_VARIANT (TREE_TYPE (value))))
	  break;

      if (field)
	{
	  tree t;
	  bool maybe_const = true;

	  pedwarn (loc, OPT_Wpedantic, "ISO C forbids casts to union type");
	  t = c_fully_fold (value, false, &maybe_const);
	  t = build_constructor_single (type, field, t);
	  if (!maybe_const)
	    t = c_wrap_maybe_const (t, true);
	  t = digest_init (loc, type, t,
			   NULL_TREE, false, true, 0);
	  TREE_CONSTANT (t) = TREE_CONSTANT (value);
	  return t;
	}
      error_at (loc, "cast to union type from type not present in union");
      return error_mark_node;
    }
  else
    {
      tree otype, ovalue;

      if (type == void_type_node)
	{
	  tree t = build1 (CONVERT_EXPR, type, value);
	  SET_EXPR_LOCATION (t, loc);
	  return t;
	}

      otype = TREE_TYPE (value);

      /* Optionally warn about potentially worrisome casts.  */
      if (warn_cast_qual
	  && TREE_CODE (type) == POINTER_TYPE
	  && TREE_CODE (otype) == POINTER_TYPE)
	handle_warn_cast_qual (loc, type, otype);

      /* Warn about conversions between pointers to disjoint
	 address spaces.  */
      if (TREE_CODE (type) == POINTER_TYPE
	  && TREE_CODE (otype) == POINTER_TYPE
	  && !null_pointer_constant_p (value))
	{
	  addr_space_t as_to = TYPE_ADDR_SPACE (TREE_TYPE (type));
	  addr_space_t as_from = TYPE_ADDR_SPACE (TREE_TYPE (otype));
	  addr_space_t as_common;

	  if (!addr_space_superset (as_to, as_from, &as_common))
	    {
	      if (ADDR_SPACE_GENERIC_P (as_from))
		warning_at (loc, 0, "cast to %s address space pointer "
			    "from disjoint generic address space pointer",
			    c_addr_space_name (as_to));

	      else if (ADDR_SPACE_GENERIC_P (as_to))
		warning_at (loc, 0, "cast to generic address space pointer "
			    "from disjoint %s address space pointer",
			    c_addr_space_name (as_from));

	      else
		warning_at (loc, 0, "cast to %s address space pointer "
			    "from disjoint %s address space pointer",
			    c_addr_space_name (as_to),
			    c_addr_space_name (as_from));
	    }
	}

      /* Warn about possible alignment problems.  */
      if (STRICT_ALIGNMENT
	  && TREE_CODE (type) == POINTER_TYPE
	  && TREE_CODE (otype) == POINTER_TYPE
	  && TREE_CODE (TREE_TYPE (otype)) != VOID_TYPE
	  && TREE_CODE (TREE_TYPE (otype)) != FUNCTION_TYPE
	  /* Don't warn about opaque types, where the actual alignment
	     restriction is unknown.  */
	  && !((TREE_CODE (TREE_TYPE (otype)) == UNION_TYPE
		|| TREE_CODE (TREE_TYPE (otype)) == RECORD_TYPE)
	       && TYPE_MODE (TREE_TYPE (otype)) == VOIDmode)
	  && TYPE_ALIGN (TREE_TYPE (type)) > TYPE_ALIGN (TREE_TYPE (otype)))
	warning_at (loc, OPT_Wcast_align,
		    "cast increases required alignment of target type");

      if (TREE_CODE (type) == INTEGER_TYPE
	  && TREE_CODE (otype) == POINTER_TYPE
	  && TYPE_PRECISION (type) != TYPE_PRECISION (otype))
      /* Unlike conversion of integers to pointers, where the
         warning is disabled for converting constants because
         of cases such as SIG_*, warn about converting constant
         pointers to integers. In some cases it may cause unwanted
         sign extension, and a warning is appropriate.  */
	warning_at (loc, OPT_Wpointer_to_int_cast,
		    "cast from pointer to integer of different size");

      if (TREE_CODE (value) == CALL_EXPR
	  && TREE_CODE (type) != TREE_CODE (otype))
	warning_at (loc, OPT_Wbad_function_cast,
		    "cast from function call of type %qT "
		    "to non-matching type %qT", otype, type);

      if (TREE_CODE (type) == POINTER_TYPE
	  && TREE_CODE (otype) == INTEGER_TYPE
	  && TYPE_PRECISION (type) != TYPE_PRECISION (otype)
	  /* Don't warn about converting any constant.  */
	  && !TREE_CONSTANT (value))
	warning_at (loc,
		    OPT_Wint_to_pointer_cast, "cast to pointer from integer "
		    "of different size");

      if (warn_strict_aliasing <= 2)
        strict_aliasing_warning (otype, type, expr);

      /* If pedantic, warn for conversions between function and object
	 pointer types, except for converting a null pointer constant
	 to function pointer type.  */
      if (pedantic
	  && TREE_CODE (type) == POINTER_TYPE
	  && TREE_CODE (otype) == POINTER_TYPE
	  && TREE_CODE (TREE_TYPE (otype)) == FUNCTION_TYPE
	  && TREE_CODE (TREE_TYPE (type)) != FUNCTION_TYPE)
	pedwarn (loc, OPT_Wpedantic, "ISO C forbids "
		 "conversion of function pointer to object pointer type");

      if (pedantic
	  && TREE_CODE (type) == POINTER_TYPE
	  && TREE_CODE (otype) == POINTER_TYPE
	  && TREE_CODE (TREE_TYPE (type)) == FUNCTION_TYPE
	  && TREE_CODE (TREE_TYPE (otype)) != FUNCTION_TYPE
	  && !null_pointer_constant_p (value))
	pedwarn (loc, OPT_Wpedantic, "ISO C forbids "
		 "conversion of object pointer to function pointer type");

      ovalue = value;
      value = convert (type, value);

      /* Ignore any integer overflow caused by the cast.  */
      if (TREE_CODE (value) == INTEGER_CST && !FLOAT_TYPE_P (otype))
	{
	  if (CONSTANT_CLASS_P (ovalue) && TREE_OVERFLOW (ovalue))
	    {
	      if (!TREE_OVERFLOW (value))
		{
		  /* Avoid clobbering a shared constant.  */
		  value = copy_node (value);
		  TREE_OVERFLOW (value) = TREE_OVERFLOW (ovalue);
		}
	    }
	  else if (TREE_OVERFLOW (value))
	    /* Reset VALUE's overflow flags, ensuring constant sharing.  */
	    value = wide_int_to_tree (TREE_TYPE (value), value);
	}
    }

  /* Don't let a cast be an lvalue.  */
  if (lvalue_p (value))
    value = non_lvalue_loc (loc, value);

  /* Don't allow the results of casting to floating-point or complex
     types be confused with actual constants, or casts involving
     integer and pointer types other than direct integer-to-integer
     and integer-to-pointer be confused with integer constant
     expressions and null pointer constants.  */
  if (TREE_CODE (value) == REAL_CST
      || TREE_CODE (value) == COMPLEX_CST
      || (TREE_CODE (value) == INTEGER_CST
	  && !((TREE_CODE (expr) == INTEGER_CST
		&& INTEGRAL_TYPE_P (TREE_TYPE (expr)))
	       || TREE_CODE (expr) == REAL_CST
	       || TREE_CODE (expr) == COMPLEX_CST)))
      value = build1 (NOP_EXPR, type, value);

  protected_set_expr_location (value, loc);
  return value;
}

/* Interpret a cast of expression EXPR to type TYPE.  LOC is the
   location of the open paren of the cast, or the position of the cast
   expr.  */
tree
c_cast_expr (location_t loc, struct c_type_name *type_name, tree expr)
{
  tree type;
  tree type_expr = NULL_TREE;
  bool type_expr_const = true;
  tree ret;
  int saved_wsp = warn_strict_prototypes;

  /* This avoids warnings about unprototyped casts on
     integers.  E.g. "#define SIG_DFL (void(*)())0".  */
  if (TREE_CODE (expr) == INTEGER_CST)
    warn_strict_prototypes = 0;
  type = groktypename (type_name, &type_expr, &type_expr_const);
  warn_strict_prototypes = saved_wsp;

  if (TREE_CODE (expr) == ADDR_EXPR && !VOID_TYPE_P (type)
      && reject_gcc_builtin (expr))
    return error_mark_node;

  ret = build_c_cast (loc, type, expr);
  if (type_expr)
    {
      bool inner_expr_const = true;
      ret = c_fully_fold (ret, require_constant_value, &inner_expr_const);
      ret = build2 (C_MAYBE_CONST_EXPR, TREE_TYPE (ret), type_expr, ret);
      C_MAYBE_CONST_EXPR_NON_CONST (ret) = !(type_expr_const
					     && inner_expr_const);
      SET_EXPR_LOCATION (ret, loc);
    }

  if (!EXPR_HAS_LOCATION (ret))
    protected_set_expr_location (ret, loc);

  /* C++ does not permits types to be defined in a cast, but it
     allows references to incomplete types.  */
  if (warn_cxx_compat && type_name->specs->typespec_kind == ctsk_tagdef)
    warning_at (loc, OPT_Wc___compat,
		"defining a type in a cast is invalid in C++");

  return ret;
}

/* Build an assignment expression of lvalue LHS from value RHS.
   If LHS_ORIGTYPE is not NULL, it is the original type of LHS, which
   may differ from TREE_TYPE (LHS) for an enum bitfield.
   MODIFYCODE is the code for a binary operator that we use
   to combine the old value of LHS with RHS to get the new value.
   Or else MODIFYCODE is NOP_EXPR meaning do a simple assignment.
   If RHS_ORIGTYPE is not NULL_TREE, it is the original type of RHS,
   which may differ from TREE_TYPE (RHS) for an enum value.

   LOCATION is the location of the MODIFYCODE operator.
   RHS_LOC is the location of the RHS.  */

tree
build_modify_expr (location_t location, tree lhs, tree lhs_origtype,
		   enum tree_code modifycode,
		   location_t rhs_loc, tree rhs, tree rhs_origtype)
{
  tree result;
  tree newrhs;
  tree rhseval = NULL_TREE;
  tree rhs_semantic_type = NULL_TREE;
  tree lhstype = TREE_TYPE (lhs);
  tree olhstype = lhstype;
  bool npc;
  bool is_atomic_op;

  /* Types that aren't fully specified cannot be used in assignments.  */
  lhs = require_complete_type (lhs);

  /* Avoid duplicate error messages from operands that had errors.  */
  if (TREE_CODE (lhs) == ERROR_MARK || TREE_CODE (rhs) == ERROR_MARK)
    return error_mark_node;

  /* Ensure an error for assigning a non-lvalue array to an array in
     C90.  */
  if (TREE_CODE (lhstype) == ARRAY_TYPE)
    {
      error_at (location, "assignment to expression with array type");
      return error_mark_node;
    }

  /* For ObjC properties, defer this check.  */
  if (!objc_is_property_ref (lhs) && !lvalue_or_else (location, lhs, lv_assign))
    return error_mark_node;

  is_atomic_op = really_atomic_lvalue (lhs);

  if (TREE_CODE (rhs) == EXCESS_PRECISION_EXPR)
    {
      rhs_semantic_type = TREE_TYPE (rhs);
      rhs = TREE_OPERAND (rhs, 0);
    }

  newrhs = rhs;

  if (TREE_CODE (lhs) == C_MAYBE_CONST_EXPR)
    {
      tree inner = build_modify_expr (location, C_MAYBE_CONST_EXPR_EXPR (lhs),
				      lhs_origtype, modifycode, rhs_loc, rhs,
				      rhs_origtype);
      if (inner == error_mark_node)
	return error_mark_node;
      result = build2 (C_MAYBE_CONST_EXPR, TREE_TYPE (inner),
		       C_MAYBE_CONST_EXPR_PRE (lhs), inner);
      gcc_assert (!C_MAYBE_CONST_EXPR_INT_OPERANDS (lhs));
      C_MAYBE_CONST_EXPR_NON_CONST (result) = 1;
      protected_set_expr_location (result, location);
      return result;
    }

  /* If a binary op has been requested, combine the old LHS value with the RHS
     producing the value we should actually store into the LHS.  */

  if (modifycode != NOP_EXPR)
    {
      lhs = c_fully_fold (lhs, false, NULL);
      lhs = stabilize_reference (lhs);

      /* Construct the RHS for any non-atomic compound assignemnt. */
      if (!is_atomic_op)
        {
	  /* If in LHS op= RHS the RHS has side-effects, ensure they
	     are preevaluated before the rest of the assignment expression's
	     side-effects, because RHS could contain e.g. function calls
	     that modify LHS.  */
	  if (TREE_SIDE_EFFECTS (rhs))
	    {
	      newrhs = in_late_binary_op ? save_expr (rhs) : c_save_expr (rhs);
	      rhseval = newrhs;
	    }
	  newrhs = build_binary_op (location,
				    modifycode, lhs, newrhs, 1);

	  /* The original type of the right hand side is no longer
	     meaningful.  */
	  rhs_origtype = NULL_TREE;
	}
    }

  if (c_dialect_objc ())
    {
      /* Check if we are modifying an Objective-C property reference;
	 if so, we need to generate setter calls.  */
      result = objc_maybe_build_modify_expr (lhs, newrhs);
      if (result)
	goto return_result;

      /* Else, do the check that we postponed for Objective-C.  */
      if (!lvalue_or_else (location, lhs, lv_assign))
	return error_mark_node;
    }

  /* Give an error for storing in something that is 'const'.  */

  if (TYPE_READONLY (lhstype)
      || ((TREE_CODE (lhstype) == RECORD_TYPE
	   || TREE_CODE (lhstype) == UNION_TYPE)
	  && C_TYPE_FIELDS_READONLY (lhstype)))
    {
      readonly_error (location, lhs, lv_assign);
      return error_mark_node;
    }
  else if (TREE_READONLY (lhs))
    readonly_warning (lhs, lv_assign);

  /* If storing into a structure or union member,
     it has probably been given type `int'.
     Compute the type that would go with
     the actual amount of storage the member occupies.  */

  if (TREE_CODE (lhs) == COMPONENT_REF
      && (TREE_CODE (lhstype) == INTEGER_TYPE
	  || TREE_CODE (lhstype) == BOOLEAN_TYPE
	  || TREE_CODE (lhstype) == REAL_TYPE
	  || TREE_CODE (lhstype) == ENUMERAL_TYPE))
    lhstype = TREE_TYPE (get_unwidened (lhs, 0));

  /* If storing in a field that is in actuality a short or narrower than one,
     we must store in the field in its actual type.  */

  if (lhstype != TREE_TYPE (lhs))
    {
      lhs = copy_node (lhs);
      TREE_TYPE (lhs) = lhstype;
    }

  /* Issue -Wc++-compat warnings about an assignment to an enum type
     when LHS does not have its original type.  This happens for,
     e.g., an enum bitfield in a struct.  */
  if (warn_cxx_compat
      && lhs_origtype != NULL_TREE
      && lhs_origtype != lhstype
      && TREE_CODE (lhs_origtype) == ENUMERAL_TYPE)
    {
      tree checktype = (rhs_origtype != NULL_TREE
			? rhs_origtype
			: TREE_TYPE (rhs));
      if (checktype != error_mark_node
	  && (TYPE_MAIN_VARIANT (checktype) != TYPE_MAIN_VARIANT (lhs_origtype)
	      || (is_atomic_op && modifycode != NOP_EXPR)))
	warning_at (location, OPT_Wc___compat,
		    "enum conversion in assignment is invalid in C++");
    }

  /* If the lhs is atomic, remove that qualifier.  */
  if (is_atomic_op)
    {
      lhstype = build_qualified_type (lhstype, 
				      (TYPE_QUALS (lhstype)
				       & ~TYPE_QUAL_ATOMIC));
      olhstype = build_qualified_type (olhstype, 
				       (TYPE_QUALS (lhstype)
					& ~TYPE_QUAL_ATOMIC));
    }

  /* Convert new value to destination type.  Fold it first, then
     restore any excess precision information, for the sake of
     conversion warnings.  */

  if (!(is_atomic_op && modifycode != NOP_EXPR))
    {
      npc = null_pointer_constant_p (newrhs);
      newrhs = c_fully_fold (newrhs, false, NULL);
      if (rhs_semantic_type)
	newrhs = build1 (EXCESS_PRECISION_EXPR, rhs_semantic_type, newrhs);
      newrhs = convert_for_assignment (location, rhs_loc, lhstype, newrhs,
				       rhs_origtype, ic_assign, npc,
				       NULL_TREE, NULL_TREE, 0);
      if (TREE_CODE (newrhs) == ERROR_MARK)
	return error_mark_node;
    }

  /* Emit ObjC write barrier, if necessary.  */
  if (c_dialect_objc () && flag_objc_gc)
    {
      result = objc_generate_write_barrier (lhs, modifycode, newrhs);
      if (result)
	{
	  protected_set_expr_location (result, location);
	  goto return_result;
	}
    }

  /* Scan operands.  */

  if (is_atomic_op)
    result = build_atomic_assign (location, lhs, modifycode, newrhs, false);
  else
    {
      result = build2 (MODIFY_EXPR, lhstype, lhs, newrhs);
      TREE_SIDE_EFFECTS (result) = 1;
      protected_set_expr_location (result, location);
    }

  /* If we got the LHS in a different type for storing in,
     convert the result back to the nominal type of LHS
     so that the value we return always has the same type
     as the LHS argument.  */

  if (olhstype == TREE_TYPE (result))
    goto return_result;

  result = convert_for_assignment (location, rhs_loc, olhstype, result,
				   rhs_origtype, ic_assign, false, NULL_TREE,
				   NULL_TREE, 0);
  protected_set_expr_location (result, location);

return_result:
  if (rhseval)
    result = build2 (COMPOUND_EXPR, TREE_TYPE (result), rhseval, result);
  return result;
}

/* Return whether STRUCT_TYPE has an anonymous field with type TYPE.
   This is used to implement -fplan9-extensions.  */

static bool
find_anonymous_field_with_type (tree struct_type, tree type)
{
  tree field;
  bool found;

  gcc_assert (TREE_CODE (struct_type) == RECORD_TYPE
	      || TREE_CODE (struct_type) == UNION_TYPE);
  found = false;
  for (field = TYPE_FIELDS (struct_type);
       field != NULL_TREE;
       field = TREE_CHAIN (field))
    {
      tree fieldtype = (TYPE_ATOMIC (TREE_TYPE (field))
			? c_build_qualified_type (TREE_TYPE (field),
						  TYPE_QUAL_ATOMIC)
			: TYPE_MAIN_VARIANT (TREE_TYPE (field)));
      if (DECL_NAME (field) == NULL
	  && comptypes (type, fieldtype))
	{
	  if (found)
	    return false;
	  found = true;
	}
      else if (DECL_NAME (field) == NULL
	       && (TREE_CODE (TREE_TYPE (field)) == RECORD_TYPE
		   || TREE_CODE (TREE_TYPE (field)) == UNION_TYPE)
	       && find_anonymous_field_with_type (TREE_TYPE (field), type))
	{
	  if (found)
	    return false;
	  found = true;
	}
    }
  return found;
}

/* RHS is an expression whose type is pointer to struct.  If there is
   an anonymous field in RHS with type TYPE, then return a pointer to
   that field in RHS.  This is used with -fplan9-extensions.  This
   returns NULL if no conversion could be found.  */

static tree
convert_to_anonymous_field (location_t location, tree type, tree rhs)
{
  tree rhs_struct_type, lhs_main_type;
  tree field, found_field;
  bool found_sub_field;
  tree ret;

  gcc_assert (POINTER_TYPE_P (TREE_TYPE (rhs)));
  rhs_struct_type = TREE_TYPE (TREE_TYPE (rhs));
  gcc_assert (TREE_CODE (rhs_struct_type) == RECORD_TYPE
	      || TREE_CODE (rhs_struct_type) == UNION_TYPE);

  gcc_assert (POINTER_TYPE_P (type));
  lhs_main_type = (TYPE_ATOMIC (TREE_TYPE (type))
		   ? c_build_qualified_type (TREE_TYPE (type),
					     TYPE_QUAL_ATOMIC)
		   : TYPE_MAIN_VARIANT (TREE_TYPE (type)));

  found_field = NULL_TREE;
  found_sub_field = false;
  for (field = TYPE_FIELDS (rhs_struct_type);
       field != NULL_TREE;
       field = TREE_CHAIN (field))
    {
      if (DECL_NAME (field) != NULL_TREE
	  || (TREE_CODE (TREE_TYPE (field)) != RECORD_TYPE
	      && TREE_CODE (TREE_TYPE (field)) != UNION_TYPE))
	continue;
      tree fieldtype = (TYPE_ATOMIC (TREE_TYPE (field))
			? c_build_qualified_type (TREE_TYPE (field),
						  TYPE_QUAL_ATOMIC)
			: TYPE_MAIN_VARIANT (TREE_TYPE (field)));
      if (comptypes (lhs_main_type, fieldtype))
	{
	  if (found_field != NULL_TREE)
	    return NULL_TREE;
	  found_field = field;
	}
      else if (find_anonymous_field_with_type (TREE_TYPE (field),
					       lhs_main_type))
	{
	  if (found_field != NULL_TREE)
	    return NULL_TREE;
	  found_field = field;
	  found_sub_field = true;
	}
    }

  if (found_field == NULL_TREE)
    return NULL_TREE;

  ret = fold_build3_loc (location, COMPONENT_REF, TREE_TYPE (found_field),
			 build_fold_indirect_ref (rhs), found_field,
			 NULL_TREE);
  ret = build_fold_addr_expr_loc (location, ret);

  if (found_sub_field)
    {
      ret = convert_to_anonymous_field (location, type, ret);
      gcc_assert (ret != NULL_TREE);
    }

  return ret;
}

/* Issue an error message for a bad initializer component.
   GMSGID identifies the message.
   The component name is taken from the spelling stack.  */

static void
error_init (location_t loc, const char *gmsgid)
{
  char *ofwhat;

  /* The gmsgid may be a format string with %< and %>. */
  error_at (loc, gmsgid);
  ofwhat = print_spelling ((char *) alloca (spelling_length () + 1));
  if (*ofwhat)
    inform (loc, "(near initialization for %qs)", ofwhat);
}

/* Issue a pedantic warning for a bad initializer component.  OPT is
   the option OPT_* (from options.h) controlling this warning or 0 if
   it is unconditionally given.  GMSGID identifies the message.  The
   component name is taken from the spelling stack.  */

static void
pedwarn_init (location_t location, int opt, const char *gmsgid)
{
  char *ofwhat;
  bool warned;

  /* The gmsgid may be a format string with %< and %>. */
  warned = pedwarn (location, opt, gmsgid);
  ofwhat = print_spelling ((char *) alloca (spelling_length () + 1));
  if (*ofwhat && warned)
    inform (location, "(near initialization for %qs)", ofwhat);
}

/* Issue a warning for a bad initializer component.

   OPT is the OPT_W* value corresponding to the warning option that
   controls this warning.  GMSGID identifies the message.  The
   component name is taken from the spelling stack.  */

static void
warning_init (location_t loc, int opt, const char *gmsgid)
{
  char *ofwhat;
  bool warned;

  /* The gmsgid may be a format string with %< and %>. */
  warned = warning_at (loc, opt, gmsgid);
  ofwhat = print_spelling ((char *) alloca (spelling_length () + 1));
  if (*ofwhat && warned)
    inform (loc, "(near initialization for %qs)", ofwhat);
}

/* If TYPE is an array type and EXPR is a parenthesized string
   constant, warn if pedantic that EXPR is being used to initialize an
   object of type TYPE.  */

void
maybe_warn_string_init (location_t loc, tree type, struct c_expr expr)
{
  if (pedantic
      && TREE_CODE (type) == ARRAY_TYPE
      && TREE_CODE (expr.value) == STRING_CST
      && expr.original_code != STRING_CST)
    pedwarn_init (loc, OPT_Wpedantic,
		  "array initialized from parenthesized string constant");
}

/* Convert value RHS to type TYPE as preparation for an assignment to
   an lvalue of type TYPE.  If ORIGTYPE is not NULL_TREE, it is the
   original type of RHS; this differs from TREE_TYPE (RHS) for enum
   types.  NULL_POINTER_CONSTANT says whether RHS was a null pointer
   constant before any folding.
   The real work of conversion is done by `convert'.
   The purpose of this function is to generate error messages
   for assignments that are not allowed in C.
   ERRTYPE says whether it is argument passing, assignment,
   initialization or return.

   In the following example, '~' denotes where EXPR_LOC and '^' where
   LOCATION point to:

     f (var);      [ic_argpass]
     ^  ~~~
     x = var;      [ic_assign]
       ^ ~~~;
     int x = var;  [ic_init]
	     ^^^
     return x;     [ic_return]
	    ^

   FUNCTION is a tree for the function being called.
   PARMNUM is the number of the argument, for printing in error messages.  */

static tree
convert_for_assignment (location_t location, location_t expr_loc, tree type,
			tree rhs, tree origtype, enum impl_conv errtype,
			bool null_pointer_constant, tree fundecl,
			tree function, int parmnum)
{
  enum tree_code codel = TREE_CODE (type);
  tree orig_rhs = rhs;
  tree rhstype;
  enum tree_code coder;
  tree rname = NULL_TREE;
  bool objc_ok = false;

  /* Use the expansion point location to handle cases such as user's
     function returning a wrong-type macro defined in a system header.  */
  location = expansion_point_location_if_in_system_header (location);

  if (errtype == ic_argpass)
    {
      tree selector;
      /* Change pointer to function to the function itself for
	 diagnostics.  */
      if (TREE_CODE (function) == ADDR_EXPR
	  && TREE_CODE (TREE_OPERAND (function, 0)) == FUNCTION_DECL)
	function = TREE_OPERAND (function, 0);

      /* Handle an ObjC selector specially for diagnostics.  */
      selector = objc_message_selector ();
      rname = function;
      if (selector && parmnum > 2)
	{
	  rname = selector;
	  parmnum -= 2;
	}
    }

  /* This macro is used to emit diagnostics to ensure that all format
     strings are complete sentences, visible to gettext and checked at
     compile time.  */
#define PEDWARN_FOR_ASSIGNMENT(LOCATION, PLOC, OPT, AR, AS, IN, RE)	 \
  do {                                                                   \
    switch (errtype)                                                     \
      {                                                                  \
      case ic_argpass:                                                   \
        if (pedwarn (PLOC, OPT, AR, parmnum, rname))			 \
          inform ((fundecl && !DECL_IS_BUILTIN (fundecl))	         \
		  ? DECL_SOURCE_LOCATION (fundecl) : PLOC,		 \
                  "expected %qT but argument is of type %qT",            \
                  type, rhstype);                                        \
        break;                                                           \
      case ic_assign:                                                    \
        pedwarn (LOCATION, OPT, AS);                                     \
        break;                                                           \
      case ic_init:                                                      \
        pedwarn_init (LOCATION, OPT, IN);                                \
        break;                                                           \
      case ic_return:                                                    \
        pedwarn (LOCATION, OPT, RE);					 \
        break;                                                           \
      default:                                                           \
        gcc_unreachable ();                                              \
      }                                                                  \
  } while (0)

  /* This macro is used to emit diagnostics to ensure that all format
     strings are complete sentences, visible to gettext and checked at
     compile time.  It is the same as PEDWARN_FOR_ASSIGNMENT but with an
     extra parameter to enumerate qualifiers.  */
#define PEDWARN_FOR_QUALIFIERS(LOCATION, PLOC, OPT, AR, AS, IN, RE, QUALS) \
  do {                                                                   \
    switch (errtype)                                                     \
      {                                                                  \
      case ic_argpass:                                                   \
        if (pedwarn (PLOC, OPT, AR, parmnum, rname, QUALS))		 \
          inform ((fundecl && !DECL_IS_BUILTIN (fundecl))	         \
		  ? DECL_SOURCE_LOCATION (fundecl) : PLOC,		 \
                  "expected %qT but argument is of type %qT",            \
                  type, rhstype);                                        \
        break;                                                           \
      case ic_assign:                                                    \
        pedwarn (LOCATION, OPT, AS, QUALS);				 \
        break;                                                           \
      case ic_init:                                                      \
        pedwarn (LOCATION, OPT, IN, QUALS);				 \
        break;                                                           \
      case ic_return:                                                    \
        pedwarn (LOCATION, OPT, RE, QUALS);				 \
        break;                                                           \
      default:                                                           \
        gcc_unreachable ();                                              \
      }                                                                  \
  } while (0)

  /* This macro is used to emit diagnostics to ensure that all format
     strings are complete sentences, visible to gettext and checked at
     compile time.  It is the same as PEDWARN_FOR_QUALIFIERS but uses
     warning_at instead of pedwarn.  */
#define WARNING_FOR_QUALIFIERS(LOCATION, PLOC, OPT, AR, AS, IN, RE, QUALS) \
  do {                                                                   \
    switch (errtype)                                                     \
      {                                                                  \
      case ic_argpass:                                                   \
        if (warning_at (PLOC, OPT, AR, parmnum, rname, QUALS))           \
          inform ((fundecl && !DECL_IS_BUILTIN (fundecl))                \
                  ? DECL_SOURCE_LOCATION (fundecl) : PLOC,               \
                  "expected %qT but argument is of type %qT",            \
                  type, rhstype);                                        \
        break;                                                           \
      case ic_assign:                                                    \
        warning_at (LOCATION, OPT, AS, QUALS);                           \
        break;                                                           \
      case ic_init:                                                      \
        warning_at (LOCATION, OPT, IN, QUALS);                           \
        break;                                                           \
      case ic_return:                                                    \
        warning_at (LOCATION, OPT, RE, QUALS);                           \
        break;                                                           \
      default:                                                           \
        gcc_unreachable ();                                              \
      }                                                                  \
  } while (0)

  if (TREE_CODE (rhs) == EXCESS_PRECISION_EXPR)
    rhs = TREE_OPERAND (rhs, 0);

  rhstype = TREE_TYPE (rhs);
  coder = TREE_CODE (rhstype);

  if (coder == ERROR_MARK)
    return error_mark_node;

  if (c_dialect_objc ())
    {
      int parmno;

      switch (errtype)
	{
	case ic_return:
	  parmno = 0;
	  break;

	case ic_assign:
	  parmno = -1;
	  break;

	case ic_init:
	  parmno = -2;
	  break;

	default:
	  parmno = parmnum;
	  break;
	}

      objc_ok = objc_compare_types (type, rhstype, parmno, rname);
    }

  if (warn_cxx_compat)
    {
      tree checktype = origtype != NULL_TREE ? origtype : rhstype;
      if (checktype != error_mark_node
	  && TREE_CODE (type) == ENUMERAL_TYPE
	  && TYPE_MAIN_VARIANT (checktype) != TYPE_MAIN_VARIANT (type))
	{
	  PEDWARN_FOR_ASSIGNMENT (location, expr_loc, OPT_Wc___compat,
			          G_("enum conversion when passing argument "
				     "%d of %qE is invalid in C++"),
			          G_("enum conversion in assignment is "
				     "invalid in C++"),
			          G_("enum conversion in initialization is "
				     "invalid in C++"),
			          G_("enum conversion in return is "
				     "invalid in C++"));
	}
    }

  if (TYPE_MAIN_VARIANT (type) == TYPE_MAIN_VARIANT (rhstype))
    return rhs;

  if (coder == VOID_TYPE)
    {
      /* Except for passing an argument to an unprototyped function,
	 this is a constraint violation.  When passing an argument to
	 an unprototyped function, it is compile-time undefined;
	 making it a constraint in that case was rejected in
	 DR#252.  */
      error_at (location, "void value not ignored as it ought to be");
      return error_mark_node;
    }
  rhs = require_complete_type (rhs);
  if (rhs == error_mark_node)
    return error_mark_node;

  if (coder == POINTER_TYPE && reject_gcc_builtin (rhs))
    return error_mark_node;

  /* A non-reference type can convert to a reference.  This handles
     va_start, va_copy and possibly port built-ins.  */
  if (codel == REFERENCE_TYPE && coder != REFERENCE_TYPE)
    {
      if (!lvalue_p (rhs))
	{
	  error_at (location, "cannot pass rvalue to reference parameter");
	  return error_mark_node;
	}
      if (!c_mark_addressable (rhs))
	return error_mark_node;
      rhs = build1 (ADDR_EXPR, build_pointer_type (TREE_TYPE (rhs)), rhs);
      SET_EXPR_LOCATION (rhs, location);

      rhs = convert_for_assignment (location, expr_loc,
				    build_pointer_type (TREE_TYPE (type)),
				    rhs, origtype, errtype,
				    null_pointer_constant, fundecl, function,
				    parmnum);
      if (rhs == error_mark_node)
	return error_mark_node;

      rhs = build1 (NOP_EXPR, type, rhs);
      SET_EXPR_LOCATION (rhs, location);
      return rhs;
    }
  /* Some types can interconvert without explicit casts.  */
  else if (codel == VECTOR_TYPE && coder == VECTOR_TYPE
	   && vector_types_convertible_p (type, TREE_TYPE (rhs), true))
    return convert (type, rhs);
  /* Arithmetic types all interconvert, and enum is treated like int.  */
  else if ((codel == INTEGER_TYPE || codel == REAL_TYPE
	    || codel == FIXED_POINT_TYPE
	    || codel == ENUMERAL_TYPE || codel == COMPLEX_TYPE
	    || codel == BOOLEAN_TYPE)
	   && (coder == INTEGER_TYPE || coder == REAL_TYPE
	       || coder == FIXED_POINT_TYPE
	       || coder == ENUMERAL_TYPE || coder == COMPLEX_TYPE
	       || coder == BOOLEAN_TYPE))
    {
      tree ret;
      bool save = in_late_binary_op;
      if (codel == BOOLEAN_TYPE || codel == COMPLEX_TYPE
	  || (coder == REAL_TYPE
	      && (codel == INTEGER_TYPE || codel == ENUMERAL_TYPE)
	      && (flag_sanitize & SANITIZE_FLOAT_CAST)))
	in_late_binary_op = true;
      ret = convert_and_check (expr_loc != UNKNOWN_LOCATION
			       ? expr_loc : location, type, orig_rhs);
      in_late_binary_op = save;
      return ret;
    }

  /* Aggregates in different TUs might need conversion.  */
  if ((codel == RECORD_TYPE || codel == UNION_TYPE)
      && codel == coder
      && comptypes (type, rhstype))
    return convert_and_check (expr_loc != UNKNOWN_LOCATION
			      ? expr_loc : location, type, rhs);

  /* Conversion to a transparent union or record from its member types.
     This applies only to function arguments.  */
  if (((codel == UNION_TYPE || codel == RECORD_TYPE)
      && TYPE_TRANSPARENT_AGGR (type))
      && errtype == ic_argpass)
    {
      tree memb, marginal_memb = NULL_TREE;

      for (memb = TYPE_FIELDS (type); memb ; memb = DECL_CHAIN (memb))
	{
	  tree memb_type = TREE_TYPE (memb);

	  if (comptypes (TYPE_MAIN_VARIANT (memb_type),
			 TYPE_MAIN_VARIANT (rhstype)))
	    break;

	  if (TREE_CODE (memb_type) != POINTER_TYPE)
	    continue;

	  if (coder == POINTER_TYPE)
	    {
	      tree ttl = TREE_TYPE (memb_type);
	      tree ttr = TREE_TYPE (rhstype);

	      /* Any non-function converts to a [const][volatile] void *
		 and vice versa; otherwise, targets must be the same.
		 Meanwhile, the lhs target must have all the qualifiers of
		 the rhs.  */
	      if ((VOID_TYPE_P (ttl) && !TYPE_ATOMIC (ttl))
		  || (VOID_TYPE_P (ttr) && !TYPE_ATOMIC (ttr))
		  || comp_target_types (location, memb_type, rhstype))
		{
		  int lquals = TYPE_QUALS (ttl) & ~TYPE_QUAL_ATOMIC;
		  int rquals = TYPE_QUALS (ttr) & ~TYPE_QUAL_ATOMIC;
		  /* If this type won't generate any warnings, use it.  */
		  if (lquals == rquals
		      || ((TREE_CODE (ttr) == FUNCTION_TYPE
			   && TREE_CODE (ttl) == FUNCTION_TYPE)
			  ? ((lquals | rquals) == rquals)
			  : ((lquals | rquals) == lquals)))
		    break;

		  /* Keep looking for a better type, but remember this one.  */
		  if (!marginal_memb)
		    marginal_memb = memb;
		}
	    }

	  /* Can convert integer zero to any pointer type.  */
	  if (null_pointer_constant)
	    {
	      rhs = null_pointer_node;
	      break;
	    }
	}

      if (memb || marginal_memb)
	{
	  if (!memb)
	    {
	      /* We have only a marginally acceptable member type;
		 it needs a warning.  */
	      tree ttl = TREE_TYPE (TREE_TYPE (marginal_memb));
	      tree ttr = TREE_TYPE (rhstype);

	      /* Const and volatile mean something different for function
		 types, so the usual warnings are not appropriate.  */
	      if (TREE_CODE (ttr) == FUNCTION_TYPE
		  && TREE_CODE (ttl) == FUNCTION_TYPE)
		{
		  /* Because const and volatile on functions are
		     restrictions that say the function will not do
		     certain things, it is okay to use a const or volatile
		     function where an ordinary one is wanted, but not
		     vice-versa.  */
		  if (TYPE_QUALS_NO_ADDR_SPACE (ttl)
		      & ~TYPE_QUALS_NO_ADDR_SPACE (ttr))
		    PEDWARN_FOR_QUALIFIERS (location, expr_loc,
					    OPT_Wdiscarded_qualifiers,
					    G_("passing argument %d of %qE "
					       "makes %q#v qualified function "
					       "pointer from unqualified"),
					    G_("assignment makes %q#v qualified "
					       "function pointer from "
					       "unqualified"),
					    G_("initialization makes %q#v qualified "
					       "function pointer from "
					       "unqualified"),
					    G_("return makes %q#v qualified function "
					       "pointer from unqualified"),
					    TYPE_QUALS (ttl) & ~TYPE_QUALS (ttr));
		}
	      else if (TYPE_QUALS_NO_ADDR_SPACE (ttr)
		       & ~TYPE_QUALS_NO_ADDR_SPACE (ttl))
		PEDWARN_FOR_QUALIFIERS (location, expr_loc,
				        OPT_Wdiscarded_qualifiers,
				        G_("passing argument %d of %qE discards "
					   "%qv qualifier from pointer target type"),
				        G_("assignment discards %qv qualifier "
					   "from pointer target type"),
				        G_("initialization discards %qv qualifier "
					   "from pointer target type"),
				        G_("return discards %qv qualifier from "
					   "pointer target type"),
				        TYPE_QUALS (ttr) & ~TYPE_QUALS (ttl));

	      memb = marginal_memb;
	    }

	  if (!fundecl || !DECL_IN_SYSTEM_HEADER (fundecl))
	    pedwarn (location, OPT_Wpedantic,
		     "ISO C prohibits argument conversion to union type");

	  rhs = fold_convert_loc (location, TREE_TYPE (memb), rhs);
	  return build_constructor_single (type, memb, rhs);
	}
    }

  /* Conversions among pointers */
  else if ((codel == POINTER_TYPE || codel == REFERENCE_TYPE)
	   && (coder == codel))
    {
      tree ttl = TREE_TYPE (type);
      tree ttr = TREE_TYPE (rhstype);
      tree mvl = ttl;
      tree mvr = ttr;
      bool is_opaque_pointer;
      int target_cmp = 0;   /* Cache comp_target_types () result.  */
      addr_space_t asl;
      addr_space_t asr;

      if (TREE_CODE (mvl) != ARRAY_TYPE)
	mvl = (TYPE_ATOMIC (mvl)
	       ? c_build_qualified_type (TYPE_MAIN_VARIANT (mvl),
					 TYPE_QUAL_ATOMIC)
	       : TYPE_MAIN_VARIANT (mvl));
      if (TREE_CODE (mvr) != ARRAY_TYPE)
	mvr = (TYPE_ATOMIC (mvr)
	       ? c_build_qualified_type (TYPE_MAIN_VARIANT (mvr),
					 TYPE_QUAL_ATOMIC)
	       : TYPE_MAIN_VARIANT (mvr));
      /* Opaque pointers are treated like void pointers.  */
      is_opaque_pointer = vector_targets_convertible_p (ttl, ttr);

      /* The Plan 9 compiler permits a pointer to a struct to be
	 automatically converted into a pointer to an anonymous field
	 within the struct.  */
      if (flag_plan9_extensions
	  && (TREE_CODE (mvl) == RECORD_TYPE || TREE_CODE(mvl) == UNION_TYPE)
	  && (TREE_CODE (mvr) == RECORD_TYPE || TREE_CODE(mvr) == UNION_TYPE)
	  && mvl != mvr)
	{
	  tree new_rhs = convert_to_anonymous_field (location, type, rhs);
	  if (new_rhs != NULL_TREE)
	    {
	      rhs = new_rhs;
	      rhstype = TREE_TYPE (rhs);
	      coder = TREE_CODE (rhstype);
	      ttr = TREE_TYPE (rhstype);
	      mvr = TYPE_MAIN_VARIANT (ttr);
	    }
	}

      /* C++ does not allow the implicit conversion void* -> T*.  However,
	 for the purpose of reducing the number of false positives, we
	 tolerate the special case of

		int *p = NULL;

	 where NULL is typically defined in C to be '(void *) 0'.  */
      if (VOID_TYPE_P (ttr) && rhs != null_pointer_node && !VOID_TYPE_P (ttl))
	warning_at (errtype == ic_argpass ? expr_loc : location,
		    OPT_Wc___compat,
		    "request for implicit conversion "
		    "from %qT to %qT not permitted in C++", rhstype, type);

      /* See if the pointers point to incompatible address spaces.  */
      asl = TYPE_ADDR_SPACE (ttl);
      asr = TYPE_ADDR_SPACE (ttr);
      if (!null_pointer_constant_p (rhs)
	  && asr != asl && !targetm.addr_space.subset_p (asr, asl))
	{
	  switch (errtype)
	    {
	    case ic_argpass:
	      error_at (expr_loc, "passing argument %d of %qE from pointer to "
			"non-enclosed address space", parmnum, rname);
	      break;
	    case ic_assign:
	      error_at (location, "assignment from pointer to "
			"non-enclosed address space");
	      break;
	    case ic_init:
	      error_at (location, "initialization from pointer to "
			"non-enclosed address space");
	      break;
	    case ic_return:
	      error_at (location, "return from pointer to "
			"non-enclosed address space");
	      break;
	    default:
	      gcc_unreachable ();
	    }
	  return error_mark_node;
	}

      /* Check if the right-hand side has a format attribute but the
	 left-hand side doesn't.  */
      if (warn_suggest_attribute_format
	  && check_missing_format_attribute (type, rhstype))
	{
	  switch (errtype)
	  {
	  case ic_argpass:
	    warning_at (expr_loc, OPT_Wsuggest_attribute_format,
			"argument %d of %qE might be "
			"a candidate for a format attribute",
			parmnum, rname);
	    break;
	  case ic_assign:
	    warning_at (location, OPT_Wsuggest_attribute_format,
			"assignment left-hand side might be "
			"a candidate for a format attribute");
	    break;
	  case ic_init:
	    warning_at (location, OPT_Wsuggest_attribute_format,
			"initialization left-hand side might be "
			"a candidate for a format attribute");
	    break;
	  case ic_return:
	    warning_at (location, OPT_Wsuggest_attribute_format,
			"return type might be "
			"a candidate for a format attribute");
	    break;
	  default:
	    gcc_unreachable ();
	  }
	}

      /* Any non-function converts to a [const][volatile] void *
	 and vice versa; otherwise, targets must be the same.
	 Meanwhile, the lhs target must have all the qualifiers of the rhs.  */
      if ((VOID_TYPE_P (ttl) && !TYPE_ATOMIC (ttl))
	  || (VOID_TYPE_P (ttr) && !TYPE_ATOMIC (ttr))
	  || (target_cmp = comp_target_types (location, type, rhstype))
	  || is_opaque_pointer
	  || ((c_common_unsigned_type (mvl)
	       == c_common_unsigned_type (mvr))
	      && (c_common_signed_type (mvl)
		  == c_common_signed_type (mvr))
	      && TYPE_ATOMIC (mvl) == TYPE_ATOMIC (mvr)))
	{
	  /* Warn about loss of qualifers from pointers to arrays with
	     qualifiers on the element type. */
	  if (TREE_CODE (ttr) == ARRAY_TYPE)
	    {
	      ttr = strip_array_types (ttr);
	      ttl = strip_array_types (ttl);

	      if (TYPE_QUALS_NO_ADDR_SPACE_NO_ATOMIC (ttr)
		  & ~TYPE_QUALS_NO_ADDR_SPACE_NO_ATOMIC (ttl))
		WARNING_FOR_QUALIFIERS (location, expr_loc,
				        OPT_Wdiscarded_array_qualifiers,
				        G_("passing argument %d of %qE discards "
					   "%qv qualifier from pointer target type"),
				        G_("assignment discards %qv qualifier "
					   "from pointer target type"),
				        G_("initialization discards %qv qualifier "
					   "from pointer target type"),
				        G_("return discards %qv qualifier from "
					   "pointer target type"),
                                        TYPE_QUALS (ttr) & ~TYPE_QUALS (ttl));
            }
          else if (pedantic
	      && ((VOID_TYPE_P (ttl) && TREE_CODE (ttr) == FUNCTION_TYPE)
		  ||
		  (VOID_TYPE_P (ttr)
		   && !null_pointer_constant
		   && TREE_CODE (ttl) == FUNCTION_TYPE)))
	    PEDWARN_FOR_ASSIGNMENT (location, expr_loc, OPT_Wpedantic,
				    G_("ISO C forbids passing argument %d of "
				       "%qE between function pointer "
				       "and %<void *%>"),
				    G_("ISO C forbids assignment between "
				       "function pointer and %<void *%>"),
				    G_("ISO C forbids initialization between "
				       "function pointer and %<void *%>"),
				    G_("ISO C forbids return between function "
				       "pointer and %<void *%>"));
	  /* Const and volatile mean something different for function types,
	     so the usual warnings are not appropriate.  */
	  else if (TREE_CODE (ttr) != FUNCTION_TYPE
		   && TREE_CODE (ttl) != FUNCTION_TYPE)
	    {
	      /* Don't warn about loss of qualifier for conversions from
		 qualified void* to pointers to arrays with corresponding
		 qualifier on the element type. */
	      if (!pedantic)
	        ttl = strip_array_types (ttl);

	      /* Assignments between atomic and non-atomic objects are OK.  */
	      if (TYPE_QUALS_NO_ADDR_SPACE_NO_ATOMIC (ttr)
		  & ~TYPE_QUALS_NO_ADDR_SPACE_NO_ATOMIC (ttl))
		{
		  PEDWARN_FOR_QUALIFIERS (location, expr_loc,
				          OPT_Wdiscarded_qualifiers,
				          G_("passing argument %d of %qE discards "
					     "%qv qualifier from pointer target type"),
				          G_("assignment discards %qv qualifier "
					     "from pointer target type"),
				          G_("initialization discards %qv qualifier "
					     "from pointer target type"),
				          G_("return discards %qv qualifier from "
					     "pointer target type"),
				          TYPE_QUALS (ttr) & ~TYPE_QUALS (ttl));
		}
	      /* If this is not a case of ignoring a mismatch in signedness,
		 no warning.  */
	      else if (VOID_TYPE_P (ttl) || VOID_TYPE_P (ttr)
		       || target_cmp)
		;
	      /* If there is a mismatch, do warn.  */
	      else if (warn_pointer_sign)
		 PEDWARN_FOR_ASSIGNMENT (location, expr_loc, OPT_Wpointer_sign,
				         G_("pointer targets in passing argument "
					    "%d of %qE differ in signedness"),
				         G_("pointer targets in assignment "
					    "differ in signedness"),
				         G_("pointer targets in initialization "
					    "differ in signedness"),
				         G_("pointer targets in return differ "
					    "in signedness"));
	    }
	  else if (TREE_CODE (ttl) == FUNCTION_TYPE
		   && TREE_CODE (ttr) == FUNCTION_TYPE)
	    {
	      /* Because const and volatile on functions are restrictions
		 that say the function will not do certain things,
		 it is okay to use a const or volatile function
		 where an ordinary one is wanted, but not vice-versa.  */
	      if (TYPE_QUALS_NO_ADDR_SPACE (ttl)
		  & ~TYPE_QUALS_NO_ADDR_SPACE (ttr))
		PEDWARN_FOR_QUALIFIERS (location, expr_loc,
				        OPT_Wdiscarded_qualifiers,
				        G_("passing argument %d of %qE makes "
					   "%q#v qualified function pointer "
					   "from unqualified"),
				        G_("assignment makes %q#v qualified function "
					   "pointer from unqualified"),
				        G_("initialization makes %q#v qualified "
					   "function pointer from unqualified"),
				        G_("return makes %q#v qualified function "
					   "pointer from unqualified"),
				        TYPE_QUALS (ttl) & ~TYPE_QUALS (ttr));
	    }
	}
      else
	/* Avoid warning about the volatile ObjC EH puts on decls.  */
	if (!objc_ok)
	  PEDWARN_FOR_ASSIGNMENT (location, expr_loc,
			          OPT_Wincompatible_pointer_types,
			          G_("passing argument %d of %qE from "
				     "incompatible pointer type"),
			          G_("assignment from incompatible pointer type"),
			          G_("initialization from incompatible "
				     "pointer type"),
			          G_("return from incompatible pointer type"));

      return convert (type, rhs);
    }
  else if (codel == POINTER_TYPE && coder == ARRAY_TYPE)
    {
      /* ??? This should not be an error when inlining calls to
	 unprototyped functions.  */
      error_at (location, "invalid use of non-lvalue array");
      return error_mark_node;
    }
  else if (codel == POINTER_TYPE && coder == INTEGER_TYPE)
    {
      /* An explicit constant 0 can convert to a pointer,
	 or one that results from arithmetic, even including
	 a cast to integer type.  */
      if (!null_pointer_constant)
	PEDWARN_FOR_ASSIGNMENT (location, expr_loc,
			        OPT_Wint_conversion,
			        G_("passing argument %d of %qE makes "
				   "pointer from integer without a cast"),
			        G_("assignment makes pointer from integer "
				   "without a cast"),
			        G_("initialization makes pointer from "
				   "integer without a cast"),
			        G_("return makes pointer from integer "
				   "without a cast"));

      return convert (type, rhs);
    }
  else if (codel == INTEGER_TYPE && coder == POINTER_TYPE)
    {
      PEDWARN_FOR_ASSIGNMENT (location, expr_loc,
			      OPT_Wint_conversion,
			      G_("passing argument %d of %qE makes integer "
			         "from pointer without a cast"),
			      G_("assignment makes integer from pointer "
			         "without a cast"),
			      G_("initialization makes integer from pointer "
			         "without a cast"),
			      G_("return makes integer from pointer "
			         "without a cast"));
      return convert (type, rhs);
    }
  else if (codel == BOOLEAN_TYPE && coder == POINTER_TYPE)
    {
      tree ret;
      bool save = in_late_binary_op;
      in_late_binary_op = true;
      ret = convert (type, rhs);
      in_late_binary_op = save;
      return ret;
    }

  switch (errtype)
    {
    case ic_argpass:
      error_at (expr_loc, "incompatible type for argument %d of %qE", parmnum,
		rname);
      inform ((fundecl && !DECL_IS_BUILTIN (fundecl))
	      ? DECL_SOURCE_LOCATION (fundecl) : expr_loc,
	      "expected %qT but argument is of type %qT", type, rhstype);
      break;
    case ic_assign:
      error_at (location, "incompatible types when assigning to type %qT from "
		"type %qT", type, rhstype);
      break;
    case ic_init:
      error_at (location,
		"incompatible types when initializing type %qT using type %qT",
		type, rhstype);
      break;
    case ic_return:
      error_at (location,
		"incompatible types when returning type %qT but %qT was "
		"expected", rhstype, type);
      break;
    default:
      gcc_unreachable ();
    }

  return error_mark_node;
}

/* If VALUE is a compound expr all of whose expressions are constant, then
   return its value.  Otherwise, return error_mark_node.

   This is for handling COMPOUND_EXPRs as initializer elements
   which is allowed with a warning when -pedantic is specified.  */

static tree
valid_compound_expr_initializer (tree value, tree endtype)
{
  if (TREE_CODE (value) == COMPOUND_EXPR)
    {
      if (valid_compound_expr_initializer (TREE_OPERAND (value, 0), endtype)
	  == error_mark_node)
	return error_mark_node;
      return valid_compound_expr_initializer (TREE_OPERAND (value, 1),
					      endtype);
    }
  else if (!initializer_constant_valid_p (value, endtype))
    return error_mark_node;
  else
    return value;
}

/* Perform appropriate conversions on the initial value of a variable,
   store it in the declaration DECL,
   and print any error messages that are appropriate.
   If ORIGTYPE is not NULL_TREE, it is the original type of INIT.
   If the init is invalid, store an ERROR_MARK.

   INIT_LOC is the location of the initial value.  */

void
store_init_value (location_t init_loc, tree decl, tree init, tree origtype)
{
  tree value, type;
  bool npc = false;

  /* If variable's type was invalidly declared, just ignore it.  */

  type = TREE_TYPE (decl);
  if (TREE_CODE (type) == ERROR_MARK)
    return;

  /* Digest the specified initializer into an expression.  */

  if (init)
    npc = null_pointer_constant_p (init);
  value = digest_init (init_loc, type, init, origtype, npc,
      		       true, TREE_STATIC (decl));

  /* Store the expression if valid; else report error.  */

  if (!in_system_header_at (input_location)
      && AGGREGATE_TYPE_P (TREE_TYPE (decl)) && !TREE_STATIC (decl))
    warning (OPT_Wtraditional, "traditional C rejects automatic "
	     "aggregate initialization");

  if (value != error_mark_node || TREE_CODE (decl) != FUNCTION_DECL)
    DECL_INITIAL (decl) = value;

  /* ANSI wants warnings about out-of-range constant initializers.  */
  STRIP_TYPE_NOPS (value);
  if (TREE_STATIC (decl))
    constant_expression_warning (value);

  /* Check if we need to set array size from compound literal size.  */
  if (TREE_CODE (type) == ARRAY_TYPE
      && TYPE_DOMAIN (type) == 0
      && value != error_mark_node)
    {
      tree inside_init = init;

      STRIP_TYPE_NOPS (inside_init);
      inside_init = fold (inside_init);

      if (TREE_CODE (inside_init) == COMPOUND_LITERAL_EXPR)
	{
	  tree cldecl = COMPOUND_LITERAL_EXPR_DECL (inside_init);

	  if (TYPE_DOMAIN (TREE_TYPE (cldecl)))
	    {
	      /* For int foo[] = (int [3]){1}; we need to set array size
		 now since later on array initializer will be just the
		 brace enclosed list of the compound literal.  */
	      tree etype = strip_array_types (TREE_TYPE (decl));
	      type = build_distinct_type_copy (TYPE_MAIN_VARIANT (type));
	      TYPE_DOMAIN (type) = TYPE_DOMAIN (TREE_TYPE (cldecl));
	      layout_type (type);
	      layout_decl (cldecl, 0);
	      TREE_TYPE (decl)
		= c_build_qualified_type (type, TYPE_QUALS (etype));
	    }
	}
    }
}

/* Methods for storing and printing names for error messages.  */

/* Implement a spelling stack that allows components of a name to be pushed
   and popped.  Each element on the stack is this structure.  */

struct spelling
{
  int kind;
  union
    {
      unsigned HOST_WIDE_INT i;
      const char *s;
    } u;
};

#define SPELLING_STRING 1
#define SPELLING_MEMBER 2
#define SPELLING_BOUNDS 3

static struct spelling *spelling;	/* Next stack element (unused).  */
static struct spelling *spelling_base;	/* Spelling stack base.  */
static int spelling_size;		/* Size of the spelling stack.  */

/* Macros to save and restore the spelling stack around push_... functions.
   Alternative to SAVE_SPELLING_STACK.  */

#define SPELLING_DEPTH() (spelling - spelling_base)
#define RESTORE_SPELLING_DEPTH(DEPTH) (spelling = spelling_base + (DEPTH))

/* Push an element on the spelling stack with type KIND and assign VALUE
   to MEMBER.  */

#define PUSH_SPELLING(KIND, VALUE, MEMBER)				\
{									\
  int depth = SPELLING_DEPTH ();					\
									\
  if (depth >= spelling_size)						\
    {									\
      spelling_size += 10;						\
      spelling_base = XRESIZEVEC (struct spelling, spelling_base,	\
				  spelling_size);			\
      RESTORE_SPELLING_DEPTH (depth);					\
    }									\
									\
  spelling->kind = (KIND);						\
  spelling->MEMBER = (VALUE);						\
  spelling++;								\
}

/* Push STRING on the stack.  Printed literally.  */

static void
push_string (const char *string)
{
  PUSH_SPELLING (SPELLING_STRING, string, u.s);
}

/* Push a member name on the stack.  Printed as '.' STRING.  */

static void
push_member_name (tree decl)
{
  const char *const string
    = (DECL_NAME (decl)
       ? identifier_to_locale (IDENTIFIER_POINTER (DECL_NAME (decl)))
       : _("<anonymous>"));
  PUSH_SPELLING (SPELLING_MEMBER, string, u.s);
}

/* Push an array bounds on the stack.  Printed as [BOUNDS].  */

static void
push_array_bounds (unsigned HOST_WIDE_INT bounds)
{
  PUSH_SPELLING (SPELLING_BOUNDS, bounds, u.i);
}

/* Compute the maximum size in bytes of the printed spelling.  */

static int
spelling_length (void)
{
  int size = 0;
  struct spelling *p;

  for (p = spelling_base; p < spelling; p++)
    {
      if (p->kind == SPELLING_BOUNDS)
	size += 25;
      else
	size += strlen (p->u.s) + 1;
    }

  return size;
}

/* Print the spelling to BUFFER and return it.  */

static char *
print_spelling (char *buffer)
{
  char *d = buffer;
  struct spelling *p;

  for (p = spelling_base; p < spelling; p++)
    if (p->kind == SPELLING_BOUNDS)
      {
	sprintf (d, "[" HOST_WIDE_INT_PRINT_UNSIGNED "]", p->u.i);
	d += strlen (d);
      }
    else
      {
	const char *s;
	if (p->kind == SPELLING_MEMBER)
	  *d++ = '.';
	for (s = p->u.s; (*d = *s++); d++)
	  ;
      }
  *d++ = '\0';
  return buffer;
}

/* Digest the parser output INIT as an initializer for type TYPE.
   Return a C expression of type TYPE to represent the initial value.

   If ORIGTYPE is not NULL_TREE, it is the original type of INIT.

   NULL_POINTER_CONSTANT is true if INIT is a null pointer constant.

   If INIT is a string constant, STRICT_STRING is true if it is
   unparenthesized or we should not warn here for it being parenthesized.
   For other types of INIT, STRICT_STRING is not used.

   INIT_LOC is the location of the INIT.

   REQUIRE_CONSTANT requests an error if non-constant initializers or
   elements are seen.  */

static tree
digest_init (location_t init_loc, tree type, tree init, tree origtype,
    	     bool null_pointer_constant, bool strict_string,
	     int require_constant)
{
  enum tree_code code = TREE_CODE (type);
  tree inside_init = init;
  tree semantic_type = NULL_TREE;
  bool maybe_const = true;

  if (type == error_mark_node
      || !init
      || error_operand_p (init))
    return error_mark_node;

  STRIP_TYPE_NOPS (inside_init);

  if (TREE_CODE (inside_init) == EXCESS_PRECISION_EXPR)
    {
      semantic_type = TREE_TYPE (inside_init);
      inside_init = TREE_OPERAND (inside_init, 0);
    }
  inside_init = c_fully_fold (inside_init, require_constant, &maybe_const);
  inside_init = decl_constant_value_for_optimization (inside_init);

  /* Initialization of an array of chars from a string constant
     optionally enclosed in braces.  */

  if (code == ARRAY_TYPE && inside_init
      && TREE_CODE (inside_init) == STRING_CST)
    {
      tree typ1
	= (TYPE_ATOMIC (TREE_TYPE (type))
	   ? c_build_qualified_type (TYPE_MAIN_VARIANT (TREE_TYPE (type)),
				     TYPE_QUAL_ATOMIC)
	   : TYPE_MAIN_VARIANT (TREE_TYPE (type)));
      /* Note that an array could be both an array of character type
	 and an array of wchar_t if wchar_t is signed char or unsigned
	 char.  */
      bool char_array = (typ1 == char_type_node
			 || typ1 == signed_char_type_node
			 || typ1 == unsigned_char_type_node);
      bool wchar_array = !!comptypes (typ1, wchar_type_node);
      bool char16_array = !!comptypes (typ1, char16_type_node);
      bool char32_array = !!comptypes (typ1, char32_type_node);

      if (char_array || wchar_array || char16_array || char32_array)
	{
	  struct c_expr expr;
	  tree typ2 = TYPE_MAIN_VARIANT (TREE_TYPE (TREE_TYPE (inside_init)));
	  expr.value = inside_init;
	  expr.original_code = (strict_string ? STRING_CST : ERROR_MARK);
	  expr.original_type = NULL;
	  maybe_warn_string_init (init_loc, type, expr);

	  if (TYPE_DOMAIN (type) && !TYPE_MAX_VALUE (TYPE_DOMAIN (type)))
	    pedwarn_init (init_loc, OPT_Wpedantic,
			  "initialization of a flexible array member");

	  if (comptypes (TYPE_MAIN_VARIANT (TREE_TYPE (inside_init)),
			 TYPE_MAIN_VARIANT (type)))
	    return inside_init;

	  if (char_array)
	    {
	      if (typ2 != char_type_node)
		{
		  error_init (init_loc, "char-array initialized from wide "
			      "string");
		  return error_mark_node;
		}
	    }
	  else
	    {
	      if (typ2 == char_type_node)
		{
		  error_init (init_loc, "wide character array initialized "
			      "from non-wide string");
		  return error_mark_node;
		}
	      else if (!comptypes(typ1, typ2))
		{
		  error_init (init_loc, "wide character array initialized "
			      "from incompatible wide string");
		  return error_mark_node;
		}
	    }

	  TREE_TYPE (inside_init) = type;
	  if (TYPE_DOMAIN (type) != 0
	      && TYPE_SIZE (type) != 0
	      && TREE_CODE (TYPE_SIZE (type)) == INTEGER_CST)
	    {
	      unsigned HOST_WIDE_INT len = TREE_STRING_LENGTH (inside_init);

	      /* Subtract the size of a single (possibly wide) character
		 because it's ok to ignore the terminating null char
		 that is counted in the length of the constant.  */
	      if (0 > compare_tree_int (TYPE_SIZE_UNIT (type),
					(len
					 - (TYPE_PRECISION (typ1)
					    / BITS_PER_UNIT))))
		pedwarn_init (init_loc, 0,
			      ("initializer-string for array of chars "
			       "is too long"));
	      else if (warn_cxx_compat
		       && 0 > compare_tree_int (TYPE_SIZE_UNIT (type), len))
		warning_at (init_loc, OPT_Wc___compat,
			    ("initializer-string for array chars "
			     "is too long for C++"));
	    }

	  return inside_init;
	}
      else if (INTEGRAL_TYPE_P (typ1))
	{
	  error_init (init_loc, "array of inappropriate type initialized "
		      "from string constant");
	  return error_mark_node;
	}
    }

  /* Build a VECTOR_CST from a *constant* vector constructor.  If the
     vector constructor is not constant (e.g. {1,2,3,foo()}) then punt
     below and handle as a constructor.  */
  if (code == VECTOR_TYPE
      && VECTOR_TYPE_P (TREE_TYPE (inside_init))
      && vector_types_convertible_p (TREE_TYPE (inside_init), type, true)
      && TREE_CONSTANT (inside_init))
    {
      if (TREE_CODE (inside_init) == VECTOR_CST
	  && comptypes (TYPE_MAIN_VARIANT (TREE_TYPE (inside_init)),
			TYPE_MAIN_VARIANT (type)))
	return inside_init;

      if (TREE_CODE (inside_init) == CONSTRUCTOR)
	{
	  unsigned HOST_WIDE_INT ix;
	  tree value;
	  bool constant_p = true;

	  /* Iterate through elements and check if all constructor
	     elements are *_CSTs.  */
	  FOR_EACH_CONSTRUCTOR_VALUE (CONSTRUCTOR_ELTS (inside_init), ix, value)
	    if (!CONSTANT_CLASS_P (value))
	      {
		constant_p = false;
		break;
	      }

	  if (constant_p)
	    return build_vector_from_ctor (type,
					   CONSTRUCTOR_ELTS (inside_init));
	}
    }

  if (warn_sequence_point)
    verify_sequence_points (inside_init);

  /* Any type can be initialized
     from an expression of the same type, optionally with braces.  */

  if (inside_init && TREE_TYPE (inside_init) != 0
      && (comptypes (TYPE_MAIN_VARIANT (TREE_TYPE (inside_init)),
		     TYPE_MAIN_VARIANT (type))
	  || (code == ARRAY_TYPE
	      && comptypes (TREE_TYPE (inside_init), type))
	  || (code == VECTOR_TYPE
	      && comptypes (TREE_TYPE (inside_init), type))
	  || (code == POINTER_TYPE
	      && TREE_CODE (TREE_TYPE (inside_init)) == ARRAY_TYPE
	      && comptypes (TREE_TYPE (TREE_TYPE (inside_init)),
			    TREE_TYPE (type)))))
    {
      if (code == POINTER_TYPE)
	{
	  if (TREE_CODE (TREE_TYPE (inside_init)) == ARRAY_TYPE)
	    {
	      if (TREE_CODE (inside_init) == STRING_CST
		  || TREE_CODE (inside_init) == COMPOUND_LITERAL_EXPR)
		inside_init = array_to_pointer_conversion
		  (init_loc, inside_init);
	      else
		{
		  error_init (init_loc, "invalid use of non-lvalue array");
		  return error_mark_node;
		}
	    }
	}

      if (code == VECTOR_TYPE)
	/* Although the types are compatible, we may require a
	   conversion.  */
	inside_init = convert (type, inside_init);

      if (require_constant
	  && TREE_CODE (inside_init) == COMPOUND_LITERAL_EXPR)
	{
	  /* As an extension, allow initializing objects with static storage
	     duration with compound literals (which are then treated just as
	     the brace enclosed list they contain).  Also allow this for
	     vectors, as we can only assign them with compound literals.  */
	  if (flag_isoc99 && code != VECTOR_TYPE)
	    pedwarn_init (init_loc, OPT_Wpedantic, "initializer element "
			  "is not constant");
	  tree decl = COMPOUND_LITERAL_EXPR_DECL (inside_init);
	  inside_init = DECL_INITIAL (decl);
	}

      if (code == ARRAY_TYPE && TREE_CODE (inside_init) != STRING_CST
	  && TREE_CODE (inside_init) != CONSTRUCTOR)
	{
	  error_init (init_loc, "array initialized from non-constant array "
		      "expression");
	  return error_mark_node;
	}

      /* Compound expressions can only occur here if -Wpedantic or
	 -pedantic-errors is specified.  In the later case, we always want
	 an error.  In the former case, we simply want a warning.  */
      if (require_constant && pedantic
	  && TREE_CODE (inside_init) == COMPOUND_EXPR)
	{
	  inside_init
	    = valid_compound_expr_initializer (inside_init,
					       TREE_TYPE (inside_init));
	  if (inside_init == error_mark_node)
	    error_init (init_loc, "initializer element is not constant");
	  else
	    pedwarn_init (init_loc, OPT_Wpedantic,
			  "initializer element is not constant");
	  if (flag_pedantic_errors)
	    inside_init = error_mark_node;
	}
      else if (require_constant
	       && !initializer_constant_valid_p (inside_init,
						 TREE_TYPE (inside_init)))
	{
	  error_init (init_loc, "initializer element is not constant");
	  inside_init = error_mark_node;
	}
      else if (require_constant && !maybe_const)
	pedwarn_init (init_loc, OPT_Wpedantic,
		      "initializer element is not a constant expression");

      /* Added to enable additional -Wsuggest-attribute=format warnings.  */
      if (TREE_CODE (TREE_TYPE (inside_init)) == POINTER_TYPE)
	inside_init = convert_for_assignment (init_loc, UNKNOWN_LOCATION,
					      type, inside_init, origtype,
					      ic_init, null_pointer_constant,
					      NULL_TREE, NULL_TREE, 0);
      return inside_init;
    }

  /* Handle scalar types, including conversions.  */

  if (code == INTEGER_TYPE || code == REAL_TYPE || code == FIXED_POINT_TYPE
      || code == POINTER_TYPE || code == ENUMERAL_TYPE || code == BOOLEAN_TYPE
      || code == COMPLEX_TYPE || code == VECTOR_TYPE)
    {
      if (TREE_CODE (TREE_TYPE (init)) == ARRAY_TYPE
	  && (TREE_CODE (init) == STRING_CST
	      || TREE_CODE (init) == COMPOUND_LITERAL_EXPR))
	inside_init = init = array_to_pointer_conversion (init_loc, init);
      if (semantic_type)
	inside_init = build1 (EXCESS_PRECISION_EXPR, semantic_type,
			      inside_init);
      inside_init
	= convert_for_assignment (init_loc, UNKNOWN_LOCATION, type,
				  inside_init, origtype, ic_init,
				  null_pointer_constant, NULL_TREE, NULL_TREE,
				  0);

      /* Check to see if we have already given an error message.  */
      if (inside_init == error_mark_node)
	;
      else if (require_constant && !TREE_CONSTANT (inside_init))
	{
	  error_init (init_loc, "initializer element is not constant");
	  inside_init = error_mark_node;
	}
      else if (require_constant
	       && !initializer_constant_valid_p (inside_init,
						 TREE_TYPE (inside_init)))
	{
	  error_init (init_loc, "initializer element is not computable at "
		      "load time");
	  inside_init = error_mark_node;
	}
      else if (require_constant && !maybe_const)
	pedwarn_init (init_loc, OPT_Wpedantic,
		      "initializer element is not a constant expression");

      return inside_init;
    }

  /* Come here only for records and arrays.  */

  if (COMPLETE_TYPE_P (type) && TREE_CODE (TYPE_SIZE (type)) != INTEGER_CST)
    {
      error_init (init_loc, "variable-sized object may not be initialized");
      return error_mark_node;
    }

  error_init (init_loc, "invalid initializer");
  return error_mark_node;
}

/* Handle initializers that use braces.  */

/* Type of object we are accumulating a constructor for.
   This type is always a RECORD_TYPE, UNION_TYPE or ARRAY_TYPE.  */
static tree constructor_type;

/* For a RECORD_TYPE or UNION_TYPE, this is the chain of fields
   left to fill.  */
static tree constructor_fields;

/* For an ARRAY_TYPE, this is the specified index
   at which to store the next element we get.  */
static tree constructor_index;

/* For an ARRAY_TYPE, this is the maximum index.  */
static tree constructor_max_index;

/* For a RECORD_TYPE, this is the first field not yet written out.  */
static tree constructor_unfilled_fields;

/* For an ARRAY_TYPE, this is the index of the first element
   not yet written out.  */
static tree constructor_unfilled_index;

/* In a RECORD_TYPE, the byte index of the next consecutive field.
   This is so we can generate gaps between fields, when appropriate.  */
static tree constructor_bit_index;

/* If we are saving up the elements rather than allocating them,
   this is the list of elements so far (in reverse order,
   most recent first).  */
static vec<constructor_elt, va_gc> *constructor_elements;

/* 1 if constructor should be incrementally stored into a constructor chain,
   0 if all the elements should be kept in AVL tree.  */
static int constructor_incremental;

/* 1 if so far this constructor's elements are all compile-time constants.  */
static int constructor_constant;

/* 1 if so far this constructor's elements are all valid address constants.  */
static int constructor_simple;

/* 1 if this constructor has an element that cannot be part of a
   constant expression.  */
static int constructor_nonconst;

/* 1 if this constructor is erroneous so far.  */
static int constructor_erroneous;

/* 1 if this constructor is the universal zero initializer { 0 }.  */
static int constructor_zeroinit;

/* Structure for managing pending initializer elements, organized as an
   AVL tree.  */

struct init_node
{
  struct init_node *left, *right;
  struct init_node *parent;
  int balance;
  tree purpose;
  tree value;
  tree origtype;
};

/* Tree of pending elements at this constructor level.
   These are elements encountered out of order
   which belong at places we haven't reached yet in actually
   writing the output.
   Will never hold tree nodes across GC runs.  */
static struct init_node *constructor_pending_elts;

/* The SPELLING_DEPTH of this constructor.  */
static int constructor_depth;

/* DECL node for which an initializer is being read.
   0 means we are reading a constructor expression
   such as (struct foo) {...}.  */
static tree constructor_decl;

/* Nonzero if this is an initializer for a top-level decl.  */
static int constructor_top_level;

/* Nonzero if there were any member designators in this initializer.  */
static int constructor_designated;

/* Nesting depth of designator list.  */
static int designator_depth;

/* Nonzero if there were diagnosed errors in this designator list.  */
static int designator_erroneous;


/* This stack has a level for each implicit or explicit level of
   structuring in the initializer, including the outermost one.  It
   saves the values of most of the variables above.  */

struct constructor_range_stack;

struct constructor_stack
{
  struct constructor_stack *next;
  tree type;
  tree fields;
  tree index;
  tree max_index;
  tree unfilled_index;
  tree unfilled_fields;
  tree bit_index;
  vec<constructor_elt, va_gc> *elements;
  struct init_node *pending_elts;
  int offset;
  int depth;
  /* If value nonzero, this value should replace the entire
     constructor at this level.  */
  struct c_expr replacement_value;
  struct constructor_range_stack *range_stack;
  char constant;
  char simple;
  char nonconst;
  char implicit;
  char erroneous;
  char outer;
  char incremental;
  char designated;
  int designator_depth;
};

static struct constructor_stack *constructor_stack;

/* This stack represents designators from some range designator up to
   the last designator in the list.  */

struct constructor_range_stack
{
  struct constructor_range_stack *next, *prev;
  struct constructor_stack *stack;
  tree range_start;
  tree index;
  tree range_end;
  tree fields;
};

static struct constructor_range_stack *constructor_range_stack;

/* This stack records separate initializers that are nested.
   Nested initializers can't happen in ANSI C, but GNU C allows them
   in cases like { ... (struct foo) { ... } ... }.  */

struct initializer_stack
{
  struct initializer_stack *next;
  tree decl;
  struct constructor_stack *constructor_stack;
  struct constructor_range_stack *constructor_range_stack;
  vec<constructor_elt, va_gc> *elements;
  struct spelling *spelling;
  struct spelling *spelling_base;
  int spelling_size;
  char top_level;
  char require_constant_value;
  char require_constant_elements;
};

static struct initializer_stack *initializer_stack;

/* Prepare to parse and output the initializer for variable DECL.  */

void
start_init (tree decl, tree asmspec_tree ATTRIBUTE_UNUSED, int top_level)
{
  const char *locus;
  struct initializer_stack *p = XNEW (struct initializer_stack);

  p->decl = constructor_decl;
  p->require_constant_value = require_constant_value;
  p->require_constant_elements = require_constant_elements;
  p->constructor_stack = constructor_stack;
  p->constructor_range_stack = constructor_range_stack;
  p->elements = constructor_elements;
  p->spelling = spelling;
  p->spelling_base = spelling_base;
  p->spelling_size = spelling_size;
  p->top_level = constructor_top_level;
  p->next = initializer_stack;
  initializer_stack = p;

  constructor_decl = decl;
  constructor_designated = 0;
  constructor_top_level = top_level;

  if (decl != 0 && decl != error_mark_node)
    {
      require_constant_value = TREE_STATIC (decl);
      require_constant_elements
	= ((TREE_STATIC (decl) || (pedantic && !flag_isoc99))
	   /* For a scalar, you can always use any value to initialize,
	      even within braces.  */
	   && AGGREGATE_TYPE_P (TREE_TYPE (decl)));
      locus = identifier_to_locale (IDENTIFIER_POINTER (DECL_NAME (decl)));
    }
  else
    {
      require_constant_value = 0;
      require_constant_elements = 0;
      locus = _("(anonymous)");
    }

  constructor_stack = 0;
  constructor_range_stack = 0;

  found_missing_braces = 0;

  spelling_base = 0;
  spelling_size = 0;
  RESTORE_SPELLING_DEPTH (0);

  if (locus)
    push_string (locus);
}

void
finish_init (void)
{
  struct initializer_stack *p = initializer_stack;

  /* Free the whole constructor stack of this initializer.  */
  while (constructor_stack)
    {
      struct constructor_stack *q = constructor_stack;
      constructor_stack = q->next;
      free (q);
    }

  gcc_assert (!constructor_range_stack);

  /* Pop back to the data of the outer initializer (if any).  */
  free (spelling_base);

  constructor_decl = p->decl;
  require_constant_value = p->require_constant_value;
  require_constant_elements = p->require_constant_elements;
  constructor_stack = p->constructor_stack;
  constructor_range_stack = p->constructor_range_stack;
  constructor_elements = p->elements;
  spelling = p->spelling;
  spelling_base = p->spelling_base;
  spelling_size = p->spelling_size;
  constructor_top_level = p->top_level;
  initializer_stack = p->next;
  free (p);
}

/* Call here when we see the initializer is surrounded by braces.
   This is instead of a call to push_init_level;
   it is matched by a call to pop_init_level.

   TYPE is the type to initialize, for a constructor expression.
   For an initializer for a decl, TYPE is zero.  */

void
really_start_incremental_init (tree type)
{
  struct constructor_stack *p = XNEW (struct constructor_stack);

  if (type == 0)
    type = TREE_TYPE (constructor_decl);

  if (VECTOR_TYPE_P (type)
      && TYPE_VECTOR_OPAQUE (type))
    error ("opaque vector types cannot be initialized");

  p->type = constructor_type;
  p->fields = constructor_fields;
  p->index = constructor_index;
  p->max_index = constructor_max_index;
  p->unfilled_index = constructor_unfilled_index;
  p->unfilled_fields = constructor_unfilled_fields;
  p->bit_index = constructor_bit_index;
  p->elements = constructor_elements;
  p->constant = constructor_constant;
  p->simple = constructor_simple;
  p->nonconst = constructor_nonconst;
  p->erroneous = constructor_erroneous;
  p->pending_elts = constructor_pending_elts;
  p->depth = constructor_depth;
  p->replacement_value.value = 0;
  p->replacement_value.original_code = ERROR_MARK;
  p->replacement_value.original_type = NULL;
  p->implicit = 0;
  p->range_stack = 0;
  p->outer = 0;
  p->incremental = constructor_incremental;
  p->designated = constructor_designated;
  p->designator_depth = designator_depth;
  p->next = 0;
  constructor_stack = p;

  constructor_constant = 1;
  constructor_simple = 1;
  constructor_nonconst = 0;
  constructor_depth = SPELLING_DEPTH ();
  constructor_elements = NULL;
  constructor_pending_elts = 0;
  constructor_type = type;
  constructor_incremental = 1;
  constructor_designated = 0;
  constructor_zeroinit = 1;
  designator_depth = 0;
  designator_erroneous = 0;

  if (TREE_CODE (constructor_type) == RECORD_TYPE
      || TREE_CODE (constructor_type) == UNION_TYPE)
    {
      constructor_fields = TYPE_FIELDS (constructor_type);
      /* Skip any nameless bit fields at the beginning.  */
      while (constructor_fields != 0 && DECL_C_BIT_FIELD (constructor_fields)
	     && DECL_NAME (constructor_fields) == 0)
	constructor_fields = DECL_CHAIN (constructor_fields);

      constructor_unfilled_fields = constructor_fields;
      constructor_bit_index = bitsize_zero_node;
    }
  else if (TREE_CODE (constructor_type) == ARRAY_TYPE)
    {
      if (TYPE_DOMAIN (constructor_type))
	{
	  constructor_max_index
	    = TYPE_MAX_VALUE (TYPE_DOMAIN (constructor_type));

	  /* Detect non-empty initializations of zero-length arrays.  */
	  if (constructor_max_index == NULL_TREE
	      && TYPE_SIZE (constructor_type))
	    constructor_max_index = integer_minus_one_node;

	  /* constructor_max_index needs to be an INTEGER_CST.  Attempts
	     to initialize VLAs will cause a proper error; avoid tree
	     checking errors as well by setting a safe value.  */
	  if (constructor_max_index
	      && TREE_CODE (constructor_max_index) != INTEGER_CST)
	    constructor_max_index = integer_minus_one_node;

	  constructor_index
	    = convert (bitsizetype,
		       TYPE_MIN_VALUE (TYPE_DOMAIN (constructor_type)));
	}
      else
	{
	  constructor_index = bitsize_zero_node;
	  constructor_max_index = NULL_TREE;
	}

      constructor_unfilled_index = constructor_index;
    }
  else if (VECTOR_TYPE_P (constructor_type))
    {
      /* Vectors are like simple fixed-size arrays.  */
      constructor_max_index =
	bitsize_int (TYPE_VECTOR_SUBPARTS (constructor_type) - 1);
      constructor_index = bitsize_zero_node;
      constructor_unfilled_index = constructor_index;
    }
  else
    {
      /* Handle the case of int x = {5}; */
      constructor_fields = constructor_type;
      constructor_unfilled_fields = constructor_type;
    }
}

/* Push down into a subobject, for initialization.
   If this is for an explicit set of braces, IMPLICIT is 0.
   If it is because the next element belongs at a lower level,
   IMPLICIT is 1 (or 2 if the push is because of designator list).  */

void
push_init_level (location_t loc, int implicit,
		 struct obstack *braced_init_obstack)
{
  struct constructor_stack *p;
  tree value = NULL_TREE;

  /* If we've exhausted any levels that didn't have braces,
     pop them now.  If implicit == 1, this will have been done in
     process_init_element; do not repeat it here because in the case
     of excess initializers for an empty aggregate this leads to an
     infinite cycle of popping a level and immediately recreating
     it.  */
  if (implicit != 1)
    {
      while (constructor_stack->implicit)
	{
	  if ((TREE_CODE (constructor_type) == RECORD_TYPE
	       || TREE_CODE (constructor_type) == UNION_TYPE)
	      && constructor_fields == 0)
	    process_init_element (input_location,
				  pop_init_level (loc, 1, braced_init_obstack),
				  true, braced_init_obstack);
	  else if (TREE_CODE (constructor_type) == ARRAY_TYPE
		   && constructor_max_index
		   && tree_int_cst_lt (constructor_max_index,
				       constructor_index))
	    process_init_element (input_location,
				  pop_init_level (loc, 1, braced_init_obstack),
				  true, braced_init_obstack);
	  else
	    break;
	}
    }

  /* Unless this is an explicit brace, we need to preserve previous
     content if any.  */
  if (implicit)
    {
      if ((TREE_CODE (constructor_type) == RECORD_TYPE
	   || TREE_CODE (constructor_type) == UNION_TYPE)
	  && constructor_fields)
	value = find_init_member (constructor_fields, braced_init_obstack);
      else if (TREE_CODE (constructor_type) == ARRAY_TYPE)
	value = find_init_member (constructor_index, braced_init_obstack);
    }

  p = XNEW (struct constructor_stack);
  p->type = constructor_type;
  p->fields = constructor_fields;
  p->index = constructor_index;
  p->max_index = constructor_max_index;
  p->unfilled_index = constructor_unfilled_index;
  p->unfilled_fields = constructor_unfilled_fields;
  p->bit_index = constructor_bit_index;
  p->elements = constructor_elements;
  p->constant = constructor_constant;
  p->simple = constructor_simple;
  p->nonconst = constructor_nonconst;
  p->erroneous = constructor_erroneous;
  p->pending_elts = constructor_pending_elts;
  p->depth = constructor_depth;
  p->replacement_value.value = 0;
  p->replacement_value.original_code = ERROR_MARK;
  p->replacement_value.original_type = NULL;
  p->implicit = implicit;
  p->outer = 0;
  p->incremental = constructor_incremental;
  p->designated = constructor_designated;
  p->designator_depth = designator_depth;
  p->next = constructor_stack;
  p->range_stack = 0;
  constructor_stack = p;

  constructor_constant = 1;
  constructor_simple = 1;
  constructor_nonconst = 0;
  constructor_depth = SPELLING_DEPTH ();
  constructor_elements = NULL;
  constructor_incremental = 1;
  constructor_designated = 0;
  constructor_pending_elts = 0;
  if (!implicit)
    {
      p->range_stack = constructor_range_stack;
      constructor_range_stack = 0;
      designator_depth = 0;
      designator_erroneous = 0;
    }

  /* Don't die if an entire brace-pair level is superfluous
     in the containing level.  */
  if (constructor_type == 0)
    ;
  else if (TREE_CODE (constructor_type) == RECORD_TYPE
	   || TREE_CODE (constructor_type) == UNION_TYPE)
    {
      /* Don't die if there are extra init elts at the end.  */
      if (constructor_fields == 0)
	constructor_type = 0;
      else
	{
	  constructor_type = TREE_TYPE (constructor_fields);
	  push_member_name (constructor_fields);
	  constructor_depth++;
	}
      /* If upper initializer is designated, then mark this as
	 designated too to prevent bogus warnings.  */
      constructor_designated = p->designated;
    }
  else if (TREE_CODE (constructor_type) == ARRAY_TYPE)
    {
      constructor_type = TREE_TYPE (constructor_type);
      push_array_bounds (tree_to_uhwi (constructor_index));
      constructor_depth++;
    }

  if (constructor_type == 0)
    {
      error_init (loc, "extra brace group at end of initializer");
      constructor_fields = 0;
      constructor_unfilled_fields = 0;
      return;
    }

  if (value && TREE_CODE (value) == CONSTRUCTOR)
    {
      constructor_constant = TREE_CONSTANT (value);
      constructor_simple = TREE_STATIC (value);
      constructor_nonconst = CONSTRUCTOR_NON_CONST (value);
      constructor_elements = CONSTRUCTOR_ELTS (value);
      if (!vec_safe_is_empty (constructor_elements)
	  && (TREE_CODE (constructor_type) == RECORD_TYPE
	      || TREE_CODE (constructor_type) == ARRAY_TYPE))
	set_nonincremental_init (braced_init_obstack);
    }

  if (implicit == 1)
    found_missing_braces = 1;

  if (TREE_CODE (constructor_type) == RECORD_TYPE
	   || TREE_CODE (constructor_type) == UNION_TYPE)
    {
      constructor_fields = TYPE_FIELDS (constructor_type);
      /* Skip any nameless bit fields at the beginning.  */
      while (constructor_fields != 0 && DECL_C_BIT_FIELD (constructor_fields)
	     && DECL_NAME (constructor_fields) == 0)
	constructor_fields = DECL_CHAIN (constructor_fields);

      constructor_unfilled_fields = constructor_fields;
      constructor_bit_index = bitsize_zero_node;
    }
  else if (VECTOR_TYPE_P (constructor_type))
    {
      /* Vectors are like simple fixed-size arrays.  */
      constructor_max_index =
	bitsize_int (TYPE_VECTOR_SUBPARTS (constructor_type) - 1);
      constructor_index = bitsize_int (0);
      constructor_unfilled_index = constructor_index;
    }
  else if (TREE_CODE (constructor_type) == ARRAY_TYPE)
    {
      if (TYPE_DOMAIN (constructor_type))
	{
	  constructor_max_index
	    = TYPE_MAX_VALUE (TYPE_DOMAIN (constructor_type));

	  /* Detect non-empty initializations of zero-length arrays.  */
	  if (constructor_max_index == NULL_TREE
	      && TYPE_SIZE (constructor_type))
	    constructor_max_index = integer_minus_one_node;

	  /* constructor_max_index needs to be an INTEGER_CST.  Attempts
	     to initialize VLAs will cause a proper error; avoid tree
	     checking errors as well by setting a safe value.  */
	  if (constructor_max_index
	      && TREE_CODE (constructor_max_index) != INTEGER_CST)
	    constructor_max_index = integer_minus_one_node;

	  constructor_index
	    = convert (bitsizetype,
		       TYPE_MIN_VALUE (TYPE_DOMAIN (constructor_type)));
	}
      else
	constructor_index = bitsize_zero_node;

      constructor_unfilled_index = constructor_index;
      if (value && TREE_CODE (value) == STRING_CST)
	{
	  /* We need to split the char/wchar array into individual
	     characters, so that we don't have to special case it
	     everywhere.  */
	  set_nonincremental_init_from_string (value, braced_init_obstack);
	}
    }
  else
    {
      if (constructor_type != error_mark_node)
	warning_init (input_location, 0, "braces around scalar initializer");
      constructor_fields = constructor_type;
      constructor_unfilled_fields = constructor_type;
    }
}

/* At the end of an implicit or explicit brace level,
   finish up that level of constructor.  If a single expression
   with redundant braces initialized that level, return the
   c_expr structure for that expression.  Otherwise, the original_code
   element is set to ERROR_MARK.
   If we were outputting the elements as they are read, return 0 as the value
   from inner levels (process_init_element ignores that),
   but return error_mark_node as the value from the outermost level
   (that's what we want to put in DECL_INITIAL).
   Otherwise, return a CONSTRUCTOR expression as the value.  */

struct c_expr
pop_init_level (location_t loc, int implicit,
		struct obstack *braced_init_obstack)
{
  struct constructor_stack *p;
  struct c_expr ret;
  ret.value = 0;
  ret.original_code = ERROR_MARK;
  ret.original_type = NULL;

  if (implicit == 0)
    {
      /* When we come to an explicit close brace,
	 pop any inner levels that didn't have explicit braces.  */
      while (constructor_stack->implicit)
	process_init_element (input_location,
			      pop_init_level (loc, 1, braced_init_obstack),
			      true, braced_init_obstack);
      gcc_assert (!constructor_range_stack);
    }

  /* Now output all pending elements.  */
  constructor_incremental = 1;
  output_pending_init_elements (1, braced_init_obstack);

  p = constructor_stack;

  /* Error for initializing a flexible array member, or a zero-length
     array member in an inappropriate context.  */
  if (constructor_type && constructor_fields
      && TREE_CODE (constructor_type) == ARRAY_TYPE
      && TYPE_DOMAIN (constructor_type)
      && !TYPE_MAX_VALUE (TYPE_DOMAIN (constructor_type)))
    {
      /* Silently discard empty initializations.  The parser will
	 already have pedwarned for empty brackets.  */
      if (integer_zerop (constructor_unfilled_index))
	constructor_type = NULL_TREE;
      else
	{
	  gcc_assert (!TYPE_SIZE (constructor_type));

	  if (constructor_depth > 2)
	    error_init (loc, "initialization of flexible array member in a nested context");
	  else
	    pedwarn_init (loc, OPT_Wpedantic,
			  "initialization of a flexible array member");

	  /* We have already issued an error message for the existence
	     of a flexible array member not at the end of the structure.
	     Discard the initializer so that we do not die later.  */
	  if (DECL_CHAIN (constructor_fields) != NULL_TREE)
	    constructor_type = NULL_TREE;
	}
    }

  switch (vec_safe_length (constructor_elements))
    {
    case 0:
      /* Initialization with { } counts as zeroinit.  */
      constructor_zeroinit = 1;
      break;
    case 1:
      /* This might be zeroinit as well.  */
      if (integer_zerop ((*constructor_elements)[0].value))
	constructor_zeroinit = 1;
      break;
    default:
      /* If the constructor has more than one element, it can't be { 0 }.  */
      constructor_zeroinit = 0;
      break;
    }

  /* Warn when some structs are initialized with direct aggregation.  */
  if (!implicit && found_missing_braces && warn_missing_braces
      && !constructor_zeroinit)
    warning_init (loc, OPT_Wmissing_braces,
		  "missing braces around initializer");

  /* Warn when some struct elements are implicitly initialized to zero.  */
  if (warn_missing_field_initializers
      && constructor_type
      && TREE_CODE (constructor_type) == RECORD_TYPE
      && constructor_unfilled_fields)
    {
	/* Do not warn for flexible array members or zero-length arrays.  */
	while (constructor_unfilled_fields
	       && (!DECL_SIZE (constructor_unfilled_fields)
		   || integer_zerop (DECL_SIZE (constructor_unfilled_fields))))
	  constructor_unfilled_fields = DECL_CHAIN (constructor_unfilled_fields);

	if (constructor_unfilled_fields
	    /* Do not warn if this level of the initializer uses member
	       designators; it is likely to be deliberate.  */
	    && !constructor_designated
	    /* Do not warn about initializing with { 0 } or with { }.  */
	    && !constructor_zeroinit)
	  {
	    if (warning_at (input_location, OPT_Wmissing_field_initializers,
			    "missing initializer for field %qD of %qT",
			    constructor_unfilled_fields,
			    constructor_type))
	      inform (DECL_SOURCE_LOCATION (constructor_unfilled_fields),
		      "%qD declared here", constructor_unfilled_fields);
	  }
    }

  /* Pad out the end of the structure.  */
  if (p->replacement_value.value)
    /* If this closes a superfluous brace pair,
       just pass out the element between them.  */
    ret = p->replacement_value;
  else if (constructor_type == 0)
    ;
  else if (TREE_CODE (constructor_type) != RECORD_TYPE
	   && TREE_CODE (constructor_type) != UNION_TYPE
	   && TREE_CODE (constructor_type) != ARRAY_TYPE
	   && !VECTOR_TYPE_P (constructor_type))
    {
      /* A nonincremental scalar initializer--just return
	 the element, after verifying there is just one.  */
      if (vec_safe_is_empty (constructor_elements))
	{
	  if (!constructor_erroneous)
	    error_init (loc, "empty scalar initializer");
	  ret.value = error_mark_node;
	}
      else if (vec_safe_length (constructor_elements) != 1)
	{
	  error_init (loc, "extra elements in scalar initializer");
	  ret.value = (*constructor_elements)[0].value;
	}
      else
	ret.value = (*constructor_elements)[0].value;
    }
  else
    {
      if (constructor_erroneous)
	ret.value = error_mark_node;
      else
	{
	  ret.value = build_constructor (constructor_type,
					 constructor_elements);
	  if (constructor_constant)
	    TREE_CONSTANT (ret.value) = 1;
	  if (constructor_constant && constructor_simple)
	    TREE_STATIC (ret.value) = 1;
	  if (constructor_nonconst)
	    CONSTRUCTOR_NON_CONST (ret.value) = 1;
	}
    }

  if (ret.value && TREE_CODE (ret.value) != CONSTRUCTOR)
    {
      if (constructor_nonconst)
	ret.original_code = C_MAYBE_CONST_EXPR;
      else if (ret.original_code == C_MAYBE_CONST_EXPR)
	ret.original_code = ERROR_MARK;
    }

  constructor_type = p->type;
  constructor_fields = p->fields;
  constructor_index = p->index;
  constructor_max_index = p->max_index;
  constructor_unfilled_index = p->unfilled_index;
  constructor_unfilled_fields = p->unfilled_fields;
  constructor_bit_index = p->bit_index;
  constructor_elements = p->elements;
  constructor_constant = p->constant;
  constructor_simple = p->simple;
  constructor_nonconst = p->nonconst;
  constructor_erroneous = p->erroneous;
  constructor_incremental = p->incremental;
  constructor_designated = p->designated;
  designator_depth = p->designator_depth;
  constructor_pending_elts = p->pending_elts;
  constructor_depth = p->depth;
  if (!p->implicit)
    constructor_range_stack = p->range_stack;
  RESTORE_SPELLING_DEPTH (constructor_depth);

  constructor_stack = p->next;
  free (p);

  if (ret.value == 0 && constructor_stack == 0)
    ret.value = error_mark_node;
  return ret;
}

/* Common handling for both array range and field name designators.
   ARRAY argument is nonzero for array ranges.  Returns zero for success.  */

static int
set_designator (location_t loc, int array,
		struct obstack *braced_init_obstack)
{
  tree subtype;
  enum tree_code subcode;

  /* Don't die if an entire brace-pair level is superfluous
     in the containing level.  */
  if (constructor_type == 0)
    return 1;

  /* If there were errors in this designator list already, bail out
     silently.  */
  if (designator_erroneous)
    return 1;

  if (!designator_depth)
    {
      gcc_assert (!constructor_range_stack);

      /* Designator list starts at the level of closest explicit
	 braces.  */
      while (constructor_stack->implicit)
	process_init_element (input_location,
			      pop_init_level (loc, 1, braced_init_obstack),
			      true, braced_init_obstack);
      constructor_designated = 1;
      return 0;
    }

  switch (TREE_CODE (constructor_type))
    {
    case  RECORD_TYPE:
    case  UNION_TYPE:
      subtype = TREE_TYPE (constructor_fields);
      if (subtype != error_mark_node)
	subtype = TYPE_MAIN_VARIANT (subtype);
      break;
    case ARRAY_TYPE:
      subtype = TYPE_MAIN_VARIANT (TREE_TYPE (constructor_type));
      break;
    default:
      gcc_unreachable ();
    }

  subcode = TREE_CODE (subtype);
  if (array && subcode != ARRAY_TYPE)
    {
      error_init (loc, "array index in non-array initializer");
      return 1;
    }
  else if (!array && subcode != RECORD_TYPE && subcode != UNION_TYPE)
    {
      error_init (loc, "field name not in record or union initializer");
      return 1;
    }

  constructor_designated = 1;
  push_init_level (loc, 2, braced_init_obstack);
  return 0;
}

/* If there are range designators in designator list, push a new designator
   to constructor_range_stack.  RANGE_END is end of such stack range or
   NULL_TREE if there is no range designator at this level.  */

static void
push_range_stack (tree range_end, struct obstack * braced_init_obstack)
{
  struct constructor_range_stack *p;

  p = (struct constructor_range_stack *)
    obstack_alloc (braced_init_obstack,
		   sizeof (struct constructor_range_stack));
  p->prev = constructor_range_stack;
  p->next = 0;
  p->fields = constructor_fields;
  p->range_start = constructor_index;
  p->index = constructor_index;
  p->stack = constructor_stack;
  p->range_end = range_end;
  if (constructor_range_stack)
    constructor_range_stack->next = p;
  constructor_range_stack = p;
}

/* Within an array initializer, specify the next index to be initialized.
   FIRST is that index.  If LAST is nonzero, then initialize a range
   of indices, running from FIRST through LAST.  */

void
set_init_index (location_t loc, tree first, tree last,
		struct obstack *braced_init_obstack)
{
  if (set_designator (loc, 1, braced_init_obstack))
    return;

  designator_erroneous = 1;

  if (!INTEGRAL_TYPE_P (TREE_TYPE (first))
      || (last && !INTEGRAL_TYPE_P (TREE_TYPE (last))))
    {
      error_init (loc, "array index in initializer not of integer type");
      return;
    }

  if (TREE_CODE (first) != INTEGER_CST)
    {
      first = c_fully_fold (first, false, NULL);
      if (TREE_CODE (first) == INTEGER_CST)
	pedwarn_init (loc, OPT_Wpedantic,
		      "array index in initializer is not "
		      "an integer constant expression");
    }

  if (last && TREE_CODE (last) != INTEGER_CST)
    {
      last = c_fully_fold (last, false, NULL);
      if (TREE_CODE (last) == INTEGER_CST)
	pedwarn_init (loc, OPT_Wpedantic,
		      "array index in initializer is not "
		      "an integer constant expression");
    }

  if (TREE_CODE (first) != INTEGER_CST)
    error_init (loc, "nonconstant array index in initializer");
  else if (last != 0 && TREE_CODE (last) != INTEGER_CST)
    error_init (loc, "nonconstant array index in initializer");
  else if (TREE_CODE (constructor_type) != ARRAY_TYPE)
    error_init (loc, "array index in non-array initializer");
  else if (tree_int_cst_sgn (first) == -1)
    error_init (loc, "array index in initializer exceeds array bounds");
  else if (constructor_max_index
	   && tree_int_cst_lt (constructor_max_index, first))
    error_init (loc, "array index in initializer exceeds array bounds");
  else
    {
      constant_expression_warning (first);
      if (last)
	constant_expression_warning (last);
      constructor_index = convert (bitsizetype, first);
      if (tree_int_cst_lt (constructor_index, first))
	{
	  constructor_index = copy_node (constructor_index);
	  TREE_OVERFLOW (constructor_index) = 1;
	}

      if (last)
	{
	  if (tree_int_cst_equal (first, last))
	    last = 0;
	  else if (tree_int_cst_lt (last, first))
	    {
	      error_init (loc, "empty index range in initializer");
	      last = 0;
	    }
	  else
	    {
	      last = convert (bitsizetype, last);
	      if (constructor_max_index != 0
		  && tree_int_cst_lt (constructor_max_index, last))
		{
		  error_init (loc, "array index range in initializer exceeds "
			      "array bounds");
		  last = 0;
		}
	    }
	}

      designator_depth++;
      designator_erroneous = 0;
      if (constructor_range_stack || last)
	push_range_stack (last, braced_init_obstack);
    }
}

/* Within a struct initializer, specify the next field to be initialized.  */

void
set_init_label (location_t loc, tree fieldname,
		struct obstack *braced_init_obstack)
{
  tree field;

  if (set_designator (loc, 0, braced_init_obstack))
    return;

  designator_erroneous = 1;

  if (TREE_CODE (constructor_type) != RECORD_TYPE
      && TREE_CODE (constructor_type) != UNION_TYPE)
    {
      error_init (loc, "field name not in record or union initializer");
      return;
    }

  field = lookup_field (constructor_type, fieldname);

  if (field == 0)
    error_at (loc, "unknown field %qE specified in initializer", fieldname);
  else
    do
      {
	constructor_fields = TREE_VALUE (field);
	designator_depth++;
	designator_erroneous = 0;
	if (constructor_range_stack)
	  push_range_stack (NULL_TREE, braced_init_obstack);
	field = TREE_CHAIN (field);
	if (field)
	  {
	    if (set_designator (loc, 0, braced_init_obstack))
	      return;
	  }
      }
    while (field != NULL_TREE);
}

/* Add a new initializer to the tree of pending initializers.  PURPOSE
   identifies the initializer, either array index or field in a structure.
   VALUE is the value of that index or field.  If ORIGTYPE is not
   NULL_TREE, it is the original type of VALUE.

   IMPLICIT is true if value comes from pop_init_level (1),
   the new initializer has been merged with the existing one
   and thus no warnings should be emitted about overriding an
   existing initializer.  */

static void
add_pending_init (location_t loc, tree purpose, tree value, tree origtype,
		  bool implicit, struct obstack *braced_init_obstack)
{
  struct init_node *p, **q, *r;

  q = &constructor_pending_elts;
  p = 0;

  if (TREE_CODE (constructor_type) == ARRAY_TYPE)
    {
      while (*q != 0)
	{
	  p = *q;
	  if (tree_int_cst_lt (purpose, p->purpose))
	    q = &p->left;
	  else if (tree_int_cst_lt (p->purpose, purpose))
	    q = &p->right;
	  else
	    {
	      if (!implicit)
		{
		  if (TREE_SIDE_EFFECTS (p->value))
		    warning_init (loc, OPT_Woverride_init_side_effects,
				  "initialized field with side-effects "
				  "overwritten");
		  else if (warn_override_init)
		    warning_init (loc, OPT_Woverride_init,
				  "initialized field overwritten");
		}
	      p->value = value;
	      p->origtype = origtype;
	      return;
	    }
	}
    }
  else
    {
      tree bitpos;

      bitpos = bit_position (purpose);
      while (*q != NULL)
	{
	  p = *q;
	  if (tree_int_cst_lt (bitpos, bit_position (p->purpose)))
	    q = &p->left;
	  else if (p->purpose != purpose)
	    q = &p->right;
	  else
	    {
	      if (!implicit)
		{
		  if (TREE_SIDE_EFFECTS (p->value))
		    warning_init (loc, OPT_Woverride_init_side_effects,
				  "initialized field with side-effects "
				  "overwritten");
		  else if (warn_override_init)
		    warning_init (loc, OPT_Woverride_init,
				  "initialized field overwritten");
		}
	      p->value = value;
	      p->origtype = origtype;
	      return;
	    }
	}
    }

  r = (struct init_node *) obstack_alloc (braced_init_obstack,
					  sizeof (struct init_node));
  r->purpose = purpose;
  r->value = value;
  r->origtype = origtype;

  *q = r;
  r->parent = p;
  r->left = 0;
  r->right = 0;
  r->balance = 0;

  while (p)
    {
      struct init_node *s;

      if (r == p->left)
	{
	  if (p->balance == 0)
	    p->balance = -1;
	  else if (p->balance < 0)
	    {
	      if (r->balance < 0)
		{
		  /* L rotation.  */
		  p->left = r->right;
		  if (p->left)
		    p->left->parent = p;
		  r->right = p;

		  p->balance = 0;
		  r->balance = 0;

		  s = p->parent;
		  p->parent = r;
		  r->parent = s;
		  if (s)
		    {
		      if (s->left == p)
			s->left = r;
		      else
			s->right = r;
		    }
		  else
		    constructor_pending_elts = r;
		}
	      else
		{
		  /* LR rotation.  */
		  struct init_node *t = r->right;

		  r->right = t->left;
		  if (r->right)
		    r->right->parent = r;
		  t->left = r;

		  p->left = t->right;
		  if (p->left)
		    p->left->parent = p;
		  t->right = p;

		  p->balance = t->balance < 0;
		  r->balance = -(t->balance > 0);
		  t->balance = 0;

		  s = p->parent;
		  p->parent = t;
		  r->parent = t;
		  t->parent = s;
		  if (s)
		    {
		      if (s->left == p)
			s->left = t;
		      else
			s->right = t;
		    }
		  else
		    constructor_pending_elts = t;
		}
	      break;
	    }
	  else
	    {
	      /* p->balance == +1; growth of left side balances the node.  */
	      p->balance = 0;
	      break;
	    }
	}
      else /* r == p->right */
	{
	  if (p->balance == 0)
	    /* Growth propagation from right side.  */
	    p->balance++;
	  else if (p->balance > 0)
	    {
	      if (r->balance > 0)
		{
		  /* R rotation.  */
		  p->right = r->left;
		  if (p->right)
		    p->right->parent = p;
		  r->left = p;

		  p->balance = 0;
		  r->balance = 0;

		  s = p->parent;
		  p->parent = r;
		  r->parent = s;
		  if (s)
		    {
		      if (s->left == p)
			s->left = r;
		      else
			s->right = r;
		    }
		  else
		    constructor_pending_elts = r;
		}
	      else /* r->balance == -1 */
		{
		  /* RL rotation */
		  struct init_node *t = r->left;

		  r->left = t->right;
		  if (r->left)
		    r->left->parent = r;
		  t->right = r;

		  p->right = t->left;
		  if (p->right)
		    p->right->parent = p;
		  t->left = p;

		  r->balance = (t->balance < 0);
		  p->balance = -(t->balance > 0);
		  t->balance = 0;

		  s = p->parent;
		  p->parent = t;
		  r->parent = t;
		  t->parent = s;
		  if (s)
		    {
		      if (s->left == p)
			s->left = t;
		      else
			s->right = t;
		    }
		  else
		    constructor_pending_elts = t;
		}
	      break;
	    }
	  else
	    {
	      /* p->balance == -1; growth of right side balances the node.  */
	      p->balance = 0;
	      break;
	    }
	}

      r = p;
      p = p->parent;
    }
}

/* Build AVL tree from a sorted chain.  */

static void
set_nonincremental_init (struct obstack * braced_init_obstack)
{
  unsigned HOST_WIDE_INT ix;
  tree index, value;

  if (TREE_CODE (constructor_type) != RECORD_TYPE
      && TREE_CODE (constructor_type) != ARRAY_TYPE)
    return;

  FOR_EACH_CONSTRUCTOR_ELT (constructor_elements, ix, index, value)
    add_pending_init (input_location, index, value, NULL_TREE, true,
		      braced_init_obstack);
  constructor_elements = NULL;
  if (TREE_CODE (constructor_type) == RECORD_TYPE)
    {
      constructor_unfilled_fields = TYPE_FIELDS (constructor_type);
      /* Skip any nameless bit fields at the beginning.  */
      while (constructor_unfilled_fields != 0
	     && DECL_C_BIT_FIELD (constructor_unfilled_fields)
	     && DECL_NAME (constructor_unfilled_fields) == 0)
	constructor_unfilled_fields = TREE_CHAIN (constructor_unfilled_fields);

    }
  else if (TREE_CODE (constructor_type) == ARRAY_TYPE)
    {
      if (TYPE_DOMAIN (constructor_type))
	constructor_unfilled_index
	    = convert (bitsizetype,
		       TYPE_MIN_VALUE (TYPE_DOMAIN (constructor_type)));
      else
	constructor_unfilled_index = bitsize_zero_node;
    }
  constructor_incremental = 0;
}

/* Build AVL tree from a string constant.  */

static void
set_nonincremental_init_from_string (tree str,
				     struct obstack * braced_init_obstack)
{
  tree value, purpose, type;
  HOST_WIDE_INT val[2];
  const char *p, *end;
  int byte, wchar_bytes, charwidth, bitpos;

  gcc_assert (TREE_CODE (constructor_type) == ARRAY_TYPE);

  wchar_bytes = TYPE_PRECISION (TREE_TYPE (TREE_TYPE (str))) / BITS_PER_UNIT;
  charwidth = TYPE_PRECISION (char_type_node);
  type = TREE_TYPE (constructor_type);
  p = TREE_STRING_POINTER (str);
  end = p + TREE_STRING_LENGTH (str);

  for (purpose = bitsize_zero_node;
       p < end
       && !(constructor_max_index
	    && tree_int_cst_lt (constructor_max_index, purpose));
       purpose = size_binop (PLUS_EXPR, purpose, bitsize_one_node))
    {
      if (wchar_bytes == 1)
	{
	  val[0] = (unsigned char) *p++;
	  val[1] = 0;
	}
      else
	{
	  val[1] = 0;
	  val[0] = 0;
	  for (byte = 0; byte < wchar_bytes; byte++)
	    {
	      if (BYTES_BIG_ENDIAN)
		bitpos = (wchar_bytes - byte - 1) * charwidth;
	      else
		bitpos = byte * charwidth;
	      val[bitpos % HOST_BITS_PER_WIDE_INT]
		|= ((unsigned HOST_WIDE_INT) ((unsigned char) *p++))
		   << (bitpos % HOST_BITS_PER_WIDE_INT);
	    }
	}

      if (!TYPE_UNSIGNED (type))
	{
	  bitpos = ((wchar_bytes - 1) * charwidth) + HOST_BITS_PER_CHAR;
	  if (bitpos < HOST_BITS_PER_WIDE_INT)
	    {
	      if (val[0] & (((HOST_WIDE_INT) 1) << (bitpos - 1)))
		{
		  val[0] |= HOST_WIDE_INT_M1U << bitpos;
		  val[1] = -1;
		}
	    }
	  else if (bitpos == HOST_BITS_PER_WIDE_INT)
	    {
	      if (val[0] < 0)
		val[1] = -1;
	    }
	  else if (val[1] & (((HOST_WIDE_INT) 1)
			     << (bitpos - 1 - HOST_BITS_PER_WIDE_INT)))
	    val[1] |= HOST_WIDE_INT_M1U << (bitpos - HOST_BITS_PER_WIDE_INT);
	}

      value = wide_int_to_tree (type,
				wide_int::from_array (val, 2,
						      HOST_BITS_PER_WIDE_INT * 2));
      add_pending_init (input_location, purpose, value, NULL_TREE, true,
                        braced_init_obstack);
    }

  constructor_incremental = 0;
}

/* Return value of FIELD in pending initializer or zero if the field was
   not initialized yet.  */

static tree
find_init_member (tree field, struct obstack * braced_init_obstack)
{
  struct init_node *p;

  if (TREE_CODE (constructor_type) == ARRAY_TYPE)
    {
      if (constructor_incremental
	  && tree_int_cst_lt (field, constructor_unfilled_index))
	set_nonincremental_init (braced_init_obstack);

      p = constructor_pending_elts;
      while (p)
	{
	  if (tree_int_cst_lt (field, p->purpose))
	    p = p->left;
	  else if (tree_int_cst_lt (p->purpose, field))
	    p = p->right;
	  else
	    return p->value;
	}
    }
  else if (TREE_CODE (constructor_type) == RECORD_TYPE)
    {
      tree bitpos = bit_position (field);

      if (constructor_incremental
	  && (!constructor_unfilled_fields
	      || tree_int_cst_lt (bitpos,
				  bit_position (constructor_unfilled_fields))))
	set_nonincremental_init (braced_init_obstack);

      p = constructor_pending_elts;
      while (p)
	{
	  if (field == p->purpose)
	    return p->value;
	  else if (tree_int_cst_lt (bitpos, bit_position (p->purpose)))
	    p = p->left;
	  else
	    p = p->right;
	}
    }
  else if (TREE_CODE (constructor_type) == UNION_TYPE)
    {
      if (!vec_safe_is_empty (constructor_elements)
	  && (constructor_elements->last ().index == field))
	return constructor_elements->last ().value;
    }
  return 0;
}

/* "Output" the next constructor element.
   At top level, really output it to assembler code now.
   Otherwise, collect it in a list from which we will make a CONSTRUCTOR.
   If ORIGTYPE is not NULL_TREE, it is the original type of VALUE.
   TYPE is the data type that the containing data type wants here.
   FIELD is the field (a FIELD_DECL) or the index that this element fills.
   If VALUE is a string constant, STRICT_STRING is true if it is
   unparenthesized or we should not warn here for it being parenthesized.
   For other types of VALUE, STRICT_STRING is not used.

   PENDING if non-nil means output pending elements that belong
   right after this element.  (PENDING is normally 1;
   it is 0 while outputting pending elements, to avoid recursion.)

   IMPLICIT is true if value comes from pop_init_level (1),
   the new initializer has been merged with the existing one
   and thus no warnings should be emitted about overriding an
   existing initializer.  */

static void
output_init_element (location_t loc, tree value, tree origtype,
		     bool strict_string, tree type, tree field, int pending,
		     bool implicit, struct obstack * braced_init_obstack)
{
  tree semantic_type = NULL_TREE;
  bool maybe_const = true;
  bool npc;

  if (type == error_mark_node || value == error_mark_node)
    {
      constructor_erroneous = 1;
      return;
    }
  if (TREE_CODE (TREE_TYPE (value)) == ARRAY_TYPE
      && (TREE_CODE (value) == STRING_CST
	  || TREE_CODE (value) == COMPOUND_LITERAL_EXPR)
      && !(TREE_CODE (value) == STRING_CST
	   && TREE_CODE (type) == ARRAY_TYPE
	   && INTEGRAL_TYPE_P (TREE_TYPE (type)))
      && !comptypes (TYPE_MAIN_VARIANT (TREE_TYPE (value)),
		     TYPE_MAIN_VARIANT (type)))
    value = array_to_pointer_conversion (input_location, value);

  if (TREE_CODE (value) == COMPOUND_LITERAL_EXPR
      && require_constant_value && pending)
    {
      /* As an extension, allow initializing objects with static storage
	 duration with compound literals (which are then treated just as
	 the brace enclosed list they contain).  */
      if (flag_isoc99)
	pedwarn_init (loc, OPT_Wpedantic, "initializer element is not "
		      "constant");
      tree decl = COMPOUND_LITERAL_EXPR_DECL (value);
      value = DECL_INITIAL (decl);
    }

  npc = null_pointer_constant_p (value);
  if (TREE_CODE (value) == EXCESS_PRECISION_EXPR)
    {
      semantic_type = TREE_TYPE (value);
      value = TREE_OPERAND (value, 0);
    }
  value = c_fully_fold (value, require_constant_value, &maybe_const);

  if (value == error_mark_node)
    constructor_erroneous = 1;
  else if (!TREE_CONSTANT (value))
    constructor_constant = 0;
  else if (!initializer_constant_valid_p (value, TREE_TYPE (value))
	   || ((TREE_CODE (constructor_type) == RECORD_TYPE
		|| TREE_CODE (constructor_type) == UNION_TYPE)
	       && DECL_C_BIT_FIELD (field)
	       && TREE_CODE (value) != INTEGER_CST))
    constructor_simple = 0;
  if (!maybe_const)
    constructor_nonconst = 1;

  if (!initializer_constant_valid_p (value, TREE_TYPE (value)))
    {
      if (require_constant_value)
	{
	  error_init (loc, "initializer element is not constant");
	  value = error_mark_node;
	}
      else if (require_constant_elements)
	pedwarn (loc, OPT_Wpedantic,
		 "initializer element is not computable at load time");
    }
  else if (!maybe_const
	   && (require_constant_value || require_constant_elements))
    pedwarn_init (loc, OPT_Wpedantic,
		  "initializer element is not a constant expression");

  /* Issue -Wc++-compat warnings about initializing a bitfield with
     enum type.  */
  if (warn_cxx_compat
      && field != NULL_TREE
      && TREE_CODE (field) == FIELD_DECL
      && DECL_BIT_FIELD_TYPE (field) != NULL_TREE
      && (TYPE_MAIN_VARIANT (DECL_BIT_FIELD_TYPE (field))
	  != TYPE_MAIN_VARIANT (type))
      && TREE_CODE (DECL_BIT_FIELD_TYPE (field)) == ENUMERAL_TYPE)
    {
      tree checktype = origtype != NULL_TREE ? origtype : TREE_TYPE (value);
      if (checktype != error_mark_node
	  && (TYPE_MAIN_VARIANT (checktype)
	      != TYPE_MAIN_VARIANT (DECL_BIT_FIELD_TYPE (field))))
	warning_init (loc, OPT_Wc___compat,
		      "enum conversion in initialization is invalid in C++");
    }

  /* If this field is empty (and not at the end of structure),
     don't do anything other than checking the initializer.  */
  if (field
      && (TREE_TYPE (field) == error_mark_node
	  || (COMPLETE_TYPE_P (TREE_TYPE (field))
	      && integer_zerop (TYPE_SIZE (TREE_TYPE (field)))
	      && (TREE_CODE (constructor_type) == ARRAY_TYPE
		  || DECL_CHAIN (field)))))
    return;

  if (semantic_type)
    value = build1 (EXCESS_PRECISION_EXPR, semantic_type, value);
  value = digest_init (loc, type, value, origtype, npc, strict_string,
		       require_constant_value);
  if (value == error_mark_node)
    {
      constructor_erroneous = 1;
      return;
    }
  if (require_constant_value || require_constant_elements)
    constant_expression_warning (value);

  /* If this element doesn't come next in sequence,
     put it on constructor_pending_elts.  */
  if (TREE_CODE (constructor_type) == ARRAY_TYPE
      && (!constructor_incremental
	  || !tree_int_cst_equal (field, constructor_unfilled_index)))
    {
      if (constructor_incremental
	  && tree_int_cst_lt (field, constructor_unfilled_index))
	set_nonincremental_init (braced_init_obstack);

      add_pending_init (loc, field, value, origtype, implicit,
			braced_init_obstack);
      return;
    }
  else if (TREE_CODE (constructor_type) == RECORD_TYPE
	   && (!constructor_incremental
	       || field != constructor_unfilled_fields))
    {
      /* We do this for records but not for unions.  In a union,
	 no matter which field is specified, it can be initialized
	 right away since it starts at the beginning of the union.  */
      if (constructor_incremental)
	{
	  if (!constructor_unfilled_fields)
	    set_nonincremental_init (braced_init_obstack);
	  else
	    {
	      tree bitpos, unfillpos;

	      bitpos = bit_position (field);
	      unfillpos = bit_position (constructor_unfilled_fields);

	      if (tree_int_cst_lt (bitpos, unfillpos))
		set_nonincremental_init (braced_init_obstack);
	    }
	}

      add_pending_init (loc, field, value, origtype, implicit,
			braced_init_obstack);
      return;
    }
  else if (TREE_CODE (constructor_type) == UNION_TYPE
	   && !vec_safe_is_empty (constructor_elements))
    {
      if (!implicit)
	{
	  if (TREE_SIDE_EFFECTS (constructor_elements->last ().value))
	    warning_init (loc, OPT_Woverride_init_side_effects,
			  "initialized field with side-effects overwritten");
	  else if (warn_override_init)
	    warning_init (loc, OPT_Woverride_init,
			  "initialized field overwritten");
	}

      /* We can have just one union field set.  */
      constructor_elements = NULL;
    }

  /* Otherwise, output this element either to
     constructor_elements or to the assembler file.  */

  constructor_elt celt = {field, value};
  vec_safe_push (constructor_elements, celt);

  /* Advance the variable that indicates sequential elements output.  */
  if (TREE_CODE (constructor_type) == ARRAY_TYPE)
    constructor_unfilled_index
      = size_binop_loc (input_location, PLUS_EXPR, constructor_unfilled_index,
			bitsize_one_node);
  else if (TREE_CODE (constructor_type) == RECORD_TYPE)
    {
      constructor_unfilled_fields
	= DECL_CHAIN (constructor_unfilled_fields);

      /* Skip any nameless bit fields.  */
      while (constructor_unfilled_fields != 0
	     && DECL_C_BIT_FIELD (constructor_unfilled_fields)
	     && DECL_NAME (constructor_unfilled_fields) == 0)
	constructor_unfilled_fields =
	  DECL_CHAIN (constructor_unfilled_fields);
    }
  else if (TREE_CODE (constructor_type) == UNION_TYPE)
    constructor_unfilled_fields = 0;

  /* Now output any pending elements which have become next.  */
  if (pending)
    output_pending_init_elements (0, braced_init_obstack);
}

/* Output any pending elements which have become next.
   As we output elements, constructor_unfilled_{fields,index}
   advances, which may cause other elements to become next;
   if so, they too are output.

   If ALL is 0, we return when there are
   no more pending elements to output now.

   If ALL is 1, we output space as necessary so that
   we can output all the pending elements.  */
static void
output_pending_init_elements (int all, struct obstack * braced_init_obstack)
{
  struct init_node *elt = constructor_pending_elts;
  tree next;

 retry:

  /* Look through the whole pending tree.
     If we find an element that should be output now,
     output it.  Otherwise, set NEXT to the element
     that comes first among those still pending.  */

  next = 0;
  while (elt)
    {
      if (TREE_CODE (constructor_type) == ARRAY_TYPE)
	{
	  if (tree_int_cst_equal (elt->purpose,
				  constructor_unfilled_index))
	    output_init_element (input_location, elt->value, elt->origtype,
				 true, TREE_TYPE (constructor_type),
				 constructor_unfilled_index, 0, false,
				 braced_init_obstack);
	  else if (tree_int_cst_lt (constructor_unfilled_index,
				    elt->purpose))
	    {
	      /* Advance to the next smaller node.  */
	      if (elt->left)
		elt = elt->left;
	      else
		{
		  /* We have reached the smallest node bigger than the
		     current unfilled index.  Fill the space first.  */
		  next = elt->purpose;
		  break;
		}
	    }
	  else
	    {
	      /* Advance to the next bigger node.  */
	      if (elt->right)
		elt = elt->right;
	      else
		{
		  /* We have reached the biggest node in a subtree.  Find
		     the parent of it, which is the next bigger node.  */
		  while (elt->parent && elt->parent->right == elt)
		    elt = elt->parent;
		  elt = elt->parent;
		  if (elt && tree_int_cst_lt (constructor_unfilled_index,
					      elt->purpose))
		    {
		      next = elt->purpose;
		      break;
		    }
		}
	    }
	}
      else if (TREE_CODE (constructor_type) == RECORD_TYPE
	       || TREE_CODE (constructor_type) == UNION_TYPE)
	{
	  tree ctor_unfilled_bitpos, elt_bitpos;

	  /* If the current record is complete we are done.  */
	  if (constructor_unfilled_fields == 0)
	    break;

	  ctor_unfilled_bitpos = bit_position (constructor_unfilled_fields);
	  elt_bitpos = bit_position (elt->purpose);
	  /* We can't compare fields here because there might be empty
	     fields in between.  */
	  if (tree_int_cst_equal (elt_bitpos, ctor_unfilled_bitpos))
	    {
	      constructor_unfilled_fields = elt->purpose;
	      output_init_element (input_location, elt->value, elt->origtype,
				   true, TREE_TYPE (elt->purpose),
				   elt->purpose, 0, false,
				   braced_init_obstack);
	    }
	  else if (tree_int_cst_lt (ctor_unfilled_bitpos, elt_bitpos))
	    {
	      /* Advance to the next smaller node.  */
	      if (elt->left)
		elt = elt->left;
	      else
		{
		  /* We have reached the smallest node bigger than the
		     current unfilled field.  Fill the space first.  */
		  next = elt->purpose;
		  break;
		}
	    }
	  else
	    {
	      /* Advance to the next bigger node.  */
	      if (elt->right)
		elt = elt->right;
	      else
		{
		  /* We have reached the biggest node in a subtree.  Find
		     the parent of it, which is the next bigger node.  */
		  while (elt->parent && elt->parent->right == elt)
		    elt = elt->parent;
		  elt = elt->parent;
		  if (elt
		      && (tree_int_cst_lt (ctor_unfilled_bitpos,
					   bit_position (elt->purpose))))
		    {
		      next = elt->purpose;
		      break;
		    }
		}
	    }
	}
    }

  /* Ordinarily return, but not if we want to output all
     and there are elements left.  */
  if (!(all && next != 0))
    return;

  /* If it's not incremental, just skip over the gap, so that after
     jumping to retry we will output the next successive element.  */
  if (TREE_CODE (constructor_type) == RECORD_TYPE
      || TREE_CODE (constructor_type) == UNION_TYPE)
    constructor_unfilled_fields = next;
  else if (TREE_CODE (constructor_type) == ARRAY_TYPE)
    constructor_unfilled_index = next;

  /* ELT now points to the node in the pending tree with the next
     initializer to output.  */
  goto retry;
}

/* Add one non-braced element to the current constructor level.
   This adjusts the current position within the constructor's type.
   This may also start or terminate implicit levels
   to handle a partly-braced initializer.

   Once this has found the correct level for the new element,
   it calls output_init_element.

   IMPLICIT is true if value comes from pop_init_level (1),
   the new initializer has been merged with the existing one
   and thus no warnings should be emitted about overriding an
   existing initializer.  */

void
process_init_element (location_t loc, struct c_expr value, bool implicit,
		      struct obstack * braced_init_obstack)
{
  tree orig_value = value.value;
  int string_flag = orig_value != 0 && TREE_CODE (orig_value) == STRING_CST;
  bool strict_string = value.original_code == STRING_CST;
  bool was_designated = designator_depth != 0;

  designator_depth = 0;
  designator_erroneous = 0;

  if (!implicit && value.value && !integer_zerop (value.value))
    constructor_zeroinit = 0;

  /* Handle superfluous braces around string cst as in
     char x[] = {"foo"}; */
  if (string_flag
      && constructor_type
      && !was_designated
      && TREE_CODE (constructor_type) == ARRAY_TYPE
      && INTEGRAL_TYPE_P (TREE_TYPE (constructor_type))
      && integer_zerop (constructor_unfilled_index))
    {
      if (constructor_stack->replacement_value.value)
	error_init (loc, "excess elements in char array initializer");
      constructor_stack->replacement_value = value;
      return;
    }

  if (constructor_stack->replacement_value.value != 0)
    {
      error_init (loc, "excess elements in struct initializer");
      return;
    }

  /* Ignore elements of a brace group if it is entirely superfluous
     and has already been diagnosed.  */
  if (constructor_type == 0)
    return;

  if (!implicit && warn_designated_init && !was_designated
      && TREE_CODE (constructor_type) == RECORD_TYPE
      && lookup_attribute ("designated_init",
			   TYPE_ATTRIBUTES (constructor_type)))
    warning_init (loc,
		  OPT_Wdesignated_init,
		  "positional initialization of field "
		  "in %<struct%> declared with %<designated_init%> attribute");

  /* If we've exhausted any levels that didn't have braces,
     pop them now.  */
  while (constructor_stack->implicit)
    {
      if ((TREE_CODE (constructor_type) == RECORD_TYPE
	   || TREE_CODE (constructor_type) == UNION_TYPE)
	  && constructor_fields == 0)
	process_init_element (loc,
			      pop_init_level (loc, 1, braced_init_obstack),
			      true, braced_init_obstack);
      else if ((TREE_CODE (constructor_type) == ARRAY_TYPE
		|| VECTOR_TYPE_P (constructor_type))
	       && constructor_max_index
	       && tree_int_cst_lt (constructor_max_index,
				   constructor_index))
	process_init_element (loc,
			      pop_init_level (loc, 1, braced_init_obstack),
			      true, braced_init_obstack);
      else
	break;
    }

  /* In the case of [LO ... HI] = VALUE, only evaluate VALUE once.  */
  if (constructor_range_stack)
    {
      /* If value is a compound literal and we'll be just using its
	 content, don't put it into a SAVE_EXPR.  */
      if (TREE_CODE (value.value) != COMPOUND_LITERAL_EXPR
	  || !require_constant_value)
	{
	  tree semantic_type = NULL_TREE;
	  if (TREE_CODE (value.value) == EXCESS_PRECISION_EXPR)
	    {
	      semantic_type = TREE_TYPE (value.value);
	      value.value = TREE_OPERAND (value.value, 0);
	    }
	  value.value = c_save_expr (value.value);
	  if (semantic_type)
	    value.value = build1 (EXCESS_PRECISION_EXPR, semantic_type,
				  value.value);
	}
    }

  while (1)
    {
      if (TREE_CODE (constructor_type) == RECORD_TYPE)
	{
	  tree fieldtype;
	  enum tree_code fieldcode;

	  if (constructor_fields == 0)
	    {
	      pedwarn_init (loc, 0, "excess elements in struct initializer");
	      break;
	    }

	  fieldtype = TREE_TYPE (constructor_fields);
	  if (fieldtype != error_mark_node)
	    fieldtype = TYPE_MAIN_VARIANT (fieldtype);
	  fieldcode = TREE_CODE (fieldtype);

	  /* Error for non-static initialization of a flexible array member.  */
	  if (fieldcode == ARRAY_TYPE
	      && !require_constant_value
	      && TYPE_SIZE (fieldtype) == NULL_TREE
	      && DECL_CHAIN (constructor_fields) == NULL_TREE)
	    {
	      error_init (loc, "non-static initialization of a flexible "
			  "array member");
	      break;
	    }

	  /* Error for initialization of a flexible array member with
	     a string constant if the structure is in an array.  E.g.:
	     struct S { int x; char y[]; };
	     struct S s[] = { { 1, "foo" } };
	     is invalid.  */
	  if (string_flag
	      && fieldcode == ARRAY_TYPE
	      && constructor_depth > 1
	      && TYPE_SIZE (fieldtype) == NULL_TREE
	      && DECL_CHAIN (constructor_fields) == NULL_TREE)
	    {
	      bool in_array_p = false;
	      for (struct constructor_stack *p = constructor_stack;
		   p && p->type; p = p->next)
		if (TREE_CODE (p->type) == ARRAY_TYPE)
		  {
		    in_array_p = true;
		    break;
		  }
	      if (in_array_p)
		{
		  error_init (loc, "initialization of flexible array "
			      "member in a nested context");
		  break;
		}
	    }

	  /* Accept a string constant to initialize a subarray.  */
	  if (value.value != 0
	      && fieldcode == ARRAY_TYPE
	      && INTEGRAL_TYPE_P (TREE_TYPE (fieldtype))
	      && string_flag)
	    value.value = orig_value;
	  /* Otherwise, if we have come to a subaggregate,
	     and we don't have an element of its type, push into it.  */
	  else if (value.value != 0
		   && value.value != error_mark_node
		   && TYPE_MAIN_VARIANT (TREE_TYPE (value.value)) != fieldtype
		   && (fieldcode == RECORD_TYPE || fieldcode == ARRAY_TYPE
		       || fieldcode == UNION_TYPE || fieldcode == VECTOR_TYPE))
	    {
	      push_init_level (loc, 1, braced_init_obstack);
	      continue;
	    }

	  if (value.value)
	    {
	      push_member_name (constructor_fields);
	      output_init_element (loc, value.value, value.original_type,
				   strict_string, fieldtype,
				   constructor_fields, 1, implicit,
				   braced_init_obstack);
	      RESTORE_SPELLING_DEPTH (constructor_depth);
	    }
	  else
	    /* Do the bookkeeping for an element that was
	       directly output as a constructor.  */
	    {
	      /* For a record, keep track of end position of last field.  */
	      if (DECL_SIZE (constructor_fields))
		constructor_bit_index
		  = size_binop_loc (input_location, PLUS_EXPR,
				    bit_position (constructor_fields),
				    DECL_SIZE (constructor_fields));

	      /* If the current field was the first one not yet written out,
		 it isn't now, so update.  */
	      if (constructor_unfilled_fields == constructor_fields)
		{
		  constructor_unfilled_fields = DECL_CHAIN (constructor_fields);
		  /* Skip any nameless bit fields.  */
		  while (constructor_unfilled_fields != 0
			 && DECL_C_BIT_FIELD (constructor_unfilled_fields)
			 && DECL_NAME (constructor_unfilled_fields) == 0)
		    constructor_unfilled_fields =
		      DECL_CHAIN (constructor_unfilled_fields);
		}
	    }

	  constructor_fields = DECL_CHAIN (constructor_fields);
	  /* Skip any nameless bit fields at the beginning.  */
	  while (constructor_fields != 0
		 && DECL_C_BIT_FIELD (constructor_fields)
		 && DECL_NAME (constructor_fields) == 0)
	    constructor_fields = DECL_CHAIN (constructor_fields);
	}
      else if (TREE_CODE (constructor_type) == UNION_TYPE)
	{
	  tree fieldtype;
	  enum tree_code fieldcode;

	  if (constructor_fields == 0)
	    {
	      pedwarn_init (loc, 0,
			    "excess elements in union initializer");
	      break;
	    }

	  fieldtype = TREE_TYPE (constructor_fields);
	  if (fieldtype != error_mark_node)
	    fieldtype = TYPE_MAIN_VARIANT (fieldtype);
	  fieldcode = TREE_CODE (fieldtype);

	  /* Warn that traditional C rejects initialization of unions.
	     We skip the warning if the value is zero.  This is done
	     under the assumption that the zero initializer in user
	     code appears conditioned on e.g. __STDC__ to avoid
	     "missing initializer" warnings and relies on default
	     initialization to zero in the traditional C case.
	     We also skip the warning if the initializer is designated,
	     again on the assumption that this must be conditional on
	     __STDC__ anyway (and we've already complained about the
	     member-designator already).  */
	  if (!in_system_header_at (input_location) && !constructor_designated
	      && !(value.value && (integer_zerop (value.value)
				   || real_zerop (value.value))))
	    warning (OPT_Wtraditional, "traditional C rejects initialization "
		     "of unions");

	  /* Accept a string constant to initialize a subarray.  */
	  if (value.value != 0
	      && fieldcode == ARRAY_TYPE
	      && INTEGRAL_TYPE_P (TREE_TYPE (fieldtype))
	      && string_flag)
	    value.value = orig_value;
	  /* Otherwise, if we have come to a subaggregate,
	     and we don't have an element of its type, push into it.  */
	  else if (value.value != 0
		   && value.value != error_mark_node
		   && TYPE_MAIN_VARIANT (TREE_TYPE (value.value)) != fieldtype
		   && (fieldcode == RECORD_TYPE || fieldcode == ARRAY_TYPE
		       || fieldcode == UNION_TYPE || fieldcode == VECTOR_TYPE))
	    {
	      push_init_level (loc, 1, braced_init_obstack);
	      continue;
	    }

	  if (value.value)
	    {
	      push_member_name (constructor_fields);
	      output_init_element (loc, value.value, value.original_type,
				   strict_string, fieldtype,
				   constructor_fields, 1, implicit,
				   braced_init_obstack);
	      RESTORE_SPELLING_DEPTH (constructor_depth);
	    }
	  else
	    /* Do the bookkeeping for an element that was
	       directly output as a constructor.  */
	    {
	      constructor_bit_index = DECL_SIZE (constructor_fields);
	      constructor_unfilled_fields = DECL_CHAIN (constructor_fields);
	    }

	  constructor_fields = 0;
	}
      else if (TREE_CODE (constructor_type) == ARRAY_TYPE)
	{
	  tree elttype = TYPE_MAIN_VARIANT (TREE_TYPE (constructor_type));
	  enum tree_code eltcode = TREE_CODE (elttype);

	  /* Accept a string constant to initialize a subarray.  */
	  if (value.value != 0
	      && eltcode == ARRAY_TYPE
	      && INTEGRAL_TYPE_P (TREE_TYPE (elttype))
	      && string_flag)
	    value.value = orig_value;
	  /* Otherwise, if we have come to a subaggregate,
	     and we don't have an element of its type, push into it.  */
	  else if (value.value != 0
		   && value.value != error_mark_node
		   && TYPE_MAIN_VARIANT (TREE_TYPE (value.value)) != elttype
		   && (eltcode == RECORD_TYPE || eltcode == ARRAY_TYPE
		       || eltcode == UNION_TYPE || eltcode == VECTOR_TYPE))
	    {
	      push_init_level (loc, 1, braced_init_obstack);
	      continue;
	    }

	  if (constructor_max_index != 0
	      && (tree_int_cst_lt (constructor_max_index, constructor_index)
		  || integer_all_onesp (constructor_max_index)))
	    {
	      pedwarn_init (loc, 0,
			    "excess elements in array initializer");
	      break;
	    }

	  /* Now output the actual element.  */
	  if (value.value)
	    {
	      push_array_bounds (tree_to_uhwi (constructor_index));
	      output_init_element (loc, value.value, value.original_type,
				   strict_string, elttype,
				   constructor_index, 1, implicit,
				   braced_init_obstack);
	      RESTORE_SPELLING_DEPTH (constructor_depth);
	    }

	  constructor_index
	    = size_binop_loc (input_location, PLUS_EXPR,
			      constructor_index, bitsize_one_node);

	  if (!value.value)
	    /* If we are doing the bookkeeping for an element that was
	       directly output as a constructor, we must update
	       constructor_unfilled_index.  */
	    constructor_unfilled_index = constructor_index;
	}
      else if (VECTOR_TYPE_P (constructor_type))
	{
	  tree elttype = TYPE_MAIN_VARIANT (TREE_TYPE (constructor_type));

	 /* Do a basic check of initializer size.  Note that vectors
	    always have a fixed size derived from their type.  */
	  if (tree_int_cst_lt (constructor_max_index, constructor_index))
	    {
	      pedwarn_init (loc, 0,
			    "excess elements in vector initializer");
	      break;
	    }

	  /* Now output the actual element.  */
	  if (value.value)
	    {
	      if (TREE_CODE (value.value) == VECTOR_CST)
		elttype = TYPE_MAIN_VARIANT (constructor_type);
	      output_init_element (loc, value.value, value.original_type,
				   strict_string, elttype,
				   constructor_index, 1, implicit,
				   braced_init_obstack);
	    }

	  constructor_index
	    = size_binop_loc (input_location,
			      PLUS_EXPR, constructor_index, bitsize_one_node);

	  if (!value.value)
	    /* If we are doing the bookkeeping for an element that was
	       directly output as a constructor, we must update
	       constructor_unfilled_index.  */
	    constructor_unfilled_index = constructor_index;
	}

      /* Handle the sole element allowed in a braced initializer
	 for a scalar variable.  */
      else if (constructor_type != error_mark_node
	       && constructor_fields == 0)
	{
	  pedwarn_init (loc, 0,
			"excess elements in scalar initializer");
	  break;
	}
      else
	{
	  if (value.value)
	    output_init_element (loc, value.value, value.original_type,
				 strict_string, constructor_type,
				 NULL_TREE, 1, implicit,
				 braced_init_obstack);
	  constructor_fields = 0;
	}

      /* Handle range initializers either at this level or anywhere higher
	 in the designator stack.  */
      if (constructor_range_stack)
	{
	  struct constructor_range_stack *p, *range_stack;
	  int finish = 0;

	  range_stack = constructor_range_stack;
	  constructor_range_stack = 0;
	  while (constructor_stack != range_stack->stack)
	    {
	      gcc_assert (constructor_stack->implicit);
	      process_init_element (loc,
				    pop_init_level (loc, 1,
						    braced_init_obstack),
				    true, braced_init_obstack);
	    }
	  for (p = range_stack;
	       !p->range_end || tree_int_cst_equal (p->index, p->range_end);
	       p = p->prev)
	    {
	      gcc_assert (constructor_stack->implicit);
	      process_init_element (loc,
				    pop_init_level (loc, 1,
						    braced_init_obstack),
				    true, braced_init_obstack);
	    }

	  p->index = size_binop_loc (input_location,
				     PLUS_EXPR, p->index, bitsize_one_node);
	  if (tree_int_cst_equal (p->index, p->range_end) && !p->prev)
	    finish = 1;

	  while (1)
	    {
	      constructor_index = p->index;
	      constructor_fields = p->fields;
	      if (finish && p->range_end && p->index == p->range_start)
		{
		  finish = 0;
		  p->prev = 0;
		}
	      p = p->next;
	      if (!p)
		break;
	      push_init_level (loc, 2, braced_init_obstack);
	      p->stack = constructor_stack;
	      if (p->range_end && tree_int_cst_equal (p->index, p->range_end))
		p->index = p->range_start;
	    }

	  if (!finish)
	    constructor_range_stack = range_stack;
	  continue;
	}

      break;
    }

  constructor_range_stack = 0;
}

/* Build a complete asm-statement, whose components are a CV_QUALIFIER
   (guaranteed to be 'volatile' or null) and ARGS (represented using
   an ASM_EXPR node).  */
tree
build_asm_stmt (tree cv_qualifier, tree args)
{
  if (!ASM_VOLATILE_P (args) && cv_qualifier)
    ASM_VOLATILE_P (args) = 1;
  return add_stmt (args);
}

/* Build an asm-expr, whose components are a STRING, some OUTPUTS,
   some INPUTS, and some CLOBBERS.  The latter three may be NULL.
   SIMPLE indicates whether there was anything at all after the
   string in the asm expression -- asm("blah") and asm("blah" : )
   are subtly different.  We use a ASM_EXPR node to represent this.  */
tree
build_asm_expr (location_t loc, tree string, tree outputs, tree inputs,
		tree clobbers, tree labels, bool simple)
{
  tree tail;
  tree args;
  int i;
  const char *constraint;
  const char **oconstraints;
  bool allows_mem, allows_reg, is_inout;
  int ninputs, noutputs;

  ninputs = list_length (inputs);
  noutputs = list_length (outputs);
  oconstraints = (const char **) alloca (noutputs * sizeof (const char *));

  string = resolve_asm_operand_names (string, outputs, inputs, labels);

  /* Remove output conversions that change the type but not the mode.  */
  for (i = 0, tail = outputs; tail; ++i, tail = TREE_CHAIN (tail))
    {
      tree output = TREE_VALUE (tail);

      output = c_fully_fold (output, false, NULL);

      /* ??? Really, this should not be here.  Users should be using a
	 proper lvalue, dammit.  But there's a long history of using casts
	 in the output operands.  In cases like longlong.h, this becomes a
	 primitive form of typechecking -- if the cast can be removed, then
	 the output operand had a type of the proper width; otherwise we'll
	 get an error.  Gross, but ...  */
      STRIP_NOPS (output);

      if (!lvalue_or_else (loc, output, lv_asm))
	output = error_mark_node;

      if (output != error_mark_node
	  && (TREE_READONLY (output)
	      || TYPE_READONLY (TREE_TYPE (output))
	      || ((TREE_CODE (TREE_TYPE (output)) == RECORD_TYPE
		   || TREE_CODE (TREE_TYPE (output)) == UNION_TYPE)
		  && C_TYPE_FIELDS_READONLY (TREE_TYPE (output)))))
	readonly_error (loc, output, lv_asm);

      constraint = TREE_STRING_POINTER (TREE_VALUE (TREE_PURPOSE (tail)));
      oconstraints[i] = constraint;

      if (parse_output_constraint (&constraint, i, ninputs, noutputs,
				   &allows_mem, &allows_reg, &is_inout))
	{
	  /* If the operand is going to end up in memory,
	     mark it addressable.  */
	  if (!allows_reg && !c_mark_addressable (output))
	    output = error_mark_node;
	  if (!(!allows_reg && allows_mem)
	      && output != error_mark_node
	      && VOID_TYPE_P (TREE_TYPE (output)))
	    {
	      error_at (loc, "invalid use of void expression");
	      output = error_mark_node;
	    }
	}
      else
	output = error_mark_node;

      TREE_VALUE (tail) = output;
    }

  for (i = 0, tail = inputs; tail; ++i, tail = TREE_CHAIN (tail))
    {
      tree input;

      constraint = TREE_STRING_POINTER (TREE_VALUE (TREE_PURPOSE (tail)));
      input = TREE_VALUE (tail);

      if (parse_input_constraint (&constraint, i, ninputs, noutputs, 0,
				  oconstraints, &allows_mem, &allows_reg))
	{
	  /* If the operand is going to end up in memory,
	     mark it addressable.  */
	  if (!allows_reg && allows_mem)
	    {
	      input = c_fully_fold (input, false, NULL);

	      /* Strip the nops as we allow this case.  FIXME, this really
		 should be rejected or made deprecated.  */
	      STRIP_NOPS (input);
	      if (!c_mark_addressable (input))
		input = error_mark_node;
	    }
	  else
	    {
	      struct c_expr expr;
	      memset (&expr, 0, sizeof (expr));
	      expr.value = input;
	      expr = convert_lvalue_to_rvalue (loc, expr, true, false);
	      input = c_fully_fold (expr.value, false, NULL);

	      if (input != error_mark_node && VOID_TYPE_P (TREE_TYPE (input)))
		{
		  error_at (loc, "invalid use of void expression");
		  input = error_mark_node;
		}
	    }
	}
      else
	input = error_mark_node;

      TREE_VALUE (tail) = input;
    }

  /* ASMs with labels cannot have outputs.  This should have been
     enforced by the parser.  */
  gcc_assert (outputs == NULL || labels == NULL);

  args = build_stmt (loc, ASM_EXPR, string, outputs, inputs, clobbers, labels);

  /* asm statements without outputs, including simple ones, are treated
     as volatile.  */
  ASM_INPUT_P (args) = simple;
  ASM_VOLATILE_P (args) = (noutputs == 0);

  return args;
}

/* Generate a goto statement to LABEL.  LOC is the location of the
   GOTO.  */

tree
c_finish_goto_label (location_t loc, tree label)
{
  tree decl = lookup_label_for_goto (loc, label);
  if (!decl)
    return NULL_TREE;
  TREE_USED (decl) = 1;
  {
    tree t = build1 (GOTO_EXPR, void_type_node, decl);
    SET_EXPR_LOCATION (t, loc);
    return add_stmt (t);
  }
}

/* Generate a computed goto statement to EXPR.  LOC is the location of
   the GOTO.  */

tree
c_finish_goto_ptr (location_t loc, tree expr)
{
  tree t;
  pedwarn (loc, OPT_Wpedantic, "ISO C forbids %<goto *expr;%>");
  expr = c_fully_fold (expr, false, NULL);
  expr = convert (ptr_type_node, expr);
  t = build1 (GOTO_EXPR, void_type_node, expr);
  SET_EXPR_LOCATION (t, loc);
  return add_stmt (t);
}

/* Generate a C `return' statement.  RETVAL is the expression for what
   to return, or a null pointer for `return;' with no value.  LOC is
   the location of the return statement, or the location of the expression,
   if the statement has any.  If ORIGTYPE is not NULL_TREE, it
   is the original type of RETVAL.  */

tree
c_finish_return (location_t loc, tree retval, tree origtype)
{
  tree valtype = TREE_TYPE (TREE_TYPE (current_function_decl)), ret_stmt;
  bool no_warning = false;
  bool npc = false;
  size_t rank = 0;

  /* Use the expansion point to handle cases such as returning NULL
     in a function returning void.  */
  source_location xloc = expansion_point_location_if_in_system_header (loc);

  if (TREE_THIS_VOLATILE (current_function_decl))
    warning_at (xloc, 0,
		"function declared %<noreturn%> has a %<return%> statement");

  if (flag_cilkplus && contains_array_notation_expr (retval))
    {
      /* Array notations are allowed in a return statement if it is inside a
	 built-in array notation reduction function.  */
      if (!find_rank (loc, retval, retval, false, &rank))
	return error_mark_node;
      if (rank >= 1)
	{
	  error_at (loc, "array notation expression cannot be used as a "
		    "return value");
	  return error_mark_node;
	}
    }
  if (flag_cilkplus && retval && contains_cilk_spawn_stmt (retval))
    {
      error_at (loc, "use of %<_Cilk_spawn%> in a return statement is not "
		"allowed");
      return error_mark_node;
    }
  if (retval)
    {
      tree semantic_type = NULL_TREE;
      npc = null_pointer_constant_p (retval);
      if (TREE_CODE (retval) == EXCESS_PRECISION_EXPR)
	{
	  semantic_type = TREE_TYPE (retval);
	  retval = TREE_OPERAND (retval, 0);
	}
      retval = c_fully_fold (retval, false, NULL);
      if (semantic_type)
	retval = build1 (EXCESS_PRECISION_EXPR, semantic_type, retval);
    }

  if (!retval)
    {
      current_function_returns_null = 1;
      if ((warn_return_type || flag_isoc99)
	  && valtype != 0 && TREE_CODE (valtype) != VOID_TYPE)
	{
	  if (flag_isoc99)
	    pedwarn (loc, 0, "%<return%> with no value, in "
		     "function returning non-void");
	  else
	    warning_at (loc, OPT_Wreturn_type, "%<return%> with no value, "
			"in function returning non-void");
	  no_warning = true;
	}
    }
  else if (valtype == 0 || TREE_CODE (valtype) == VOID_TYPE)
    {
      current_function_returns_null = 1;
      if (TREE_CODE (TREE_TYPE (retval)) != VOID_TYPE)
	pedwarn (xloc, 0,
		 "%<return%> with a value, in function returning void");
      else
	pedwarn (xloc, OPT_Wpedantic, "ISO C forbids "
		 "%<return%> with expression, in function returning void");
    }
  else
    {
      tree t = convert_for_assignment (loc, UNKNOWN_LOCATION, valtype,
				       retval, origtype, ic_return,
				       npc, NULL_TREE, NULL_TREE, 0);
      tree res = DECL_RESULT (current_function_decl);
      tree inner;
      bool save;

      current_function_returns_value = 1;
      if (t == error_mark_node)
	return NULL_TREE;

      save = in_late_binary_op;
      if (TREE_CODE (TREE_TYPE (res)) == BOOLEAN_TYPE
	  || TREE_CODE (TREE_TYPE (res)) == COMPLEX_TYPE
	  || (TREE_CODE (TREE_TYPE (t)) == REAL_TYPE
	      && (TREE_CODE (TREE_TYPE (res)) == INTEGER_TYPE
		  || TREE_CODE (TREE_TYPE (res)) == ENUMERAL_TYPE)
	      && (flag_sanitize & SANITIZE_FLOAT_CAST)))
        in_late_binary_op = true;
      inner = t = convert (TREE_TYPE (res), t);
      in_late_binary_op = save;

      /* Strip any conversions, additions, and subtractions, and see if
	 we are returning the address of a local variable.  Warn if so.  */
      while (1)
	{
	  switch (TREE_CODE (inner))
	    {
	    CASE_CONVERT:
	    case NON_LVALUE_EXPR:
	    case PLUS_EXPR:
	    case POINTER_PLUS_EXPR:
	      inner = TREE_OPERAND (inner, 0);
	      continue;

	    case MINUS_EXPR:
	      /* If the second operand of the MINUS_EXPR has a pointer
		 type (or is converted from it), this may be valid, so
		 don't give a warning.  */
	      {
		tree op1 = TREE_OPERAND (inner, 1);

		while (!POINTER_TYPE_P (TREE_TYPE (op1))
		       && (CONVERT_EXPR_P (op1)
			   || TREE_CODE (op1) == NON_LVALUE_EXPR))
		  op1 = TREE_OPERAND (op1, 0);

		if (POINTER_TYPE_P (TREE_TYPE (op1)))
		  break;

		inner = TREE_OPERAND (inner, 0);
		continue;
	      }

	    case ADDR_EXPR:
	      inner = TREE_OPERAND (inner, 0);

	      while (REFERENCE_CLASS_P (inner)
		     && !INDIRECT_REF_P (inner))
		inner = TREE_OPERAND (inner, 0);

	      if (DECL_P (inner)
		  && !DECL_EXTERNAL (inner)
		  && !TREE_STATIC (inner)
		  && DECL_CONTEXT (inner) == current_function_decl)
		{
		  if (TREE_CODE (inner) == LABEL_DECL)
		    warning_at (loc, OPT_Wreturn_local_addr,
				"function returns address of label");
		  else
		    {
		      warning_at (loc, OPT_Wreturn_local_addr,
				  "function returns address of local variable");
		      tree zero = build_zero_cst (TREE_TYPE (res));
		      t = build2 (COMPOUND_EXPR, TREE_TYPE (res), t, zero);
		    }
		}
	      break;

	    default:
	      break;
	    }

	  break;
	}

      retval = build2 (MODIFY_EXPR, TREE_TYPE (res), res, t);
      SET_EXPR_LOCATION (retval, loc);

      if (warn_sequence_point)
	verify_sequence_points (retval);
    }

  ret_stmt = build_stmt (loc, RETURN_EXPR, retval);
  TREE_NO_WARNING (ret_stmt) |= no_warning;
  return add_stmt (ret_stmt);
}

struct c_switch {
  /* The SWITCH_EXPR being built.  */
  tree switch_expr;

  /* The original type of the testing expression, i.e. before the
     default conversion is applied.  */
  tree orig_type;

  /* A splay-tree mapping the low element of a case range to the high
     element, or NULL_TREE if there is no high element.  Used to
     determine whether or not a new case label duplicates an old case
     label.  We need a tree, rather than simply a hash table, because
     of the GNU case range extension.  */
  splay_tree cases;

  /* The bindings at the point of the switch.  This is used for
     warnings crossing decls when branching to a case label.  */
  struct c_spot_bindings *bindings;

  /* The next node on the stack.  */
  struct c_switch *next;

  /* Remember whether the controlling expression had boolean type
     before integer promotions for the sake of -Wswitch-bool.  */
  bool bool_cond_p;

  /* Remember whether there was a case value that is outside the
     range of the ORIG_TYPE.  */
  bool outside_range_p;
};

/* A stack of the currently active switch statements.  The innermost
   switch statement is on the top of the stack.  There is no need to
   mark the stack for garbage collection because it is only active
   during the processing of the body of a function, and we never
   collect at that point.  */

struct c_switch *c_switch_stack;

/* Start a C switch statement, testing expression EXP.  Return the new
   SWITCH_EXPR.  SWITCH_LOC is the location of the `switch'.
   SWITCH_COND_LOC is the location of the switch's condition.
   EXPLICIT_CAST_P is true if the expression EXP has an explicit cast.  */

tree
c_start_case (location_t switch_loc,
	      location_t switch_cond_loc,
	      tree exp, bool explicit_cast_p)
{
  tree orig_type = error_mark_node;
  bool bool_cond_p = false;
  struct c_switch *cs;

  if (exp != error_mark_node)
    {
      orig_type = TREE_TYPE (exp);

      if (!INTEGRAL_TYPE_P (orig_type))
	{
	  if (orig_type != error_mark_node)
	    {
	      error_at (switch_cond_loc, "switch quantity not an integer");
	      orig_type = error_mark_node;
	    }
	  exp = integer_zero_node;
	}
      else
	{
	  tree type = TYPE_MAIN_VARIANT (orig_type);
	  tree e = exp;

	  /* Warn if the condition has boolean value.  */
	  while (TREE_CODE (e) == COMPOUND_EXPR)
	    e = TREE_OPERAND (e, 1);

	  if ((TREE_CODE (type) == BOOLEAN_TYPE
	       || truth_value_p (TREE_CODE (e)))
	      /* Explicit cast to int suppresses this warning.  */
	      && !(TREE_CODE (type) == INTEGER_TYPE
		   && explicit_cast_p))
	    bool_cond_p = true;

	  if (!in_system_header_at (input_location)
	      && (type == long_integer_type_node
		  || type == long_unsigned_type_node))
	    warning_at (switch_cond_loc,
			OPT_Wtraditional, "%<long%> switch expression not "
			"converted to %<int%> in ISO C");

	  exp = c_fully_fold (exp, false, NULL);
	  exp = default_conversion (exp);

	  if (warn_sequence_point)
	    verify_sequence_points (exp);
	}
    }

  /* Add this new SWITCH_EXPR to the stack.  */
  cs = XNEW (struct c_switch);
  cs->switch_expr = build3 (SWITCH_EXPR, orig_type, exp, NULL_TREE, NULL_TREE);
  SET_EXPR_LOCATION (cs->switch_expr, switch_loc);
  cs->orig_type = orig_type;
  cs->cases = splay_tree_new (case_compare, NULL, NULL);
  cs->bindings = c_get_switch_bindings ();
  cs->bool_cond_p = bool_cond_p;
  cs->outside_range_p = false;
  cs->next = c_switch_stack;
  c_switch_stack = cs;

  return add_stmt (cs->switch_expr);
}

/* Process a case label at location LOC.  */

tree
do_case (location_t loc, tree low_value, tree high_value)
{
  tree label = NULL_TREE;

  if (low_value && TREE_CODE (low_value) != INTEGER_CST)
    {
      low_value = c_fully_fold (low_value, false, NULL);
      if (TREE_CODE (low_value) == INTEGER_CST)
	pedwarn (loc, OPT_Wpedantic,
		 "case label is not an integer constant expression");
    }

  if (high_value && TREE_CODE (high_value) != INTEGER_CST)
    {
      high_value = c_fully_fold (high_value, false, NULL);
      if (TREE_CODE (high_value) == INTEGER_CST)
	pedwarn (input_location, OPT_Wpedantic,
		 "case label is not an integer constant expression");
    }

  if (c_switch_stack == NULL)
    {
      if (low_value)
	error_at (loc, "case label not within a switch statement");
      else
	error_at (loc, "%<default%> label not within a switch statement");
      return NULL_TREE;
    }

  if (c_check_switch_jump_warnings (c_switch_stack->bindings,
				    EXPR_LOCATION (c_switch_stack->switch_expr),
				    loc))
    return NULL_TREE;

  label = c_add_case_label (loc, c_switch_stack->cases,
			    SWITCH_COND (c_switch_stack->switch_expr),
			    c_switch_stack->orig_type,
			    low_value, high_value,
			    &c_switch_stack->outside_range_p);
  if (label == error_mark_node)
    label = NULL_TREE;
  return label;
}

/* Finish the switch statement.  TYPE is the original type of the
   controlling expression of the switch, or NULL_TREE.  */

void
c_finish_case (tree body, tree type)
{
  struct c_switch *cs = c_switch_stack;
  location_t switch_location;

  SWITCH_BODY (cs->switch_expr) = body;

  /* Emit warnings as needed.  */
  switch_location = EXPR_LOCATION (cs->switch_expr);
  c_do_switch_warnings (cs->cases, switch_location,
			type ? type : TREE_TYPE (cs->switch_expr),
			SWITCH_COND (cs->switch_expr),
			cs->bool_cond_p, cs->outside_range_p);

  /* Pop the stack.  */
  c_switch_stack = cs->next;
  splay_tree_delete (cs->cases);
  c_release_switch_bindings (cs->bindings);
  XDELETE (cs);
}

/* Emit an if statement.  IF_LOCUS is the location of the 'if'.  COND,
   THEN_BLOCK and ELSE_BLOCK are expressions to be used; ELSE_BLOCK
   may be null.  NESTED_IF is true if THEN_BLOCK contains another IF
   statement, and was not surrounded with parenthesis.  */

void
c_finish_if_stmt (location_t if_locus, tree cond, tree then_block,
		  tree else_block, bool nested_if)
{
  tree stmt;

  /* If the condition has array notations, then the rank of the then_block and
     else_block must be either 0 or be equal to the rank of the condition.  If
     the condition does not have array notations then break them up as it is
     broken up in a normal expression.  */
  if (flag_cilkplus && contains_array_notation_expr (cond))
    {
      size_t then_rank = 0, cond_rank = 0, else_rank = 0;
      if (!find_rank (if_locus, cond, cond, true, &cond_rank))
	return;
      if (then_block
	  && !find_rank (if_locus, then_block, then_block, true, &then_rank))
	return;
      if (else_block
	  && !find_rank (if_locus, else_block, else_block, true, &else_rank)) 
	return;
      if (cond_rank != then_rank && then_rank != 0)
	{
	  error_at (if_locus, "rank-mismatch between if-statement%'s condition"
		    " and the then-block");
	  return;
	}
      else if (cond_rank != else_rank && else_rank != 0)
	{
	  error_at (if_locus, "rank-mismatch between if-statement%'s condition"
		    " and the else-block");
	  return;
	}
    }
  /* Diagnose an ambiguous else if if-then-else is nested inside if-then.  */
  if (warn_parentheses && nested_if && else_block == NULL)
    {
      tree inner_if = then_block;

      /* We know from the grammar productions that there is an IF nested
	 within THEN_BLOCK.  Due to labels and c99 conditional declarations,
	 it might not be exactly THEN_BLOCK, but should be the last
	 non-container statement within.  */
      while (1)
	switch (TREE_CODE (inner_if))
	  {
	  case COND_EXPR:
	    goto found;
	  case BIND_EXPR:
	    inner_if = BIND_EXPR_BODY (inner_if);
	    break;
	  case STATEMENT_LIST:
	    inner_if = expr_last (then_block);
	    break;
	  case TRY_FINALLY_EXPR:
	  case TRY_CATCH_EXPR:
	    inner_if = TREE_OPERAND (inner_if, 0);
	    break;
	  default:
	    gcc_unreachable ();
	  }
    found:

      if (COND_EXPR_ELSE (inner_if))
	 warning_at (if_locus, OPT_Wparentheses,
		     "suggest explicit braces to avoid ambiguous %<else%>");
    }

  stmt = build3 (COND_EXPR, void_type_node, cond, then_block, else_block);
  SET_EXPR_LOCATION (stmt, if_locus);
  add_stmt (stmt);
}

/* Emit a general-purpose loop construct.  START_LOCUS is the location of
   the beginning of the loop.  COND is the loop condition.  COND_IS_FIRST
   is false for DO loops.  INCR is the FOR increment expression.  BODY is
   the statement controlled by the loop.  BLAB is the break label.  CLAB is
   the continue label.  Everything is allowed to be NULL.  */

void
c_finish_loop (location_t start_locus, tree cond, tree incr, tree body,
	       tree blab, tree clab, bool cond_is_first)
{
  tree entry = NULL, exit = NULL, t;

  /* In theory could forbid cilk spawn for loop increment expression,
     but it should work just fine.  */
  
  /* If the condition is zero don't generate a loop construct.  */
  if (cond && integer_zerop (cond))
    {
      if (cond_is_first)
	{
	  t = build_and_jump (&blab);
	  SET_EXPR_LOCATION (t, start_locus);
	  add_stmt (t);
	}
    }
  else
    {
      tree top = build1 (LABEL_EXPR, void_type_node, NULL_TREE);

      /* If we have an exit condition, then we build an IF with gotos either
	 out of the loop, or to the top of it.  If there's no exit condition,
	 then we just build a jump back to the top.  */
      exit = build_and_jump (&LABEL_EXPR_LABEL (top));

      if (cond && !integer_nonzerop (cond))
	{
	  /* Canonicalize the loop condition to the end.  This means
	     generating a branch to the loop condition.  Reuse the
	     continue label, if possible.  */
	  if (cond_is_first)
	    {
	      if (incr || !clab)
		{
		  entry = build1 (LABEL_EXPR, void_type_node, NULL_TREE);
		  t = build_and_jump (&LABEL_EXPR_LABEL (entry));
		}
	      else
		t = build1 (GOTO_EXPR, void_type_node, clab);
	      SET_EXPR_LOCATION (t, start_locus);
	      add_stmt (t);
	    }

	  t = build_and_jump (&blab);
	  if (cond_is_first)
	    exit = fold_build3_loc (start_locus,
				COND_EXPR, void_type_node, cond, exit, t);
	  else
	    exit = fold_build3_loc (input_location,
				COND_EXPR, void_type_node, cond, exit, t);
	}

      add_stmt (top);
    }

  if (body)
    add_stmt (body);
  if (clab)
    add_stmt (build1 (LABEL_EXPR, void_type_node, clab));
  if (incr)
    add_stmt (incr);
  if (entry)
    add_stmt (entry);
  if (exit)
    add_stmt (exit);
  if (blab)
    add_stmt (build1 (LABEL_EXPR, void_type_node, blab));
}

tree
c_finish_bc_stmt (location_t loc, tree *label_p, bool is_break)
{
  bool skip;
  tree label = *label_p;

  /* In switch statements break is sometimes stylistically used after
     a return statement.  This can lead to spurious warnings about
     control reaching the end of a non-void function when it is
     inlined.  Note that we are calling block_may_fallthru with
     language specific tree nodes; this works because
     block_may_fallthru returns true when given something it does not
     understand.  */
  skip = !block_may_fallthru (cur_stmt_list);

  if (!label)
    {
      if (!skip)
	*label_p = label = create_artificial_label (loc);
    }
  else if (TREE_CODE (label) == LABEL_DECL)
    ;
  else switch (TREE_INT_CST_LOW (label))
    {
    case 0:
      if (is_break)
	error_at (loc, "break statement not within loop or switch");
      else
	error_at (loc, "continue statement not within a loop");
      return NULL_TREE;

    case 1:
      gcc_assert (is_break);
      error_at (loc, "break statement used with OpenMP for loop");
      return NULL_TREE;

    case 2:
      if (is_break) 
	error ("break statement within %<#pragma simd%> loop body");
      else 
	error ("continue statement within %<#pragma simd%> loop body");
      return NULL_TREE;

    default:
      gcc_unreachable ();
    }

  if (skip)
    return NULL_TREE;

  if (!is_break)
    add_stmt (build_predict_expr (PRED_CONTINUE, NOT_TAKEN));

  return add_stmt (build1 (GOTO_EXPR, void_type_node, label));
}

/* A helper routine for c_process_expr_stmt and c_finish_stmt_expr.  */

static void
emit_side_effect_warnings (location_t loc, tree expr)
{
  if (expr == error_mark_node)
    ;
  else if (!TREE_SIDE_EFFECTS (expr))
    {
      if (!VOID_TYPE_P (TREE_TYPE (expr)) && !TREE_NO_WARNING (expr))
	warning_at (loc, OPT_Wunused_value, "statement with no effect");
    }
  else if (TREE_CODE (expr) == COMPOUND_EXPR)
    {
      tree r = expr;
      location_t cloc = loc;
      while (TREE_CODE (r) == COMPOUND_EXPR)
	{
	  if (EXPR_HAS_LOCATION (r))
	    cloc = EXPR_LOCATION (r);
	  r = TREE_OPERAND (r, 1);
	}
      if (!TREE_SIDE_EFFECTS (r)
	  && !VOID_TYPE_P (TREE_TYPE (r))
	  && !CONVERT_EXPR_P (r)
	  && !TREE_NO_WARNING (r)
	  && !TREE_NO_WARNING (expr))
	warning_at (cloc, OPT_Wunused_value,
		    "right-hand operand of comma expression has no effect");
    }
  else
    warn_if_unused_value (expr, loc);
}

/* Process an expression as if it were a complete statement.  Emit
   diagnostics, but do not call ADD_STMT.  LOC is the location of the
   statement.  */

tree
c_process_expr_stmt (location_t loc, tree expr)
{
  tree exprv;

  if (!expr)
    return NULL_TREE;

  expr = c_fully_fold (expr, false, NULL);

  if (warn_sequence_point)
    verify_sequence_points (expr);

  if (TREE_TYPE (expr) != error_mark_node
      && !COMPLETE_OR_VOID_TYPE_P (TREE_TYPE (expr))
      && TREE_CODE (TREE_TYPE (expr)) != ARRAY_TYPE)
    error_at (loc, "expression statement has incomplete type");

  /* If we're not processing a statement expression, warn about unused values.
     Warnings for statement expressions will be emitted later, once we figure
     out which is the result.  */
  if (!STATEMENT_LIST_STMT_EXPR (cur_stmt_list)
      && warn_unused_value)
    emit_side_effect_warnings (loc, expr);

  exprv = expr;
  while (TREE_CODE (exprv) == COMPOUND_EXPR)
    exprv = TREE_OPERAND (exprv, 1);
  while (CONVERT_EXPR_P (exprv))
    exprv = TREE_OPERAND (exprv, 0);
  if (DECL_P (exprv)
      || handled_component_p (exprv)
      || TREE_CODE (exprv) == ADDR_EXPR)
    mark_exp_read (exprv);

  /* If the expression is not of a type to which we cannot assign a line
     number, wrap the thing in a no-op NOP_EXPR.  */
  if (DECL_P (expr) || CONSTANT_CLASS_P (expr))
    {
      expr = build1 (NOP_EXPR, TREE_TYPE (expr), expr);
      SET_EXPR_LOCATION (expr, loc);
    }

  return expr;
}

/* Emit an expression as a statement.  LOC is the location of the
   expression.  */

tree
c_finish_expr_stmt (location_t loc, tree expr)
{
  if (expr)
    return add_stmt (c_process_expr_stmt (loc, expr));
  else
    return NULL;
}

/* Do the opposite and emit a statement as an expression.  To begin,
   create a new binding level and return it.  */

tree
c_begin_stmt_expr (void)
{
  tree ret;

  /* We must force a BLOCK for this level so that, if it is not expanded
     later, there is a way to turn off the entire subtree of blocks that
     are contained in it.  */
  keep_next_level ();
  ret = c_begin_compound_stmt (true);

  c_bindings_start_stmt_expr (c_switch_stack == NULL
			      ? NULL
			      : c_switch_stack->bindings);

  /* Mark the current statement list as belonging to a statement list.  */
  STATEMENT_LIST_STMT_EXPR (ret) = 1;

  return ret;
}

/* LOC is the location of the compound statement to which this body
   belongs.  */

tree
c_finish_stmt_expr (location_t loc, tree body)
{
  tree last, type, tmp, val;
  tree *last_p;

  body = c_end_compound_stmt (loc, body, true);

  c_bindings_end_stmt_expr (c_switch_stack == NULL
			    ? NULL
			    : c_switch_stack->bindings);

  /* Locate the last statement in BODY.  See c_end_compound_stmt
     about always returning a BIND_EXPR.  */
  last_p = &BIND_EXPR_BODY (body);
  last = BIND_EXPR_BODY (body);

 continue_searching:
  if (TREE_CODE (last) == STATEMENT_LIST)
    {
      tree_stmt_iterator i;

      /* This can happen with degenerate cases like ({ }).  No value.  */
      if (!TREE_SIDE_EFFECTS (last))
	return body;

      /* If we're supposed to generate side effects warnings, process
	 all of the statements except the last.  */
      if (warn_unused_value)
	{
	  for (i = tsi_start (last); !tsi_one_before_end_p (i); tsi_next (&i))
	    {
	      location_t tloc;
	      tree t = tsi_stmt (i);

	      tloc = EXPR_HAS_LOCATION (t) ? EXPR_LOCATION (t) : loc;
	      emit_side_effect_warnings (tloc, t);
	    }
	}
      else
	i = tsi_last (last);
      last_p = tsi_stmt_ptr (i);
      last = *last_p;
    }

  /* If the end of the list is exception related, then the list was split
     by a call to push_cleanup.  Continue searching.  */
  if (TREE_CODE (last) == TRY_FINALLY_EXPR
      || TREE_CODE (last) == TRY_CATCH_EXPR)
    {
      last_p = &TREE_OPERAND (last, 0);
      last = *last_p;
      goto continue_searching;
    }

  if (last == error_mark_node)
    return last;

  /* In the case that the BIND_EXPR is not necessary, return the
     expression out from inside it.  */
  if (last == BIND_EXPR_BODY (body)
      && BIND_EXPR_VARS (body) == NULL)
    {
      /* Even if this looks constant, do not allow it in a constant
	 expression.  */
      last = c_wrap_maybe_const (last, true);
      /* Do not warn if the return value of a statement expression is
	 unused.  */
      TREE_NO_WARNING (last) = 1;
      return last;
    }

  /* Extract the type of said expression.  */
  type = TREE_TYPE (last);

  /* If we're not returning a value at all, then the BIND_EXPR that
     we already have is a fine expression to return.  */
  if (!type || VOID_TYPE_P (type))
    return body;

  /* Now that we've located the expression containing the value, it seems
     silly to make voidify_wrapper_expr repeat the process.  Create a
     temporary of the appropriate type and stick it in a TARGET_EXPR.  */
  tmp = create_tmp_var_raw (type);

  /* Unwrap a no-op NOP_EXPR as added by c_finish_expr_stmt.  This avoids
     tree_expr_nonnegative_p giving up immediately.  */
  val = last;
  if (TREE_CODE (val) == NOP_EXPR
      && TREE_TYPE (val) == TREE_TYPE (TREE_OPERAND (val, 0)))
    val = TREE_OPERAND (val, 0);

  *last_p = build2 (MODIFY_EXPR, void_type_node, tmp, val);
  SET_EXPR_LOCATION (*last_p, EXPR_LOCATION (last));

  {
    tree t = build4 (TARGET_EXPR, type, tmp, body, NULL_TREE, NULL_TREE);
    SET_EXPR_LOCATION (t, loc);
    return t;
  }
}

/* Begin and end compound statements.  This is as simple as pushing
   and popping new statement lists from the tree.  */

tree
c_begin_compound_stmt (bool do_scope)
{
  tree stmt = push_stmt_list ();
  if (do_scope)
    push_scope ();
  return stmt;
}

/* End a compound statement.  STMT is the statement.  LOC is the
   location of the compound statement-- this is usually the location
   of the opening brace.  */

tree
c_end_compound_stmt (location_t loc, tree stmt, bool do_scope)
{
  tree block = NULL;

  if (do_scope)
    {
      if (c_dialect_objc ())
	objc_clear_super_receiver ();
      block = pop_scope ();
    }

  stmt = pop_stmt_list (stmt);
  stmt = c_build_bind_expr (loc, block, stmt);

  /* If this compound statement is nested immediately inside a statement
     expression, then force a BIND_EXPR to be created.  Otherwise we'll
     do the wrong thing for ({ { 1; } }) or ({ 1; { } }).  In particular,
     STATEMENT_LISTs merge, and thus we can lose track of what statement
     was really last.  */
  if (building_stmt_list_p ()
      && STATEMENT_LIST_STMT_EXPR (cur_stmt_list)
      && TREE_CODE (stmt) != BIND_EXPR)
    {
      stmt = build3 (BIND_EXPR, void_type_node, NULL, stmt, NULL);
      TREE_SIDE_EFFECTS (stmt) = 1;
      SET_EXPR_LOCATION (stmt, loc);
    }

  return stmt;
}

/* Queue a cleanup.  CLEANUP is an expression/statement to be executed
   when the current scope is exited.  EH_ONLY is true when this is not
   meant to apply to normal control flow transfer.  */

void
push_cleanup (tree decl, tree cleanup, bool eh_only)
{
  enum tree_code code;
  tree stmt, list;
  bool stmt_expr;

  code = eh_only ? TRY_CATCH_EXPR : TRY_FINALLY_EXPR;
  stmt = build_stmt (DECL_SOURCE_LOCATION (decl), code, NULL, cleanup);
  add_stmt (stmt);
  stmt_expr = STATEMENT_LIST_STMT_EXPR (cur_stmt_list);
  list = push_stmt_list ();
  TREE_OPERAND (stmt, 0) = list;
  STATEMENT_LIST_STMT_EXPR (list) = stmt_expr;
}

/* Build a vector comparison of ARG0 and ARG1 using CODE opcode
   into a value of TYPE type.  Comparison is done via VEC_COND_EXPR.  */

static tree
build_vec_cmp (tree_code code, tree type,
	       tree arg0, tree arg1)
{
  tree zero_vec = build_zero_cst (type);
  tree minus_one_vec = build_minus_one_cst (type);
  tree cmp_type = build_same_sized_truth_vector_type (type);
  tree cmp = build2 (code, cmp_type, arg0, arg1);
  return build3 (VEC_COND_EXPR, type, cmp, minus_one_vec, zero_vec);
}

/* Build a binary-operation expression without default conversions.
   CODE is the kind of expression to build.
   LOCATION is the operator's location.
   This function differs from `build' in several ways:
   the data type of the result is computed and recorded in it,
   warnings are generated if arg data types are invalid,
   special handling for addition and subtraction of pointers is known,
   and some optimization is done (operations on narrow ints
   are done in the narrower type when that gives the same result).
   Constant folding is also done before the result is returned.

   Note that the operands will never have enumeral types, or function
   or array types, because either they will have the default conversions
   performed or they have both just been converted to some other type in which
   the arithmetic is to be done.  */

tree
build_binary_op (location_t location, enum tree_code code,
		 tree orig_op0, tree orig_op1, int convert_p)
{
  tree type0, type1, orig_type0, orig_type1;
  tree eptype;
  enum tree_code code0, code1;
  tree op0, op1;
  tree ret = error_mark_node;
  const char *invalid_op_diag;
  bool op0_int_operands, op1_int_operands;
  bool int_const, int_const_or_overflow, int_operands;

  /* Expression code to give to the expression when it is built.
     Normally this is CODE, which is what the caller asked for,
     but in some special cases we change it.  */
  enum tree_code resultcode = code;

  /* Data type in which the computation is to be performed.
     In the simplest cases this is the common type of the arguments.  */
  tree result_type = NULL;

  /* When the computation is in excess precision, the type of the
     final EXCESS_PRECISION_EXPR.  */
  tree semantic_result_type = NULL;

  /* Nonzero means operands have already been type-converted
     in whatever way is necessary.
     Zero means they need to be converted to RESULT_TYPE.  */
  int converted = 0;

  /* Nonzero means create the expression with this type, rather than
     RESULT_TYPE.  */
  tree build_type = 0;

  /* Nonzero means after finally constructing the expression
     convert it to this type.  */
  tree final_type = 0;

  /* Nonzero if this is an operation like MIN or MAX which can
     safely be computed in short if both args are promoted shorts.
     Also implies COMMON.
     -1 indicates a bitwise operation; this makes a difference
     in the exact conditions for when it is safe to do the operation
     in a narrower mode.  */
  int shorten = 0;

  /* Nonzero if this is a comparison operation;
     if both args are promoted shorts, compare the original shorts.
     Also implies COMMON.  */
  int short_compare = 0;

  /* Nonzero if this is a right-shift operation, which can be computed on the
     original short and then promoted if the operand is a promoted short.  */
  int short_shift = 0;

  /* Nonzero means set RESULT_TYPE to the common type of the args.  */
  int common = 0;

  /* True means types are compatible as far as ObjC is concerned.  */
  bool objc_ok;

  /* True means this is an arithmetic operation that may need excess
     precision.  */
  bool may_need_excess_precision;

  /* True means this is a boolean operation that converts both its
     operands to truth-values.  */
  bool boolean_op = false;

  /* Remember whether we're doing / or %.  */
  bool doing_div_or_mod = false;

  /* Remember whether we're doing << or >>.  */
  bool doing_shift = false;

  /* Tree holding instrumentation expression.  */
  tree instrument_expr = NULL;

  if (location == UNKNOWN_LOCATION)
    location = input_location;

  op0 = orig_op0;
  op1 = orig_op1;

  op0_int_operands = EXPR_INT_CONST_OPERANDS (orig_op0);
  if (op0_int_operands)
    op0 = remove_c_maybe_const_expr (op0);
  op1_int_operands = EXPR_INT_CONST_OPERANDS (orig_op1);
  if (op1_int_operands)
    op1 = remove_c_maybe_const_expr (op1);
  int_operands = (op0_int_operands && op1_int_operands);
  if (int_operands)
    {
      int_const_or_overflow = (TREE_CODE (orig_op0) == INTEGER_CST
			       && TREE_CODE (orig_op1) == INTEGER_CST);
      int_const = (int_const_or_overflow
		   && !TREE_OVERFLOW (orig_op0)
		   && !TREE_OVERFLOW (orig_op1));
    }
  else
    int_const = int_const_or_overflow = false;

  /* Do not apply default conversion in mixed vector/scalar expression.  */
  if (convert_p
      && VECTOR_TYPE_P (TREE_TYPE (op0)) == VECTOR_TYPE_P (TREE_TYPE (op1)))
    {
      op0 = default_conversion (op0);
      op1 = default_conversion (op1);
    }

  /* When Cilk Plus is enabled and there are array notations inside op0, then
     we check to see if there are builtin array notation functions.  If
     so, then we take on the type of the array notation inside it.  */
  if (flag_cilkplus && contains_array_notation_expr (op0)) 
    orig_type0 = type0 = find_correct_array_notation_type (op0);
  else
    orig_type0 = type0 = TREE_TYPE (op0);

  if (flag_cilkplus && contains_array_notation_expr (op1))
    orig_type1 = type1 = find_correct_array_notation_type (op1);
  else 
    orig_type1 = type1 = TREE_TYPE (op1);

  /* The expression codes of the data types of the arguments tell us
     whether the arguments are integers, floating, pointers, etc.  */
  code0 = TREE_CODE (type0);
  code1 = TREE_CODE (type1);

  /* Strip NON_LVALUE_EXPRs, etc., since we aren't using as an lvalue.  */
  STRIP_TYPE_NOPS (op0);
  STRIP_TYPE_NOPS (op1);

  /* If an error was already reported for one of the arguments,
     avoid reporting another error.  */

  if (code0 == ERROR_MARK || code1 == ERROR_MARK)
    return error_mark_node;

  if (code0 == POINTER_TYPE
      && reject_gcc_builtin (op0, EXPR_LOCATION (orig_op0)))
    return error_mark_node;

  if (code1 == POINTER_TYPE
      && reject_gcc_builtin (op1, EXPR_LOCATION (orig_op1)))
    return error_mark_node;

  if ((invalid_op_diag
       = targetm.invalid_binary_op (code, type0, type1)))
    {
      error_at (location, invalid_op_diag);
      return error_mark_node;
    }

  switch (code)
    {
    case PLUS_EXPR:
    case MINUS_EXPR:
    case MULT_EXPR:
    case TRUNC_DIV_EXPR:
    case CEIL_DIV_EXPR:
    case FLOOR_DIV_EXPR:
    case ROUND_DIV_EXPR:
    case EXACT_DIV_EXPR:
      may_need_excess_precision = true;
      break;
    default:
      may_need_excess_precision = false;
      break;
    }
  if (TREE_CODE (op0) == EXCESS_PRECISION_EXPR)
    {
      op0 = TREE_OPERAND (op0, 0);
      type0 = TREE_TYPE (op0);
    }
  else if (may_need_excess_precision
	   && (eptype = excess_precision_type (type0)) != NULL_TREE)
    {
      type0 = eptype;
      op0 = convert (eptype, op0);
    }
  if (TREE_CODE (op1) == EXCESS_PRECISION_EXPR)
    {
      op1 = TREE_OPERAND (op1, 0);
      type1 = TREE_TYPE (op1);
    }
  else if (may_need_excess_precision
	   && (eptype = excess_precision_type (type1)) != NULL_TREE)
    {
      type1 = eptype;
      op1 = convert (eptype, op1);
    }

  objc_ok = objc_compare_types (type0, type1, -3, NULL_TREE);

  /* In case when one of the operands of the binary operation is
     a vector and another is a scalar -- convert scalar to vector.  */
  if ((code0 == VECTOR_TYPE) != (code1 == VECTOR_TYPE))
    {
      enum stv_conv convert_flag = scalar_to_vector (location, code, op0, op1,
						     true);

      switch (convert_flag)
	{
	  case stv_error:
	    return error_mark_node;
	  case stv_firstarg:
	    {
              bool maybe_const = true;
              tree sc;
              sc = c_fully_fold (op0, false, &maybe_const);
              sc = save_expr (sc);
              sc = convert (TREE_TYPE (type1), sc);
              op0 = build_vector_from_val (type1, sc);
              if (!maybe_const)
                op0 = c_wrap_maybe_const (op0, true);
              orig_type0 = type0 = TREE_TYPE (op0);
              code0 = TREE_CODE (type0);
              converted = 1;
              break;
	    }
	  case stv_secondarg:
	    {
	      bool maybe_const = true;
	      tree sc;
	      sc = c_fully_fold (op1, false, &maybe_const);
	      sc = save_expr (sc);
	      sc = convert (TREE_TYPE (type0), sc);
	      op1 = build_vector_from_val (type0, sc);
	      if (!maybe_const)
		op1 = c_wrap_maybe_const (op1, true);
	      orig_type1 = type1 = TREE_TYPE (op1);
	      code1 = TREE_CODE (type1);
	      converted = 1;
	      break;
	    }
	  default:
	    break;
	}
    }

  switch (code)
    {
    case PLUS_EXPR:
      /* Handle the pointer + int case.  */
      if (code0 == POINTER_TYPE && code1 == INTEGER_TYPE)
	{
	  ret = pointer_int_sum (location, PLUS_EXPR, op0, op1);
	  goto return_build_binary_op;
	}
      else if (code1 == POINTER_TYPE && code0 == INTEGER_TYPE)
	{
	  ret = pointer_int_sum (location, PLUS_EXPR, op1, op0);
	  goto return_build_binary_op;
	}
      else
	common = 1;
      break;

    case MINUS_EXPR:
      /* Subtraction of two similar pointers.
	 We must subtract them as integers, then divide by object size.  */
      if (code0 == POINTER_TYPE && code1 == POINTER_TYPE
	  && comp_target_types (location, type0, type1))
	{
	  ret = pointer_diff (location, op0, op1);
	  goto return_build_binary_op;
	}
      /* Handle pointer minus int.  Just like pointer plus int.  */
      else if (code0 == POINTER_TYPE && code1 == INTEGER_TYPE)
	{
	  ret = pointer_int_sum (location, MINUS_EXPR, op0, op1);
	  goto return_build_binary_op;
	}
      else
	common = 1;
      break;

    case MULT_EXPR:
      common = 1;
      break;

    case TRUNC_DIV_EXPR:
    case CEIL_DIV_EXPR:
    case FLOOR_DIV_EXPR:
    case ROUND_DIV_EXPR:
    case EXACT_DIV_EXPR:
      doing_div_or_mod = true;
      warn_for_div_by_zero (location, op1);

      if ((code0 == INTEGER_TYPE || code0 == REAL_TYPE
	   || code0 == FIXED_POINT_TYPE
	   || code0 == COMPLEX_TYPE || code0 == VECTOR_TYPE)
	  && (code1 == INTEGER_TYPE || code1 == REAL_TYPE
	      || code1 == FIXED_POINT_TYPE
	      || code1 == COMPLEX_TYPE || code1 == VECTOR_TYPE))
	{
	  enum tree_code tcode0 = code0, tcode1 = code1;

	  if (code0 == COMPLEX_TYPE || code0 == VECTOR_TYPE)
	    tcode0 = TREE_CODE (TREE_TYPE (TREE_TYPE (op0)));
	  if (code1 == COMPLEX_TYPE || code1 == VECTOR_TYPE)
	    tcode1 = TREE_CODE (TREE_TYPE (TREE_TYPE (op1)));

	  if (!((tcode0 == INTEGER_TYPE && tcode1 == INTEGER_TYPE)
	      || (tcode0 == FIXED_POINT_TYPE && tcode1 == FIXED_POINT_TYPE)))
	    resultcode = RDIV_EXPR;
	  else
	    /* Although it would be tempting to shorten always here, that
	       loses on some targets, since the modulo instruction is
	       undefined if the quotient can't be represented in the
	       computation mode.  We shorten only if unsigned or if
	       dividing by something we know != -1.  */
	    shorten = (TYPE_UNSIGNED (TREE_TYPE (orig_op0))
		       || (TREE_CODE (op1) == INTEGER_CST
			   && !integer_all_onesp (op1)));
	  common = 1;
	}
      break;

    case BIT_AND_EXPR:
    case BIT_IOR_EXPR:
    case BIT_XOR_EXPR:
      if (code0 == INTEGER_TYPE && code1 == INTEGER_TYPE)
	shorten = -1;
      /* Allow vector types which are not floating point types.   */
      else if (code0 == VECTOR_TYPE
	       && code1 == VECTOR_TYPE
	       && !VECTOR_FLOAT_TYPE_P (type0)
	       && !VECTOR_FLOAT_TYPE_P (type1))
	common = 1;
      break;

    case TRUNC_MOD_EXPR:
    case FLOOR_MOD_EXPR:
      doing_div_or_mod = true;
      warn_for_div_by_zero (location, op1);

      if (code0 == VECTOR_TYPE && code1 == VECTOR_TYPE
	  && TREE_CODE (TREE_TYPE (type0)) == INTEGER_TYPE
	  && TREE_CODE (TREE_TYPE (type1)) == INTEGER_TYPE)
	common = 1;
      else if (code0 == INTEGER_TYPE && code1 == INTEGER_TYPE)
	{
	  /* Although it would be tempting to shorten always here, that loses
	     on some targets, since the modulo instruction is undefined if the
	     quotient can't be represented in the computation mode.  We shorten
	     only if unsigned or if dividing by something we know != -1.  */
	  shorten = (TYPE_UNSIGNED (TREE_TYPE (orig_op0))
		     || (TREE_CODE (op1) == INTEGER_CST
			 && !integer_all_onesp (op1)));
	  common = 1;
	}
      break;

    case TRUTH_ANDIF_EXPR:
    case TRUTH_ORIF_EXPR:
    case TRUTH_AND_EXPR:
    case TRUTH_OR_EXPR:
    case TRUTH_XOR_EXPR:
      if ((code0 == INTEGER_TYPE || code0 == POINTER_TYPE
	   || code0 == REAL_TYPE || code0 == COMPLEX_TYPE
	   || code0 == FIXED_POINT_TYPE)
	  && (code1 == INTEGER_TYPE || code1 == POINTER_TYPE
	      || code1 == REAL_TYPE || code1 == COMPLEX_TYPE
	      || code1 == FIXED_POINT_TYPE))
	{
	  /* Result of these operations is always an int,
	     but that does not mean the operands should be
	     converted to ints!  */
	  result_type = integer_type_node;
	  if (op0_int_operands)
	    {
	      op0 = c_objc_common_truthvalue_conversion (location, orig_op0);
	      op0 = remove_c_maybe_const_expr (op0);
	    }
	  else
	    op0 = c_objc_common_truthvalue_conversion (location, op0);
	  if (op1_int_operands)
	    {
	      op1 = c_objc_common_truthvalue_conversion (location, orig_op1);
	      op1 = remove_c_maybe_const_expr (op1);
	    }
	  else
	    op1 = c_objc_common_truthvalue_conversion (location, op1);
	  converted = 1;
	  boolean_op = true;
	}
      if (code == TRUTH_ANDIF_EXPR)
	{
	  int_const_or_overflow = (int_operands
				   && TREE_CODE (orig_op0) == INTEGER_CST
				   && (op0 == truthvalue_false_node
				       || TREE_CODE (orig_op1) == INTEGER_CST));
	  int_const = (int_const_or_overflow
		       && !TREE_OVERFLOW (orig_op0)
		       && (op0 == truthvalue_false_node
			   || !TREE_OVERFLOW (orig_op1)));
	}
      else if (code == TRUTH_ORIF_EXPR)
	{
	  int_const_or_overflow = (int_operands
				   && TREE_CODE (orig_op0) == INTEGER_CST
				   && (op0 == truthvalue_true_node
				       || TREE_CODE (orig_op1) == INTEGER_CST));
	  int_const = (int_const_or_overflow
		       && !TREE_OVERFLOW (orig_op0)
		       && (op0 == truthvalue_true_node
			   || !TREE_OVERFLOW (orig_op1)));
	}
      break;

      /* Shift operations: result has same type as first operand;
	 always convert second operand to int.
	 Also set SHORT_SHIFT if shifting rightward.  */

    case RSHIFT_EXPR:
      if (code0 == VECTOR_TYPE && code1 == INTEGER_TYPE
          && TREE_CODE (TREE_TYPE (type0)) == INTEGER_TYPE)
        {
          result_type = type0;
          converted = 1;
        }
      else if (code0 == VECTOR_TYPE && code1 == VECTOR_TYPE
	       && TREE_CODE (TREE_TYPE (type0)) == INTEGER_TYPE
	       && TREE_CODE (TREE_TYPE (type1)) == INTEGER_TYPE
	       && TYPE_VECTOR_SUBPARTS (type0) == TYPE_VECTOR_SUBPARTS (type1))
	{
	  result_type = type0;
	  converted = 1;
	}
      else if ((code0 == INTEGER_TYPE || code0 == FIXED_POINT_TYPE)
	       && code1 == INTEGER_TYPE)
	{
	  doing_shift = true;
	  if (TREE_CODE (op1) == INTEGER_CST)
	    {
	      if (tree_int_cst_sgn (op1) < 0)
		{
		  int_const = false;
		  if (c_inhibit_evaluation_warnings == 0)
		    warning_at (location, OPT_Wshift_count_negative,
				"right shift count is negative");
		}
	      else
		{
		  if (!integer_zerop (op1))
		    short_shift = 1;

		  if (compare_tree_int (op1, TYPE_PRECISION (type0)) >= 0)
		    {
		      int_const = false;
		      if (c_inhibit_evaluation_warnings == 0)
			warning_at (location, OPT_Wshift_count_overflow,
				    "right shift count >= width of type");
		    }
		}
	    }

	  /* Use the type of the value to be shifted.  */
	  result_type = type0;
	  /* Avoid converting op1 to result_type later.  */
	  converted = 1;
	}
      break;

    case LSHIFT_EXPR:
      if (code0 == VECTOR_TYPE && code1 == INTEGER_TYPE
          && TREE_CODE (TREE_TYPE (type0)) == INTEGER_TYPE)
        {
          result_type = type0;
          converted = 1;
        }
      else if (code0 == VECTOR_TYPE && code1 == VECTOR_TYPE
	       && TREE_CODE (TREE_TYPE (type0)) == INTEGER_TYPE
	       && TREE_CODE (TREE_TYPE (type1)) == INTEGER_TYPE
	       && TYPE_VECTOR_SUBPARTS (type0) == TYPE_VECTOR_SUBPARTS (type1))
	{
	  result_type = type0;
	  converted = 1;
	}
      else if ((code0 == INTEGER_TYPE || code0 == FIXED_POINT_TYPE)
	       && code1 == INTEGER_TYPE)
	{
	  doing_shift = true;
	  if (TREE_CODE (op0) == INTEGER_CST
	      && tree_int_cst_sgn (op0) < 0)
	    {
	      /* Don't reject a left shift of a negative value in a context
		 where a constant expression is needed in C90.  */
	      if (flag_isoc99)
		int_const = false;
	      if (c_inhibit_evaluation_warnings == 0)
		warning_at (location, OPT_Wshift_negative_value,
			    "left shift of negative value");
	    }
	  if (TREE_CODE (op1) == INTEGER_CST)
	    {
	      if (tree_int_cst_sgn (op1) < 0)
		{
		  int_const = false;
		  if (c_inhibit_evaluation_warnings == 0)
		    warning_at (location, OPT_Wshift_count_negative,
				"left shift count is negative");
		}
	      else if (compare_tree_int (op1, TYPE_PRECISION (type0)) >= 0)
		{
		  int_const = false;
		  if (c_inhibit_evaluation_warnings == 0)
		    warning_at (location, OPT_Wshift_count_overflow,
				"left shift count >= width of type");
		}
	      else if (TREE_CODE (op0) == INTEGER_CST
		       && maybe_warn_shift_overflow (location, op0, op1)
		       && flag_isoc99)
		int_const = false;
	    }

	  /* Use the type of the value to be shifted.  */
	  result_type = type0;
	  /* Avoid converting op1 to result_type later.  */
	  converted = 1;
	}
      break;

    case EQ_EXPR:
    case NE_EXPR:
      if (code0 == VECTOR_TYPE && code1 == VECTOR_TYPE)
        {
          tree intt;
	  if (!vector_types_compatible_elements_p (type0, type1))
            {
              error_at (location, "comparing vectors with different "
                                  "element types");
              return error_mark_node;
            }

          if (TYPE_VECTOR_SUBPARTS (type0) != TYPE_VECTOR_SUBPARTS (type1))
            {
              error_at (location, "comparing vectors with different "
                                  "number of elements");
              return error_mark_node;
            }

          /* Always construct signed integer vector type.  */
          intt = c_common_type_for_size (GET_MODE_BITSIZE
					   (TYPE_MODE (TREE_TYPE (type0))), 0);
          result_type = build_opaque_vector_type (intt,
						  TYPE_VECTOR_SUBPARTS (type0));
          converted = 1;
	  ret = build_vec_cmp (resultcode, result_type, op0, op1);
	  goto return_build_binary_op;
        }
      if (FLOAT_TYPE_P (type0) || FLOAT_TYPE_P (type1))
	warning_at (location,
		    OPT_Wfloat_equal,
		    "comparing floating point with == or != is unsafe");
      /* Result of comparison is always int,
	 but don't convert the args to int!  */
      build_type = integer_type_node;
      if ((code0 == INTEGER_TYPE || code0 == REAL_TYPE
	   || code0 == FIXED_POINT_TYPE || code0 == COMPLEX_TYPE)
	  && (code1 == INTEGER_TYPE || code1 == REAL_TYPE
	      || code1 == FIXED_POINT_TYPE || code1 == COMPLEX_TYPE))
	short_compare = 1;
      else if (code0 == POINTER_TYPE && null_pointer_constant_p (orig_op1))
	{
	  if (warn_nonnull
	      && TREE_CODE (op0) == PARM_DECL && nonnull_arg_p (op0))
	    warning_at (location, OPT_Wnonnull,
			"nonnull argument %qD compared to NULL", op0);

	  if (TREE_CODE (op0) == ADDR_EXPR
	      && decl_with_nonnull_addr_p (TREE_OPERAND (op0, 0)))
	    {
	      if (code == EQ_EXPR)
		warning_at (location,
			    OPT_Waddress,
			    "the comparison will always evaluate as %<false%> "
			    "for the address of %qD will never be NULL",
			    TREE_OPERAND (op0, 0));
	      else
		warning_at (location,
			    OPT_Waddress,
			    "the comparison will always evaluate as %<true%> "
			    "for the address of %qD will never be NULL",
			    TREE_OPERAND (op0, 0));
	    }
	  result_type = type0;
	}
      else if (code1 == POINTER_TYPE && null_pointer_constant_p (orig_op0))
	{
	  if (warn_nonnull
	      && TREE_CODE (op1) == PARM_DECL && nonnull_arg_p (op1))
	    warning_at (location, OPT_Wnonnull,
			"nonnull argument %qD compared to NULL", op1);

	  if (TREE_CODE (op1) == ADDR_EXPR
	      && decl_with_nonnull_addr_p (TREE_OPERAND (op1, 0)))
	    {
	      if (code == EQ_EXPR)
		warning_at (location,
			    OPT_Waddress,
			    "the comparison will always evaluate as %<false%> "
			    "for the address of %qD will never be NULL",
			    TREE_OPERAND (op1, 0));
	      else
		warning_at (location,
			    OPT_Waddress,
			    "the comparison will always evaluate as %<true%> "
			    "for the address of %qD will never be NULL",
			    TREE_OPERAND (op1, 0));
	    }
	  result_type = type1;
	}
      else if (code0 == POINTER_TYPE && code1 == POINTER_TYPE)
	{
	  tree tt0 = TREE_TYPE (type0);
	  tree tt1 = TREE_TYPE (type1);
	  addr_space_t as0 = TYPE_ADDR_SPACE (tt0);
	  addr_space_t as1 = TYPE_ADDR_SPACE (tt1);
	  addr_space_t as_common = ADDR_SPACE_GENERIC;

	  /* Anything compares with void *.  void * compares with anything.
	     Otherwise, the targets must be compatible
	     and both must be object or both incomplete.  */
	  if (comp_target_types (location, type0, type1))
	    result_type = common_pointer_type (type0, type1);
	  else if (!addr_space_superset (as0, as1, &as_common))
	    {
	      error_at (location, "comparison of pointers to "
			"disjoint address spaces");
	      return error_mark_node;
	    }
	  else if (VOID_TYPE_P (tt0) && !TYPE_ATOMIC (tt0))
	    {
	      if (pedantic && TREE_CODE (tt1) == FUNCTION_TYPE)
		pedwarn (location, OPT_Wpedantic, "ISO C forbids "
			 "comparison of %<void *%> with function pointer");
	    }
	  else if (VOID_TYPE_P (tt1) && !TYPE_ATOMIC (tt1))
	    {
	      if (pedantic && TREE_CODE (tt0) == FUNCTION_TYPE)
		pedwarn (location, OPT_Wpedantic, "ISO C forbids "
			 "comparison of %<void *%> with function pointer");
	    }
	  else
	    /* Avoid warning about the volatile ObjC EH puts on decls.  */
	    if (!objc_ok)
	      pedwarn (location, 0,
		       "comparison of distinct pointer types lacks a cast");

	  if (result_type == NULL_TREE)
	    {
	      int qual = ENCODE_QUAL_ADDR_SPACE (as_common);
	      result_type = build_pointer_type
			      (build_qualified_type (void_type_node, qual));
	    }
	}
      else if (code0 == POINTER_TYPE && code1 == INTEGER_TYPE)
	{
	  result_type = type0;
	  pedwarn (location, 0, "comparison between pointer and integer");
	}
      else if (code0 == INTEGER_TYPE && code1 == POINTER_TYPE)
	{
	  result_type = type1;
	  pedwarn (location, 0, "comparison between pointer and integer");
	}
      if ((TREE_CODE (TREE_TYPE (orig_op0)) == BOOLEAN_TYPE
	   || truth_value_p (TREE_CODE (orig_op0)))
	  ^ (TREE_CODE (TREE_TYPE (orig_op1)) == BOOLEAN_TYPE
	     || truth_value_p (TREE_CODE (orig_op1))))
	maybe_warn_bool_compare (location, code, orig_op0, orig_op1);
      break;

    case LE_EXPR:
    case GE_EXPR:
    case LT_EXPR:
    case GT_EXPR:
      if (code0 == VECTOR_TYPE && code1 == VECTOR_TYPE)
        {
          tree intt;
	  if (!vector_types_compatible_elements_p (type0, type1))
            {
              error_at (location, "comparing vectors with different "
                                  "element types");
              return error_mark_node;
            }

          if (TYPE_VECTOR_SUBPARTS (type0) != TYPE_VECTOR_SUBPARTS (type1))
            {
              error_at (location, "comparing vectors with different "
                                  "number of elements");
              return error_mark_node;
            }

          /* Always construct signed integer vector type.  */
          intt = c_common_type_for_size (GET_MODE_BITSIZE
					   (TYPE_MODE (TREE_TYPE (type0))), 0);
          result_type = build_opaque_vector_type (intt,
						  TYPE_VECTOR_SUBPARTS (type0));
          converted = 1;
	  ret = build_vec_cmp (resultcode, result_type, op0, op1);
	  goto return_build_binary_op;
        }
      build_type = integer_type_node;
      if ((code0 == INTEGER_TYPE || code0 == REAL_TYPE
	   || code0 == FIXED_POINT_TYPE)
	  && (code1 == INTEGER_TYPE || code1 == REAL_TYPE
	      || code1 == FIXED_POINT_TYPE))
	short_compare = 1;
      else if (code0 == POINTER_TYPE && code1 == POINTER_TYPE)
	{
	  addr_space_t as0 = TYPE_ADDR_SPACE (TREE_TYPE (type0));
	  addr_space_t as1 = TYPE_ADDR_SPACE (TREE_TYPE (type1));
	  addr_space_t as_common;

	  if (comp_target_types (location, type0, type1))
	    {
	      result_type = common_pointer_type (type0, type1);
	      if (!COMPLETE_TYPE_P (TREE_TYPE (type0))
		  != !COMPLETE_TYPE_P (TREE_TYPE (type1)))
		pedwarn (location, 0,
			 "comparison of complete and incomplete pointers");
	      else if (TREE_CODE (TREE_TYPE (type0)) == FUNCTION_TYPE)
		pedwarn (location, OPT_Wpedantic, "ISO C forbids "
			 "ordered comparisons of pointers to functions");
	      else if (null_pointer_constant_p (orig_op0)
		       || null_pointer_constant_p (orig_op1))
		warning_at (location, OPT_Wextra,
			    "ordered comparison of pointer with null pointer");

	    }
	  else if (!addr_space_superset (as0, as1, &as_common))
	    {
	      error_at (location, "comparison of pointers to "
			"disjoint address spaces");
	      return error_mark_node;
	    }
	  else
	    {
	      int qual = ENCODE_QUAL_ADDR_SPACE (as_common);
	      result_type = build_pointer_type
			      (build_qualified_type (void_type_node, qual));
	      pedwarn (location, 0,
		       "comparison of distinct pointer types lacks a cast");
	    }
	}
      else if (code0 == POINTER_TYPE && null_pointer_constant_p (orig_op1))
	{
	  result_type = type0;
	  if (pedantic)
	    pedwarn (location, OPT_Wpedantic,
		     "ordered comparison of pointer with integer zero");
	  else if (extra_warnings)
	    warning_at (location, OPT_Wextra,
			"ordered comparison of pointer with integer zero");
	}
      else if (code1 == POINTER_TYPE && null_pointer_constant_p (orig_op0))
	{
	  result_type = type1;
	  if (pedantic)
	    pedwarn (location, OPT_Wpedantic,
		     "ordered comparison of pointer with integer zero");
	  else if (extra_warnings)
	    warning_at (location, OPT_Wextra,
			"ordered comparison of pointer with integer zero");
	}
      else if (code0 == POINTER_TYPE && code1 == INTEGER_TYPE)
	{
	  result_type = type0;
	  pedwarn (location, 0, "comparison between pointer and integer");
	}
      else if (code0 == INTEGER_TYPE && code1 == POINTER_TYPE)
	{
	  result_type = type1;
	  pedwarn (location, 0, "comparison between pointer and integer");
	}
      if ((TREE_CODE (TREE_TYPE (orig_op0)) == BOOLEAN_TYPE
	   || truth_value_p (TREE_CODE (orig_op0)))
	  ^ (TREE_CODE (TREE_TYPE (orig_op1)) == BOOLEAN_TYPE
	     || truth_value_p (TREE_CODE (orig_op1))))
	maybe_warn_bool_compare (location, code, orig_op0, orig_op1);
      break;

    default:
      gcc_unreachable ();
    }

  if (code0 == ERROR_MARK || code1 == ERROR_MARK)
    return error_mark_node;

  if (code0 == VECTOR_TYPE && code1 == VECTOR_TYPE
      && (!tree_int_cst_equal (TYPE_SIZE (type0), TYPE_SIZE (type1))
	  || !vector_types_compatible_elements_p (type0, type1)))
    {
      binary_op_error (location, code, type0, type1);
      return error_mark_node;
    }

  if ((code0 == INTEGER_TYPE || code0 == REAL_TYPE || code0 == COMPLEX_TYPE
       || code0 == FIXED_POINT_TYPE || code0 == VECTOR_TYPE)
      &&
      (code1 == INTEGER_TYPE || code1 == REAL_TYPE || code1 == COMPLEX_TYPE
       || code1 == FIXED_POINT_TYPE || code1 == VECTOR_TYPE))
    {
      bool first_complex = (code0 == COMPLEX_TYPE);
      bool second_complex = (code1 == COMPLEX_TYPE);
      int none_complex = (!first_complex && !second_complex);

      if (shorten || common || short_compare)
	{
	  result_type = c_common_type (type0, type1);
	  do_warn_double_promotion (result_type, type0, type1,
				    "implicit conversion from %qT to %qT "
				    "to match other operand of binary "
				    "expression",
				    location);
	  if (result_type == error_mark_node)
	    return error_mark_node;
	}

      if (first_complex != second_complex
	  && (code == PLUS_EXPR
	      || code == MINUS_EXPR
	      || code == MULT_EXPR
	      || (code == TRUNC_DIV_EXPR && first_complex))
	  && TREE_CODE (TREE_TYPE (result_type)) == REAL_TYPE
	  && flag_signed_zeros)
	{
	  /* An operation on mixed real/complex operands must be
	     handled specially, but the language-independent code can
	     more easily optimize the plain complex arithmetic if
	     -fno-signed-zeros.  */
	  tree real_type = TREE_TYPE (result_type);
	  tree real, imag;
	  if (type0 != orig_type0 || type1 != orig_type1)
	    {
	      gcc_assert (may_need_excess_precision && common);
	      semantic_result_type = c_common_type (orig_type0, orig_type1);
	    }
	  if (first_complex)
	    {
	      if (TREE_TYPE (op0) != result_type)
		op0 = convert_and_check (location, result_type, op0);
	      if (TREE_TYPE (op1) != real_type)
		op1 = convert_and_check (location, real_type, op1);
	    }
	  else
	    {
	      if (TREE_TYPE (op0) != real_type)
		op0 = convert_and_check (location, real_type, op0);
	      if (TREE_TYPE (op1) != result_type)
		op1 = convert_and_check (location, result_type, op1);
	    }
	  if (TREE_CODE (op0) == ERROR_MARK || TREE_CODE (op1) == ERROR_MARK)
	    return error_mark_node;
	  if (first_complex)
	    {
	      op0 = c_save_expr (op0);
	      real = build_unary_op (EXPR_LOCATION (orig_op0), REALPART_EXPR,
				     op0, 1);
	      imag = build_unary_op (EXPR_LOCATION (orig_op0), IMAGPART_EXPR,
				     op0, 1);
	      switch (code)
		{
		case MULT_EXPR:
		case TRUNC_DIV_EXPR:
		  op1 = c_save_expr (op1);
		  imag = build2 (resultcode, real_type, imag, op1);
		  /* Fall through.  */
		case PLUS_EXPR:
		case MINUS_EXPR:
		  real = build2 (resultcode, real_type, real, op1);
		  break;
		default:
		  gcc_unreachable();
		}
	    }
	  else
	    {
	      op1 = c_save_expr (op1);
	      real = build_unary_op (EXPR_LOCATION (orig_op1), REALPART_EXPR,
				     op1, 1);
	      imag = build_unary_op (EXPR_LOCATION (orig_op1), IMAGPART_EXPR,
				     op1, 1);
	      switch (code)
		{
		case MULT_EXPR:
		  op0 = c_save_expr (op0);
		  imag = build2 (resultcode, real_type, op0, imag);
		  /* Fall through.  */
		case PLUS_EXPR:
		  real = build2 (resultcode, real_type, op0, real);
		  break;
		case MINUS_EXPR:
		  real = build2 (resultcode, real_type, op0, real);
		  imag = build1 (NEGATE_EXPR, real_type, imag);
		  break;
		default:
		  gcc_unreachable();
		}
	    }
	  ret = build2 (COMPLEX_EXPR, result_type, real, imag);
	  goto return_build_binary_op;
	}

      /* For certain operations (which identify themselves by shorten != 0)
	 if both args were extended from the same smaller type,
	 do the arithmetic in that type and then extend.

	 shorten !=0 and !=1 indicates a bitwise operation.
	 For them, this optimization is safe only if
	 both args are zero-extended or both are sign-extended.
	 Otherwise, we might change the result.
	 Eg, (short)-1 | (unsigned short)-1 is (int)-1
	 but calculated in (unsigned short) it would be (unsigned short)-1.  */

      if (shorten && none_complex)
	{
	  final_type = result_type;
	  result_type = shorten_binary_op (result_type, op0, op1,
					   shorten == -1);
	}

      /* Shifts can be shortened if shifting right.  */

      if (short_shift)
	{
	  int unsigned_arg;
	  tree arg0 = get_narrower (op0, &unsigned_arg);

	  final_type = result_type;

	  if (arg0 == op0 && final_type == TREE_TYPE (op0))
	    unsigned_arg = TYPE_UNSIGNED (TREE_TYPE (op0));

	  if (TYPE_PRECISION (TREE_TYPE (arg0)) < TYPE_PRECISION (result_type)
	      && tree_int_cst_sgn (op1) > 0
	      /* We can shorten only if the shift count is less than the
		 number of bits in the smaller type size.  */
	      && compare_tree_int (op1, TYPE_PRECISION (TREE_TYPE (arg0))) < 0
	      /* We cannot drop an unsigned shift after sign-extension.  */
	      && (!TYPE_UNSIGNED (final_type) || unsigned_arg))
	    {
	      /* Do an unsigned shift if the operand was zero-extended.  */
	      result_type
		= c_common_signed_or_unsigned_type (unsigned_arg,
						    TREE_TYPE (arg0));
	      /* Convert value-to-be-shifted to that type.  */
	      if (TREE_TYPE (op0) != result_type)
		op0 = convert (result_type, op0);
	      converted = 1;
	    }
	}

      /* Comparison operations are shortened too but differently.
	 They identify themselves by setting short_compare = 1.  */

      if (short_compare)
	{
	  /* Don't write &op0, etc., because that would prevent op0
	     from being kept in a register.
	     Instead, make copies of the our local variables and
	     pass the copies by reference, then copy them back afterward.  */
	  tree xop0 = op0, xop1 = op1, xresult_type = result_type;
	  enum tree_code xresultcode = resultcode;
	  tree val
	    = shorten_compare (location, &xop0, &xop1, &xresult_type,
			       &xresultcode);

	  if (val != 0)
	    {
	      ret = val;
	      goto return_build_binary_op;
	    }

	  op0 = xop0, op1 = xop1;
	  converted = 1;
	  resultcode = xresultcode;

	  if (c_inhibit_evaluation_warnings == 0)
	    {
	      bool op0_maybe_const = true;
	      bool op1_maybe_const = true;
	      tree orig_op0_folded, orig_op1_folded;

	      if (in_late_binary_op)
		{
		  orig_op0_folded = orig_op0;
		  orig_op1_folded = orig_op1;
		}
	      else
		{
		  /* Fold for the sake of possible warnings, as in
		     build_conditional_expr.  This requires the
		     "original" values to be folded, not just op0 and
		     op1.  */
		  c_inhibit_evaluation_warnings++;
		  op0 = c_fully_fold (op0, require_constant_value,
				      &op0_maybe_const);
		  op1 = c_fully_fold (op1, require_constant_value,
				      &op1_maybe_const);
		  c_inhibit_evaluation_warnings--;
		  orig_op0_folded = c_fully_fold (orig_op0,
						  require_constant_value,
						  NULL);
		  orig_op1_folded = c_fully_fold (orig_op1,
						  require_constant_value,
						  NULL);
		}

	      if (warn_sign_compare)
		warn_for_sign_compare (location, orig_op0_folded,
				       orig_op1_folded, op0, op1,
				       result_type, resultcode);
	      if (!in_late_binary_op && !int_operands)
		{
		  if (!op0_maybe_const || TREE_CODE (op0) != INTEGER_CST)
		    op0 = c_wrap_maybe_const (op0, !op0_maybe_const);
		  if (!op1_maybe_const || TREE_CODE (op1) != INTEGER_CST)
		    op1 = c_wrap_maybe_const (op1, !op1_maybe_const);
		}
	    }
	}
    }

  /* At this point, RESULT_TYPE must be nonzero to avoid an error message.
     If CONVERTED is zero, both args will be converted to type RESULT_TYPE.
     Then the expression will be built.
     It will be given type FINAL_TYPE if that is nonzero;
     otherwise, it will be given type RESULT_TYPE.  */

  if (!result_type)
    {
      binary_op_error (location, code, TREE_TYPE (op0), TREE_TYPE (op1));
      return error_mark_node;
    }

  if (build_type == NULL_TREE)
    {
      build_type = result_type;
      if ((type0 != orig_type0 || type1 != orig_type1)
	  && !boolean_op)
	{
	  gcc_assert (may_need_excess_precision && common);
	  semantic_result_type = c_common_type (orig_type0, orig_type1);
	}
    }

  if (!converted)
    {
      op0 = ep_convert_and_check (location, result_type, op0,
				  semantic_result_type);
      op1 = ep_convert_and_check (location, result_type, op1,
				  semantic_result_type);

      /* This can happen if one operand has a vector type, and the other
	 has a different type.  */
      if (TREE_CODE (op0) == ERROR_MARK || TREE_CODE (op1) == ERROR_MARK)
	return error_mark_node;
    }

  if ((flag_sanitize & (SANITIZE_SHIFT | SANITIZE_DIVIDE
			| SANITIZE_FLOAT_DIVIDE))
      && do_ubsan_in_current_function ()
      && (doing_div_or_mod || doing_shift)
      && !require_constant_value)
    {
      /* OP0 and/or OP1 might have side-effects.  */
      op0 = c_save_expr (op0);
      op1 = c_save_expr (op1);
      op0 = c_fully_fold (op0, false, NULL);
      op1 = c_fully_fold (op1, false, NULL);
      if (doing_div_or_mod && (flag_sanitize & (SANITIZE_DIVIDE
						| SANITIZE_FLOAT_DIVIDE)))
	instrument_expr = ubsan_instrument_division (location, op0, op1);
      else if (doing_shift && (flag_sanitize & SANITIZE_SHIFT))
	instrument_expr = ubsan_instrument_shift (location, code, op0, op1);
    }

  /* Treat expressions in initializers specially as they can't trap.  */
  if (int_const_or_overflow)
    ret = (require_constant_value
	   ? fold_build2_initializer_loc (location, resultcode, build_type,
					  op0, op1)
	   : fold_build2_loc (location, resultcode, build_type, op0, op1));
  else
    ret = build2 (resultcode, build_type, op0, op1);
  if (final_type != 0)
    ret = convert (final_type, ret);

 return_build_binary_op:
  gcc_assert (ret != error_mark_node);
  if (TREE_CODE (ret) == INTEGER_CST && !TREE_OVERFLOW (ret) && !int_const)
    ret = (int_operands
	   ? note_integer_operands (ret)
	   : build1 (NOP_EXPR, TREE_TYPE (ret), ret));
  else if (TREE_CODE (ret) != INTEGER_CST && int_operands
	   && !in_late_binary_op)
    ret = note_integer_operands (ret);
  if (semantic_result_type)
    ret = build1 (EXCESS_PRECISION_EXPR, semantic_result_type, ret);
  protected_set_expr_location (ret, location);

  if (instrument_expr != NULL)
    ret = fold_build2 (COMPOUND_EXPR, TREE_TYPE (ret),
		       instrument_expr, ret);

  return ret;
}


/* Convert EXPR to be a truth-value, validating its type for this
   purpose.  LOCATION is the source location for the expression.  */

tree
c_objc_common_truthvalue_conversion (location_t location, tree expr)
{
  bool int_const, int_operands;

  switch (TREE_CODE (TREE_TYPE (expr)))
    {
    case ARRAY_TYPE:
      error_at (location, "used array that cannot be converted to pointer where scalar is required");
      return error_mark_node;

    case RECORD_TYPE:
      error_at (location, "used struct type value where scalar is required");
      return error_mark_node;

    case UNION_TYPE:
      error_at (location, "used union type value where scalar is required");
      return error_mark_node;

    case VOID_TYPE:
      error_at (location, "void value not ignored as it ought to be");
      return error_mark_node;

    case POINTER_TYPE:
      if (reject_gcc_builtin (expr))
	return error_mark_node;
      break;

    case FUNCTION_TYPE:
      gcc_unreachable ();

    case VECTOR_TYPE:
      error_at (location, "used vector type where scalar is required");
      return error_mark_node;

    default:
      break;
    }

  int_const = (TREE_CODE (expr) == INTEGER_CST && !TREE_OVERFLOW (expr));
  int_operands = EXPR_INT_CONST_OPERANDS (expr);
  if (int_operands && TREE_CODE (expr) != INTEGER_CST)
    {
      expr = remove_c_maybe_const_expr (expr);
      expr = build2 (NE_EXPR, integer_type_node, expr,
		     convert (TREE_TYPE (expr), integer_zero_node));
      expr = note_integer_operands (expr);
    }
  else
    /* ??? Should we also give an error for vectors rather than leaving
       those to give errors later?  */
    expr = c_common_truthvalue_conversion (location, expr);

  if (TREE_CODE (expr) == INTEGER_CST && int_operands && !int_const)
    {
      if (TREE_OVERFLOW (expr))
	return expr;
      else
	return note_integer_operands (expr);
    }
  if (TREE_CODE (expr) == INTEGER_CST && !int_const)
    return build1 (NOP_EXPR, TREE_TYPE (expr), expr);
  return expr;
}


/* Convert EXPR to a contained DECL, updating *TC, *TI and *SE as
   required.  */

tree
c_expr_to_decl (tree expr, bool *tc ATTRIBUTE_UNUSED, bool *se)
{
  if (TREE_CODE (expr) == COMPOUND_LITERAL_EXPR)
    {
      tree decl = COMPOUND_LITERAL_EXPR_DECL (expr);
      /* Executing a compound literal inside a function reinitializes
	 it.  */
      if (!TREE_STATIC (decl))
	*se = true;
      return decl;
    }
  else
    return expr;
}

/* Generate OMP construct CODE, with BODY and CLAUSES as its compound
   statement.  LOC is the location of the construct.  */

tree
c_finish_omp_construct (location_t loc, enum tree_code code, tree body,
			tree clauses)
{
  body = c_end_compound_stmt (loc, body, true);

  tree stmt = make_node (code);
  TREE_TYPE (stmt) = void_type_node;
  OMP_BODY (stmt) = body;
  OMP_CLAUSES (stmt) = clauses;
  SET_EXPR_LOCATION (stmt, loc);

  return add_stmt (stmt);
}

/* Generate OACC_DATA, with CLAUSES and BLOCK as its compound
   statement.  LOC is the location of the OACC_DATA.  */

tree
c_finish_oacc_data (location_t loc, tree clauses, tree block)
{
  tree stmt;

  block = c_end_compound_stmt (loc, block, true);

  stmt = make_node (OACC_DATA);
  TREE_TYPE (stmt) = void_type_node;
  OACC_DATA_CLAUSES (stmt) = clauses;
  OACC_DATA_BODY (stmt) = block;
  SET_EXPR_LOCATION (stmt, loc);

  return add_stmt (stmt);
}

/* Generate OACC_HOST_DATA, with CLAUSES and BLOCK as its compound
   statement.  LOC is the location of the OACC_HOST_DATA.  */

tree
c_finish_oacc_host_data (location_t loc, tree clauses, tree block)
{
  tree stmt;

  block = c_end_compound_stmt (loc, block, true);

  stmt = make_node (OACC_HOST_DATA);
  TREE_TYPE (stmt) = void_type_node;
  OACC_HOST_DATA_CLAUSES (stmt) = clauses;
  OACC_HOST_DATA_BODY (stmt) = block;
  SET_EXPR_LOCATION (stmt, loc);

  return add_stmt (stmt);
}

/* Like c_begin_compound_stmt, except force the retention of the BLOCK.  */

tree
c_begin_omp_parallel (void)
{
  tree block;

  keep_next_level ();
  block = c_begin_compound_stmt (true);

  return block;
}

/* Generate OMP_PARALLEL, with CLAUSES and BLOCK as its compound
   statement.  LOC is the location of the OMP_PARALLEL.  */

tree
c_finish_omp_parallel (location_t loc, tree clauses, tree block)
{
  tree stmt;

  block = c_end_compound_stmt (loc, block, true);

  stmt = make_node (OMP_PARALLEL);
  TREE_TYPE (stmt) = void_type_node;
  OMP_PARALLEL_CLAUSES (stmt) = clauses;
  OMP_PARALLEL_BODY (stmt) = block;
  SET_EXPR_LOCATION (stmt, loc);

  return add_stmt (stmt);
}

/* Like c_begin_compound_stmt, except force the retention of the BLOCK.  */

tree
c_begin_omp_task (void)
{
  tree block;

  keep_next_level ();
  block = c_begin_compound_stmt (true);

  return block;
}

/* Generate OMP_TASK, with CLAUSES and BLOCK as its compound
   statement.  LOC is the location of the #pragma.  */

tree
c_finish_omp_task (location_t loc, tree clauses, tree block)
{
  tree stmt;

  block = c_end_compound_stmt (loc, block, true);

  stmt = make_node (OMP_TASK);
  TREE_TYPE (stmt) = void_type_node;
  OMP_TASK_CLAUSES (stmt) = clauses;
  OMP_TASK_BODY (stmt) = block;
  SET_EXPR_LOCATION (stmt, loc);

  return add_stmt (stmt);
}

/* Generate GOMP_cancel call for #pragma omp cancel.  */

void
c_finish_omp_cancel (location_t loc, tree clauses)
{
  tree fn = builtin_decl_explicit (BUILT_IN_GOMP_CANCEL);
  int mask = 0;
  if (find_omp_clause (clauses, OMP_CLAUSE_PARALLEL))
    mask = 1;
  else if (find_omp_clause (clauses, OMP_CLAUSE_FOR))
    mask = 2;
  else if (find_omp_clause (clauses, OMP_CLAUSE_SECTIONS))
    mask = 4;
  else if (find_omp_clause (clauses, OMP_CLAUSE_TASKGROUP))
    mask = 8;
  else
    {
      error_at (loc, "%<#pragma omp cancel must specify one of "
		     "%<parallel%>, %<for%>, %<sections%> or %<taskgroup%> "
		     "clauses");
      return;
    }
  tree ifc = find_omp_clause (clauses, OMP_CLAUSE_IF);
  if (ifc != NULL_TREE)
    {
      tree type = TREE_TYPE (OMP_CLAUSE_IF_EXPR (ifc));
      ifc = fold_build2_loc (OMP_CLAUSE_LOCATION (ifc), NE_EXPR,
			     boolean_type_node, OMP_CLAUSE_IF_EXPR (ifc),
			     build_zero_cst (type));
    }
  else
    ifc = boolean_true_node;
  tree stmt = build_call_expr_loc (loc, fn, 2,
				   build_int_cst (integer_type_node, mask),
				   ifc);
  add_stmt (stmt);
}

/* Generate GOMP_cancellation_point call for
   #pragma omp cancellation point.  */

void
c_finish_omp_cancellation_point (location_t loc, tree clauses)
{
  tree fn = builtin_decl_explicit (BUILT_IN_GOMP_CANCELLATION_POINT);
  int mask = 0;
  if (find_omp_clause (clauses, OMP_CLAUSE_PARALLEL))
    mask = 1;
  else if (find_omp_clause (clauses, OMP_CLAUSE_FOR))
    mask = 2;
  else if (find_omp_clause (clauses, OMP_CLAUSE_SECTIONS))
    mask = 4;
  else if (find_omp_clause (clauses, OMP_CLAUSE_TASKGROUP))
    mask = 8;
  else
    {
      error_at (loc, "%<#pragma omp cancellation point must specify one of "
		     "%<parallel%>, %<for%>, %<sections%> or %<taskgroup%> "
		     "clauses");
      return;
    }
  tree stmt = build_call_expr_loc (loc, fn, 1,
				   build_int_cst (integer_type_node, mask));
  add_stmt (stmt);
}

/* Helper function for handle_omp_array_sections.  Called recursively
   to handle multiple array-section-subscripts.  C is the clause,
   T current expression (initially OMP_CLAUSE_DECL), which is either
   a TREE_LIST for array-section-subscript (TREE_PURPOSE is low-bound
   expression if specified, TREE_VALUE length expression if specified,
   TREE_CHAIN is what it has been specified after, or some decl.
   TYPES vector is populated with array section types, MAYBE_ZERO_LEN
   set to true if any of the array-section-subscript could have length
   of zero (explicit or implicit), FIRST_NON_ONE is the index of the
   first array-section-subscript which is known not to have length
   of one.  Given say:
   map(a[:b][2:1][:c][:2][:d][e:f][2:5])
   FIRST_NON_ONE will be 3, array-section-subscript [:b], [2:1] and [:c]
   all are or may have length of 1, array-section-subscript [:2] is the
   first one known not to have length 1.  For array-section-subscript
   <= FIRST_NON_ONE we diagnose non-contiguous arrays if low bound isn't
   0 or length isn't the array domain max + 1, for > FIRST_NON_ONE we
   can if MAYBE_ZERO_LEN is false.  MAYBE_ZERO_LEN will be true in the above
   case though, as some lengths could be zero.  */

static tree
handle_omp_array_sections_1 (tree c, tree t, vec<tree> &types,
			     bool &maybe_zero_len, unsigned int &first_non_one,
			     bool is_omp)
{
  tree ret, low_bound, length, type;
  if (TREE_CODE (t) != TREE_LIST)
    {
      if (error_operand_p (t))
	return error_mark_node;
      ret = t;
      if (TREE_CODE (t) == COMPONENT_REF
	  && is_omp
	  && (OMP_CLAUSE_CODE (c) == OMP_CLAUSE_MAP
	      || OMP_CLAUSE_CODE (c) == OMP_CLAUSE_TO
	      || OMP_CLAUSE_CODE (c) == OMP_CLAUSE_FROM))
	{
	  if (DECL_BIT_FIELD (TREE_OPERAND (t, 1)))
	    {
	      error_at (OMP_CLAUSE_LOCATION (c),
			"bit-field %qE in %qs clause",
			t, omp_clause_code_name[OMP_CLAUSE_CODE (c)]);
	      return error_mark_node;
	    }
	  while (TREE_CODE (t) == COMPONENT_REF)
	    {
	      if (TREE_CODE (TREE_TYPE (TREE_OPERAND (t, 0))) == UNION_TYPE)
		{
		  error_at (OMP_CLAUSE_LOCATION (c),
			    "%qE is a member of a union", t);
		  return error_mark_node;
		}
	      t = TREE_OPERAND (t, 0);
	    }
	}
      if (!VAR_P (t) && TREE_CODE (t) != PARM_DECL)
	{
	  if (DECL_P (t))
	    error_at (OMP_CLAUSE_LOCATION (c),
		      "%qD is not a variable in %qs clause", t,
		      omp_clause_code_name[OMP_CLAUSE_CODE (c)]);
	  else
	    error_at (OMP_CLAUSE_LOCATION (c),
		      "%qE is not a variable in %qs clause", t,
		      omp_clause_code_name[OMP_CLAUSE_CODE (c)]);
	  return error_mark_node;
	}
      else if (OMP_CLAUSE_CODE (c) != OMP_CLAUSE_DEPEND
	       && VAR_P (t) && DECL_THREAD_LOCAL_P (t))
	{
	  error_at (OMP_CLAUSE_LOCATION (c),
		    "%qD is threadprivate variable in %qs clause", t,
		    omp_clause_code_name[OMP_CLAUSE_CODE (c)]);
	  return error_mark_node;
	}
      return ret;
    }

  ret = handle_omp_array_sections_1 (c, TREE_CHAIN (t), types,
				     maybe_zero_len, first_non_one, is_omp);
  if (ret == error_mark_node || ret == NULL_TREE)
    return ret;

  type = TREE_TYPE (ret);
  low_bound = TREE_PURPOSE (t);
  length = TREE_VALUE (t);

  if (low_bound == error_mark_node || length == error_mark_node)
    return error_mark_node;

  if (low_bound && !INTEGRAL_TYPE_P (TREE_TYPE (low_bound)))
    {
      error_at (OMP_CLAUSE_LOCATION (c),
		"low bound %qE of array section does not have integral type",
		low_bound);
      return error_mark_node;
    }
  if (length && !INTEGRAL_TYPE_P (TREE_TYPE (length)))
    {
      error_at (OMP_CLAUSE_LOCATION (c),
		"length %qE of array section does not have integral type",
		length);
      return error_mark_node;
    }
  if (low_bound
      && TREE_CODE (low_bound) == INTEGER_CST
      && TYPE_PRECISION (TREE_TYPE (low_bound))
	 > TYPE_PRECISION (sizetype))
    low_bound = fold_convert (sizetype, low_bound);
  if (length
      && TREE_CODE (length) == INTEGER_CST
      && TYPE_PRECISION (TREE_TYPE (length))
	 > TYPE_PRECISION (sizetype))
    length = fold_convert (sizetype, length);
  if (low_bound == NULL_TREE)
    low_bound = integer_zero_node;

  if (length != NULL_TREE)
    {
      if (!integer_nonzerop (length))
	{
	  if (OMP_CLAUSE_CODE (c) == OMP_CLAUSE_DEPEND
	      || OMP_CLAUSE_CODE (c) == OMP_CLAUSE_REDUCTION)
	    {
	      if (integer_zerop (length))
		{
		  error_at (OMP_CLAUSE_LOCATION (c),
			    "zero length array section in %qs clause",
			    omp_clause_code_name[OMP_CLAUSE_CODE (c)]);
		  return error_mark_node;
		}
	    }
	  else
	    maybe_zero_len = true;
	}
      if (first_non_one == types.length ()
	  && (TREE_CODE (length) != INTEGER_CST || integer_onep (length)))
	first_non_one++;
    }
  if (TREE_CODE (type) == ARRAY_TYPE)
    {
      if (length == NULL_TREE
	  && (TYPE_DOMAIN (type) == NULL_TREE
	      || TYPE_MAX_VALUE (TYPE_DOMAIN (type)) == NULL_TREE))
	{
	  error_at (OMP_CLAUSE_LOCATION (c),
		    "for unknown bound array type length expression must "
		    "be specified");
	  return error_mark_node;
	}
      if (TREE_CODE (low_bound) == INTEGER_CST
	  && tree_int_cst_sgn (low_bound) == -1)
	{
	  error_at (OMP_CLAUSE_LOCATION (c),
		    "negative low bound in array section in %qs clause",
		    omp_clause_code_name[OMP_CLAUSE_CODE (c)]);
	  return error_mark_node;
	}
      if (length != NULL_TREE
	  && TREE_CODE (length) == INTEGER_CST
	  && tree_int_cst_sgn (length) == -1)
	{
	  error_at (OMP_CLAUSE_LOCATION (c),
		    "negative length in array section in %qs clause",
		    omp_clause_code_name[OMP_CLAUSE_CODE (c)]);
	  return error_mark_node;
	}
      if (TYPE_DOMAIN (type)
	  && TYPE_MAX_VALUE (TYPE_DOMAIN (type))
	  && TREE_CODE (TYPE_MAX_VALUE (TYPE_DOMAIN (type)))
			== INTEGER_CST)
	{
	  tree size = size_binop (PLUS_EXPR,
				  TYPE_MAX_VALUE (TYPE_DOMAIN (type)),
				  size_one_node);
	  if (TREE_CODE (low_bound) == INTEGER_CST)
	    {
	      if (tree_int_cst_lt (size, low_bound))
		{
		  error_at (OMP_CLAUSE_LOCATION (c),
			    "low bound %qE above array section size "
			    "in %qs clause", low_bound,
			    omp_clause_code_name[OMP_CLAUSE_CODE (c)]);
		  return error_mark_node;
		}
	      if (tree_int_cst_equal (size, low_bound))
		{
		  if (OMP_CLAUSE_CODE (c) == OMP_CLAUSE_DEPEND
		      || OMP_CLAUSE_CODE (c) == OMP_CLAUSE_REDUCTION)
		    {
		      error_at (OMP_CLAUSE_LOCATION (c),
				"zero length array section in %qs clause",
				omp_clause_code_name[OMP_CLAUSE_CODE (c)]);
		      return error_mark_node;
		    }
		  maybe_zero_len = true;
		}
	      else if (length == NULL_TREE
		       && first_non_one == types.length ()
		       && tree_int_cst_equal
			    (TYPE_MAX_VALUE (TYPE_DOMAIN (type)),
			     low_bound))
		first_non_one++;
	    }
	  else if (length == NULL_TREE)
	    {
	      if (OMP_CLAUSE_CODE (c) != OMP_CLAUSE_DEPEND
		  && OMP_CLAUSE_CODE (c) != OMP_CLAUSE_REDUCTION)
		maybe_zero_len = true;
	      if (first_non_one == types.length ())
		first_non_one++;
	    }
	  if (length && TREE_CODE (length) == INTEGER_CST)
	    {
	      if (tree_int_cst_lt (size, length))
		{
		  error_at (OMP_CLAUSE_LOCATION (c),
			    "length %qE above array section size "
			    "in %qs clause", length,
			    omp_clause_code_name[OMP_CLAUSE_CODE (c)]);
		  return error_mark_node;
		}
	      if (TREE_CODE (low_bound) == INTEGER_CST)
		{
		  tree lbpluslen
		    = size_binop (PLUS_EXPR,
				  fold_convert (sizetype, low_bound),
				  fold_convert (sizetype, length));
		  if (TREE_CODE (lbpluslen) == INTEGER_CST
		      && tree_int_cst_lt (size, lbpluslen))
		    {
		      error_at (OMP_CLAUSE_LOCATION (c),
				"high bound %qE above array section size "
				"in %qs clause", lbpluslen,
				omp_clause_code_name[OMP_CLAUSE_CODE (c)]);
		      return error_mark_node;
		    }
		}
	    }
	}
      else if (length == NULL_TREE)
	{
	  if (OMP_CLAUSE_CODE (c) != OMP_CLAUSE_DEPEND
	      && OMP_CLAUSE_CODE (c) != OMP_CLAUSE_REDUCTION)
	    maybe_zero_len = true;
	  if (first_non_one == types.length ())
	    first_non_one++;
	}

      /* For [lb:] we will need to evaluate lb more than once.  */
      if (length == NULL_TREE && OMP_CLAUSE_CODE (c) != OMP_CLAUSE_DEPEND)
	{
	  tree lb = c_save_expr (low_bound);
	  if (lb != low_bound)
	    {
	      TREE_PURPOSE (t) = lb;
	      low_bound = lb;
	    }
	}
    }
  else if (TREE_CODE (type) == POINTER_TYPE)
    {
      if (length == NULL_TREE)
	{
	  error_at (OMP_CLAUSE_LOCATION (c),
		    "for pointer type length expression must be specified");
	  return error_mark_node;
	}
      if (length != NULL_TREE
	  && TREE_CODE (length) == INTEGER_CST
	  && tree_int_cst_sgn (length) == -1)
	{
	  error_at (OMP_CLAUSE_LOCATION (c),
		    "negative length in array section in %qs clause",
		    omp_clause_code_name[OMP_CLAUSE_CODE (c)]);
	  return error_mark_node;
	}
      /* If there is a pointer type anywhere but in the very first
	 array-section-subscript, the array section can't be contiguous.  */
      if (OMP_CLAUSE_CODE (c) != OMP_CLAUSE_DEPEND
	  && TREE_CODE (TREE_CHAIN (t)) == TREE_LIST)
	{
	  error_at (OMP_CLAUSE_LOCATION (c),
		    "array section is not contiguous in %qs clause",
		    omp_clause_code_name[OMP_CLAUSE_CODE (c)]);
	  return error_mark_node;
	}
    }
  else
    {
      error_at (OMP_CLAUSE_LOCATION (c),
		"%qE does not have pointer or array type", ret);
      return error_mark_node;
    }
  if (OMP_CLAUSE_CODE (c) != OMP_CLAUSE_DEPEND)
    types.safe_push (TREE_TYPE (ret));
  /* We will need to evaluate lb more than once.  */
  tree lb = c_save_expr (low_bound);
  if (lb != low_bound)
    {
      TREE_PURPOSE (t) = lb;
      low_bound = lb;
    }
  ret = build_array_ref (OMP_CLAUSE_LOCATION (c), ret, low_bound);
  return ret;
}

/* Handle array sections for clause C.  */

static bool
handle_omp_array_sections (tree c, bool is_omp)
{
  bool maybe_zero_len = false;
  unsigned int first_non_one = 0;
  auto_vec<tree, 10> types;
  tree first = handle_omp_array_sections_1 (c, OMP_CLAUSE_DECL (c), types,
					    maybe_zero_len, first_non_one,
					    is_omp);
  if (first == error_mark_node)
    return true;
  if (first == NULL_TREE)
    return false;
  if (OMP_CLAUSE_CODE (c) == OMP_CLAUSE_DEPEND)
    {
      tree t = OMP_CLAUSE_DECL (c);
      tree tem = NULL_TREE;
      /* Need to evaluate side effects in the length expressions
	 if any.  */
      while (TREE_CODE (t) == TREE_LIST)
	{
	  if (TREE_VALUE (t) && TREE_SIDE_EFFECTS (TREE_VALUE (t)))
	    {
	      if (tem == NULL_TREE)
		tem = TREE_VALUE (t);
	      else
		tem = build2 (COMPOUND_EXPR, TREE_TYPE (tem),
			      TREE_VALUE (t), tem);
	    }
	  t = TREE_CHAIN (t);
	}
      if (tem)
	first = build2 (COMPOUND_EXPR, TREE_TYPE (first), tem, first);
      first = c_fully_fold (first, false, NULL);
      OMP_CLAUSE_DECL (c) = first;
    }
  else
    {
      unsigned int num = types.length (), i;
      tree t, side_effects = NULL_TREE, size = NULL_TREE;
      tree condition = NULL_TREE;

      if (int_size_in_bytes (TREE_TYPE (first)) <= 0)
	maybe_zero_len = true;

      for (i = num, t = OMP_CLAUSE_DECL (c); i > 0;
	   t = TREE_CHAIN (t))
	{
	  tree low_bound = TREE_PURPOSE (t);
	  tree length = TREE_VALUE (t);

	  i--;
	  if (low_bound
	      && TREE_CODE (low_bound) == INTEGER_CST
	      && TYPE_PRECISION (TREE_TYPE (low_bound))
		 > TYPE_PRECISION (sizetype))
	    low_bound = fold_convert (sizetype, low_bound);
	  if (length
	      && TREE_CODE (length) == INTEGER_CST
	      && TYPE_PRECISION (TREE_TYPE (length))
		 > TYPE_PRECISION (sizetype))
	    length = fold_convert (sizetype, length);
	  if (low_bound == NULL_TREE)
	    low_bound = integer_zero_node;
	  if (!maybe_zero_len && i > first_non_one)
	    {
	      if (integer_nonzerop (low_bound))
		goto do_warn_noncontiguous;
	      if (length != NULL_TREE
		  && TREE_CODE (length) == INTEGER_CST
		  && TYPE_DOMAIN (types[i])
		  && TYPE_MAX_VALUE (TYPE_DOMAIN (types[i]))
		  && TREE_CODE (TYPE_MAX_VALUE (TYPE_DOMAIN (types[i])))
		     == INTEGER_CST)
		{
		  tree size;
		  size = size_binop (PLUS_EXPR,
				     TYPE_MAX_VALUE (TYPE_DOMAIN (types[i])),
				     size_one_node);
		  if (!tree_int_cst_equal (length, size))
		    {
		     do_warn_noncontiguous:
		      error_at (OMP_CLAUSE_LOCATION (c),
				"array section is not contiguous in %qs "
				"clause",
				omp_clause_code_name[OMP_CLAUSE_CODE (c)]);
		      return true;
		    }
		}
	      if (length != NULL_TREE
		  && TREE_SIDE_EFFECTS (length))
		{
		  if (side_effects == NULL_TREE)
		    side_effects = length;
		  else
		    side_effects = build2 (COMPOUND_EXPR,
					   TREE_TYPE (side_effects),
					   length, side_effects);
		}
	    }
	  else
	    {
	      tree l;

	      if (i > first_non_one
		  && ((length && integer_nonzerop (length))
		      || OMP_CLAUSE_CODE (c) == OMP_CLAUSE_REDUCTION))
		continue;
	      if (length)
		l = fold_convert (sizetype, length);
	      else
		{
		  l = size_binop (PLUS_EXPR,
				  TYPE_MAX_VALUE (TYPE_DOMAIN (types[i])),
				  size_one_node);
		  l = size_binop (MINUS_EXPR, l,
				  fold_convert (sizetype, low_bound));
		}
	      if (i > first_non_one)
		{
		  l = fold_build2 (NE_EXPR, boolean_type_node, l,
				   size_zero_node);
		  if (condition == NULL_TREE)
		    condition = l;
		  else
		    condition = fold_build2 (BIT_AND_EXPR, boolean_type_node,
					     l, condition);
		}
	      else if (size == NULL_TREE)
		{
		  size = size_in_bytes (TREE_TYPE (types[i]));
		  tree eltype = TREE_TYPE (types[num - 1]);
		  while (TREE_CODE (eltype) == ARRAY_TYPE)
		    eltype = TREE_TYPE (eltype);
		  if (OMP_CLAUSE_CODE (c) == OMP_CLAUSE_REDUCTION)
		    {
		      if (integer_zerop (size)
			  || integer_zerop (size_in_bytes (eltype)))
			{
			  error_at (OMP_CLAUSE_LOCATION (c),
				    "zero length array section in %qs clause",
				    omp_clause_code_name[OMP_CLAUSE_CODE (c)]);
			  return error_mark_node;
			}
		      size = size_binop (EXACT_DIV_EXPR, size,
					 size_in_bytes (eltype));
		    }
		  size = size_binop (MULT_EXPR, size, l);
		  if (condition)
		    size = fold_build3 (COND_EXPR, sizetype, condition,
					size, size_zero_node);
		}
	      else
		size = size_binop (MULT_EXPR, size, l);
	    }
	}
      if (side_effects)
	size = build2 (COMPOUND_EXPR, sizetype, side_effects, size);
      if (OMP_CLAUSE_CODE (c) == OMP_CLAUSE_REDUCTION)
	{
	  size = size_binop (MINUS_EXPR, size, size_one_node);
	  size = c_fully_fold (size, false, NULL);
	  tree index_type = build_index_type (size);
	  tree eltype = TREE_TYPE (first);
	  while (TREE_CODE (eltype) == ARRAY_TYPE)
	    eltype = TREE_TYPE (eltype);
	  tree type = build_array_type (eltype, index_type);
	  tree ptype = build_pointer_type (eltype);
	  if (TREE_CODE (TREE_TYPE (t)) == ARRAY_TYPE)
	    t = build_fold_addr_expr (t);
	  tree t2 = build_fold_addr_expr (first);
	  t2 = fold_convert_loc (OMP_CLAUSE_LOCATION (c),
				 ptrdiff_type_node, t2);
	  t2 = fold_build2_loc (OMP_CLAUSE_LOCATION (c), MINUS_EXPR,
				ptrdiff_type_node, t2,
				fold_convert_loc (OMP_CLAUSE_LOCATION (c),
						  ptrdiff_type_node, t));
	  t2 = c_fully_fold (t2, false, NULL);
	  if (tree_fits_shwi_p (t2))
	    t = build2 (MEM_REF, type, t,
			build_int_cst (ptype, tree_to_shwi (t2)));
	  else
	    {
	      t2 = fold_convert_loc (OMP_CLAUSE_LOCATION (c), sizetype, t2);
	      t = build2_loc (OMP_CLAUSE_LOCATION (c), POINTER_PLUS_EXPR,
			      TREE_TYPE (t), t, t2);
	      t = build2 (MEM_REF, type, t, build_int_cst (ptype, 0));
	    }
	  OMP_CLAUSE_DECL (c) = t;
	  return false;
	}
      first = c_fully_fold (first, false, NULL);
      OMP_CLAUSE_DECL (c) = first;
      if (size)
	size = c_fully_fold (size, false, NULL);
      OMP_CLAUSE_SIZE (c) = size;
      if (OMP_CLAUSE_CODE (c) != OMP_CLAUSE_MAP
	  || (TREE_CODE (t) == COMPONENT_REF
	      && TREE_CODE (TREE_TYPE (t)) == ARRAY_TYPE))
	return false;
      gcc_assert (OMP_CLAUSE_MAP_KIND (c) != GOMP_MAP_FORCE_DEVICEPTR);
      if (is_omp)
	switch (OMP_CLAUSE_MAP_KIND (c))
	  {
	  case GOMP_MAP_ALLOC:
	  case GOMP_MAP_TO:
	  case GOMP_MAP_FROM:
	  case GOMP_MAP_TOFROM:
	  case GOMP_MAP_ALWAYS_TO:
	  case GOMP_MAP_ALWAYS_FROM:
	  case GOMP_MAP_ALWAYS_TOFROM:
	  case GOMP_MAP_RELEASE:
	  case GOMP_MAP_DELETE:
	    OMP_CLAUSE_MAP_MAYBE_ZERO_LENGTH_ARRAY_SECTION (c) = 1;
	    break;
	  default:
	    break;
	  }
      tree c2 = build_omp_clause (OMP_CLAUSE_LOCATION (c), OMP_CLAUSE_MAP);
      if (!is_omp)
	OMP_CLAUSE_SET_MAP_KIND (c2, GOMP_MAP_POINTER);
      else if (TREE_CODE (t) == COMPONENT_REF)
	OMP_CLAUSE_SET_MAP_KIND (c2, GOMP_MAP_ALWAYS_POINTER);
      else
	OMP_CLAUSE_SET_MAP_KIND (c2, GOMP_MAP_FIRSTPRIVATE_POINTER);
      if (OMP_CLAUSE_MAP_KIND (c2) != GOMP_MAP_FIRSTPRIVATE_POINTER
	  && !c_mark_addressable (t))
	return false;
      OMP_CLAUSE_DECL (c2) = t;
      t = build_fold_addr_expr (first);
      t = fold_convert_loc (OMP_CLAUSE_LOCATION (c), ptrdiff_type_node, t);
      tree ptr = OMP_CLAUSE_DECL (c2);
      if (!POINTER_TYPE_P (TREE_TYPE (ptr)))
	ptr = build_fold_addr_expr (ptr);
      t = fold_build2_loc (OMP_CLAUSE_LOCATION (c), MINUS_EXPR,
			   ptrdiff_type_node, t,
			   fold_convert_loc (OMP_CLAUSE_LOCATION (c),
					     ptrdiff_type_node, ptr));
      t = c_fully_fold (t, false, NULL);
      OMP_CLAUSE_SIZE (c2) = t;
      OMP_CLAUSE_CHAIN (c2) = OMP_CLAUSE_CHAIN (c);
      OMP_CLAUSE_CHAIN (c) = c2;
    }
  return false;
}

/* Helper function of finish_omp_clauses.  Clone STMT as if we were making
   an inline call.  But, remap
   the OMP_DECL1 VAR_DECL (omp_out resp. omp_orig) to PLACEHOLDER
   and OMP_DECL2 VAR_DECL (omp_in resp. omp_priv) to DECL.  */

static tree
c_clone_omp_udr (tree stmt, tree omp_decl1, tree omp_decl2,
		 tree decl, tree placeholder)
{
  copy_body_data id;
  hash_map<tree, tree> decl_map;

  decl_map.put (omp_decl1, placeholder);
  decl_map.put (omp_decl2, decl);
  memset (&id, 0, sizeof (id));
  id.src_fn = DECL_CONTEXT (omp_decl1);
  id.dst_fn = current_function_decl;
  id.src_cfun = DECL_STRUCT_FUNCTION (id.src_fn);
  id.decl_map = &decl_map;

  id.copy_decl = copy_decl_no_change;
  id.transform_call_graph_edges = CB_CGE_DUPLICATE;
  id.transform_new_cfg = true;
  id.transform_return_to_modify = false;
  id.transform_lang_insert_block = NULL;
  id.eh_lp_nr = 0;
  walk_tree (&stmt, copy_tree_body_r, &id, NULL);
  return stmt;
}

/* Helper function of c_finish_omp_clauses, called via walk_tree.
   Find OMP_CLAUSE_PLACEHOLDER (passed in DATA) in *TP.  */

static tree
c_find_omp_placeholder_r (tree *tp, int *, void *data)
{
  if (*tp == (tree) data)
    return *tp;
  return NULL_TREE;
}

/* For all elements of CLAUSES, validate them against their constraints.
   Remove any elements from the list that are invalid.  */

tree
c_finish_omp_clauses (tree clauses, bool is_oacc, bool is_omp, bool declare_simd)
{
  bitmap_head generic_head, firstprivate_head, lastprivate_head;
<<<<<<< HEAD
  bitmap_head aligned_head, map_head, map_field_head, generic_field_head;
  bitmap_head oacc_data_head, oacc_reduction_head;
=======
  bitmap_head aligned_head, map_head, map_field_head;
>>>>>>> 9561765e
  tree c, t, type, *pc;
  tree simdlen = NULL_TREE, safelen = NULL_TREE;
  bool branch_seen = false;
  bool copyprivate_seen = false;
  bool linear_variable_step_check = false;
  tree *nowait_clause = NULL;
  bool ordered_seen = false;
  tree schedule_clause = NULL_TREE;

  bitmap_obstack_initialize (NULL);
  bitmap_initialize (&generic_head, &bitmap_default_obstack);
  bitmap_initialize (&firstprivate_head, &bitmap_default_obstack);
  bitmap_initialize (&lastprivate_head, &bitmap_default_obstack);
  bitmap_initialize (&aligned_head, &bitmap_default_obstack);
  bitmap_initialize (&map_head, &bitmap_default_obstack);
  bitmap_initialize (&map_field_head, &bitmap_default_obstack);
<<<<<<< HEAD
  bitmap_initialize (&generic_field_head, &bitmap_default_obstack);
  bitmap_initialize (&oacc_data_head, &bitmap_default_obstack);
  bitmap_initialize (&oacc_reduction_head, &bitmap_default_obstack);
=======
>>>>>>> 9561765e

  for (pc = &clauses, c = clauses; c ; c = *pc)
    {
      bool remove = false;
      bool need_complete = false;
      bool need_implicitly_determined = false;
      bool oacc_data = false;
      bool reduction = false;

      switch (OMP_CLAUSE_CODE (c))
	{
	case OMP_CLAUSE_SHARED:
	  need_implicitly_determined = true;
	  goto check_dup_generic;

	case OMP_CLAUSE_PRIVATE:
	  need_complete = true;
	  oacc_data = true;
	  need_implicitly_determined = true;
	  if (is_oacc)
	    goto check_dup_oacc;
	  else
	    goto check_dup_generic;

	case OMP_CLAUSE_REDUCTION:
	  need_implicitly_determined = !is_oacc;
	  reduction = true;
	  t = OMP_CLAUSE_DECL (c);
	  if (TREE_CODE (t) == TREE_LIST)
	    {
	      if (handle_omp_array_sections (c, is_omp))
		{
		  remove = true;
		  break;
		}

	      t = OMP_CLAUSE_DECL (c);
	    }
	  t = require_complete_type (t);
	  if (t == error_mark_node)
	    {
	      remove = true;
	      break;
	    }
	  type = TREE_TYPE (t);
	  if (TREE_CODE (t) == MEM_REF)
	    type = TREE_TYPE (type);
	  if (TREE_CODE (type) == ARRAY_TYPE)
	    {
	      tree oatype = type;
	      gcc_assert (TREE_CODE (t) != MEM_REF);
	      while (TREE_CODE (type) == ARRAY_TYPE)
		type = TREE_TYPE (type);
	      if (integer_zerop (TYPE_SIZE_UNIT (type)))
		{
		  error_at (OMP_CLAUSE_LOCATION (c),
			    "%qD in %<reduction%> clause is a zero size array",
			    t);
		  remove = true;
		  break;
		}
	      tree size = size_binop (EXACT_DIV_EXPR, TYPE_SIZE_UNIT (oatype),
				      TYPE_SIZE_UNIT (type));
	      if (integer_zerop (size))
		{
		  error_at (OMP_CLAUSE_LOCATION (c),
			    "%qD in %<reduction%> clause is a zero size array",
			    t);
		  remove = true;
		  break;
		}
	      size = size_binop (MINUS_EXPR, size, size_one_node);
	      tree index_type = build_index_type (size);
	      tree atype = build_array_type (type, index_type);
	      tree ptype = build_pointer_type (type);
	      if (TREE_CODE (TREE_TYPE (t)) == ARRAY_TYPE)
		t = build_fold_addr_expr (t);
	      t = build2 (MEM_REF, atype, t, build_int_cst (ptype, 0));
	      OMP_CLAUSE_DECL (c) = t;
	    }
	  if (OMP_CLAUSE_REDUCTION_PLACEHOLDER (c) == NULL_TREE
	      && (FLOAT_TYPE_P (type)
		  || TREE_CODE (type) == COMPLEX_TYPE))
	    {
	      enum tree_code r_code = OMP_CLAUSE_REDUCTION_CODE (c);
	      const char *r_name = NULL;

	      switch (r_code)
		{
		case PLUS_EXPR:
		case MULT_EXPR:
		case MINUS_EXPR:
		  break;
		case MIN_EXPR:
		  if (TREE_CODE (type) == COMPLEX_TYPE)
		    r_name = "min";
		  break;
		case MAX_EXPR:
		  if (TREE_CODE (type) == COMPLEX_TYPE)
		    r_name = "max";
		  break;
		case BIT_AND_EXPR:
		  r_name = "&";
		  break;
		case BIT_XOR_EXPR:
		  r_name = "^";
		  break;
		case BIT_IOR_EXPR:
		  r_name = "|";
		  break;
		case TRUTH_ANDIF_EXPR:
		  if (FLOAT_TYPE_P (type))
		    r_name = "&&";
		  break;
		case TRUTH_ORIF_EXPR:
		  if (FLOAT_TYPE_P (type))
		    r_name = "||";
		  break;
		default:
		  gcc_unreachable ();
		}
	      if (r_name)
		{
		  error_at (OMP_CLAUSE_LOCATION (c),
			    "%qE has invalid type for %<reduction(%s)%>",
			    t, r_name);
		  remove = true;
		  break;
		}
	    }
	  else if (OMP_CLAUSE_REDUCTION_PLACEHOLDER (c) == error_mark_node)
	    {
	      error_at (OMP_CLAUSE_LOCATION (c),
			"user defined reduction not found for %qE", t);
	      remove = true;
	      break;
	    }
	  else if (OMP_CLAUSE_REDUCTION_PLACEHOLDER (c))
	    {
	      tree list = OMP_CLAUSE_REDUCTION_PLACEHOLDER (c);
	      type = TYPE_MAIN_VARIANT (type);
	      tree placeholder = build_decl (OMP_CLAUSE_LOCATION (c),
					     VAR_DECL, NULL_TREE, type);
	      tree decl_placeholder = NULL_TREE;
	      OMP_CLAUSE_REDUCTION_PLACEHOLDER (c) = placeholder;
	      DECL_ARTIFICIAL (placeholder) = 1;
	      DECL_IGNORED_P (placeholder) = 1;
	      if (TREE_CODE (t) == MEM_REF)
		{
		  decl_placeholder = build_decl (OMP_CLAUSE_LOCATION (c),
						 VAR_DECL, NULL_TREE, type);
		  OMP_CLAUSE_REDUCTION_DECL_PLACEHOLDER (c) = decl_placeholder;
		  DECL_ARTIFICIAL (decl_placeholder) = 1;
		  DECL_IGNORED_P (decl_placeholder) = 1;
		}
	      if (TREE_ADDRESSABLE (TREE_VEC_ELT (list, 0)))
		c_mark_addressable (placeholder);
	      if (TREE_ADDRESSABLE (TREE_VEC_ELT (list, 1)))
		c_mark_addressable (decl_placeholder ? decl_placeholder
				    : OMP_CLAUSE_DECL (c));
	      OMP_CLAUSE_REDUCTION_MERGE (c)
		= c_clone_omp_udr (TREE_VEC_ELT (list, 2),
				   TREE_VEC_ELT (list, 0),
				   TREE_VEC_ELT (list, 1),
				   decl_placeholder ? decl_placeholder
				   : OMP_CLAUSE_DECL (c), placeholder);
	      OMP_CLAUSE_REDUCTION_MERGE (c)
		= build3_loc (OMP_CLAUSE_LOCATION (c), BIND_EXPR,
			      void_type_node, NULL_TREE,
			      OMP_CLAUSE_REDUCTION_MERGE (c), NULL_TREE);
	      TREE_SIDE_EFFECTS (OMP_CLAUSE_REDUCTION_MERGE (c)) = 1;
	      if (TREE_VEC_LENGTH (list) == 6)
		{
		  if (TREE_ADDRESSABLE (TREE_VEC_ELT (list, 3)))
		    c_mark_addressable (decl_placeholder ? decl_placeholder
					: OMP_CLAUSE_DECL (c));
		  if (TREE_ADDRESSABLE (TREE_VEC_ELT (list, 4)))
		    c_mark_addressable (placeholder);
		  tree init = TREE_VEC_ELT (list, 5);
		  if (init == error_mark_node)
		    init = DECL_INITIAL (TREE_VEC_ELT (list, 3));
		  OMP_CLAUSE_REDUCTION_INIT (c)
		    = c_clone_omp_udr (init, TREE_VEC_ELT (list, 4),
				       TREE_VEC_ELT (list, 3),
				       decl_placeholder ? decl_placeholder
				       : OMP_CLAUSE_DECL (c), placeholder);
		  if (TREE_VEC_ELT (list, 5) == error_mark_node)
		    {
		      tree v = decl_placeholder ? decl_placeholder : t;
		      OMP_CLAUSE_REDUCTION_INIT (c)
			= build2 (INIT_EXPR, TREE_TYPE (v), v,
				  OMP_CLAUSE_REDUCTION_INIT (c));
		    }
		  if (walk_tree (&OMP_CLAUSE_REDUCTION_INIT (c),
				 c_find_omp_placeholder_r,
				 placeholder, NULL))
		    OMP_CLAUSE_REDUCTION_OMP_ORIG_REF (c) = 1;
		}
	      else
		{
		  tree init;
		  tree v = decl_placeholder ? decl_placeholder : t;
		  if (AGGREGATE_TYPE_P (TREE_TYPE (v)))
		    init = build_constructor (TREE_TYPE (v), NULL);
		  else
		    init = fold_convert (TREE_TYPE (v), integer_zero_node);
		  OMP_CLAUSE_REDUCTION_INIT (c)
		    = build2 (INIT_EXPR, TREE_TYPE (v), v, init);
		}
	      OMP_CLAUSE_REDUCTION_INIT (c)
		= build3_loc (OMP_CLAUSE_LOCATION (c), BIND_EXPR,
			      void_type_node, NULL_TREE,
			       OMP_CLAUSE_REDUCTION_INIT (c), NULL_TREE);
	      TREE_SIDE_EFFECTS (OMP_CLAUSE_REDUCTION_INIT (c)) = 1;
	    }
	  if (TREE_CODE (t) == MEM_REF)
	    {
	      if (TYPE_SIZE_UNIT (TREE_TYPE (TREE_TYPE (t))) == NULL_TREE
		  || TREE_CODE (TYPE_SIZE_UNIT (TREE_TYPE (TREE_TYPE (t))))
		     != INTEGER_CST)
		{
		  sorry ("variable length element type in array "
			 "%<reduction%> clause");
		  remove = true;
		  break;
		}
	      t = TREE_OPERAND (t, 0);
	      if (TREE_CODE (t) == POINTER_PLUS_EXPR)
		t = TREE_OPERAND (t, 0);
	      if (TREE_CODE (t) == ADDR_EXPR)
		t = TREE_OPERAND (t, 0);
	    }
	  if (is_oacc)
	    goto check_dup_oacc_t;
	  else
	    goto check_dup_generic_t;

	case OMP_CLAUSE_COPYPRIVATE:
	  copyprivate_seen = true;
	  if (nowait_clause)
	    {
	      error_at (OMP_CLAUSE_LOCATION (*nowait_clause),
			"%<nowait%> clause must not be used together "
			"with %<copyprivate%>");
	      *nowait_clause = OMP_CLAUSE_CHAIN (*nowait_clause);
	      nowait_clause = NULL;
	    }
	  goto check_dup_generic;

	case OMP_CLAUSE_COPYIN:
	  t = OMP_CLAUSE_DECL (c);
	  if (!VAR_P (t) || !DECL_THREAD_LOCAL_P (t))
	    {
	      error_at (OMP_CLAUSE_LOCATION (c),
			"%qE must be %<threadprivate%> for %<copyin%>", t);
	      remove = true;
	      break;
	    }
	  goto check_dup_generic;

	case OMP_CLAUSE_LINEAR:
	  if (!declare_simd)
	    need_implicitly_determined = true;
	  t = OMP_CLAUSE_DECL (c);
	  if (!declare_simd
	      && OMP_CLAUSE_LINEAR_KIND (c) != OMP_CLAUSE_LINEAR_DEFAULT)
	    {
	      error_at (OMP_CLAUSE_LOCATION (c),
			"modifier should not be specified in %<linear%> "
			"clause on %<simd%> or %<for%> constructs");
	      OMP_CLAUSE_LINEAR_KIND (c) = OMP_CLAUSE_LINEAR_DEFAULT;
	    }
	  if (!INTEGRAL_TYPE_P (TREE_TYPE (t))
	      && TREE_CODE (TREE_TYPE (t)) != POINTER_TYPE)
	    {
	      error_at (OMP_CLAUSE_LOCATION (c),
			"linear clause applied to non-integral non-pointer "
			"variable with type %qT", TREE_TYPE (t));
	      remove = true;
	      break;
	    }
	  if (declare_simd)
	    {
	      tree s = OMP_CLAUSE_LINEAR_STEP (c);
	      if (TREE_CODE (s) == PARM_DECL)
		{
		  OMP_CLAUSE_LINEAR_VARIABLE_STRIDE (c) = 1;
		  /* map_head bitmap is used as uniform_head if
		     declare_simd.  */
		  if (!bitmap_bit_p (&map_head, DECL_UID (s)))
		    linear_variable_step_check = true;
		  goto check_dup_generic;
		}
	      if (TREE_CODE (s) != INTEGER_CST)
		{
		  error_at (OMP_CLAUSE_LOCATION (c),
			    "%<linear%> clause step %qE is neither constant "
			    "nor a parameter", s);
		  remove = true;
		  break;
		}
	    }
	  if (TREE_CODE (TREE_TYPE (OMP_CLAUSE_DECL (c))) == POINTER_TYPE)
	    {
	      tree s = OMP_CLAUSE_LINEAR_STEP (c);
	      s = pointer_int_sum (OMP_CLAUSE_LOCATION (c), PLUS_EXPR,
				   OMP_CLAUSE_DECL (c), s);
	      s = fold_build2_loc (OMP_CLAUSE_LOCATION (c), MINUS_EXPR,
				   sizetype, fold_convert (sizetype, s),
				   fold_convert
				     (sizetype, OMP_CLAUSE_DECL (c)));
	      if (s == error_mark_node)
		s = size_one_node;
	      OMP_CLAUSE_LINEAR_STEP (c) = s;
	    }
	  else
	    OMP_CLAUSE_LINEAR_STEP (c)
	      = fold_convert (TREE_TYPE (t), OMP_CLAUSE_LINEAR_STEP (c));
	  goto check_dup_generic;

	check_dup_generic:
	  t = OMP_CLAUSE_DECL (c);
	check_dup_generic_t:
	  if (!VAR_P (t) && TREE_CODE (t) != PARM_DECL)
	    {
	      error_at (OMP_CLAUSE_LOCATION (c),
			"%qE is not a variable in clause %qs", t,
			omp_clause_code_name[OMP_CLAUSE_CODE (c)]);
	      remove = true;
	    }
	  if (bitmap_bit_p (&generic_head, DECL_UID (t))
	      || bitmap_bit_p (&firstprivate_head, DECL_UID (t))
	      || bitmap_bit_p (&lastprivate_head, DECL_UID (t)))
	    {
	      error_at (OMP_CLAUSE_LOCATION (c),
			"%qE appears more than once in data clauses", t);
	      remove = true;
	    }
	  else if (OMP_CLAUSE_CODE (c) == OMP_CLAUSE_PRIVATE
		   && bitmap_bit_p (&map_head, DECL_UID (t)))
	    {
	      error ("%qD appears both in data and map clauses", t);
	      remove = true;
	    }
	  else
	    bitmap_set_bit (&generic_head, DECL_UID (t));
	  break;

	check_dup_oacc:
	  t = OMP_CLAUSE_DECL (c);
	check_dup_oacc_t:
	  if (TREE_CODE (t) != VAR_DECL && TREE_CODE (t) != PARM_DECL)
	    {
	      error_at (OMP_CLAUSE_LOCATION (c),
			"%qE is not a variable in clause %qs", t,
			omp_clause_code_name[OMP_CLAUSE_CODE (c)]);
	      remove = true;
	    }
	  if (oacc_data)
	    {
	      if (bitmap_bit_p (&oacc_data_head, DECL_UID (t)))
		{
		  error_at (OMP_CLAUSE_LOCATION (c),
			    "%qE appears more than once in data clauses", t);
		  remove = true;
		}
	      else
		bitmap_set_bit (&oacc_data_head, DECL_UID (t));
	    }
	  else if (reduction)
	    {
	      if (is_oacc && bitmap_bit_p (&oacc_reduction_head, DECL_UID (t)))
		{
		  error_at (OMP_CLAUSE_LOCATION (c),
			    "%qE appears in multiple reduction clauses", t);
		  remove = true;
		}
	      else
		bitmap_set_bit (&oacc_reduction_head, DECL_UID (t));
	    }
	  else
	    {
	      if (bitmap_bit_p (&generic_head, DECL_UID (t)))
		{
		  error_at (OMP_CLAUSE_LOCATION (c),
			    "%qE appears more than one non-data clause", t);
		  remove = true;
		}
	      else
		bitmap_set_bit (&generic_head, DECL_UID (t));
	    }
	  break;

	case OMP_CLAUSE_FIRSTPRIVATE:
	  t = OMP_CLAUSE_DECL (c);
	  need_complete = true;
	  need_implicitly_determined = true;
	  if (!VAR_P (t) && TREE_CODE (t) != PARM_DECL)
	    {
	      error_at (OMP_CLAUSE_LOCATION (c),
			"%qE is not a variable in clause %<firstprivate%>", t);
	      remove = true;
	    }
	  else if (is_oacc)
	    {
	      if (bitmap_bit_p (&oacc_data_head, DECL_UID (t)))
		{
		  error_at (OMP_CLAUSE_LOCATION (c),
			    "%qE appears more than once in data clauses", t);
		  remove = true;
		}
	      else
		bitmap_set_bit (&oacc_data_head, DECL_UID (t));
	    }
	  else if (bitmap_bit_p (&map_head, DECL_UID (t)))
	    {
	      error ("%qD appears both in data and map clauses", t);
	      remove = true;
	    }
	  else
	    {
	      if (bitmap_bit_p (&generic_head, DECL_UID (t))
		  || bitmap_bit_p (&firstprivate_head, DECL_UID (t)))
		{
		  error_at (OMP_CLAUSE_LOCATION (c),
			    "%qE appears more than once in data clauses", t);
		  remove = true;
		}
	      else
		bitmap_set_bit (&firstprivate_head, DECL_UID (t));
	    }
	  break;

	case OMP_CLAUSE_LASTPRIVATE:
	  t = OMP_CLAUSE_DECL (c);
	  need_complete = true;
	  need_implicitly_determined = true;
	  if (!VAR_P (t) && TREE_CODE (t) != PARM_DECL)
	    {
	      error_at (OMP_CLAUSE_LOCATION (c),
			"%qE is not a variable in clause %<lastprivate%>", t);
	      remove = true;
	    }
	  else if (bitmap_bit_p (&generic_head, DECL_UID (t))
		   || bitmap_bit_p (&lastprivate_head, DECL_UID (t)))
	    {
	      error_at (OMP_CLAUSE_LOCATION (c),
		     "%qE appears more than once in data clauses", t);
	      remove = true;
	    }
	  else
	    bitmap_set_bit (&lastprivate_head, DECL_UID (t));
	  break;

	case OMP_CLAUSE_ALIGNED:
	  t = OMP_CLAUSE_DECL (c);
	  if (!VAR_P (t) && TREE_CODE (t) != PARM_DECL)
	    {
	      error_at (OMP_CLAUSE_LOCATION (c),
			"%qE is not a variable in %<aligned%> clause", t);
	      remove = true;
	    }
	  else if (!POINTER_TYPE_P (TREE_TYPE (t))
		   && TREE_CODE (TREE_TYPE (t)) != ARRAY_TYPE)
	    {
	      error_at (OMP_CLAUSE_LOCATION (c),
			"%qE in %<aligned%> clause is neither a pointer nor "
			"an array", t);
	      remove = true;
	    }
	  else if (bitmap_bit_p (&aligned_head, DECL_UID (t)))
	    {
	      error_at (OMP_CLAUSE_LOCATION (c),
			"%qE appears more than once in %<aligned%> clauses",
			t);
	      remove = true;
	    }
	  else
	    bitmap_set_bit (&aligned_head, DECL_UID (t));
	  break;

	case OMP_CLAUSE_DEPEND:
	  t = OMP_CLAUSE_DECL (c);
	  if (t == NULL_TREE)
	    {
	      gcc_assert (OMP_CLAUSE_DEPEND_KIND (c)
			  == OMP_CLAUSE_DEPEND_SOURCE);
	      break;
	    }
	  if (OMP_CLAUSE_DEPEND_KIND (c) == OMP_CLAUSE_DEPEND_SINK)
	    {
	      gcc_assert (TREE_CODE (t) == TREE_LIST);
	      for (; t; t = TREE_CHAIN (t))
		{
		  tree decl = TREE_VALUE (t);
		  if (TREE_CODE (TREE_TYPE (decl)) == POINTER_TYPE)
		    {
		      tree offset = TREE_PURPOSE (t);
		      bool neg = wi::neg_p ((wide_int) offset);
		      offset = fold_unary (ABS_EXPR, TREE_TYPE (offset), offset);
		      tree t2 = pointer_int_sum (OMP_CLAUSE_LOCATION (c),
						 neg ? MINUS_EXPR : PLUS_EXPR,
						 decl, offset);
		      t2 = fold_build2_loc (OMP_CLAUSE_LOCATION (c), MINUS_EXPR,
					    sizetype,
					    fold_convert (sizetype, t2),
					    fold_convert (sizetype, decl));
		      if (t2 == error_mark_node)
			{
			  remove = true;
			  break;
			}
		      TREE_PURPOSE (t) = t2;
		    }
		}
	      break;
	    }
	  if (TREE_CODE (t) == TREE_LIST)
	    {
	      if (handle_omp_array_sections (c, is_omp))
		remove = true;
	      break;
	    }
	  if (t == error_mark_node)
	    remove = true;
	  else if (!VAR_P (t) && TREE_CODE (t) != PARM_DECL)
	    {
	      error_at (OMP_CLAUSE_LOCATION (c),
			"%qE is not a variable in %<depend%> clause", t);
	      remove = true;
	    }
	  else if (!c_mark_addressable (t))
	    remove = true;
	  break;

	case OMP_CLAUSE_MAP:
	case OMP_CLAUSE_TO:
	case OMP_CLAUSE_FROM:
	case OMP_CLAUSE__CACHE_:
	  t = OMP_CLAUSE_DECL (c);
	  if (TREE_CODE (t) == TREE_LIST)
	    {
	      if (handle_omp_array_sections (c, is_omp))
		remove = true;
	      else
		{
		  t = OMP_CLAUSE_DECL (c);
		  if (!lang_hooks.types.omp_mappable_type (TREE_TYPE (t),
							   is_oacc))
		    {
		      error_at (OMP_CLAUSE_LOCATION (c),
				"array section does not have mappable type "
				"in %qs clause",
				omp_clause_code_name[OMP_CLAUSE_CODE (c)]);
		      remove = true;
		    }
		  while (TREE_CODE (t) == ARRAY_REF)
		    t = TREE_OPERAND (t, 0);
		  if (TREE_CODE (t) == COMPONENT_REF
		      && TREE_CODE (TREE_TYPE (t)) == ARRAY_TYPE)
		    {
		      while (TREE_CODE (t) == COMPONENT_REF)
			t = TREE_OPERAND (t, 0);
		      if (bitmap_bit_p (&map_field_head, DECL_UID (t)))
			break;
		      if (bitmap_bit_p (&map_head, DECL_UID (t)))
			{
			  if (OMP_CLAUSE_CODE (c) != OMP_CLAUSE_MAP)
			    error ("%qD appears more than once in motion"
				   " clauses", t);
			  else
			    error ("%qD appears more than once in map"
				   " clauses", t);
			  remove = true;
			}
		      else
			{
			  bitmap_set_bit (&map_head, DECL_UID (t));
			  bitmap_set_bit (&map_field_head, DECL_UID (t));
			}
		    }
		}
	      break;
	    }
	  if (t == error_mark_node)
	    {
	      remove = true;
	      break;
	    }
	  if (TREE_CODE (t) == COMPONENT_REF
	      && is_omp
	      && OMP_CLAUSE_CODE (c) != OMP_CLAUSE__CACHE_)
	    {
	      if (DECL_BIT_FIELD (TREE_OPERAND (t, 1)))
		{
		  error_at (OMP_CLAUSE_LOCATION (c),
			    "bit-field %qE in %qs clause",
			    t, omp_clause_code_name[OMP_CLAUSE_CODE (c)]);
		  remove = true;
		}
	      else if (!lang_hooks.types.omp_mappable_type (TREE_TYPE (t),
							    is_oacc))
		{
		  error_at (OMP_CLAUSE_LOCATION (c),
			    "%qE does not have a mappable type in %qs clause",
			    t, omp_clause_code_name[OMP_CLAUSE_CODE (c)]);
		  remove = true;
		}
	      while (TREE_CODE (t) == COMPONENT_REF)
		{
		  if (TREE_CODE (TREE_TYPE (TREE_OPERAND (t, 0)))
		      == UNION_TYPE)
		    {
		      error_at (OMP_CLAUSE_LOCATION (c),
				"%qE is a member of a union", t);
		      remove = true;
		      break;
		    }
		  t = TREE_OPERAND (t, 0);
		}
	      if (remove)
		break;
	      if (VAR_P (t) || TREE_CODE (t) == PARM_DECL)
		{
		  if (bitmap_bit_p (&map_field_head, DECL_UID (t)))
		    break;
		}
	    }
	  if (!VAR_P (t) && TREE_CODE (t) != PARM_DECL)
	    {
	      error_at (OMP_CLAUSE_LOCATION (c),
			"%qE is not a variable in %qs clause", t,
			omp_clause_code_name[OMP_CLAUSE_CODE (c)]);
	      remove = true;
	    }
	  else if (VAR_P (t) && DECL_THREAD_LOCAL_P (t))
	    {
	      error_at (OMP_CLAUSE_LOCATION (c),
			"%qD is threadprivate variable in %qs clause", t,
			omp_clause_code_name[OMP_CLAUSE_CODE (c)]);
	      remove = true;
	    }
	  else if (!c_mark_addressable (t))
	    remove = true;
	  else if (!(OMP_CLAUSE_CODE (c) == OMP_CLAUSE_MAP
		     && (OMP_CLAUSE_MAP_KIND (c) == GOMP_MAP_POINTER
			 || (OMP_CLAUSE_MAP_KIND (c)
			     == GOMP_MAP_FIRSTPRIVATE_POINTER)
			 || (OMP_CLAUSE_MAP_KIND (c)
			     == GOMP_MAP_FORCE_DEVICEPTR)))
		   && t == OMP_CLAUSE_DECL (c)
		   && !lang_hooks.types.omp_mappable_type (TREE_TYPE (t),
							   is_oacc))
	    {
	      error_at (OMP_CLAUSE_LOCATION (c),
			"%qD does not have a mappable type in %qs clause", t,
			omp_clause_code_name[OMP_CLAUSE_CODE (c)]);
	      remove = true;
	    }
	  else if (OMP_CLAUSE_CODE (c) == OMP_CLAUSE_MAP
		   && OMP_CLAUSE_MAP_KIND (c) == GOMP_MAP_FIRSTPRIVATE_POINTER)
	    {
	      if (bitmap_bit_p (&generic_head, DECL_UID (t))
		  || bitmap_bit_p (&firstprivate_head, DECL_UID (t)))
		{
		  error ("%qD appears more than once in data clauses", t);
		  remove = true;
		}
	      else if (bitmap_bit_p (&map_head, DECL_UID (t)))
		{
		  error ("%qD appears both in data and map clauses", t);
		  remove = true;
		}
	      else
		bitmap_set_bit (&generic_head, DECL_UID (t));
	    }
	  else if ((is_oacc && bitmap_bit_p (&oacc_data_head, DECL_UID (t)))
		   || bitmap_bit_p (&map_head, DECL_UID (t)))
	    {
	      if (OMP_CLAUSE_CODE (c) != OMP_CLAUSE_MAP)
		error ("%qD appears more than once in motion clauses", t);
	      else
		error ("%qD appears more than once in map clauses", t);
	      remove = true;
	    }
<<<<<<< HEAD
	  else if (is_oacc)
	    bitmap_set_bit (&oacc_data_head, DECL_UID (t));
=======
	  else if (bitmap_bit_p (&generic_head, DECL_UID (t))
		   || bitmap_bit_p (&firstprivate_head, DECL_UID (t)))
	    {
	      error ("%qD appears both in data and map clauses", t);
	      remove = true;
	    }
>>>>>>> 9561765e
	  else
	    {
	      bitmap_set_bit (&map_head, DECL_UID (t));
	      if (t != OMP_CLAUSE_DECL (c)
		  && TREE_CODE (OMP_CLAUSE_DECL (c)) == COMPONENT_REF)
		bitmap_set_bit (&map_field_head, DECL_UID (t));
	    }
	  break;

	case OMP_CLAUSE_TO_DECLARE:
	case OMP_CLAUSE_LINK:
	  t = OMP_CLAUSE_DECL (c);
	  if (TREE_CODE (t) == FUNCTION_DECL
	      && OMP_CLAUSE_CODE (c) == OMP_CLAUSE_TO_DECLARE)
	    ;
	  else if (!VAR_P (t))
	    {
	      if (OMP_CLAUSE_CODE (c) == OMP_CLAUSE_TO_DECLARE)
		error_at (OMP_CLAUSE_LOCATION (c),
			  "%qE is neither a variable nor a function name in "
			  "clause %qs", t,
			  omp_clause_code_name[OMP_CLAUSE_CODE (c)]);
	      else
		error_at (OMP_CLAUSE_LOCATION (c),
			  "%qE is not a variable in clause %qs", t,
			  omp_clause_code_name[OMP_CLAUSE_CODE (c)]);
	      remove = true;
	    }
	  else if (DECL_THREAD_LOCAL_P (t))
	    {
	      error_at (OMP_CLAUSE_LOCATION (c),
			"%qD is threadprivate variable in %qs clause", t,
			omp_clause_code_name[OMP_CLAUSE_CODE (c)]);
	      remove = true;
	    }
	  else if (!lang_hooks.types.omp_mappable_type (TREE_TYPE (t), is_oacc))
	    {
	      error_at (OMP_CLAUSE_LOCATION (c),
			"%qD does not have a mappable type in %qs clause", t,
			omp_clause_code_name[OMP_CLAUSE_CODE (c)]);
	      remove = true;
	    }
	  if (remove)
	    break;
	  if (bitmap_bit_p (&generic_head, DECL_UID (t)))
	    {
	      error_at (OMP_CLAUSE_LOCATION (c),
			"%qE appears more than once on the same "
			"%<declare target%> directive", t);
	      remove = true;
	    }
	  else
	    bitmap_set_bit (&generic_head, DECL_UID (t));
	  break;

	case OMP_CLAUSE_UNIFORM:
	  t = OMP_CLAUSE_DECL (c);
	  if (TREE_CODE (t) != PARM_DECL)
	    {
	      if (DECL_P (t))
		error_at (OMP_CLAUSE_LOCATION (c),
			  "%qD is not an argument in %<uniform%> clause", t);
	      else
		error_at (OMP_CLAUSE_LOCATION (c),
			  "%qE is not an argument in %<uniform%> clause", t);
	      remove = true;
	      break;
	    }
	  /* map_head bitmap is used as uniform_head if declare_simd.  */
	  bitmap_set_bit (&map_head, DECL_UID (t));
	  goto check_dup_generic;

	case OMP_CLAUSE_IS_DEVICE_PTR:
	case OMP_CLAUSE_USE_DEVICE_PTR:
	  t = OMP_CLAUSE_DECL (c);
	  if (TREE_CODE (TREE_TYPE (t)) != POINTER_TYPE
	      && TREE_CODE (TREE_TYPE (t)) != ARRAY_TYPE)
	    {
	      error_at (OMP_CLAUSE_LOCATION (c),
			"%qs variable is neither a pointer nor an array",
			omp_clause_code_name[OMP_CLAUSE_CODE (c)]);
	      remove = true;
	    }
	  goto check_dup_generic;

	case OMP_CLAUSE_NOWAIT:
	  if (copyprivate_seen)
	    {
	      error_at (OMP_CLAUSE_LOCATION (c),
			"%<nowait%> clause must not be used together "
			"with %<copyprivate%>");
	      remove = true;
	      break;
	    }
	  nowait_clause = pc;
	  pc = &OMP_CLAUSE_CHAIN (c);
	  continue;

	case OMP_CLAUSE_IF:
	case OMP_CLAUSE_NUM_THREADS:
	case OMP_CLAUSE_NUM_TEAMS:
	case OMP_CLAUSE_THREAD_LIMIT:
	case OMP_CLAUSE_DEFAULT:
	case OMP_CLAUSE_UNTIED:
	case OMP_CLAUSE_COLLAPSE:
	case OMP_CLAUSE_FINAL:
	case OMP_CLAUSE_MERGEABLE:
	case OMP_CLAUSE_DEVICE:
	case OMP_CLAUSE_DIST_SCHEDULE:
	case OMP_CLAUSE_PARALLEL:
	case OMP_CLAUSE_FOR:
	case OMP_CLAUSE_SECTIONS:
	case OMP_CLAUSE_TASKGROUP:
	case OMP_CLAUSE_PROC_BIND:
	case OMP_CLAUSE_PRIORITY:
	case OMP_CLAUSE_GRAINSIZE:
	case OMP_CLAUSE_NUM_TASKS:
	case OMP_CLAUSE_NOGROUP:
	case OMP_CLAUSE_THREADS:
	case OMP_CLAUSE_SIMD:
	case OMP_CLAUSE_HINT:
	case OMP_CLAUSE_DEFAULTMAP:
	case OMP_CLAUSE__CILK_FOR_COUNT_:
	case OMP_CLAUSE_NUM_GANGS:
	case OMP_CLAUSE_NUM_WORKERS:
	case OMP_CLAUSE_VECTOR_LENGTH:
	case OMP_CLAUSE_ASYNC:
	case OMP_CLAUSE_WAIT:
	case OMP_CLAUSE_AUTO:
	case OMP_CLAUSE_INDEPENDENT:
	case OMP_CLAUSE_SEQ:
	case OMP_CLAUSE_GANG:
	case OMP_CLAUSE_WORKER:
	case OMP_CLAUSE_VECTOR:
	case OMP_CLAUSE_USE_DEVICE:
	case OMP_CLAUSE_BIND:
	case OMP_CLAUSE_NOHOST:
	case OMP_CLAUSE_TILE:
	  pc = &OMP_CLAUSE_CHAIN (c);
	  continue;

        case OMP_CLAUSE_DEVICE_TYPE:
	  OMP_CLAUSE_DEVICE_TYPE_CLAUSES (c)
	    = c_finish_omp_clauses (OMP_CLAUSE_DEVICE_TYPE_CLAUSES (c),
				    is_oacc, is_omp);
	  pc = &OMP_CLAUSE_CHAIN (c);
	  continue;

	case OMP_CLAUSE_SCHEDULE:
	  if (OMP_CLAUSE_SCHEDULE_KIND (c) & OMP_CLAUSE_SCHEDULE_NONMONOTONIC)
	    {
	      const char *p = NULL;
	      switch (OMP_CLAUSE_SCHEDULE_KIND (c) & OMP_CLAUSE_SCHEDULE_MASK)
		{
		case OMP_CLAUSE_SCHEDULE_STATIC: p = "static"; break;
		case OMP_CLAUSE_SCHEDULE_DYNAMIC: break;
		case OMP_CLAUSE_SCHEDULE_GUIDED: break;
		case OMP_CLAUSE_SCHEDULE_AUTO: p = "auto"; break;
		case OMP_CLAUSE_SCHEDULE_RUNTIME: p = "runtime"; break;
		default: gcc_unreachable ();
		}
	      if (p)
		{
		  error_at (OMP_CLAUSE_LOCATION (c),
			    "%<nonmonotonic%> modifier specified for %qs "
			    "schedule kind", p);
		  OMP_CLAUSE_SCHEDULE_KIND (c)
		    = (enum omp_clause_schedule_kind)
		      (OMP_CLAUSE_SCHEDULE_KIND (c)
		       & ~OMP_CLAUSE_SCHEDULE_NONMONOTONIC);
		}
	    }
	  schedule_clause = c;
	  pc = &OMP_CLAUSE_CHAIN (c);
	  continue;

	case OMP_CLAUSE_ORDERED:
	  ordered_seen = true;
	  pc = &OMP_CLAUSE_CHAIN (c);
	  continue;

	case OMP_CLAUSE_SAFELEN:
	  safelen = c;
	  pc = &OMP_CLAUSE_CHAIN (c);
	  continue;
	case OMP_CLAUSE_SIMDLEN:
	  simdlen = c;
	  pc = &OMP_CLAUSE_CHAIN (c);
	  continue;

	case OMP_CLAUSE_INBRANCH:
	case OMP_CLAUSE_NOTINBRANCH:
	  if (branch_seen)
	    {
	      error_at (OMP_CLAUSE_LOCATION (c),
			"%<inbranch%> clause is incompatible with "
			"%<notinbranch%>");
	      remove = true;
	      break;
	    }
	  branch_seen = true;
	  pc = &OMP_CLAUSE_CHAIN (c);
	  continue;

	default:
	  gcc_unreachable ();
	}

      if (!remove)
	{
	  t = OMP_CLAUSE_DECL (c);

	  if (need_complete)
	    {
	      t = require_complete_type (t);
	      if (t == error_mark_node)
		remove = true;
	    }

	  if (need_implicitly_determined)
	    {
	      const char *share_name = NULL;

	      if (VAR_P (t) && DECL_THREAD_LOCAL_P (t))
		share_name = "threadprivate";
	      else switch (c_omp_predetermined_sharing (t))
		{
		case OMP_CLAUSE_DEFAULT_UNSPECIFIED:
		  break;
		case OMP_CLAUSE_DEFAULT_SHARED:
		  /* const vars may be specified in firstprivate clause.  */
		  if (OMP_CLAUSE_CODE (c) == OMP_CLAUSE_FIRSTPRIVATE
		      && TREE_READONLY (t))
		    break;
		  share_name = "shared";
		  break;
		case OMP_CLAUSE_DEFAULT_PRIVATE:
		  share_name = "private";
		  break;
		default:
		  gcc_unreachable ();
		}
	      if (share_name)
		{
		  error_at (OMP_CLAUSE_LOCATION (c),
			    "%qE is predetermined %qs for %qs",
			    t, share_name,
			    omp_clause_code_name[OMP_CLAUSE_CODE (c)]);
		  remove = true;
		}
	    }
	}

      if (remove)
	*pc = OMP_CLAUSE_CHAIN (c);
      else
	pc = &OMP_CLAUSE_CHAIN (c);
    }

  if (simdlen
      && safelen
      && tree_int_cst_lt (OMP_CLAUSE_SAFELEN_EXPR (safelen),
			  OMP_CLAUSE_SIMDLEN_EXPR (simdlen)))
    {
      error_at (OMP_CLAUSE_LOCATION (simdlen),
		"%<simdlen%> clause value is bigger than "
		"%<safelen%> clause value");
      OMP_CLAUSE_SIMDLEN_EXPR (simdlen)
	= OMP_CLAUSE_SAFELEN_EXPR (safelen);
    }

  if (ordered_seen
      && schedule_clause
      && (OMP_CLAUSE_SCHEDULE_KIND (schedule_clause)
	  & OMP_CLAUSE_SCHEDULE_NONMONOTONIC))
    {
      error_at (OMP_CLAUSE_LOCATION (schedule_clause),
		"%<nonmonotonic%> schedule modifier specified together "
		"with %<ordered%> clause");
      OMP_CLAUSE_SCHEDULE_KIND (schedule_clause)
	= (enum omp_clause_schedule_kind)
	  (OMP_CLAUSE_SCHEDULE_KIND (schedule_clause)
	   & ~OMP_CLAUSE_SCHEDULE_NONMONOTONIC);
    }

  if (linear_variable_step_check)
    for (pc = &clauses, c = clauses; c ; c = *pc)
      {
	bool remove = false;
	if (OMP_CLAUSE_CODE (c) == OMP_CLAUSE_LINEAR
	    && OMP_CLAUSE_LINEAR_VARIABLE_STRIDE (c)
	    && !bitmap_bit_p (&map_head,
			      DECL_UID (OMP_CLAUSE_LINEAR_STEP (c))))
	  {
	    error_at (OMP_CLAUSE_LOCATION (c),
		      "%<linear%> clause step is a parameter %qD not "
		      "specified in %<uniform%> clause",
		      OMP_CLAUSE_LINEAR_STEP (c));
	    remove = true;
	  }

	if (remove)
	  *pc = OMP_CLAUSE_CHAIN (c);
	else
	  pc = &OMP_CLAUSE_CHAIN (c);
      }

  bitmap_obstack_release (NULL);
  return clauses;
}

/* Create a transaction node.  */

tree
c_finish_transaction (location_t loc, tree block, int flags)
{
  tree stmt = build_stmt (loc, TRANSACTION_EXPR, block);
  if (flags & TM_STMT_ATTR_OUTER)
    TRANSACTION_EXPR_OUTER (stmt) = 1;
  if (flags & TM_STMT_ATTR_RELAXED)
    TRANSACTION_EXPR_RELAXED (stmt) = 1;
  return add_stmt (stmt);
}

/* Make a variant type in the proper way for C/C++, propagating qualifiers
   down to the element type of an array.  */

tree
c_build_qualified_type (tree type, int type_quals)
{
  if (type == error_mark_node)
    return type;

  if (TREE_CODE (type) == ARRAY_TYPE)
    {
      tree t;
      tree element_type = c_build_qualified_type (TREE_TYPE (type),
						  type_quals);

      /* See if we already have an identically qualified type.  */
      for (t = TYPE_MAIN_VARIANT (type); t; t = TYPE_NEXT_VARIANT (t))
	{
	  if (TYPE_QUALS (strip_array_types (t)) == type_quals
	      && TYPE_NAME (t) == TYPE_NAME (type)
	      && TYPE_CONTEXT (t) == TYPE_CONTEXT (type)
	      && attribute_list_equal (TYPE_ATTRIBUTES (t),
				       TYPE_ATTRIBUTES (type)))
	    break;
	}
      if (!t)
	{
          tree domain = TYPE_DOMAIN (type);

	  t = build_variant_type_copy (type);
	  TREE_TYPE (t) = element_type;

          if (TYPE_STRUCTURAL_EQUALITY_P (element_type)
              || (domain && TYPE_STRUCTURAL_EQUALITY_P (domain)))
            SET_TYPE_STRUCTURAL_EQUALITY (t);
          else if (TYPE_CANONICAL (element_type) != element_type
                   || (domain && TYPE_CANONICAL (domain) != domain))
            {
              tree unqualified_canon
                = build_array_type (TYPE_CANONICAL (element_type),
                                    domain? TYPE_CANONICAL (domain)
                                          : NULL_TREE);
              TYPE_CANONICAL (t)
                = c_build_qualified_type (unqualified_canon, type_quals);
            }
          else
            TYPE_CANONICAL (t) = t;
	}
      return t;
    }

  /* A restrict-qualified pointer type must be a pointer to object or
     incomplete type.  Note that the use of POINTER_TYPE_P also allows
     REFERENCE_TYPEs, which is appropriate for C++.  */
  if ((type_quals & TYPE_QUAL_RESTRICT)
      && (!POINTER_TYPE_P (type)
	  || !C_TYPE_OBJECT_OR_INCOMPLETE_P (TREE_TYPE (type))))
    {
      error ("invalid use of %<restrict%>");
      type_quals &= ~TYPE_QUAL_RESTRICT;
    }

  tree var_type = build_qualified_type (type, type_quals);
  /* A variant type does not inherit the list of incomplete vars from the
     type main variant.  */
  if (TREE_CODE (var_type) == RECORD_TYPE
      || TREE_CODE (var_type) == UNION_TYPE)
    C_TYPE_INCOMPLETE_VARS (var_type) = 0;
  return var_type;
}

/* Build a VA_ARG_EXPR for the C parser.  */

tree
c_build_va_arg (location_t loc, tree expr, tree type)
{
  if (error_operand_p (type))
    return error_mark_node;
  else if (!COMPLETE_TYPE_P (type))
    {
      error_at (loc, "second argument to %<va_arg%> is of incomplete "
		"type %qT", type);
      return error_mark_node;
    }
  else if (warn_cxx_compat && TREE_CODE (type) == ENUMERAL_TYPE)
    warning_at (loc, OPT_Wc___compat,
		"C++ requires promoted type, not enum type, in %<va_arg%>");
  return build_va_arg (loc, expr, type);
}

/* Return truthvalue of whether T1 is the same tree structure as T2.
   Return 1 if they are the same. Return 0 if they are different.  */

bool
c_tree_equal (tree t1, tree t2)
{
  enum tree_code code1, code2;

  if (t1 == t2)
    return true;
  if (!t1 || !t2)
    return false;

  for (code1 = TREE_CODE (t1);
       CONVERT_EXPR_CODE_P (code1)
	 || code1 == NON_LVALUE_EXPR;
       code1 = TREE_CODE (t1))
    t1 = TREE_OPERAND (t1, 0);
  for (code2 = TREE_CODE (t2);
       CONVERT_EXPR_CODE_P (code2)
	 || code2 == NON_LVALUE_EXPR;
       code2 = TREE_CODE (t2))
    t2 = TREE_OPERAND (t2, 0);

  /* They might have become equal now.  */
  if (t1 == t2)
    return true;

  if (code1 != code2)
    return false;

  switch (code1)
    {
    case INTEGER_CST:
      return wi::eq_p (t1, t2);

    case REAL_CST:
      return real_equal (&TREE_REAL_CST (t1), &TREE_REAL_CST (t2));

    case STRING_CST:
      return TREE_STRING_LENGTH (t1) == TREE_STRING_LENGTH (t2)
	&& !memcmp (TREE_STRING_POINTER (t1), TREE_STRING_POINTER (t2),
		    TREE_STRING_LENGTH (t1));

    case FIXED_CST:
      return FIXED_VALUES_IDENTICAL (TREE_FIXED_CST (t1),
				     TREE_FIXED_CST (t2));

    case COMPLEX_CST:
      return c_tree_equal (TREE_REALPART (t1), TREE_REALPART (t2))
	     && c_tree_equal (TREE_IMAGPART (t1), TREE_IMAGPART (t2));

    case VECTOR_CST:
      return operand_equal_p (t1, t2, OEP_ONLY_CONST);

    case CONSTRUCTOR:
      /* We need to do this when determining whether or not two
	 non-type pointer to member function template arguments
	 are the same.  */
      if (!comptypes (TREE_TYPE (t1), TREE_TYPE (t2))
	  || CONSTRUCTOR_NELTS (t1) != CONSTRUCTOR_NELTS (t2))
	return false;
      {
	tree field, value;
	unsigned int i;
	FOR_EACH_CONSTRUCTOR_ELT (CONSTRUCTOR_ELTS (t1), i, field, value)
	  {
	    constructor_elt *elt2 = CONSTRUCTOR_ELT (t2, i);
	    if (!c_tree_equal (field, elt2->index)
		|| !c_tree_equal (value, elt2->value))
	      return false;
	  }
      }
      return true;

    case TREE_LIST:
      if (!c_tree_equal (TREE_PURPOSE (t1), TREE_PURPOSE (t2)))
	return false;
      if (!c_tree_equal (TREE_VALUE (t1), TREE_VALUE (t2)))
	return false;
      return c_tree_equal (TREE_CHAIN (t1), TREE_CHAIN (t2));

    case SAVE_EXPR:
      return c_tree_equal (TREE_OPERAND (t1, 0), TREE_OPERAND (t2, 0));

    case CALL_EXPR:
      {
	tree arg1, arg2;
	call_expr_arg_iterator iter1, iter2;
	if (!c_tree_equal (CALL_EXPR_FN (t1), CALL_EXPR_FN (t2)))
	  return false;
	for (arg1 = first_call_expr_arg (t1, &iter1),
	       arg2 = first_call_expr_arg (t2, &iter2);
	     arg1 && arg2;
	     arg1 = next_call_expr_arg (&iter1),
	       arg2 = next_call_expr_arg (&iter2))
	  if (!c_tree_equal (arg1, arg2))
	    return false;
	if (arg1 || arg2)
	  return false;
	return true;
      }

    case TARGET_EXPR:
      {
	tree o1 = TREE_OPERAND (t1, 0);
	tree o2 = TREE_OPERAND (t2, 0);

	/* Special case: if either target is an unallocated VAR_DECL,
	   it means that it's going to be unified with whatever the
	   TARGET_EXPR is really supposed to initialize, so treat it
	   as being equivalent to anything.  */
	if (VAR_P (o1) && DECL_NAME (o1) == NULL_TREE
	    && !DECL_RTL_SET_P (o1))
	  /*Nop*/;
	else if (VAR_P (o2) && DECL_NAME (o2) == NULL_TREE
		 && !DECL_RTL_SET_P (o2))
	  /*Nop*/;
	else if (!c_tree_equal (o1, o2))
	  return false;

	return c_tree_equal (TREE_OPERAND (t1, 1), TREE_OPERAND (t2, 1));
      }

    case COMPONENT_REF:
      if (TREE_OPERAND (t1, 1) != TREE_OPERAND (t2, 1))
	return false;
      return c_tree_equal (TREE_OPERAND (t1, 0), TREE_OPERAND (t2, 0));

    case PARM_DECL:
    case VAR_DECL:
    case CONST_DECL:
    case FIELD_DECL:
    case FUNCTION_DECL:
    case IDENTIFIER_NODE:
    case SSA_NAME:
      return false;

    case TREE_VEC:
      {
	unsigned ix;
	if (TREE_VEC_LENGTH (t1) != TREE_VEC_LENGTH (t2))
	  return false;
	for (ix = TREE_VEC_LENGTH (t1); ix--;)
	  if (!c_tree_equal (TREE_VEC_ELT (t1, ix),
			     TREE_VEC_ELT (t2, ix)))
	    return false;
	return true;
      }

    default:
      break;
    }

  switch (TREE_CODE_CLASS (code1))
    {
    case tcc_unary:
    case tcc_binary:
    case tcc_comparison:
    case tcc_expression:
    case tcc_vl_exp:
    case tcc_reference:
    case tcc_statement:
      {
	int i, n = TREE_OPERAND_LENGTH (t1);

	switch (code1)
	  {
	  case PREINCREMENT_EXPR:
	  case PREDECREMENT_EXPR:
	  case POSTINCREMENT_EXPR:
	  case POSTDECREMENT_EXPR:
	    n = 1;
	    break;
	  case ARRAY_REF:
	    n = 2;
	    break;
	  default:
	    break;
	  }

	if (TREE_CODE_CLASS (code1) == tcc_vl_exp
	    && n != TREE_OPERAND_LENGTH (t2))
	  return false;

	for (i = 0; i < n; ++i)
	  if (!c_tree_equal (TREE_OPERAND (t1, i), TREE_OPERAND (t2, i)))
	    return false;

	return true;
      }

    case tcc_type:
      return comptypes (t1, t2);
    default:
      gcc_unreachable ();
    }
  /* We can get here with --disable-checking.  */
  return false;
}

/* Inserts "cleanup" functions after the function-body of FNDECL.  FNDECL is a 
   spawn-helper and BODY is the newly created body for FNDECL.  */

void
cilk_install_body_with_frame_cleanup (tree fndecl, tree body, void *w)
{
  tree list = alloc_stmt_list ();
  tree frame = make_cilk_frame (fndecl);
  tree dtor = create_cilk_function_exit (frame, false, true);
  add_local_decl (cfun, frame);
  
  DECL_SAVED_TREE (fndecl) = list;
  tree frame_ptr = build1 (ADDR_EXPR, build_pointer_type (TREE_TYPE (frame)), 
			   frame);
  tree body_list = cilk_install_body_pedigree_operations (frame_ptr);
  gcc_assert (TREE_CODE (body_list) == STATEMENT_LIST);
  
  tree detach_expr = build_call_expr (cilk_detach_fndecl, 1, frame_ptr); 
  append_to_statement_list (detach_expr, &body_list);

  cilk_outline (fndecl, &body, (struct wrapper_data *) w);
  body = fold_build_cleanup_point_expr (void_type_node, body);

  append_to_statement_list (body, &body_list);
  append_to_statement_list (build_stmt (EXPR_LOCATION (body), TRY_FINALLY_EXPR,
				       	body_list, dtor), &list);
}

/* Returns true when the function declaration FNDECL is implicit,
   introduced as a result of a call to an otherwise undeclared
   function, and false otherwise.  */

bool
c_decl_implicit (const_tree fndecl)
{
  return C_DECL_IMPLICIT (fndecl);
}<|MERGE_RESOLUTION|>--- conflicted
+++ resolved
@@ -12306,12 +12306,8 @@
 c_finish_omp_clauses (tree clauses, bool is_oacc, bool is_omp, bool declare_simd)
 {
   bitmap_head generic_head, firstprivate_head, lastprivate_head;
-<<<<<<< HEAD
-  bitmap_head aligned_head, map_head, map_field_head, generic_field_head;
+  bitmap_head aligned_head, map_head, map_field_head;
   bitmap_head oacc_data_head, oacc_reduction_head;
-=======
-  bitmap_head aligned_head, map_head, map_field_head;
->>>>>>> 9561765e
   tree c, t, type, *pc;
   tree simdlen = NULL_TREE, safelen = NULL_TREE;
   bool branch_seen = false;
@@ -12328,12 +12324,8 @@
   bitmap_initialize (&aligned_head, &bitmap_default_obstack);
   bitmap_initialize (&map_head, &bitmap_default_obstack);
   bitmap_initialize (&map_field_head, &bitmap_default_obstack);
-<<<<<<< HEAD
-  bitmap_initialize (&generic_field_head, &bitmap_default_obstack);
   bitmap_initialize (&oacc_data_head, &bitmap_default_obstack);
   bitmap_initialize (&oacc_reduction_head, &bitmap_default_obstack);
-=======
->>>>>>> 9561765e
 
   for (pc = &clauses, c = clauses; c ; c = *pc)
     {
@@ -13019,17 +13011,14 @@
 		error ("%qD appears more than once in map clauses", t);
 	      remove = true;
 	    }
-<<<<<<< HEAD
 	  else if (is_oacc)
 	    bitmap_set_bit (&oacc_data_head, DECL_UID (t));
-=======
 	  else if (bitmap_bit_p (&generic_head, DECL_UID (t))
 		   || bitmap_bit_p (&firstprivate_head, DECL_UID (t)))
 	    {
 	      error ("%qD appears both in data and map clauses", t);
 	      remove = true;
 	    }
->>>>>>> 9561765e
 	  else
 	    {
 	      bitmap_set_bit (&map_head, DECL_UID (t));
