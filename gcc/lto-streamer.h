--- conflicted
+++ resolved
@@ -834,11 +834,7 @@
 bool reachable_from_this_partition_p (struct cgraph_node *,
 				      lto_symtab_encoder_t);
 lto_symtab_encoder_t compute_ltrans_boundary (lto_symtab_encoder_t encoder);
-<<<<<<< HEAD
-void select_what_to_dump (bool);
-=======
 void select_what_to_stream (bool);
->>>>>>> ba0f7503
 
 
 /* In lto-symtab.c.  */
