/* Conditional constant propagation pass for the GNU compiler.
   Copyright (C) 2000-2013 Free Software Foundation, Inc.
   Adapted from original RTL SSA-CCP by Daniel Berlin <dberlin@dberlin.org>
   Adapted to GIMPLE trees by Diego Novillo <dnovillo@redhat.com>

This file is part of GCC.

GCC is free software; you can redistribute it and/or modify it
under the terms of the GNU General Public License as published by the
Free Software Foundation; either version 3, or (at your option) any
later version.

GCC is distributed in the hope that it will be useful, but WITHOUT
ANY WARRANTY; without even the implied warranty of MERCHANTABILITY or
FITNESS FOR A PARTICULAR PURPOSE.  See the GNU General Public License
for more details.

You should have received a copy of the GNU General Public License
along with GCC; see the file COPYING3.  If not see
<http://www.gnu.org/licenses/>.  */

/* Conditional constant propagation (CCP) is based on the SSA
   propagation engine (tree-ssa-propagate.c).  Constant assignments of
   the form VAR = CST are propagated from the assignments into uses of
   VAR, which in turn may generate new constants.  The simulation uses
   a four level lattice to keep track of constant values associated
   with SSA names.  Given an SSA name V_i, it may take one of the
   following values:

	UNINITIALIZED   ->  the initial state of the value.  This value
			    is replaced with a correct initial value
			    the first time the value is used, so the
			    rest of the pass does not need to care about
			    it.  Using this value simplifies initialization
			    of the pass, and prevents us from needlessly
			    scanning statements that are never reached.

	UNDEFINED	->  V_i is a local variable whose definition
			    has not been processed yet.  Therefore we
			    don't yet know if its value is a constant
			    or not.

	CONSTANT	->  V_i has been found to hold a constant
			    value C.

	VARYING		->  V_i cannot take a constant value, or if it
			    does, it is not possible to determine it
			    at compile time.

   The core of SSA-CCP is in ccp_visit_stmt and ccp_visit_phi_node:

   1- In ccp_visit_stmt, we are interested in assignments whose RHS
      evaluates into a constant and conditional jumps whose predicate
      evaluates into a boolean true or false.  When an assignment of
      the form V_i = CONST is found, V_i's lattice value is set to
      CONSTANT and CONST is associated with it.  This causes the
      propagation engine to add all the SSA edges coming out the
      assignment into the worklists, so that statements that use V_i
      can be visited.

      If the statement is a conditional with a constant predicate, we
      mark the outgoing edges as executable or not executable
      depending on the predicate's value.  This is then used when
      visiting PHI nodes to know when a PHI argument can be ignored.


   2- In ccp_visit_phi_node, if all the PHI arguments evaluate to the
      same constant C, then the LHS of the PHI is set to C.  This
      evaluation is known as the "meet operation".  Since one of the
      goals of this evaluation is to optimistically return constant
      values as often as possible, it uses two main short cuts:

      - If an argument is flowing in through a non-executable edge, it
	is ignored.  This is useful in cases like this:

			if (PRED)
			  a_9 = 3;
			else
			  a_10 = 100;
			a_11 = PHI (a_9, a_10)

	If PRED is known to always evaluate to false, then we can
	assume that a_11 will always take its value from a_10, meaning
	that instead of consider it VARYING (a_9 and a_10 have
	different values), we can consider it CONSTANT 100.

      - If an argument has an UNDEFINED value, then it does not affect
	the outcome of the meet operation.  If a variable V_i has an
	UNDEFINED value, it means that either its defining statement
	hasn't been visited yet or V_i has no defining statement, in
	which case the original symbol 'V' is being used
	uninitialized.  Since 'V' is a local variable, the compiler
	may assume any initial value for it.


   After propagation, every variable V_i that ends up with a lattice
   value of CONSTANT will have the associated constant value in the
   array CONST_VAL[i].VALUE.  That is fed into substitute_and_fold for
   final substitution and folding.

   This algorithm uses wide-ints at the max precision of the target.
   This means that, with one uninteresting exception, variables with
   UNSIGNED types never go to VARYING because the bits above the
   precision of the type of the variable are always zero.  The
   uninteresting case is a variable of UNSIGNED type that has the
   maximum precision of the target.  Such variables can go to VARYING,
   but this causes no loss of infomation since these variables will
   never be extended.

   References:

     Constant propagation with conditional branches,
     Wegman and Zadeck, ACM TOPLAS 13(2):181-210.

     Building an Optimizing Compiler,
     Robert Morgan, Butterworth-Heinemann, 1998, Section 8.9.

     Advanced Compiler Design and Implementation,
     Steven Muchnick, Morgan Kaufmann, 1997, Section 12.6  */

#include "config.h"
#include "system.h"
#include "coretypes.h"
#include "tm.h"
#include "tree.h"
#include "flags.h"
#include "tm_p.h"
#include "basic-block.h"
#include "function.h"
#include "gimple-pretty-print.h"
#include "gimple.h"
#include "gimple-ssa.h"
#include "tree-cfg.h"
#include "tree-phinodes.h"
#include "ssa-iterators.h"
#include "tree-ssanames.h"
#include "tree-pass.h"
#include "tree-ssa-propagate.h"
#include "value-prof.h"
#include "langhooks.h"
#include "target.h"
#include "diagnostic-core.h"
#include "dbgcnt.h"
#include "params.h"
#include "hash-table.h"
#include "wide-int-print.h"

/* Possible lattice values.  */
typedef enum
{
  UNINITIALIZED,
  UNDEFINED,
  CONSTANT,
  VARYING
} ccp_lattice_t;

struct prop_value_d {
    /* Lattice value.  */
    ccp_lattice_t lattice_val;

    /* Propagated value.  */
    tree value;

    /* Mask that applies to the propagated value during CCP.  For X
       with a CONSTANT lattice value X & ~mask == value & ~mask.  The
       zero bits in the mask cover constant values.  The ones mean no
       information.  */
    widest_int mask;
};

typedef struct prop_value_d prop_value_t;

/* Array of propagated constant values.  After propagation,
   CONST_VAL[I].VALUE holds the constant value for SSA_NAME(I).  If
   the constant is held in an SSA name representing a memory store
   (i.e., a VDEF), CONST_VAL[I].MEM_REF will contain the actual
   memory reference used to store (i.e., the LHS of the assignment
   doing the store).  */
static prop_value_t *const_val;
static unsigned n_const_val;

static void canonicalize_float_value (prop_value_t *);
static bool ccp_fold_stmt (gimple_stmt_iterator *);

/* Dump constant propagation value VAL to file OUTF prefixed by PREFIX.  */

static void
dump_lattice_value (FILE *outf, const char *prefix, prop_value_t val)
{
  switch (val.lattice_val)
    {
    case UNINITIALIZED:
      fprintf (outf, "%sUNINITIALIZED", prefix);
      break;
    case UNDEFINED:
      fprintf (outf, "%sUNDEFINED", prefix);
      break;
    case VARYING:
      fprintf (outf, "%sVARYING", prefix);
      break;
    case CONSTANT:
      if (TREE_CODE (val.value) != INTEGER_CST
	  || val.mask == 0)
	{
	  fprintf (outf, "%sCONSTANT ", prefix);
	  print_generic_expr (outf, val.value, dump_flags);
	}
      else
	{
	  wide_int cval = wi::bit_and_not (wi::to_widest (val.value), val.mask);
	  fprintf (outf, "%sCONSTANT ", prefix);
	  print_hex (cval, outf);
	  fprintf (outf, " (");
	  print_hex (val.mask, outf);
	  fprintf (outf, ")");
	}
      break;
    default:
      gcc_unreachable ();
    }
}


/* Print lattice value VAL to stderr.  */

void debug_lattice_value (prop_value_t val);

DEBUG_FUNCTION void
debug_lattice_value (prop_value_t val)
{
  dump_lattice_value (stderr, "", val);
  fprintf (stderr, "\n");
}


/* Compute a default value for variable VAR and store it in the
   CONST_VAL array.  The following rules are used to get default
   values:

   1- Global and static variables that are declared constant are
      considered CONSTANT.

   2- Any other value is considered UNDEFINED.  This is useful when
      considering PHI nodes.  PHI arguments that are undefined do not
      change the constant value of the PHI node, which allows for more
      constants to be propagated.

   3- Variables defined by statements other than assignments and PHI
      nodes are considered VARYING.

   4- Initial values of variables that are not GIMPLE registers are
      considered VARYING.  */

static prop_value_t
get_default_value (tree var)
{
  prop_value_t val = { UNINITIALIZED, NULL_TREE, 0 };
  gimple stmt;

  stmt = SSA_NAME_DEF_STMT (var);

  if (gimple_nop_p (stmt))
    {
      /* Variables defined by an empty statement are those used
	 before being initialized.  If VAR is a local variable, we
	 can assume initially that it is UNDEFINED, otherwise we must
	 consider it VARYING.  */
      if (!virtual_operand_p (var)
	  && TREE_CODE (SSA_NAME_VAR (var)) == VAR_DECL)
	val.lattice_val = UNDEFINED;
      else
	{
	  val.lattice_val = VARYING;
<<<<<<< HEAD
	  val.mask = -1;
=======
	  val.mask = double_int_minus_one;
	  if (flag_tree_bit_ccp)
	    {
	      double_int nonzero_bits = get_nonzero_bits (var);
	      double_int mask
		= double_int::mask (TYPE_PRECISION (TREE_TYPE (var)));
	      if (nonzero_bits != double_int_minus_one && nonzero_bits != mask)
		{
		  val.lattice_val = CONSTANT;
		  val.value = build_zero_cst (TREE_TYPE (var));
		  /* CCP wants the bits above precision set.  */
		  val.mask = nonzero_bits | ~mask;
		}
	    }
>>>>>>> 8dd9f7ce
	}
    }
  else if (is_gimple_assign (stmt))
    {
      tree cst;
      if (gimple_assign_single_p (stmt)
	  && DECL_P (gimple_assign_rhs1 (stmt))
	  && (cst = get_symbol_constant_value (gimple_assign_rhs1 (stmt))))
	{
	  val.lattice_val = CONSTANT;
	  val.value = cst;
	}
      else
	{
	  /* Any other variable defined by an assignment is considered
	     UNDEFINED.  */
	  val.lattice_val = UNDEFINED;
	}
    }
  else if ((is_gimple_call (stmt)
	    && gimple_call_lhs (stmt) != NULL_TREE)
	   || gimple_code (stmt) == GIMPLE_PHI)
    {
      /* A variable defined by a call or a PHI node is considered
	 UNDEFINED.  */
      val.lattice_val = UNDEFINED;
    }
  else
    {
      /* Otherwise, VAR will never take on a constant value.  */
      val.lattice_val = VARYING;
      val.mask = -1;
    }

  return val;
}


/* Get the constant value associated with variable VAR.  */

static inline prop_value_t *
get_value (tree var)
{
  prop_value_t *val;

  if (const_val == NULL
      || SSA_NAME_VERSION (var) >= n_const_val)
    return NULL;

  val = &const_val[SSA_NAME_VERSION (var)];
  if (val->lattice_val == UNINITIALIZED)
    *val = get_default_value (var);

  canonicalize_float_value (val);

  return val;
}

/* Return the constant tree value associated with VAR.  */

static inline tree
get_constant_value (tree var)
{
  prop_value_t *val;
  if (TREE_CODE (var) != SSA_NAME)
    {
      if (is_gimple_min_invariant (var))
        return var;
      return NULL_TREE;
    }
  val = get_value (var);
  if (val
      && val->lattice_val == CONSTANT
      && (TREE_CODE (val->value) != INTEGER_CST
	  || val->mask == 0))
    return val->value;
  return NULL_TREE;
}

/* Sets the value associated with VAR to VARYING.  */

static inline void
set_value_varying (tree var)
{
  prop_value_t *val = &const_val[SSA_NAME_VERSION (var)];

  val->lattice_val = VARYING;
  val->value = NULL_TREE;
  val->mask = -1;
}

/* For float types, modify the value of VAL to make ccp work correctly
   for non-standard values (-0, NaN):

   If HONOR_SIGNED_ZEROS is false, and VAL = -0, we canonicalize it to 0.
   If HONOR_NANS is false, and VAL is NaN, we canonicalize it to UNDEFINED.
     This is to fix the following problem (see PR 29921): Suppose we have

     x = 0.0 * y

     and we set value of y to NaN.  This causes value of x to be set to NaN.
     When we later determine that y is in fact VARYING, fold uses the fact
     that HONOR_NANS is false, and we try to change the value of x to 0,
     causing an ICE.  With HONOR_NANS being false, the real appearance of
     NaN would cause undefined behavior, though, so claiming that y (and x)
     are UNDEFINED initially is correct.  */

static void
canonicalize_float_value (prop_value_t *val)
{
  enum machine_mode mode;
  tree type;
  REAL_VALUE_TYPE d;

  if (val->lattice_val != CONSTANT
      || TREE_CODE (val->value) != REAL_CST)
    return;

  d = TREE_REAL_CST (val->value);
  type = TREE_TYPE (val->value);
  mode = TYPE_MODE (type);

  if (!HONOR_SIGNED_ZEROS (mode)
      && REAL_VALUE_MINUS_ZERO (d))
    {
      val->value = build_real (type, dconst0);
      return;
    }

  if (!HONOR_NANS (mode)
      && REAL_VALUE_ISNAN (d))
    {
      val->lattice_val = UNDEFINED;
      val->value = NULL;
      return;
    }
}

/* Return whether the lattice transition is valid.  */

static bool
valid_lattice_transition (prop_value_t old_val, prop_value_t new_val)
{
  /* Lattice transitions must always be monotonically increasing in
     value.  */
  if (old_val.lattice_val < new_val.lattice_val)
    return true;

  if (old_val.lattice_val != new_val.lattice_val)
    return false;

  if (!old_val.value && !new_val.value)
    return true;

  /* Now both lattice values are CONSTANT.  */

  /* Allow transitioning from PHI <&x, not executable> == &x
     to PHI <&x, &y> == common alignment.  */
  if (TREE_CODE (old_val.value) != INTEGER_CST
      && TREE_CODE (new_val.value) == INTEGER_CST)
    return true;

  /* Bit-lattices have to agree in the still valid bits.  */
  if (TREE_CODE (old_val.value) == INTEGER_CST
      && TREE_CODE (new_val.value) == INTEGER_CST)
    return (wi::bit_and_not (wi::to_widest (old_val.value), new_val.mask)
	    == wi::bit_and_not (wi::to_widest (new_val.value), new_val.mask));

  /* Otherwise constant values have to agree.  */
  return operand_equal_p (old_val.value, new_val.value, 0);
}

/* Set the value for variable VAR to NEW_VAL.  Return true if the new
   value is different from VAR's previous value.  */

static bool
set_lattice_value (tree var, prop_value_t new_val)
{
  /* We can deal with old UNINITIALIZED values just fine here.  */
  prop_value_t *old_val = &const_val[SSA_NAME_VERSION (var)];

  canonicalize_float_value (&new_val);

  /* We have to be careful to not go up the bitwise lattice
     represented by the mask.
     ???  This doesn't seem to be the best place to enforce this.  */
  if (new_val.lattice_val == CONSTANT
      && old_val->lattice_val == CONSTANT
      && TREE_CODE (new_val.value) == INTEGER_CST
      && TREE_CODE (old_val->value) == INTEGER_CST)
    {
      widest_int diff = (wi::to_widest (new_val.value)
			 ^ wi::to_widest (old_val->value));
      new_val.mask = new_val.mask | old_val->mask | diff;
    }

  gcc_assert (valid_lattice_transition (*old_val, new_val));

  /* If *OLD_VAL and NEW_VAL are the same, return false to inform the
     caller that this was a non-transition.  */
  if (old_val->lattice_val != new_val.lattice_val
      || (new_val.lattice_val == CONSTANT
	  && TREE_CODE (new_val.value) == INTEGER_CST
	  && (TREE_CODE (old_val->value) != INTEGER_CST
	      || new_val.mask 
	      != old_val->mask)))
    {
      /* ???  We would like to delay creation of INTEGER_CSTs from
	 partially constants here.  */

      if (dump_file && (dump_flags & TDF_DETAILS))
	{
	  dump_lattice_value (dump_file, "Lattice value changed to ", new_val);
	  fprintf (dump_file, ".  Adding SSA edges to worklist.\n");
	}

      *old_val = new_val;

      gcc_assert (new_val.lattice_val != UNINITIALIZED);
      return true;
    }

  return false;
}

static prop_value_t get_value_for_expr (tree, bool);
static prop_value_t bit_value_binop (enum tree_code, tree, tree, tree);
static void bit_value_binop_1 (enum tree_code, tree, widest_int *, widest_int *,
			       tree, widest_int, widest_int,
			       tree, widest_int, widest_int);

/* Return a widest_int that can be used for bitwise simplifications
   from VAL.  */

static widest_int
value_to_wide_int (prop_value_t val)
{
  if (val.value
      && TREE_CODE (val.value) == INTEGER_CST)
    return wi::to_widest (val.value);

  return 0;
}

/* Return the value for the address expression EXPR based on alignment
   information.  */

static prop_value_t
get_value_from_alignment (tree expr)
{
  tree type = TREE_TYPE (expr);
  prop_value_t val;
  unsigned HOST_WIDE_INT bitpos;
  unsigned int align;

  gcc_assert (TREE_CODE (expr) == ADDR_EXPR);

  get_pointer_alignment_1 (expr, &align, &bitpos);
  val.mask = (POINTER_TYPE_P (type) || TYPE_UNSIGNED (type)
	      ? wi::mask <widest_int> (TYPE_PRECISION (type), false)
	      : -1).and_not (align / BITS_PER_UNIT - 1);
  val.lattice_val = val.mask == -1 ? VARYING : CONSTANT;
  if (val.lattice_val == CONSTANT)
    val.value = build_int_cstu (type, bitpos / BITS_PER_UNIT);
  else
    val.value = NULL_TREE;

  return val;
}

/* Return the value for the tree operand EXPR.  If FOR_BITS_P is true
   return constant bits extracted from alignment information for
   invariant addresses.  */

static prop_value_t
get_value_for_expr (tree expr, bool for_bits_p)
{
  prop_value_t val;

  if (TREE_CODE (expr) == SSA_NAME)
    {
      val = *get_value (expr);
      if (for_bits_p
	  && val.lattice_val == CONSTANT
	  && TREE_CODE (val.value) == ADDR_EXPR)
	val = get_value_from_alignment (val.value);
    }
  else if (is_gimple_min_invariant (expr)
	   && (!for_bits_p || TREE_CODE (expr) != ADDR_EXPR))
    {
      val.lattice_val = CONSTANT;
      val.value = expr;
      val.mask = 0;
      canonicalize_float_value (&val);
    }
  else if (TREE_CODE (expr) == ADDR_EXPR)
    val = get_value_from_alignment (expr);
  else
    {
      val.lattice_val = VARYING;
      val.mask = 1;
      val.value = NULL_TREE;
    }
  return val;
}

/* Return the likely CCP lattice value for STMT.

   If STMT has no operands, then return CONSTANT.

   Else if undefinedness of operands of STMT cause its value to be
   undefined, then return UNDEFINED.

   Else if any operands of STMT are constants, then return CONSTANT.

   Else return VARYING.  */

static ccp_lattice_t
likely_value (gimple stmt)
{
  bool has_constant_operand, has_undefined_operand, all_undefined_operands;
  tree use;
  ssa_op_iter iter;
  unsigned i;

  enum gimple_code code = gimple_code (stmt);

  /* This function appears to be called only for assignments, calls,
     conditionals, and switches, due to the logic in visit_stmt.  */
  gcc_assert (code == GIMPLE_ASSIGN
              || code == GIMPLE_CALL
              || code == GIMPLE_COND
              || code == GIMPLE_SWITCH);

  /* If the statement has volatile operands, it won't fold to a
     constant value.  */
  if (gimple_has_volatile_ops (stmt))
    return VARYING;

  /* Arrive here for more complex cases.  */
  has_constant_operand = false;
  has_undefined_operand = false;
  all_undefined_operands = true;
  FOR_EACH_SSA_TREE_OPERAND (use, stmt, iter, SSA_OP_USE)
    {
      prop_value_t *val = get_value (use);

      if (val->lattice_val == UNDEFINED)
	has_undefined_operand = true;
      else
	all_undefined_operands = false;

      if (val->lattice_val == CONSTANT)
	has_constant_operand = true;
    }

  /* There may be constants in regular rhs operands.  For calls we
     have to ignore lhs, fndecl and static chain, otherwise only
     the lhs.  */
  for (i = (is_gimple_call (stmt) ? 2 : 0) + gimple_has_lhs (stmt);
       i < gimple_num_ops (stmt); ++i)
    {
      tree op = gimple_op (stmt, i);
      if (!op || TREE_CODE (op) == SSA_NAME)
	continue;
      if (is_gimple_min_invariant (op))
	has_constant_operand = true;
    }

  if (has_constant_operand)
    all_undefined_operands = false;

  if (has_undefined_operand
      && code == GIMPLE_CALL
      && gimple_call_internal_p (stmt))
    switch (gimple_call_internal_fn (stmt))
      {
	/* These 3 builtins use the first argument just as a magic
	   way how to find out a decl uid.  */
      case IFN_GOMP_SIMD_LANE:
      case IFN_GOMP_SIMD_VF:
      case IFN_GOMP_SIMD_LAST_LANE:
	has_undefined_operand = false;
	break;
      default:
	break;
      }

  /* If the operation combines operands like COMPLEX_EXPR make sure to
     not mark the result UNDEFINED if only one part of the result is
     undefined.  */
  if (has_undefined_operand && all_undefined_operands)
    return UNDEFINED;
  else if (code == GIMPLE_ASSIGN && has_undefined_operand)
    {
      switch (gimple_assign_rhs_code (stmt))
	{
	/* Unary operators are handled with all_undefined_operands.  */
	case PLUS_EXPR:
	case MINUS_EXPR:
	case POINTER_PLUS_EXPR:
	  /* Not MIN_EXPR, MAX_EXPR.  One VARYING operand may be selected.
	     Not bitwise operators, one VARYING operand may specify the
	     result completely.  Not logical operators for the same reason.
	     Not COMPLEX_EXPR as one VARYING operand makes the result partly
	     not UNDEFINED.  Not *DIV_EXPR, comparisons and shifts because
	     the undefined operand may be promoted.  */
	  return UNDEFINED;

	case ADDR_EXPR:
	  /* If any part of an address is UNDEFINED, like the index
	     of an ARRAY_EXPR, then treat the result as UNDEFINED.  */
	  return UNDEFINED;

	default:
	  ;
	}
    }
  /* If there was an UNDEFINED operand but the result may be not UNDEFINED
     fall back to CONSTANT.  During iteration UNDEFINED may still drop
     to CONSTANT.  */
  if (has_undefined_operand)
    return CONSTANT;

  /* We do not consider virtual operands here -- load from read-only
     memory may have only VARYING virtual operands, but still be
     constant.  */
  if (has_constant_operand
      || gimple_references_memory_p (stmt))
    return CONSTANT;

  return VARYING;
}

/* Returns true if STMT cannot be constant.  */

static bool
surely_varying_stmt_p (gimple stmt)
{
  /* If the statement has operands that we cannot handle, it cannot be
     constant.  */
  if (gimple_has_volatile_ops (stmt))
    return true;

  /* If it is a call and does not return a value or is not a
     builtin and not an indirect call, it is varying.  */
  if (is_gimple_call (stmt))
    {
      tree fndecl;
      if (!gimple_call_lhs (stmt)
	  || ((fndecl = gimple_call_fndecl (stmt)) != NULL_TREE
	      && !DECL_BUILT_IN (fndecl)))
	return true;
    }

  /* Any other store operation is not interesting.  */
  else if (gimple_vdef (stmt))
    return true;

  /* Anything other than assignments and conditional jumps are not
     interesting for CCP.  */
  if (gimple_code (stmt) != GIMPLE_ASSIGN
      && gimple_code (stmt) != GIMPLE_COND
      && gimple_code (stmt) != GIMPLE_SWITCH
      && gimple_code (stmt) != GIMPLE_CALL)
    return true;

  return false;
}

/* Initialize local data structures for CCP.  */

static void
ccp_initialize (void)
{
  basic_block bb;

  n_const_val = num_ssa_names;
  const_val = XCNEWVEC (prop_value_t, n_const_val);

  /* Initialize simulation flags for PHI nodes and statements.  */
  FOR_EACH_BB (bb)
    {
      gimple_stmt_iterator i;

      for (i = gsi_start_bb (bb); !gsi_end_p (i); gsi_next (&i))
        {
	  gimple stmt = gsi_stmt (i);
	  bool is_varying;

	  /* If the statement is a control insn, then we do not
	     want to avoid simulating the statement once.  Failure
	     to do so means that those edges will never get added.  */
	  if (stmt_ends_bb_p (stmt))
	    is_varying = false;
	  else
	    is_varying = surely_varying_stmt_p (stmt);

	  if (is_varying)
	    {
	      tree def;
	      ssa_op_iter iter;

	      /* If the statement will not produce a constant, mark
		 all its outputs VARYING.  */
	      FOR_EACH_SSA_TREE_OPERAND (def, stmt, iter, SSA_OP_ALL_DEFS)
		set_value_varying (def);
	    }
          prop_set_simulate_again (stmt, !is_varying);
	}
    }

  /* Now process PHI nodes.  We never clear the simulate_again flag on
     phi nodes, since we do not know which edges are executable yet,
     except for phi nodes for virtual operands when we do not do store ccp.  */
  FOR_EACH_BB (bb)
    {
      gimple_stmt_iterator i;

      for (i = gsi_start_phis (bb); !gsi_end_p (i); gsi_next (&i))
        {
          gimple phi = gsi_stmt (i);

	  if (virtual_operand_p (gimple_phi_result (phi)))
            prop_set_simulate_again (phi, false);
	  else
            prop_set_simulate_again (phi, true);
	}
    }
}

/* Debug count support. Reset the values of ssa names
   VARYING when the total number ssa names analyzed is
   beyond the debug count specified.  */

static void
do_dbg_cnt (void)
{
  unsigned i;
  for (i = 0; i < num_ssa_names; i++)
    {
      if (!dbg_cnt (ccp))
        {
          const_val[i].lattice_val = VARYING;
	  const_val[i].mask = -1;
          const_val[i].value = NULL_TREE;
        }
    }
}


/* Do final substitution of propagated values, cleanup the flowgraph and
   free allocated storage.

   Return TRUE when something was optimized.  */

static bool
ccp_finalize (void)
{
  bool something_changed;
  unsigned i;

  do_dbg_cnt ();

  /* Derive alignment and misalignment information from partially
     constant pointers in the lattice or nonzero bits from partially
     constant integers.  */
  for (i = 1; i < num_ssa_names; ++i)
    {
      tree name = ssa_name (i);
      prop_value_t *val;
      unsigned int tem, align;

      if (!name
	  || (!POINTER_TYPE_P (TREE_TYPE (name))
	      && (!INTEGRAL_TYPE_P (TREE_TYPE (name))
		  /* Don't record nonzero bits before IPA to avoid
		     using too much memory.  */
		  || first_pass_instance)))
	continue;

      val = get_value (name);
      if (val->lattice_val != CONSTANT
	  || TREE_CODE (val->value) != INTEGER_CST)
	continue;

<<<<<<< HEAD
      /* Trailing constant bits specify the alignment, trailing value
	 bits the misalignment.  */
      tem = val->mask.to_uhwi ();
      align = (tem & -tem);
      if (align > 1)
	set_ptr_info_alignment (get_ptr_info (name), align,
				tree_to_hwi (val->value) & (align - 1));
=======
      if (POINTER_TYPE_P (TREE_TYPE (name)))
	{
	  /* Trailing mask bits specify the alignment, trailing value
	     bits the misalignment.  */
	  tem = val->mask.low;
	  align = (tem & -tem);
	  if (align > 1)
	    set_ptr_info_alignment (get_ptr_info (name), align,
				    (TREE_INT_CST_LOW (val->value)
				     & (align - 1)));
	}
      else
	{
	  double_int nonzero_bits = val->mask;
	  nonzero_bits = nonzero_bits | tree_to_double_int (val->value);
	  nonzero_bits &= get_nonzero_bits (name);
	  set_nonzero_bits (name, nonzero_bits);
	}
>>>>>>> 8dd9f7ce
    }

  /* Perform substitutions based on the known constant values.  */
  something_changed = substitute_and_fold (get_constant_value,
					   ccp_fold_stmt, true);

  free (const_val);
  const_val = NULL;
  return something_changed;;
}


/* Compute the meet operator between *VAL1 and *VAL2.  Store the result
   in VAL1.

   		any  M UNDEFINED   = any
		any  M VARYING     = VARYING
		Ci   M Cj	   = Ci		if (i == j)
		Ci   M Cj	   = VARYING	if (i != j)
   */

static void
ccp_lattice_meet (prop_value_t *val1, prop_value_t *val2)
{
  if (val1->lattice_val == UNDEFINED)
    {
      /* UNDEFINED M any = any   */
      *val1 = *val2;
    }
  else if (val2->lattice_val == UNDEFINED)
    {
      /* any M UNDEFINED = any
         Nothing to do.  VAL1 already contains the value we want.  */
      ;
    }
  else if (val1->lattice_val == VARYING
           || val2->lattice_val == VARYING)
    {
      /* any M VARYING = VARYING.  */
      val1->lattice_val = VARYING;
      val1->mask = -1;
      val1->value = NULL_TREE;
    }
  else if (val1->lattice_val == CONSTANT
	   && val2->lattice_val == CONSTANT
	   && TREE_CODE (val1->value) == INTEGER_CST
	   && TREE_CODE (val2->value) == INTEGER_CST)
    {
      /* Ci M Cj = Ci		if (i == j)
	 Ci M Cj = VARYING	if (i != j)

         For INTEGER_CSTs mask unequal bits.  If no equal bits remain,
	 drop to varying.  */
      val1->mask = (val1->mask | val2->mask
		    | (wi::to_widest (val1->value)
		       ^ wi::to_widest (val2->value)));
      if (val1->mask == -1)
	{
	  val1->lattice_val = VARYING;
	  val1->value = NULL_TREE;
	}
    }
  else if (val1->lattice_val == CONSTANT
	   && val2->lattice_val == CONSTANT
	   && simple_cst_equal (val1->value, val2->value) == 1)
    {
      /* Ci M Cj = Ci		if (i == j)
	 Ci M Cj = VARYING	if (i != j)

         VAL1 already contains the value we want for equivalent values.  */
    }
  else if (val1->lattice_val == CONSTANT
	   && val2->lattice_val == CONSTANT
	   && (TREE_CODE (val1->value) == ADDR_EXPR
	       || TREE_CODE (val2->value) == ADDR_EXPR))
    {
      /* When not equal addresses are involved try meeting for
	 alignment.  */
      prop_value_t tem = *val2;
      if (TREE_CODE (val1->value) == ADDR_EXPR)
	*val1 = get_value_for_expr (val1->value, true);
      if (TREE_CODE (val2->value) == ADDR_EXPR)
	tem = get_value_for_expr (val2->value, true);
      ccp_lattice_meet (val1, &tem);
    }
  else
    {
      /* Any other combination is VARYING.  */
      val1->lattice_val = VARYING;
      val1->mask = -1;
      val1->value = NULL_TREE;
    }
}


/* Loop through the PHI_NODE's parameters for BLOCK and compare their
   lattice values to determine PHI_NODE's lattice value.  The value of a
   PHI node is determined calling ccp_lattice_meet with all the arguments
   of the PHI node that are incoming via executable edges.  */

static enum ssa_prop_result
ccp_visit_phi_node (gimple phi)
{
  unsigned i;
  prop_value_t *old_val, new_val;

  if (dump_file && (dump_flags & TDF_DETAILS))
    {
      fprintf (dump_file, "\nVisiting PHI node: ");
      print_gimple_stmt (dump_file, phi, 0, dump_flags);
    }

  old_val = get_value (gimple_phi_result (phi));
  switch (old_val->lattice_val)
    {
    case VARYING:
      return SSA_PROP_VARYING;

    case CONSTANT:
      new_val = *old_val;
      break;

    case UNDEFINED:
      new_val.lattice_val = UNDEFINED;
      new_val.value = NULL_TREE;
      break;

    default:
      gcc_unreachable ();
    }

  for (i = 0; i < gimple_phi_num_args (phi); i++)
    {
      /* Compute the meet operator over all the PHI arguments flowing
	 through executable edges.  */
      edge e = gimple_phi_arg_edge (phi, i);

      if (dump_file && (dump_flags & TDF_DETAILS))
	{
	  fprintf (dump_file,
	      "\n    Argument #%d (%d -> %d %sexecutable)\n",
	      i, e->src->index, e->dest->index,
	      (e->flags & EDGE_EXECUTABLE) ? "" : "not ");
	}

      /* If the incoming edge is executable, Compute the meet operator for
	 the existing value of the PHI node and the current PHI argument.  */
      if (e->flags & EDGE_EXECUTABLE)
	{
	  tree arg = gimple_phi_arg (phi, i)->def;
	  prop_value_t arg_val = get_value_for_expr (arg, false);

	  ccp_lattice_meet (&new_val, &arg_val);

	  if (dump_file && (dump_flags & TDF_DETAILS))
	    {
	      fprintf (dump_file, "\t");
	      print_generic_expr (dump_file, arg, dump_flags);
	      dump_lattice_value (dump_file, "\tValue: ", arg_val);
	      fprintf (dump_file, "\n");
	    }

	  if (new_val.lattice_val == VARYING)
	    break;
	}
    }

  if (dump_file && (dump_flags & TDF_DETAILS))
    {
      dump_lattice_value (dump_file, "\n    PHI node value: ", new_val);
      fprintf (dump_file, "\n\n");
    }

  /* Make the transition to the new value.  */
  if (set_lattice_value (gimple_phi_result (phi), new_val))
    {
      if (new_val.lattice_val == VARYING)
	return SSA_PROP_VARYING;
      else
	return SSA_PROP_INTERESTING;
    }
  else
    return SSA_PROP_NOT_INTERESTING;
}

/* Return the constant value for OP or OP otherwise.  */

static tree
valueize_op (tree op)
{
  if (TREE_CODE (op) == SSA_NAME)
    {
      tree tem = get_constant_value (op);
      if (tem)
	return tem;
    }
  return op;
}

/* CCP specific front-end to the non-destructive constant folding
   routines.

   Attempt to simplify the RHS of STMT knowing that one or more
   operands are constants.

   If simplification is possible, return the simplified RHS,
   otherwise return the original RHS or NULL_TREE.  */

static tree
ccp_fold (gimple stmt)
{
  location_t loc = gimple_location (stmt);
  switch (gimple_code (stmt))
    {
    case GIMPLE_COND:
      {
        /* Handle comparison operators that can appear in GIMPLE form.  */
        tree op0 = valueize_op (gimple_cond_lhs (stmt));
        tree op1 = valueize_op (gimple_cond_rhs (stmt));
        enum tree_code code = gimple_cond_code (stmt);
        return fold_binary_loc (loc, code, boolean_type_node, op0, op1);
      }

    case GIMPLE_SWITCH:
      {
	/* Return the constant switch index.  */
        return valueize_op (gimple_switch_index (stmt));
      }

    case GIMPLE_ASSIGN:
    case GIMPLE_CALL:
      return gimple_fold_stmt_to_constant_1 (stmt, valueize_op);

    default:
      gcc_unreachable ();
    }
}

/* Apply the operation CODE in type TYPE to the value, mask pair
   RVAL and RMASK representing a value of type RTYPE and set
   the value, mask pair *VAL and *MASK to the result.  */

static void
bit_value_unop_1 (enum tree_code code, tree type,
		  widest_int *val, widest_int *mask,
		  tree rtype, const widest_int &rval, const widest_int &rmask)
{
  switch (code)
    {
    case BIT_NOT_EXPR:
      *mask = rmask;
      *val = ~rval;
      break;

    case NEGATE_EXPR:
      {
	widest_int temv, temm;
	/* Return ~rval + 1.  */
	bit_value_unop_1 (BIT_NOT_EXPR, type, &temv, &temm, type, rval, rmask);
	bit_value_binop_1 (PLUS_EXPR, type, val, mask,
			   type, temv, temm, type, 1, 0);
	break;
      }

    CASE_CONVERT:
      {
	signop sgn;

	/* First extend mask and value according to the original type.  */
	sgn = TYPE_SIGN (rtype);
	*mask = wi::ext (rmask, TYPE_PRECISION (rtype), sgn);
	*val = wi::ext (rval, TYPE_PRECISION (rtype), sgn);

	/* Then extend mask and value according to the target type.  */
	sgn = TYPE_SIGN (type);
	*mask = wi::ext (*mask, TYPE_PRECISION (type), sgn);
	*val = wi::ext (*val, TYPE_PRECISION (type), sgn);
	break;
      }

    default:
      *mask = -1;
      break;
    }
}

/* Apply the operation CODE in type TYPE to the value, mask pairs
   R1VAL, R1MASK and R2VAL, R2MASK representing a values of type R1TYPE
   and R2TYPE and set the value, mask pair *VAL and *MASK to the result.  */

static void
bit_value_binop_1 (enum tree_code code, tree type,
		   widest_int *val, widest_int *mask,
		   tree r1type, widest_int r1val, widest_int r1mask,
		   tree r2type, widest_int r2val, widest_int r2mask)
{
  signop sgn = TYPE_SIGN (type);
  int width = TYPE_PRECISION (type);

  /* Assume we'll get a constant result.  Use an initial non varying
     value, we fall back to varying in the end if necessary.  */
  *mask = -1;

  switch (code)
    {
    case BIT_AND_EXPR:
      /* The mask is constant where there is a known not
	 set bit, (m1 | m2) & ((v1 | m1) & (v2 | m2)) */
      *mask = (r1mask | r2mask) & (r1val | r1mask) & (r2val | r2mask);
      *val = r1val & r2val;
      break;

    case BIT_IOR_EXPR:
      /* The mask is constant where there is a known
	 set bit, (m1 | m2) & ~((v1 & ~m1) | (v2 & ~m2)).  */
      *mask = (r1mask | r2mask)
	      .and_not (r1val.and_not (r1mask) | r2val.and_not (r2mask));
      *val = r1val | r2val;
      break;

    case BIT_XOR_EXPR:
      /* m1 | m2  */
      *mask = r1mask | r2mask;
      *val = r1val ^ r2val;
      break;

    case LROTATE_EXPR:
    case RROTATE_EXPR:
      if (r2mask == 0)
	{
	  wide_int shift = r2val;
	  if (shift == 0)
	    {
	      *mask = r1mask;
	      *val = r1val;
	    }
	  else 
	    {
	      if (wi::neg_p (shift))
		{
		  shift = -shift;
		  if (code == RROTATE_EXPR)
		    code = LROTATE_EXPR;
		  else
		    code = RROTATE_EXPR;
		}
	      if (code == RROTATE_EXPR)
		{
		  *mask = wi::rrotate (r1mask, shift, width);
		  *val = wi::rrotate (r1val, shift, width);
		}
	      else
		{
		  *mask = wi::lrotate (r1mask, shift, width);
		  *val = wi::lrotate (r1val, shift, width);
		}
	    }
	}
      break;

    case LSHIFT_EXPR:
    case RSHIFT_EXPR:
      /* ???  We can handle partially known shift counts if we know
	 its sign.  That way we can tell that (x << (y | 8)) & 255
	 is zero.  */
      if (r2mask == 0)
	{
	  wide_int shift = r2val;
	  if (shift == 0)
	    {
	      *mask = r1mask;
	      *val = r1val;
	    }
	  else 
	    {
	      if (wi::neg_p (shift))
		{
		  shift = -shift;
		  if (code == RSHIFT_EXPR)
		    code = LSHIFT_EXPR;
		  else
		    code = RSHIFT_EXPR;
		}
	      int shift_precision = SHIFT_COUNT_TRUNCATED ? width : 0;
	      if (code == RSHIFT_EXPR)
		{
		  *mask = wi::rshift (wi::ext (r1mask, width, sgn),
				      shift, sgn, shift_precision);
		  *val = wi::rshift (wi::ext (r1val, width, sgn),
				     shift, sgn, shift_precision);
		}
	      else
		{
		  *mask = wi::ext (wi::lshift (r1mask, shift, shift_precision),
				   width, sgn);
		  *val = wi::ext (wi::lshift (r1val, shift, shift_precision),
				  width, sgn);
		}
	    }
	}
      break;

    case PLUS_EXPR:
    case POINTER_PLUS_EXPR:
      {
	/* Do the addition with unknown bits set to zero, to give carry-ins of
	   zero wherever possible.  */
	widest_int lo = r1val.and_not (r1mask) + r2val.and_not (r2mask);
	lo = wi::ext (lo, width, sgn);
	/* Do the addition with unknown bits set to one, to give carry-ins of
	   one wherever possible.  */
	widest_int hi = (r1val | r1mask) + (r2val | r2mask);
	hi = wi::ext (hi, width, sgn);
	/* Each bit in the result is known if (a) the corresponding bits in
	   both inputs are known, and (b) the carry-in to that bit position
	   is known.  We can check condition (b) by seeing if we got the same
	   result with minimised carries as with maximised carries.  */
	*mask = r1mask | r2mask | (lo ^ hi);
	*mask = wi::ext (*mask, width, sgn);
	/* It shouldn't matter whether we choose lo or hi here.  */
	*val = lo;
	break;
      }

    case MINUS_EXPR:
      {
	widest_int temv, temm;
	bit_value_unop_1 (NEGATE_EXPR, r2type, &temv, &temm,
			  r2type, r2val, r2mask);
	bit_value_binop_1 (PLUS_EXPR, type, val, mask,
			   r1type, r1val, r1mask,
			   r2type, temv, temm);
	break;
      }

    case MULT_EXPR:
      {
	/* Just track trailing zeros in both operands and transfer
	   them to the other.  */
	int r1tz = wi::ctz (r1val | r1mask);
	int r2tz = wi::ctz (r2val | r2mask);
	if (r1tz + r2tz >= width)
	  {
	    *mask = 0;
	    *val = 0;
	  }
	else if (r1tz + r2tz > 0)
	  {
	    *mask = wi::ext (wi::mask <widest_int> (r1tz + r2tz, true),
			     width, sgn);
	    *val = 0;
	  }
	break;
      }

    case EQ_EXPR:
    case NE_EXPR:
      {
	widest_int m = r1mask | r2mask;
	if (r1val.and_not (m) != r2val.and_not (m))
	  {
	    *mask = 0;
	    *val = ((code == EQ_EXPR) ? 0 : 1);
	  }
	else
	  {
	    /* We know the result of a comparison is always one or zero.  */
	    *mask = 1;
	    *val = 0;
	  }
	break;
      }

    case GE_EXPR:
    case GT_EXPR:
    case LT_EXPR:
    case LE_EXPR:
      {
	widest_int o1val, o2val, o1mask, o2mask;
	int minmax, maxmin;

	if ((code == GE_EXPR) || (code == GT_EXPR)) 
	  {
	    o1val = r2val;
	    o1mask = r2mask;
	    o2val = r1val;
	    o2mask = r1mask;
	    code = swap_tree_comparison (code);
	  } 
	else
	  {
	    o1val = r1val;
	    o1mask = r1mask;
	    o2val = r2val;
	    o2mask = r2mask;
	  }
	/* If the most significant bits are not known we know nothing.  */
	if (wi::neg_p (o1mask) || wi::neg_p (o2mask))
	  break;

	/* For comparisons the signedness is in the comparison operands.  */
	sgn = TYPE_SIGN (r1type);

	/* If we know the most significant bits we know the values
	   value ranges by means of treating varying bits as zero
	   or one.  Do a cross comparison of the max/min pairs.  */
	maxmin = wi::cmp (o1val | o1mask, o2val.and_not (o2mask), sgn);
	minmax = wi::cmp (o1val.and_not (o1mask), o2val | o2mask, sgn);
	if (maxmin < 0)  /* o1 is less than o2.  */
	  {
	    *mask = 0;
	    *val = 1;
	  }
	else if (minmax > 0)  /* o1 is not less or equal to o2.  */
	  {
	    *mask = 0;
	    *val = 0;
	  }
	else if (maxmin == minmax)  /* o1 and o2 are equal.  */
	  {
	    /* This probably should never happen as we'd have
	       folded the thing during fully constant value folding.  */
	    *mask = 0;
	    *val = (code == LE_EXPR ? 1 : 0);
	  }
	else
	  {
	    /* We know the result of a comparison is always one or zero.  */
	    *mask = 1;
	    *val = 0;
	  }
	break;
      }

    default:;
    }
}

/* Return the propagation value when applying the operation CODE to
   the value RHS yielding type TYPE.  */

static prop_value_t
bit_value_unop (enum tree_code code, tree type, tree rhs)
{
  prop_value_t rval = get_value_for_expr (rhs, true);
  widest_int value, mask;
  prop_value_t val;

  if (rval.lattice_val == UNDEFINED)
    return rval;

  gcc_assert ((rval.lattice_val == CONSTANT
	       && TREE_CODE (rval.value) == INTEGER_CST)
	      || rval.mask == -1);
  bit_value_unop_1 (code, type, &value, &mask,
		    TREE_TYPE (rhs), value_to_wide_int (rval), rval.mask);
  if (mask != -1)
    {
      val.lattice_val = CONSTANT;
      val.mask = mask;
      /* ???  Delay building trees here.  */
      val.value = wide_int_to_tree (type, value);
    }
  else
    {
      val.lattice_val = VARYING;
      val.value = NULL_TREE;
      val.mask = -1;
    }
  return val;
}

/* Return the propagation value when applying the operation CODE to
   the values RHS1 and RHS2 yielding type TYPE.  */

static prop_value_t
bit_value_binop (enum tree_code code, tree type, tree rhs1, tree rhs2)
{
  prop_value_t r1val = get_value_for_expr (rhs1, true);
  prop_value_t r2val = get_value_for_expr (rhs2, true);
  widest_int value, mask;
  prop_value_t val;

  if (r1val.lattice_val == UNDEFINED
      || r2val.lattice_val == UNDEFINED)
    {
      val.lattice_val = VARYING;
      val.value = NULL_TREE;
      val.mask = -1;
      return val;
    }

  gcc_assert ((r1val.lattice_val == CONSTANT
	       && TREE_CODE (r1val.value) == INTEGER_CST)
	      || r1val.mask == -1);
  gcc_assert ((r2val.lattice_val == CONSTANT
	       && TREE_CODE (r2val.value) == INTEGER_CST)
	      || r2val.mask == -1);
  bit_value_binop_1 (code, type, &value, &mask,
		     TREE_TYPE (rhs1), value_to_wide_int (r1val), r1val.mask,
		     TREE_TYPE (rhs2), value_to_wide_int (r2val), r2val.mask);
  if (mask != -1)
    {
      val.lattice_val = CONSTANT;
      val.mask = mask;
      /* ???  Delay building trees here.  */
      val.value = wide_int_to_tree (type, value);
    }
  else
    {
      val.lattice_val = VARYING;
      val.value = NULL_TREE;
      val.mask = -1;
    }
  return val;
}

/* Return the propagation value when applying __builtin_assume_aligned to
   its arguments.  */

static prop_value_t
bit_value_assume_aligned (gimple stmt)
{
  tree ptr = gimple_call_arg (stmt, 0), align, misalign = NULL_TREE;
  tree type = TREE_TYPE (ptr);
  unsigned HOST_WIDE_INT aligni, misaligni = 0;
  prop_value_t ptrval = get_value_for_expr (ptr, true);
  prop_value_t alignval;
  widest_int value, mask;
  prop_value_t val;

  if (ptrval.lattice_val == UNDEFINED)
    return ptrval;
  gcc_assert ((ptrval.lattice_val == CONSTANT
	       && TREE_CODE (ptrval.value) == INTEGER_CST)
	      || ptrval.mask == -1);
  align = gimple_call_arg (stmt, 1);
  if (!tree_fits_uhwi_p (align))
    return ptrval;
  aligni = tree_to_uhwi (align);
  if (aligni <= 1
      || (aligni & (aligni - 1)) != 0)
    return ptrval;
  if (gimple_call_num_args (stmt) > 2)
    {
      misalign = gimple_call_arg (stmt, 2);
      if (!tree_fits_uhwi_p (misalign))
	return ptrval;
      misaligni = tree_to_uhwi (misalign);
      if (misaligni >= aligni)
	return ptrval;
    }
  align = build_int_cst_type (type, -aligni);
  alignval = get_value_for_expr (align, true);
  bit_value_binop_1 (BIT_AND_EXPR, type, &value, &mask,
		     type, value_to_wide_int (ptrval), ptrval.mask,
		     type, value_to_wide_int (alignval), alignval.mask);
  if (mask != -1)
    {
      val.lattice_val = CONSTANT;
      val.mask = mask;
      gcc_assert ((mask.to_uhwi () & (aligni - 1)) == 0);
      gcc_assert ((value.to_uhwi () & (aligni - 1)) == 0);
      value |= misaligni;
      /* ???  Delay building trees here.  */
      val.value = wide_int_to_tree (type, value);
    }
  else
    {
      val.lattice_val = VARYING;
      val.value = NULL_TREE;
      val.mask = -1;
    }
  return val;
}

/* Evaluate statement STMT.
   Valid only for assignments, calls, conditionals, and switches. */

static prop_value_t
evaluate_stmt (gimple stmt)
{
  prop_value_t val;
  tree simplified = NULL_TREE;
  ccp_lattice_t likelyvalue = likely_value (stmt);
  bool is_constant = false;
  unsigned int align;

  if (dump_file && (dump_flags & TDF_DETAILS))
    {
      fprintf (dump_file, "which is likely ");
      switch (likelyvalue)
	{
	case CONSTANT:
	  fprintf (dump_file, "CONSTANT");
	  break;
	case UNDEFINED:
	  fprintf (dump_file, "UNDEFINED");
	  break;
	case VARYING:
	  fprintf (dump_file, "VARYING");
	  break;
	default:;
	}
      fprintf (dump_file, "\n");
    }

  /* If the statement is likely to have a CONSTANT result, then try
     to fold the statement to determine the constant value.  */
  /* FIXME.  This is the only place that we call ccp_fold.
     Since likely_value never returns CONSTANT for calls, we will
     not attempt to fold them, including builtins that may profit.  */
  if (likelyvalue == CONSTANT)
    {
      fold_defer_overflow_warnings ();
      simplified = ccp_fold (stmt);
      is_constant = simplified && is_gimple_min_invariant (simplified);
      fold_undefer_overflow_warnings (is_constant, stmt, 0);
      if (is_constant)
	{
	  /* The statement produced a constant value.  */
	  val.lattice_val = CONSTANT;
	  val.value = simplified;
	  val.mask = 0;
	}
    }
  /* If the statement is likely to have a VARYING result, then do not
     bother folding the statement.  */
  else if (likelyvalue == VARYING)
    {
      enum gimple_code code = gimple_code (stmt);
      if (code == GIMPLE_ASSIGN)
        {
          enum tree_code subcode = gimple_assign_rhs_code (stmt);

          /* Other cases cannot satisfy is_gimple_min_invariant
             without folding.  */
          if (get_gimple_rhs_class (subcode) == GIMPLE_SINGLE_RHS)
            simplified = gimple_assign_rhs1 (stmt);
        }
      else if (code == GIMPLE_SWITCH)
        simplified = gimple_switch_index (stmt);
      else
	/* These cannot satisfy is_gimple_min_invariant without folding.  */
	gcc_assert (code == GIMPLE_CALL || code == GIMPLE_COND);
      is_constant = simplified && is_gimple_min_invariant (simplified);
      if (is_constant)
	{
	  /* The statement produced a constant value.  */
	  val.lattice_val = CONSTANT;
	  val.value = simplified;
	  val.mask = 0;
	}
    }

  /* Resort to simplification for bitwise tracking.  */
  if (flag_tree_bit_ccp
      && (likelyvalue == CONSTANT || is_gimple_call (stmt))
      && !is_constant)
    {
      enum gimple_code code = gimple_code (stmt);
      val.lattice_val = VARYING;
      val.value = NULL_TREE;
      val.mask = -1;
      if (code == GIMPLE_ASSIGN)
	{
	  enum tree_code subcode = gimple_assign_rhs_code (stmt);
	  tree rhs1 = gimple_assign_rhs1 (stmt);
	  switch (get_gimple_rhs_class (subcode))
	    {
	    case GIMPLE_SINGLE_RHS:
	      if (INTEGRAL_TYPE_P (TREE_TYPE (rhs1))
		  || POINTER_TYPE_P (TREE_TYPE (rhs1)))
		val = get_value_for_expr (rhs1, true);
	      break;

	    case GIMPLE_UNARY_RHS:
	      if ((INTEGRAL_TYPE_P (TREE_TYPE (rhs1))
		   || POINTER_TYPE_P (TREE_TYPE (rhs1)))
		  && (INTEGRAL_TYPE_P (gimple_expr_type (stmt))
		      || POINTER_TYPE_P (gimple_expr_type (stmt))))
		val = bit_value_unop (subcode, gimple_expr_type (stmt), rhs1);
	      break;

	    case GIMPLE_BINARY_RHS:
	      if (INTEGRAL_TYPE_P (TREE_TYPE (rhs1))
		  || POINTER_TYPE_P (TREE_TYPE (rhs1)))
		{
		  tree lhs = gimple_assign_lhs (stmt);
		  tree rhs2 = gimple_assign_rhs2 (stmt);
		  val = bit_value_binop (subcode,
					 TREE_TYPE (lhs), rhs1, rhs2);
		}
	      break;

	    default:;
	    }
	}
      else if (code == GIMPLE_COND)
	{
	  enum tree_code code = gimple_cond_code (stmt);
	  tree rhs1 = gimple_cond_lhs (stmt);
	  tree rhs2 = gimple_cond_rhs (stmt);
	  if (INTEGRAL_TYPE_P (TREE_TYPE (rhs1))
	      || POINTER_TYPE_P (TREE_TYPE (rhs1)))
	    val = bit_value_binop (code, TREE_TYPE (rhs1), rhs1, rhs2);
	}
      else if (gimple_call_builtin_p (stmt, BUILT_IN_NORMAL))
	{
	  tree fndecl = gimple_call_fndecl (stmt);
	  switch (DECL_FUNCTION_CODE (fndecl))
	    {
	    case BUILT_IN_MALLOC:
	    case BUILT_IN_REALLOC:
	    case BUILT_IN_CALLOC:
	    case BUILT_IN_STRDUP:
	    case BUILT_IN_STRNDUP:
	      val.lattice_val = CONSTANT;
	      val.value = build_int_cst (TREE_TYPE (gimple_get_lhs (stmt)), 0);
	      val.mask = ~((HOST_WIDE_INT) MALLOC_ABI_ALIGNMENT
			   / BITS_PER_UNIT - 1);
	      break;

	    case BUILT_IN_ALLOCA:
	    case BUILT_IN_ALLOCA_WITH_ALIGN:
	      align = (DECL_FUNCTION_CODE (fndecl) == BUILT_IN_ALLOCA_WITH_ALIGN
		       ? tree_to_hwi (gimple_call_arg (stmt, 1))
		       : BIGGEST_ALIGNMENT);
	      val.lattice_val = CONSTANT;
	      val.value = build_int_cst (TREE_TYPE (gimple_get_lhs (stmt)), 0);
	      val.mask = ~((HOST_WIDE_INT) align / BITS_PER_UNIT - 1);
	      break;

	    /* These builtins return their first argument, unmodified.  */
	    case BUILT_IN_MEMCPY:
	    case BUILT_IN_MEMMOVE:
	    case BUILT_IN_MEMSET:
	    case BUILT_IN_STRCPY:
	    case BUILT_IN_STRNCPY:
	    case BUILT_IN_MEMCPY_CHK:
	    case BUILT_IN_MEMMOVE_CHK:
	    case BUILT_IN_MEMSET_CHK:
	    case BUILT_IN_STRCPY_CHK:
	    case BUILT_IN_STRNCPY_CHK:
	      val = get_value_for_expr (gimple_call_arg (stmt, 0), true);
	      break;

	    case BUILT_IN_ASSUME_ALIGNED:
	      val = bit_value_assume_aligned (stmt);
	      break;

	    default:;
	    }
	}
      is_constant = (val.lattice_val == CONSTANT);
    }

  if (flag_tree_bit_ccp
      && ((is_constant && TREE_CODE (val.value) == INTEGER_CST)
	  || (!is_constant && likelyvalue != UNDEFINED))
      && gimple_get_lhs (stmt)
      && TREE_CODE (gimple_get_lhs (stmt)) == SSA_NAME)
    {
      tree lhs = gimple_get_lhs (stmt);
      double_int nonzero_bits = get_nonzero_bits (lhs);
      double_int mask = double_int::mask (TYPE_PRECISION (TREE_TYPE (lhs)));
      if (nonzero_bits != double_int_minus_one && nonzero_bits != mask)
	{
	  if (!is_constant)
	    {
	      val.lattice_val = CONSTANT;
	      val.value = build_zero_cst (TREE_TYPE (lhs));
	      /* CCP wants the bits above precision set.  */
	      val.mask = nonzero_bits | ~mask;
	      is_constant = true;
	    }
	  else
	    {
	      double_int valv = tree_to_double_int (val.value);
	      if (!(valv & ~nonzero_bits & mask).is_zero ())
		val.value = double_int_to_tree (TREE_TYPE (lhs),
						valv & nonzero_bits);
	      if (nonzero_bits.is_zero ())
		val.mask = double_int_zero;
	      else
		val.mask = val.mask & (nonzero_bits | ~mask);
	    }
	}
    }

  if (!is_constant)
    {
      /* The statement produced a nonconstant value.  If the statement
	 had UNDEFINED operands, then the result of the statement
	 should be UNDEFINED.  Otherwise, the statement is VARYING.  */
      if (likelyvalue == UNDEFINED)
	{
	  val.lattice_val = likelyvalue;
	  val.mask = 0;
	}
      else
	{
	  val.lattice_val = VARYING;
	  val.mask = -1;
	}

      val.value = NULL_TREE;
    }

  return val;
}

typedef hash_table <pointer_hash <gimple_statement_d> > gimple_htab;

/* Given a BUILT_IN_STACK_SAVE value SAVED_VAL, insert a clobber of VAR before
   each matching BUILT_IN_STACK_RESTORE.  Mark visited phis in VISITED.  */

static void
insert_clobber_before_stack_restore (tree saved_val, tree var,
				     gimple_htab *visited)
{
  gimple stmt, clobber_stmt;
  tree clobber;
  imm_use_iterator iter;
  gimple_stmt_iterator i;
  gimple *slot;

  FOR_EACH_IMM_USE_STMT (stmt, iter, saved_val)
    if (gimple_call_builtin_p (stmt, BUILT_IN_STACK_RESTORE))
      {
	clobber = build_constructor (TREE_TYPE (var),
				     NULL);
	TREE_THIS_VOLATILE (clobber) = 1;
	clobber_stmt = gimple_build_assign (var, clobber);

	i = gsi_for_stmt (stmt);
	gsi_insert_before (&i, clobber_stmt, GSI_SAME_STMT);
      }
    else if (gimple_code (stmt) == GIMPLE_PHI)
      {
	if (!visited->is_created ())
	  visited->create (10);

	slot = visited->find_slot (stmt, INSERT);
	if (*slot != NULL)
	  continue;

	*slot = stmt;
	insert_clobber_before_stack_restore (gimple_phi_result (stmt), var,
					     visited);
      }
    else if (gimple_assign_ssa_name_copy_p (stmt))
      insert_clobber_before_stack_restore (gimple_assign_lhs (stmt), var,
					   visited);
    else
      gcc_assert (is_gimple_debug (stmt));
}

/* Advance the iterator to the previous non-debug gimple statement in the same
   or dominating basic block.  */

static inline void
gsi_prev_dom_bb_nondebug (gimple_stmt_iterator *i)
{
  basic_block dom;

  gsi_prev_nondebug (i);
  while (gsi_end_p (*i))
    {
      dom = get_immediate_dominator (CDI_DOMINATORS, i->bb);
      if (dom == NULL || dom == ENTRY_BLOCK_PTR)
	return;

      *i = gsi_last_bb (dom);
    }
}

/* Find a BUILT_IN_STACK_SAVE dominating gsi_stmt (I), and insert
   a clobber of VAR before each matching BUILT_IN_STACK_RESTORE.

   It is possible that BUILT_IN_STACK_SAVE cannot be find in a dominator when a
   previous pass (such as DOM) duplicated it along multiple paths to a BB.  In
   that case the function gives up without inserting the clobbers.  */

static void
insert_clobbers_for_var (gimple_stmt_iterator i, tree var)
{
  gimple stmt;
  tree saved_val;
  gimple_htab visited;

  for (; !gsi_end_p (i); gsi_prev_dom_bb_nondebug (&i))
    {
      stmt = gsi_stmt (i);

      if (!gimple_call_builtin_p (stmt, BUILT_IN_STACK_SAVE))
	continue;

      saved_val = gimple_call_lhs (stmt);
      if (saved_val == NULL_TREE)
	continue;

      insert_clobber_before_stack_restore (saved_val, var, &visited);
      break;
    }

  if (visited.is_created ())
    visited.dispose ();
}

/* Detects a __builtin_alloca_with_align with constant size argument.  Declares
   fixed-size array and returns the address, if found, otherwise returns
   NULL_TREE.  */

static tree
fold_builtin_alloca_with_align (gimple stmt)
{
  unsigned HOST_WIDE_INT size, threshold, n_elem;
  tree lhs, arg, block, var, elem_type, array_type;

  /* Get lhs.  */
  lhs = gimple_call_lhs (stmt);
  if (lhs == NULL_TREE)
    return NULL_TREE;

  /* Detect constant argument.  */
  arg = get_constant_value (gimple_call_arg (stmt, 0));
  if (arg == NULL_TREE
      || TREE_CODE (arg) != INTEGER_CST
      || !tree_fits_uhwi_p (arg))
    return NULL_TREE;

  size = tree_to_hwi (arg);

  /* Heuristic: don't fold large allocas.  */
  threshold = (unsigned HOST_WIDE_INT)PARAM_VALUE (PARAM_LARGE_STACK_FRAME);
  /* In case the alloca is located at function entry, it has the same lifetime
     as a declared array, so we allow a larger size.  */
  block = gimple_block (stmt);
  if (!(cfun->after_inlining
        && TREE_CODE (BLOCK_SUPERCONTEXT (block)) == FUNCTION_DECL))
    threshold /= 10;
  if (size > threshold)
    return NULL_TREE;

  /* Declare array.  */
  elem_type = build_nonstandard_integer_type (BITS_PER_UNIT, 1);
  n_elem = size * 8 / BITS_PER_UNIT;
  array_type = build_array_type_nelts (elem_type, n_elem);
  var = create_tmp_var (array_type, NULL);
  DECL_ALIGN (var) = tree_to_hwi (gimple_call_arg (stmt, 1));
  {
    struct ptr_info_def *pi = SSA_NAME_PTR_INFO (lhs);
    if (pi != NULL && !pi->pt.anything)
      {
	bool singleton_p;
	unsigned uid;
	singleton_p = pt_solution_singleton_p (&pi->pt, &uid);
	gcc_assert (singleton_p);
	SET_DECL_PT_UID (var, uid);
      }
  }

  /* Fold alloca to the address of the array.  */
  return fold_convert (TREE_TYPE (lhs), build_fold_addr_expr (var));
}

/* Fold the stmt at *GSI with CCP specific information that propagating
   and regular folding does not catch.  */

static bool
ccp_fold_stmt (gimple_stmt_iterator *gsi)
{
  gimple stmt = gsi_stmt (*gsi);

  switch (gimple_code (stmt))
    {
    case GIMPLE_COND:
      {
	prop_value_t val;
	/* Statement evaluation will handle type mismatches in constants
	   more gracefully than the final propagation.  This allows us to
	   fold more conditionals here.  */
	val = evaluate_stmt (stmt);
	if (val.lattice_val != CONSTANT
	    || val.mask != 0)
	  return false;

	if (dump_file)
	  {
	    fprintf (dump_file, "Folding predicate ");
	    print_gimple_expr (dump_file, stmt, 0, 0);
	    fprintf (dump_file, " to ");
	    print_generic_expr (dump_file, val.value, 0);
	    fprintf (dump_file, "\n");
	  }

	if (integer_zerop (val.value))
	  gimple_cond_make_false (stmt);
	else
	  gimple_cond_make_true (stmt);

	return true;
      }

    case GIMPLE_CALL:
      {
	tree lhs = gimple_call_lhs (stmt);
	int flags = gimple_call_flags (stmt);
	tree val;
	tree argt;
	bool changed = false;
	unsigned i;

	/* If the call was folded into a constant make sure it goes
	   away even if we cannot propagate into all uses because of
	   type issues.  */
	if (lhs
	    && TREE_CODE (lhs) == SSA_NAME
	    && (val = get_constant_value (lhs))
	    /* Don't optimize away calls that have side-effects.  */
	    && (flags & (ECF_CONST|ECF_PURE)) != 0
	    && (flags & ECF_LOOPING_CONST_OR_PURE) == 0)
	  {
	    tree new_rhs = unshare_expr (val);
	    bool res;
	    if (!useless_type_conversion_p (TREE_TYPE (lhs),
					    TREE_TYPE (new_rhs)))
	      new_rhs = fold_convert (TREE_TYPE (lhs), new_rhs);
	    res = update_call_from_tree (gsi, new_rhs);
	    gcc_assert (res);
	    return true;
	  }

	/* Internal calls provide no argument types, so the extra laxity
	   for normal calls does not apply.  */
	if (gimple_call_internal_p (stmt))
	  return false;

        /* The heuristic of fold_builtin_alloca_with_align differs before and
	   after inlining, so we don't require the arg to be changed into a
	   constant for folding, but just to be constant.  */
        if (gimple_call_builtin_p (stmt, BUILT_IN_ALLOCA_WITH_ALIGN))
          {
            tree new_rhs = fold_builtin_alloca_with_align (stmt);
            if (new_rhs)
	      {
		bool res = update_call_from_tree (gsi, new_rhs);
		tree var = TREE_OPERAND (TREE_OPERAND (new_rhs, 0),0);
		gcc_assert (res);
		insert_clobbers_for_var (*gsi, var);
		return true;
	      }
          }

	/* Propagate into the call arguments.  Compared to replace_uses_in
	   this can use the argument slot types for type verification
	   instead of the current argument type.  We also can safely
	   drop qualifiers here as we are dealing with constants anyway.  */
	argt = TYPE_ARG_TYPES (gimple_call_fntype (stmt));
	for (i = 0; i < gimple_call_num_args (stmt) && argt;
	     ++i, argt = TREE_CHAIN (argt))
	  {
	    tree arg = gimple_call_arg (stmt, i);
	    if (TREE_CODE (arg) == SSA_NAME
		&& (val = get_constant_value (arg))
		&& useless_type_conversion_p
		     (TYPE_MAIN_VARIANT (TREE_VALUE (argt)),
		      TYPE_MAIN_VARIANT (TREE_TYPE (val))))
	      {
		gimple_call_set_arg (stmt, i, unshare_expr (val));
		changed = true;
	      }
	  }

	return changed;
      }

    case GIMPLE_ASSIGN:
      {
	tree lhs = gimple_assign_lhs (stmt);
	tree val;

	/* If we have a load that turned out to be constant replace it
	   as we cannot propagate into all uses in all cases.  */
	if (gimple_assign_single_p (stmt)
	    && TREE_CODE (lhs) == SSA_NAME
	    && (val = get_constant_value (lhs)))
	  {
	    tree rhs = unshare_expr (val);
	    if (!useless_type_conversion_p (TREE_TYPE (lhs), TREE_TYPE (rhs)))
	      rhs = fold_build1 (VIEW_CONVERT_EXPR, TREE_TYPE (lhs), rhs);
	    gimple_assign_set_rhs_from_tree (gsi, rhs);
	    return true;
	  }

	return false;
      }

    default:
      return false;
    }
}

/* Visit the assignment statement STMT.  Set the value of its LHS to the
   value computed by the RHS and store LHS in *OUTPUT_P.  If STMT
   creates virtual definitions, set the value of each new name to that
   of the RHS (if we can derive a constant out of the RHS).
   Value-returning call statements also perform an assignment, and
   are handled here.  */

static enum ssa_prop_result
visit_assignment (gimple stmt, tree *output_p)
{
  prop_value_t val;
  enum ssa_prop_result retval;

  tree lhs = gimple_get_lhs (stmt);

  gcc_assert (gimple_code (stmt) != GIMPLE_CALL
              || gimple_call_lhs (stmt) != NULL_TREE);

  if (gimple_assign_single_p (stmt)
      && gimple_assign_rhs_code (stmt) == SSA_NAME)
    /* For a simple copy operation, we copy the lattice values.  */
    val = *get_value (gimple_assign_rhs1 (stmt));
  else
    /* Evaluate the statement, which could be
       either a GIMPLE_ASSIGN or a GIMPLE_CALL.  */
    val = evaluate_stmt (stmt);

  retval = SSA_PROP_NOT_INTERESTING;

  /* Set the lattice value of the statement's output.  */
  if (TREE_CODE (lhs) == SSA_NAME)
    {
      /* If STMT is an assignment to an SSA_NAME, we only have one
	 value to set.  */
      if (set_lattice_value (lhs, val))
	{
	  *output_p = lhs;
	  if (val.lattice_val == VARYING)
	    retval = SSA_PROP_VARYING;
	  else
	    retval = SSA_PROP_INTERESTING;
	}
    }

  return retval;
}


/* Visit the conditional statement STMT.  Return SSA_PROP_INTERESTING
   if it can determine which edge will be taken.  Otherwise, return
   SSA_PROP_VARYING.  */

static enum ssa_prop_result
visit_cond_stmt (gimple stmt, edge *taken_edge_p)
{
  prop_value_t val;
  basic_block block;

  block = gimple_bb (stmt);
  val = evaluate_stmt (stmt);
  if (val.lattice_val != CONSTANT
      || val.mask != 0)
    return SSA_PROP_VARYING;

  /* Find which edge out of the conditional block will be taken and add it
     to the worklist.  If no single edge can be determined statically,
     return SSA_PROP_VARYING to feed all the outgoing edges to the
     propagation engine.  */
  *taken_edge_p = find_taken_edge (block, val.value);
  if (*taken_edge_p)
    return SSA_PROP_INTERESTING;
  else
    return SSA_PROP_VARYING;
}


/* Evaluate statement STMT.  If the statement produces an output value and
   its evaluation changes the lattice value of its output, return
   SSA_PROP_INTERESTING and set *OUTPUT_P to the SSA_NAME holding the
   output value.

   If STMT is a conditional branch and we can determine its truth
   value, set *TAKEN_EDGE_P accordingly.  If STMT produces a varying
   value, return SSA_PROP_VARYING.  */

static enum ssa_prop_result
ccp_visit_stmt (gimple stmt, edge *taken_edge_p, tree *output_p)
{
  tree def;
  ssa_op_iter iter;

  if (dump_file && (dump_flags & TDF_DETAILS))
    {
      fprintf (dump_file, "\nVisiting statement:\n");
      print_gimple_stmt (dump_file, stmt, 0, dump_flags);
    }

  switch (gimple_code (stmt))
    {
      case GIMPLE_ASSIGN:
        /* If the statement is an assignment that produces a single
           output value, evaluate its RHS to see if the lattice value of
           its output has changed.  */
        return visit_assignment (stmt, output_p);

      case GIMPLE_CALL:
        /* A value-returning call also performs an assignment.  */
        if (gimple_call_lhs (stmt) != NULL_TREE)
          return visit_assignment (stmt, output_p);
        break;

      case GIMPLE_COND:
      case GIMPLE_SWITCH:
        /* If STMT is a conditional branch, see if we can determine
           which branch will be taken.   */
        /* FIXME.  It appears that we should be able to optimize
           computed GOTOs here as well.  */
        return visit_cond_stmt (stmt, taken_edge_p);

      default:
        break;
    }

  /* Any other kind of statement is not interesting for constant
     propagation and, therefore, not worth simulating.  */
  if (dump_file && (dump_flags & TDF_DETAILS))
    fprintf (dump_file, "No interesting values produced.  Marked VARYING.\n");

  /* Definitions made by statements other than assignments to
     SSA_NAMEs represent unknown modifications to their outputs.
     Mark them VARYING.  */
  FOR_EACH_SSA_TREE_OPERAND (def, stmt, iter, SSA_OP_ALL_DEFS)
    {
      prop_value_t v = { VARYING, NULL_TREE, -1 };
      set_lattice_value (def, v);
    }

  return SSA_PROP_VARYING;
}


/* Main entry point for SSA Conditional Constant Propagation.  */

static unsigned int
do_ssa_ccp (void)
{
  unsigned int todo = 0;
  calculate_dominance_info (CDI_DOMINATORS);
  ccp_initialize ();
  ssa_propagate (ccp_visit_stmt, ccp_visit_phi_node);
  if (ccp_finalize ())
    todo = (TODO_cleanup_cfg | TODO_update_ssa);
  free_dominance_info (CDI_DOMINATORS);
  return todo;
}


static bool
gate_ccp (void)
{
  return flag_tree_ccp != 0;
}


namespace {

const pass_data pass_data_ccp =
{
  GIMPLE_PASS, /* type */
  "ccp", /* name */
  OPTGROUP_NONE, /* optinfo_flags */
  true, /* has_gate */
  true, /* has_execute */
  TV_TREE_CCP, /* tv_id */
  ( PROP_cfg | PROP_ssa ), /* properties_required */
  0, /* properties_provided */
  0, /* properties_destroyed */
  0, /* todo_flags_start */
  ( TODO_verify_ssa | TODO_update_address_taken
    | TODO_verify_stmts ), /* todo_flags_finish */
};

class pass_ccp : public gimple_opt_pass
{
public:
  pass_ccp (gcc::context *ctxt)
    : gimple_opt_pass (pass_data_ccp, ctxt)
  {}

  /* opt_pass methods: */
  opt_pass * clone () { return new pass_ccp (m_ctxt); }
  bool gate () { return gate_ccp (); }
  unsigned int execute () { return do_ssa_ccp (); }

}; // class pass_ccp

} // anon namespace

gimple_opt_pass *
make_pass_ccp (gcc::context *ctxt)
{
  return new pass_ccp (ctxt);
}



/* Try to optimize out __builtin_stack_restore.  Optimize it out
   if there is another __builtin_stack_restore in the same basic
   block and no calls or ASM_EXPRs are in between, or if this block's
   only outgoing edge is to EXIT_BLOCK and there are no calls or
   ASM_EXPRs after this __builtin_stack_restore.  */

static tree
optimize_stack_restore (gimple_stmt_iterator i)
{
  tree callee;
  gimple stmt;

  basic_block bb = gsi_bb (i);
  gimple call = gsi_stmt (i);

  if (gimple_code (call) != GIMPLE_CALL
      || gimple_call_num_args (call) != 1
      || TREE_CODE (gimple_call_arg (call, 0)) != SSA_NAME
      || !POINTER_TYPE_P (TREE_TYPE (gimple_call_arg (call, 0))))
    return NULL_TREE;

  for (gsi_next (&i); !gsi_end_p (i); gsi_next (&i))
    {
      stmt = gsi_stmt (i);
      if (gimple_code (stmt) == GIMPLE_ASM)
	return NULL_TREE;
      if (gimple_code (stmt) != GIMPLE_CALL)
	continue;

      callee = gimple_call_fndecl (stmt);
      if (!callee
	  || DECL_BUILT_IN_CLASS (callee) != BUILT_IN_NORMAL
	  /* All regular builtins are ok, just obviously not alloca.  */
	  || DECL_FUNCTION_CODE (callee) == BUILT_IN_ALLOCA
	  || DECL_FUNCTION_CODE (callee) == BUILT_IN_ALLOCA_WITH_ALIGN)
	return NULL_TREE;

      if (DECL_FUNCTION_CODE (callee) == BUILT_IN_STACK_RESTORE)
	goto second_stack_restore;
    }

  if (!gsi_end_p (i))
    return NULL_TREE;

  /* Allow one successor of the exit block, or zero successors.  */
  switch (EDGE_COUNT (bb->succs))
    {
    case 0:
      break;
    case 1:
      if (single_succ_edge (bb)->dest != EXIT_BLOCK_PTR)
	return NULL_TREE;
      break;
    default:
      return NULL_TREE;
    }
 second_stack_restore:

  /* If there's exactly one use, then zap the call to __builtin_stack_save.
     If there are multiple uses, then the last one should remove the call.
     In any case, whether the call to __builtin_stack_save can be removed
     or not is irrelevant to removing the call to __builtin_stack_restore.  */
  if (has_single_use (gimple_call_arg (call, 0)))
    {
      gimple stack_save = SSA_NAME_DEF_STMT (gimple_call_arg (call, 0));
      if (is_gimple_call (stack_save))
	{
	  callee = gimple_call_fndecl (stack_save);
	  if (callee
	      && DECL_BUILT_IN_CLASS (callee) == BUILT_IN_NORMAL
	      && DECL_FUNCTION_CODE (callee) == BUILT_IN_STACK_SAVE)
	    {
	      gimple_stmt_iterator stack_save_gsi;
	      tree rhs;

	      stack_save_gsi = gsi_for_stmt (stack_save);
	      rhs = build_int_cst (TREE_TYPE (gimple_call_arg (call, 0)), 0);
	      update_call_from_tree (&stack_save_gsi, rhs);
	    }
	}
    }

  /* No effect, so the statement will be deleted.  */
  return integer_zero_node;
}

/* If va_list type is a simple pointer and nothing special is needed,
   optimize __builtin_va_start (&ap, 0) into ap = __builtin_next_arg (0),
   __builtin_va_end (&ap) out as NOP and __builtin_va_copy into a simple
   pointer assignment.  */

static tree
optimize_stdarg_builtin (gimple call)
{
  tree callee, lhs, rhs, cfun_va_list;
  bool va_list_simple_ptr;
  location_t loc = gimple_location (call);

  if (gimple_code (call) != GIMPLE_CALL)
    return NULL_TREE;

  callee = gimple_call_fndecl (call);

  cfun_va_list = targetm.fn_abi_va_list (callee);
  va_list_simple_ptr = POINTER_TYPE_P (cfun_va_list)
		       && (TREE_TYPE (cfun_va_list) == void_type_node
			   || TREE_TYPE (cfun_va_list) == char_type_node);

  switch (DECL_FUNCTION_CODE (callee))
    {
    case BUILT_IN_VA_START:
      if (!va_list_simple_ptr
	  || targetm.expand_builtin_va_start != NULL
	  || !builtin_decl_explicit_p (BUILT_IN_NEXT_ARG))
	return NULL_TREE;

      if (gimple_call_num_args (call) != 2)
	return NULL_TREE;

      lhs = gimple_call_arg (call, 0);
      if (!POINTER_TYPE_P (TREE_TYPE (lhs))
	  || TYPE_MAIN_VARIANT (TREE_TYPE (TREE_TYPE (lhs)))
	     != TYPE_MAIN_VARIANT (cfun_va_list))
	return NULL_TREE;

      lhs = build_fold_indirect_ref_loc (loc, lhs);
      rhs = build_call_expr_loc (loc, builtin_decl_explicit (BUILT_IN_NEXT_ARG),
                             1, integer_zero_node);
      rhs = fold_convert_loc (loc, TREE_TYPE (lhs), rhs);
      return build2 (MODIFY_EXPR, TREE_TYPE (lhs), lhs, rhs);

    case BUILT_IN_VA_COPY:
      if (!va_list_simple_ptr)
	return NULL_TREE;

      if (gimple_call_num_args (call) != 2)
	return NULL_TREE;

      lhs = gimple_call_arg (call, 0);
      if (!POINTER_TYPE_P (TREE_TYPE (lhs))
	  || TYPE_MAIN_VARIANT (TREE_TYPE (TREE_TYPE (lhs)))
	     != TYPE_MAIN_VARIANT (cfun_va_list))
	return NULL_TREE;

      lhs = build_fold_indirect_ref_loc (loc, lhs);
      rhs = gimple_call_arg (call, 1);
      if (TYPE_MAIN_VARIANT (TREE_TYPE (rhs))
	  != TYPE_MAIN_VARIANT (cfun_va_list))
	return NULL_TREE;

      rhs = fold_convert_loc (loc, TREE_TYPE (lhs), rhs);
      return build2 (MODIFY_EXPR, TREE_TYPE (lhs), lhs, rhs);

    case BUILT_IN_VA_END:
      /* No effect, so the statement will be deleted.  */
      return integer_zero_node;

    default:
      gcc_unreachable ();
    }
}

/* Attemp to make the block of __builtin_unreachable I unreachable by changing
   the incoming jumps.  Return true if at least one jump was changed.  */

static bool
optimize_unreachable (gimple_stmt_iterator i)
{
  basic_block bb = gsi_bb (i);
  gimple_stmt_iterator gsi;
  gimple stmt;
  edge_iterator ei;
  edge e;
  bool ret;

  for (gsi = gsi_start_bb (bb); !gsi_end_p (gsi); gsi_next (&gsi))
    {
      stmt = gsi_stmt (gsi);

      if (is_gimple_debug (stmt))
       continue;

      if (gimple_code (stmt) == GIMPLE_LABEL)
	{
	  /* Verify we do not need to preserve the label.  */
	  if (FORCED_LABEL (gimple_label_label (stmt)))
	    return false;

	  continue;
	}

      /* Only handle the case that __builtin_unreachable is the first statement
	 in the block.  We rely on DCE to remove stmts without side-effects
	 before __builtin_unreachable.  */
      if (gsi_stmt (gsi) != gsi_stmt (i))
        return false;
    }

  ret = false;
  FOR_EACH_EDGE (e, ei, bb->preds)
    {
      gsi = gsi_last_bb (e->src);
      if (gsi_end_p (gsi))
	continue;

      stmt = gsi_stmt (gsi);
      if (gimple_code (stmt) == GIMPLE_COND)
	{
	  if (e->flags & EDGE_TRUE_VALUE)
	    gimple_cond_make_false (stmt);
	  else if (e->flags & EDGE_FALSE_VALUE)
	    gimple_cond_make_true (stmt);
	  else
	    gcc_unreachable ();
	  update_stmt (stmt);
	}
      else
	{
	  /* Todo: handle other cases, f.i. switch statement.  */
	  continue;
	}

      ret = true;
    }

  return ret;
}

/* A simple pass that attempts to fold all builtin functions.  This pass
   is run after we've propagated as many constants as we can.  */

static unsigned int
execute_fold_all_builtins (void)
{
  bool cfg_changed = false;
  basic_block bb;
  unsigned int todoflags = 0;

  FOR_EACH_BB (bb)
    {
      gimple_stmt_iterator i;
      for (i = gsi_start_bb (bb); !gsi_end_p (i); )
	{
          gimple stmt, old_stmt;
	  tree callee, result;
	  enum built_in_function fcode;

	  stmt = gsi_stmt (i);

          if (gimple_code (stmt) != GIMPLE_CALL)
	    {
	      /* Remove all *ssaname_N ={v} {CLOBBER}; stmts,
		 after the last GIMPLE DSE they aren't needed and might
		 unnecessarily keep the SSA_NAMEs live.  */
	      if (gimple_clobber_p (stmt))
		{
		  tree lhs = gimple_assign_lhs (stmt);
		  if (TREE_CODE (lhs) == MEM_REF
		      && TREE_CODE (TREE_OPERAND (lhs, 0)) == SSA_NAME)
		    {
		      unlink_stmt_vdef (stmt);
		      gsi_remove (&i, true);
		      release_defs (stmt);
		      continue;
		    }
		}
	      gsi_next (&i);
	      continue;
	    }
	  callee = gimple_call_fndecl (stmt);
	  if (!callee || DECL_BUILT_IN_CLASS (callee) != BUILT_IN_NORMAL)
	    {
	      gsi_next (&i);
	      continue;
	    }
	  fcode = DECL_FUNCTION_CODE (callee);

	  result = gimple_fold_builtin (stmt);

	  if (result)
	    gimple_remove_stmt_histograms (cfun, stmt);

	  if (!result)
	    switch (DECL_FUNCTION_CODE (callee))
	      {
	      case BUILT_IN_CONSTANT_P:
		/* Resolve __builtin_constant_p.  If it hasn't been
		   folded to integer_one_node by now, it's fairly
		   certain that the value simply isn't constant.  */
                result = integer_zero_node;
		break;

	      case BUILT_IN_ASSUME_ALIGNED:
		/* Remove __builtin_assume_aligned.  */
		result = gimple_call_arg (stmt, 0);
		break;

	      case BUILT_IN_STACK_RESTORE:
		result = optimize_stack_restore (i);
		if (result)
		  break;
		gsi_next (&i);
		continue;

	      case BUILT_IN_UNREACHABLE:
		if (optimize_unreachable (i))
		  cfg_changed = true;
		break;

	      case BUILT_IN_VA_START:
	      case BUILT_IN_VA_END:
	      case BUILT_IN_VA_COPY:
		/* These shouldn't be folded before pass_stdarg.  */
		result = optimize_stdarg_builtin (stmt);
		if (result)
		  break;
		/* FALLTHRU */

	      default:
		gsi_next (&i);
		continue;
	      }

	  if (result == NULL_TREE)
	    break;

	  if (dump_file && (dump_flags & TDF_DETAILS))
	    {
	      fprintf (dump_file, "Simplified\n  ");
	      print_gimple_stmt (dump_file, stmt, 0, dump_flags);
	    }

          old_stmt = stmt;
          if (!update_call_from_tree (&i, result))
	    {
	      gimplify_and_update_call_from_tree (&i, result);
	      todoflags |= TODO_update_address_taken;
	    }

	  stmt = gsi_stmt (i);
	  update_stmt (stmt);

	  if (maybe_clean_or_replace_eh_stmt (old_stmt, stmt)
	      && gimple_purge_dead_eh_edges (bb))
	    cfg_changed = true;

	  if (dump_file && (dump_flags & TDF_DETAILS))
	    {
	      fprintf (dump_file, "to\n  ");
	      print_gimple_stmt (dump_file, stmt, 0, dump_flags);
	      fprintf (dump_file, "\n");
	    }

	  /* Retry the same statement if it changed into another
	     builtin, there might be new opportunities now.  */
          if (gimple_code (stmt) != GIMPLE_CALL)
	    {
	      gsi_next (&i);
	      continue;
	    }
	  callee = gimple_call_fndecl (stmt);
	  if (!callee
              || DECL_BUILT_IN_CLASS (callee) != BUILT_IN_NORMAL
	      || DECL_FUNCTION_CODE (callee) == fcode)
	    gsi_next (&i);
	}
    }

  /* Delete unreachable blocks.  */
  if (cfg_changed)
    todoflags |= TODO_cleanup_cfg;

  return todoflags;
}


namespace {

const pass_data pass_data_fold_builtins =
{
  GIMPLE_PASS, /* type */
  "fab", /* name */
  OPTGROUP_NONE, /* optinfo_flags */
  false, /* has_gate */
  true, /* has_execute */
  TV_NONE, /* tv_id */
  ( PROP_cfg | PROP_ssa ), /* properties_required */
  0, /* properties_provided */
  0, /* properties_destroyed */
  0, /* todo_flags_start */
  ( TODO_verify_ssa | TODO_update_ssa ), /* todo_flags_finish */
};

class pass_fold_builtins : public gimple_opt_pass
{
public:
  pass_fold_builtins (gcc::context *ctxt)
    : gimple_opt_pass (pass_data_fold_builtins, ctxt)
  {}

  /* opt_pass methods: */
  opt_pass * clone () { return new pass_fold_builtins (m_ctxt); }
  unsigned int execute () { return execute_fold_all_builtins (); }

}; // class pass_fold_builtins

} // anon namespace

gimple_opt_pass *
make_pass_fold_builtins (gcc::context *ctxt)
{
  return new pass_fold_builtins (ctxt);
}<|MERGE_RESOLUTION|>--- conflicted
+++ resolved
@@ -271,16 +271,13 @@
       else
 	{
 	  val.lattice_val = VARYING;
-<<<<<<< HEAD
 	  val.mask = -1;
-=======
-	  val.mask = double_int_minus_one;
 	  if (flag_tree_bit_ccp)
 	    {
-	      double_int nonzero_bits = get_nonzero_bits (var);
-	      double_int mask
-		= double_int::mask (TYPE_PRECISION (TREE_TYPE (var)));
-	      if (nonzero_bits != double_int_minus_one && nonzero_bits != mask)
+	      widest_int nonzero_bits = get_nonzero_bits (var);
+	      widest_int mask
+		= wi::mask <widest_int> (TYPE_PRECISION (TREE_TYPE (var)), false);
+	      if (nonzero_bits != -1 && nonzero_bits != mask)
 		{
 		  val.lattice_val = CONSTANT;
 		  val.value = build_zero_cst (TREE_TYPE (var));
@@ -288,7 +285,6 @@
 		  val.mask = nonzero_bits | ~mask;
 		}
 	    }
->>>>>>> 8dd9f7ce
 	}
     }
   else if (is_gimple_assign (stmt))
@@ -875,34 +871,24 @@
 	  || TREE_CODE (val->value) != INTEGER_CST)
 	continue;
 
-<<<<<<< HEAD
-      /* Trailing constant bits specify the alignment, trailing value
-	 bits the misalignment.  */
-      tem = val->mask.to_uhwi ();
-      align = (tem & -tem);
-      if (align > 1)
-	set_ptr_info_alignment (get_ptr_info (name), align,
-				tree_to_hwi (val->value) & (align - 1));
-=======
       if (POINTER_TYPE_P (TREE_TYPE (name)))
 	{
 	  /* Trailing mask bits specify the alignment, trailing value
 	     bits the misalignment.  */
-	  tem = val->mask.low;
+	  tem = val->mask.to_uhwi ();
 	  align = (tem & -tem);
 	  if (align > 1)
 	    set_ptr_info_alignment (get_ptr_info (name), align,
-				    (TREE_INT_CST_LOW (val->value)
+				    (tree_to_hwi (val->value)
 				     & (align - 1)));
 	}
       else
 	{
-	  double_int nonzero_bits = val->mask;
-	  nonzero_bits = nonzero_bits | tree_to_double_int (val->value);
+	  widest_int nonzero_bits = val->mask;
+	  nonzero_bits = nonzero_bits | wi::to_widest (val->value);
 	  nonzero_bits &= get_nonzero_bits (name);
 	  set_nonzero_bits (name, nonzero_bits);
 	}
->>>>>>> 8dd9f7ce
     }
 
   /* Perform substitutions based on the known constant values.  */
@@ -1767,9 +1753,9 @@
       && TREE_CODE (gimple_get_lhs (stmt)) == SSA_NAME)
     {
       tree lhs = gimple_get_lhs (stmt);
-      double_int nonzero_bits = get_nonzero_bits (lhs);
-      double_int mask = double_int::mask (TYPE_PRECISION (TREE_TYPE (lhs)));
-      if (nonzero_bits != double_int_minus_one && nonzero_bits != mask)
+      widest_int nonzero_bits = get_nonzero_bits (lhs);
+      widest_int mask = wi::mask <widest_int> (TYPE_PRECISION (TREE_TYPE (lhs)), false);
+      if (nonzero_bits != -1 && nonzero_bits != mask)
 	{
 	  if (!is_constant)
 	    {
@@ -1781,12 +1767,12 @@
 	    }
 	  else
 	    {
-	      double_int valv = tree_to_double_int (val.value);
-	      if (!(valv & ~nonzero_bits & mask).is_zero ())
-		val.value = double_int_to_tree (TREE_TYPE (lhs),
-						valv & nonzero_bits);
-	      if (nonzero_bits.is_zero ())
-		val.mask = double_int_zero;
+	      widest_int valv = wi::to_widest (val.value);
+	      if ((valv & ~nonzero_bits & mask) != 0)
+		val.value = wide_int_to_tree (TREE_TYPE (lhs),
+					      valv & nonzero_bits);
+	      if (nonzero_bits == 0)
+		val.mask = 0;
 	      else
 		val.mask = val.mask & (nonzero_bits | ~mask);
 	    }
