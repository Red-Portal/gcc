/* Loop Vectorization
   Copyright (C) 2003-2015 Free Software Foundation, Inc.
   Contributed by Dorit Naishlos <dorit@il.ibm.com> and
   Ira Rosen <irar@il.ibm.com>

This file is part of GCC.

GCC is free software; you can redistribute it and/or modify it under
the terms of the GNU General Public License as published by the Free
Software Foundation; either version 3, or (at your option) any later
version.

GCC is distributed in the hope that it will be useful, but WITHOUT ANY
WARRANTY; without even the implied warranty of MERCHANTABILITY or
FITNESS FOR A PARTICULAR PURPOSE.  See the GNU General Public License
for more details.

You should have received a copy of the GNU General Public License
along with GCC; see the file COPYING3.  If not see
<http://www.gnu.org/licenses/>.  */

#include "config.h"
#include "system.h"
#include "coretypes.h"
#include "dumpfile.h"
#include "backend.h"
#include "cfghooks.h"
#include "tree.h"
#include "gimple.h"
#include "rtl.h"
#include "ssa.h"
#include "alias.h"
#include "fold-const.h"
#include "stor-layout.h"
#include "cfganal.h"
#include "gimple-pretty-print.h"
#include "internal-fn.h"
#include "gimplify.h"
#include "gimple-iterator.h"
#include "gimplify-me.h"
#include "tree-ssa-loop-ivopts.h"
#include "tree-ssa-loop-manip.h"
#include "tree-ssa-loop-niter.h"
#include "tree-pass.h"
#include "cfgloop.h"
#include "flags.h"
#include "insn-config.h"
#include "expmed.h"
#include "dojump.h"
#include "explow.h"
#include "calls.h"
#include "emit-rtl.h"
#include "varasm.h"
#include "stmt.h"
#include "expr.h"
#include "recog.h"
#include "insn-codes.h"
#include "optabs.h"
#include "params.h"
#include "diagnostic-core.h"
#include "tree-chrec.h"
#include "tree-scalar-evolution.h"
#include "tree-vectorizer.h"
#include "target.h"

/* Loop Vectorization Pass.

   This pass tries to vectorize loops.

   For example, the vectorizer transforms the following simple loop:

        short a[N]; short b[N]; short c[N]; int i;

        for (i=0; i<N; i++){
          a[i] = b[i] + c[i];
        }

   as if it was manually vectorized by rewriting the source code into:

        typedef int __attribute__((mode(V8HI))) v8hi;
        short a[N];  short b[N]; short c[N];   int i;
        v8hi *pa = (v8hi*)a, *pb = (v8hi*)b, *pc = (v8hi*)c;
        v8hi va, vb, vc;

        for (i=0; i<N/8; i++){
          vb = pb[i];
          vc = pc[i];
          va = vb + vc;
          pa[i] = va;
        }

        The main entry to this pass is vectorize_loops(), in which
   the vectorizer applies a set of analyses on a given set of loops,
   followed by the actual vectorization transformation for the loops that
   had successfully passed the analysis phase.
        Throughout this pass we make a distinction between two types of
   data: scalars (which are represented by SSA_NAMES), and memory references
   ("data-refs").  These two types of data require different handling both
   during analysis and transformation. The types of data-refs that the
   vectorizer currently supports are ARRAY_REFS which base is an array DECL
   (not a pointer), and INDIRECT_REFS through pointers; both array and pointer
   accesses are required to have a simple (consecutive) access pattern.

   Analysis phase:
   ===============
        The driver for the analysis phase is vect_analyze_loop().
   It applies a set of analyses, some of which rely on the scalar evolution
   analyzer (scev) developed by Sebastian Pop.

        During the analysis phase the vectorizer records some information
   per stmt in a "stmt_vec_info" struct which is attached to each stmt in the
   loop, as well as general information about the loop as a whole, which is
   recorded in a "loop_vec_info" struct attached to each loop.

   Transformation phase:
   =====================
        The loop transformation phase scans all the stmts in the loop, and
   creates a vector stmt (or a sequence of stmts) for each scalar stmt S in
   the loop that needs to be vectorized.  It inserts the vector code sequence
   just before the scalar stmt S, and records a pointer to the vector code
   in STMT_VINFO_VEC_STMT (stmt_info) (stmt_info is the stmt_vec_info struct
   attached to S).  This pointer will be used for the vectorization of following
   stmts which use the def of stmt S. Stmt S is removed if it writes to memory;
   otherwise, we rely on dead code elimination for removing it.

        For example, say stmt S1 was vectorized into stmt VS1:

   VS1: vb = px[i];
   S1:  b = x[i];    STMT_VINFO_VEC_STMT (stmt_info (S1)) = VS1
   S2:  a = b;

   To vectorize stmt S2, the vectorizer first finds the stmt that defines
   the operand 'b' (S1), and gets the relevant vector def 'vb' from the
   vector stmt VS1 pointed to by STMT_VINFO_VEC_STMT (stmt_info (S1)).  The
   resulting sequence would be:

   VS1: vb = px[i];
   S1:  b = x[i];       STMT_VINFO_VEC_STMT (stmt_info (S1)) = VS1
   VS2: va = vb;
   S2:  a = b;          STMT_VINFO_VEC_STMT (stmt_info (S2)) = VS2

        Operands that are not SSA_NAMEs, are data-refs that appear in
   load/store operations (like 'x[i]' in S1), and are handled differently.

   Target modeling:
   =================
        Currently the only target specific information that is used is the
   size of the vector (in bytes) - "TARGET_VECTORIZE_UNITS_PER_SIMD_WORD".
   Targets that can support different sizes of vectors, for now will need
   to specify one value for "TARGET_VECTORIZE_UNITS_PER_SIMD_WORD".  More
   flexibility will be added in the future.

        Since we only vectorize operations which vector form can be
   expressed using existing tree codes, to verify that an operation is
   supported, the vectorizer checks the relevant optab at the relevant
   machine_mode (e.g, optab_handler (add_optab, V8HImode)).  If
   the value found is CODE_FOR_nothing, then there's no target support, and
   we can't vectorize the stmt.

   For additional information on this project see:
   http://gcc.gnu.org/projects/tree-ssa/vectorization.html
*/

static void vect_estimate_min_profitable_iters (loop_vec_info, int *, int *);

/* Function vect_determine_vectorization_factor

   Determine the vectorization factor (VF).  VF is the number of data elements
   that are operated upon in parallel in a single iteration of the vectorized
   loop.  For example, when vectorizing a loop that operates on 4byte elements,
   on a target with vector size (VS) 16byte, the VF is set to 4, since 4
   elements can fit in a single vector register.

   We currently support vectorization of loops in which all types operated upon
   are of the same size.  Therefore this function currently sets VF according to
   the size of the types operated upon, and fails if there are multiple sizes
   in the loop.

   VF is also the factor by which the loop iterations are strip-mined, e.g.:
   original loop:
        for (i=0; i<N; i++){
          a[i] = b[i] + c[i];
        }

   vectorized loop:
        for (i=0; i<N; i+=VF){
          a[i:VF] = b[i:VF] + c[i:VF];
        }
*/

static bool
vect_determine_vectorization_factor (loop_vec_info loop_vinfo)
{
  struct loop *loop = LOOP_VINFO_LOOP (loop_vinfo);
  basic_block *bbs = LOOP_VINFO_BBS (loop_vinfo);
  int nbbs = loop->num_nodes;
  unsigned int vectorization_factor = 0;
  tree scalar_type;
  gphi *phi;
  tree vectype;
  unsigned int nunits;
  stmt_vec_info stmt_info;
  int i;
  HOST_WIDE_INT dummy;
  gimple stmt, pattern_stmt = NULL;
  gimple_seq pattern_def_seq = NULL;
  gimple_stmt_iterator pattern_def_si = gsi_none ();
  bool analyze_pattern_stmt = false;

  if (dump_enabled_p ())
    dump_printf_loc (MSG_NOTE, vect_location,
                     "=== vect_determine_vectorization_factor ===\n");

  for (i = 0; i < nbbs; i++)
    {
      basic_block bb = bbs[i];

      for (gphi_iterator si = gsi_start_phis (bb); !gsi_end_p (si);
	   gsi_next (&si))
	{
	  phi = si.phi ();
	  stmt_info = vinfo_for_stmt (phi);
	  if (dump_enabled_p ())
	    {
	      dump_printf_loc (MSG_NOTE, vect_location, "==> examining phi: ");
	      dump_gimple_stmt (MSG_NOTE, TDF_SLIM, phi, 0);
	      dump_printf (MSG_NOTE, "\n");
	    }

	  gcc_assert (stmt_info);

	  if (STMT_VINFO_RELEVANT_P (stmt_info))
            {
	      gcc_assert (!STMT_VINFO_VECTYPE (stmt_info));
              scalar_type = TREE_TYPE (PHI_RESULT (phi));

	      if (dump_enabled_p ())
		{
		  dump_printf_loc (MSG_NOTE, vect_location,
                                   "get vectype for scalar type:  ");
		  dump_generic_expr (MSG_NOTE, TDF_SLIM, scalar_type);
                  dump_printf (MSG_NOTE, "\n");
		}

	      vectype = get_vectype_for_scalar_type (scalar_type);
	      if (!vectype)
		{
		  if (dump_enabled_p ())
		    {
		      dump_printf_loc (MSG_MISSED_OPTIMIZATION, vect_location,
                                       "not vectorized: unsupported "
                                       "data-type ");
		      dump_generic_expr (MSG_MISSED_OPTIMIZATION, TDF_SLIM,
                                         scalar_type);
                      dump_printf (MSG_MISSED_OPTIMIZATION, "\n");
		    }
		  return false;
		}
	      STMT_VINFO_VECTYPE (stmt_info) = vectype;

	      if (dump_enabled_p ())
		{
		  dump_printf_loc (MSG_NOTE, vect_location, "vectype: ");
		  dump_generic_expr (MSG_NOTE, TDF_SLIM, vectype);
                  dump_printf (MSG_NOTE, "\n");
		}

	      nunits = TYPE_VECTOR_SUBPARTS (vectype);
	      if (dump_enabled_p ())
		dump_printf_loc (MSG_NOTE, vect_location, "nunits = %d\n",
                                 nunits);

	      if (!vectorization_factor
		  || (nunits > vectorization_factor))
		vectorization_factor = nunits;
	    }
	}

      for (gimple_stmt_iterator si = gsi_start_bb (bb);
	   !gsi_end_p (si) || analyze_pattern_stmt;)
        {
          tree vf_vectype;

          if (analyze_pattern_stmt)
	    stmt = pattern_stmt;
          else
            stmt = gsi_stmt (si);

          stmt_info = vinfo_for_stmt (stmt);

	  if (dump_enabled_p ())
	    {
	      dump_printf_loc (MSG_NOTE, vect_location,
                               "==> examining statement: ");
	      dump_gimple_stmt (MSG_NOTE, TDF_SLIM, stmt, 0);
              dump_printf (MSG_NOTE, "\n");
	    }

	  gcc_assert (stmt_info);

	  /* Skip stmts which do not need to be vectorized.  */
	  if ((!STMT_VINFO_RELEVANT_P (stmt_info)
	       && !STMT_VINFO_LIVE_P (stmt_info))
	      || gimple_clobber_p (stmt))
            {
              if (STMT_VINFO_IN_PATTERN_P (stmt_info)
                  && (pattern_stmt = STMT_VINFO_RELATED_STMT (stmt_info))
                  && (STMT_VINFO_RELEVANT_P (vinfo_for_stmt (pattern_stmt))
                      || STMT_VINFO_LIVE_P (vinfo_for_stmt (pattern_stmt))))
                {
                  stmt = pattern_stmt;
                  stmt_info = vinfo_for_stmt (pattern_stmt);
                  if (dump_enabled_p ())
                    {
                      dump_printf_loc (MSG_NOTE, vect_location,
                                       "==> examining pattern statement: ");
                      dump_gimple_stmt (MSG_NOTE, TDF_SLIM, stmt, 0);
                      dump_printf (MSG_NOTE, "\n");
                    }
                }
              else
	        {
	          if (dump_enabled_p ())
	            dump_printf_loc (MSG_NOTE, vect_location, "skip.\n");
                  gsi_next (&si);
	          continue;
                }
	    }
          else if (STMT_VINFO_IN_PATTERN_P (stmt_info)
                   && (pattern_stmt = STMT_VINFO_RELATED_STMT (stmt_info))
                   && (STMT_VINFO_RELEVANT_P (vinfo_for_stmt (pattern_stmt))
                       || STMT_VINFO_LIVE_P (vinfo_for_stmt (pattern_stmt))))
            analyze_pattern_stmt = true;

	  /* If a pattern statement has def stmts, analyze them too.  */
	  if (is_pattern_stmt_p (stmt_info))
	    {
	      if (pattern_def_seq == NULL)
		{
		  pattern_def_seq = STMT_VINFO_PATTERN_DEF_SEQ (stmt_info);
		  pattern_def_si = gsi_start (pattern_def_seq);
		}
	      else if (!gsi_end_p (pattern_def_si))
		gsi_next (&pattern_def_si);
	      if (pattern_def_seq != NULL)
		{
		  gimple pattern_def_stmt = NULL;
		  stmt_vec_info pattern_def_stmt_info = NULL;

		  while (!gsi_end_p (pattern_def_si))
		    {
		      pattern_def_stmt = gsi_stmt (pattern_def_si);
		      pattern_def_stmt_info
			= vinfo_for_stmt (pattern_def_stmt);
		      if (STMT_VINFO_RELEVANT_P (pattern_def_stmt_info)
			  || STMT_VINFO_LIVE_P (pattern_def_stmt_info))
			break;
		      gsi_next (&pattern_def_si);
		    }

		  if (!gsi_end_p (pattern_def_si))
		    {
		      if (dump_enabled_p ())
			{
			  dump_printf_loc (MSG_NOTE, vect_location,
                                           "==> examining pattern def stmt: ");
			  dump_gimple_stmt (MSG_NOTE, TDF_SLIM,
                                            pattern_def_stmt, 0);
                          dump_printf (MSG_NOTE, "\n");
			}

		      stmt = pattern_def_stmt;
		      stmt_info = pattern_def_stmt_info;
		    }
		  else
		    {
		      pattern_def_si = gsi_none ();
		      analyze_pattern_stmt = false;
		    }
		}
	      else
		analyze_pattern_stmt = false;
	    }

	  if (gimple_get_lhs (stmt) == NULL_TREE
	      /* MASK_STORE has no lhs, but is ok.  */
	      && (!is_gimple_call (stmt)
		  || !gimple_call_internal_p (stmt)
		  || gimple_call_internal_fn (stmt) != IFN_MASK_STORE))
	    {
	      if (is_gimple_call (stmt))
		{
		  /* Ignore calls with no lhs.  These must be calls to
		     #pragma omp simd functions, and what vectorization factor
		     it really needs can't be determined until
		     vectorizable_simd_clone_call.  */
		  if (!analyze_pattern_stmt && gsi_end_p (pattern_def_si))
		    {
		      pattern_def_seq = NULL;
		      gsi_next (&si);
		    }
		  continue;
		}
	      if (dump_enabled_p ())
		{
	          dump_printf_loc (MSG_MISSED_OPTIMIZATION, vect_location,
                                   "not vectorized: irregular stmt.");
		  dump_gimple_stmt (MSG_MISSED_OPTIMIZATION,  TDF_SLIM, stmt,
                                    0);
                  dump_printf (MSG_MISSED_OPTIMIZATION, "\n");
		}
	      return false;
	    }

	  if (VECTOR_MODE_P (TYPE_MODE (gimple_expr_type (stmt))))
	    {
	      if (dump_enabled_p ())
	        {
	          dump_printf_loc (MSG_MISSED_OPTIMIZATION, vect_location,
                                   "not vectorized: vector stmt in loop:");
	          dump_gimple_stmt (MSG_MISSED_OPTIMIZATION, TDF_SLIM, stmt, 0);
                  dump_printf (MSG_MISSED_OPTIMIZATION, "\n");
	        }
	      return false;
	    }

	  if (STMT_VINFO_VECTYPE (stmt_info))
	    {
	      /* The only case when a vectype had been already set is for stmts
	         that contain a dataref, or for "pattern-stmts" (stmts
		 generated by the vectorizer to represent/replace a certain
		 idiom).  */
	      gcc_assert (STMT_VINFO_DATA_REF (stmt_info)
			  || is_pattern_stmt_p (stmt_info)
			  || !gsi_end_p (pattern_def_si));
	      vectype = STMT_VINFO_VECTYPE (stmt_info);
	    }
	  else
	    {
	      gcc_assert (!STMT_VINFO_DATA_REF (stmt_info));
	      if (is_gimple_call (stmt)
		  && gimple_call_internal_p (stmt)
		  && gimple_call_internal_fn (stmt) == IFN_MASK_STORE)
		scalar_type = TREE_TYPE (gimple_call_arg (stmt, 3));
	      else
		scalar_type = TREE_TYPE (gimple_get_lhs (stmt));
	      if (dump_enabled_p ())
		{
		  dump_printf_loc (MSG_NOTE, vect_location,
                                   "get vectype for scalar type:  ");
		  dump_generic_expr (MSG_NOTE, TDF_SLIM, scalar_type);
                  dump_printf (MSG_NOTE, "\n");
		}
	      vectype = get_vectype_for_scalar_type (scalar_type);
	      if (!vectype)
		{
		  if (dump_enabled_p ())
		    {
		      dump_printf_loc (MSG_MISSED_OPTIMIZATION, vect_location,
                                       "not vectorized: unsupported "
                                       "data-type ");
		      dump_generic_expr (MSG_MISSED_OPTIMIZATION, TDF_SLIM,
                                         scalar_type);
                      dump_printf (MSG_MISSED_OPTIMIZATION, "\n");
		    }
		  return false;
		}

	      STMT_VINFO_VECTYPE (stmt_info) = vectype;

	      if (dump_enabled_p ())
		{
		  dump_printf_loc (MSG_NOTE, vect_location, "vectype: ");
		  dump_generic_expr (MSG_NOTE, TDF_SLIM, vectype);
                  dump_printf (MSG_NOTE, "\n");
		}
            }

	  /* The vectorization factor is according to the smallest
	     scalar type (or the largest vector size, but we only
	     support one vector size per loop).  */
	  scalar_type = vect_get_smallest_scalar_type (stmt, &dummy,
						       &dummy);
	  if (dump_enabled_p ())
	    {
	      dump_printf_loc (MSG_NOTE, vect_location,
                               "get vectype for scalar type:  ");
	      dump_generic_expr (MSG_NOTE, TDF_SLIM, scalar_type);
              dump_printf (MSG_NOTE, "\n");
	    }
	  vf_vectype = get_vectype_for_scalar_type (scalar_type);
	  if (!vf_vectype)
	    {
	      if (dump_enabled_p ())
		{
		  dump_printf_loc (MSG_MISSED_OPTIMIZATION, vect_location,
                                   "not vectorized: unsupported data-type ");
		  dump_generic_expr (MSG_MISSED_OPTIMIZATION, TDF_SLIM,
                                     scalar_type);
                  dump_printf (MSG_MISSED_OPTIMIZATION, "\n");
		}
	      return false;
	    }

	  if ((GET_MODE_SIZE (TYPE_MODE (vectype))
	       != GET_MODE_SIZE (TYPE_MODE (vf_vectype))))
	    {
	      if (dump_enabled_p ())
		{
		  dump_printf_loc (MSG_MISSED_OPTIMIZATION, vect_location,
                                   "not vectorized: different sized vector "
                                   "types in statement, ");
		  dump_generic_expr (MSG_MISSED_OPTIMIZATION, TDF_SLIM,
                                     vectype);
		  dump_printf (MSG_MISSED_OPTIMIZATION, " and ");
		  dump_generic_expr (MSG_MISSED_OPTIMIZATION, TDF_SLIM,
                                     vf_vectype);
                  dump_printf (MSG_MISSED_OPTIMIZATION, "\n");
		}
	      return false;
	    }

	  if (dump_enabled_p ())
	    {
	      dump_printf_loc (MSG_NOTE, vect_location, "vectype: ");
	      dump_generic_expr (MSG_NOTE, TDF_SLIM, vf_vectype);
              dump_printf (MSG_NOTE, "\n");
	    }

	  nunits = TYPE_VECTOR_SUBPARTS (vf_vectype);
	  if (dump_enabled_p ())
	    dump_printf_loc (MSG_NOTE, vect_location, "nunits = %d\n", nunits);
	  if (!vectorization_factor
	      || (nunits > vectorization_factor))
	    vectorization_factor = nunits;

	  if (!analyze_pattern_stmt && gsi_end_p (pattern_def_si))
	    {
	      pattern_def_seq = NULL;
	      gsi_next (&si);
	    }
        }
    }

  /* TODO: Analyze cost. Decide if worth while to vectorize.  */
  if (dump_enabled_p ())
    dump_printf_loc (MSG_NOTE, vect_location, "vectorization factor = %d\n",
                     vectorization_factor);
  if (vectorization_factor <= 1)
    {
      if (dump_enabled_p ())
        dump_printf_loc (MSG_MISSED_OPTIMIZATION, vect_location,
                         "not vectorized: unsupported data-type\n");
      return false;
    }
  LOOP_VINFO_VECT_FACTOR (loop_vinfo) = vectorization_factor;

  return true;
}


/* Function vect_is_simple_iv_evolution.

   FORNOW: A simple evolution of an induction variables in the loop is
   considered a polynomial evolution.  */

static bool
vect_is_simple_iv_evolution (unsigned loop_nb, tree access_fn, tree * init,
                             tree * step)
{
  tree init_expr;
  tree step_expr;
  tree evolution_part = evolution_part_in_loop_num (access_fn, loop_nb);
  basic_block bb;

  /* When there is no evolution in this loop, the evolution function
     is not "simple".  */
  if (evolution_part == NULL_TREE)
    return false;

  /* When the evolution is a polynomial of degree >= 2
     the evolution function is not "simple".  */
  if (tree_is_chrec (evolution_part))
    return false;

  step_expr = evolution_part;
  init_expr = unshare_expr (initial_condition_in_loop_num (access_fn, loop_nb));

  if (dump_enabled_p ())
    {
      dump_printf_loc (MSG_NOTE, vect_location, "step: ");
      dump_generic_expr (MSG_NOTE, TDF_SLIM, step_expr);
      dump_printf (MSG_NOTE, ",  init: ");
      dump_generic_expr (MSG_NOTE, TDF_SLIM, init_expr);
      dump_printf (MSG_NOTE, "\n");
    }

  *init = init_expr;
  *step = step_expr;

  if (TREE_CODE (step_expr) != INTEGER_CST
      && (TREE_CODE (step_expr) != SSA_NAME
	  || ((bb = gimple_bb (SSA_NAME_DEF_STMT (step_expr)))
	      && flow_bb_inside_loop_p (get_loop (cfun, loop_nb), bb))
	  || (!INTEGRAL_TYPE_P (TREE_TYPE (step_expr))
	      && (!SCALAR_FLOAT_TYPE_P (TREE_TYPE (step_expr))
		  || !flag_associative_math)))
      && (TREE_CODE (step_expr) != REAL_CST
	  || !flag_associative_math))
    {
      if (dump_enabled_p ())
        dump_printf_loc (MSG_MISSED_OPTIMIZATION, vect_location,
                         "step unknown.\n");
      return false;
    }

  return true;
}

/* Function vect_analyze_scalar_cycles_1.

   Examine the cross iteration def-use cycles of scalar variables
   in LOOP.  LOOP_VINFO represents the loop that is now being
   considered for vectorization (can be LOOP, or an outer-loop
   enclosing LOOP).  */

static void
vect_analyze_scalar_cycles_1 (loop_vec_info loop_vinfo, struct loop *loop)
{
  basic_block bb = loop->header;
  tree init, step;
  auto_vec<gimple, 64> worklist;
  gphi_iterator gsi;
  bool double_reduc;

  if (dump_enabled_p ())
    dump_printf_loc (MSG_NOTE, vect_location,
                     "=== vect_analyze_scalar_cycles ===\n");

  /* First - identify all inductions.  Reduction detection assumes that all the
     inductions have been identified, therefore, this order must not be
     changed.  */
  for (gsi = gsi_start_phis  (bb); !gsi_end_p (gsi); gsi_next (&gsi))
    {
      gphi *phi = gsi.phi ();
      tree access_fn = NULL;
      tree def = PHI_RESULT (phi);
      stmt_vec_info stmt_vinfo = vinfo_for_stmt (phi);

      if (dump_enabled_p ())
	{
	  dump_printf_loc (MSG_NOTE, vect_location, "Analyze phi: ");
	  dump_gimple_stmt (MSG_NOTE, TDF_SLIM, phi, 0);
          dump_printf (MSG_NOTE, "\n");
	}

      /* Skip virtual phi's.  The data dependences that are associated with
         virtual defs/uses (i.e., memory accesses) are analyzed elsewhere.  */
      if (virtual_operand_p (def))
	continue;

      STMT_VINFO_DEF_TYPE (stmt_vinfo) = vect_unknown_def_type;

      /* Analyze the evolution function.  */
      access_fn = analyze_scalar_evolution (loop, def);
      if (access_fn)
	{
	  STRIP_NOPS (access_fn);
	  if (dump_enabled_p ())
	    {
	      dump_printf_loc (MSG_NOTE, vect_location,
                               "Access function of PHI: ");
	      dump_generic_expr (MSG_NOTE, TDF_SLIM, access_fn);
              dump_printf (MSG_NOTE, "\n");
	    }
	  STMT_VINFO_LOOP_PHI_EVOLUTION_PART (stmt_vinfo)
	    = evolution_part_in_loop_num (access_fn, loop->num);
	}

      if (!access_fn
	  || !vect_is_simple_iv_evolution (loop->num, access_fn, &init, &step)
	  || (LOOP_VINFO_LOOP (loop_vinfo) != loop
	      && TREE_CODE (step) != INTEGER_CST))
	{
	  worklist.safe_push (phi);
	  continue;
	}

      gcc_assert (STMT_VINFO_LOOP_PHI_EVOLUTION_PART (stmt_vinfo) != NULL_TREE);

      if (dump_enabled_p ())
	dump_printf_loc (MSG_NOTE, vect_location, "Detected induction.\n");
      STMT_VINFO_DEF_TYPE (stmt_vinfo) = vect_induction_def;
    }


  /* Second - identify all reductions and nested cycles.  */
  while (worklist.length () > 0)
    {
      gimple phi = worklist.pop ();
      tree def = PHI_RESULT (phi);
      stmt_vec_info stmt_vinfo = vinfo_for_stmt (phi);
      gimple reduc_stmt;
      bool nested_cycle;

      if (dump_enabled_p ())
        {
          dump_printf_loc (MSG_NOTE, vect_location, "Analyze phi: ");
          dump_gimple_stmt (MSG_NOTE, TDF_SLIM, phi, 0);
          dump_printf (MSG_NOTE, "\n");
        }

      gcc_assert (!virtual_operand_p (def)
		  && STMT_VINFO_DEF_TYPE (stmt_vinfo) == vect_unknown_def_type);

      nested_cycle = (loop != LOOP_VINFO_LOOP (loop_vinfo));
      reduc_stmt = vect_force_simple_reduction (loop_vinfo, phi, !nested_cycle,
						&double_reduc, false);
      if (reduc_stmt)
        {
          if (double_reduc)
            {
              if (dump_enabled_p ())
                dump_printf_loc (MSG_NOTE, vect_location,
				 "Detected double reduction.\n");

              STMT_VINFO_DEF_TYPE (stmt_vinfo) = vect_double_reduction_def;
              STMT_VINFO_DEF_TYPE (vinfo_for_stmt (reduc_stmt)) =
                                                    vect_double_reduction_def;
            }
          else
            {
              if (nested_cycle)
                {
                  if (dump_enabled_p ())
                    dump_printf_loc (MSG_NOTE, vect_location,
				     "Detected vectorizable nested cycle.\n");

                  STMT_VINFO_DEF_TYPE (stmt_vinfo) = vect_nested_cycle;
                  STMT_VINFO_DEF_TYPE (vinfo_for_stmt (reduc_stmt)) =
                                                             vect_nested_cycle;
                }
              else
                {
                  if (dump_enabled_p ())
                    dump_printf_loc (MSG_NOTE, vect_location,
				     "Detected reduction.\n");

                  STMT_VINFO_DEF_TYPE (stmt_vinfo) = vect_reduction_def;
                  STMT_VINFO_DEF_TYPE (vinfo_for_stmt (reduc_stmt)) =
                                                           vect_reduction_def;
                  /* Store the reduction cycles for possible vectorization in
                     loop-aware SLP.  */
                  LOOP_VINFO_REDUCTIONS (loop_vinfo).safe_push (reduc_stmt);
                }
            }
        }
      else
        if (dump_enabled_p ())
          dump_printf_loc (MSG_MISSED_OPTIMIZATION, vect_location,
			   "Unknown def-use cycle pattern.\n");
    }
}


/* Function vect_analyze_scalar_cycles.

   Examine the cross iteration def-use cycles of scalar variables, by
   analyzing the loop-header PHIs of scalar variables.  Classify each
   cycle as one of the following: invariant, induction, reduction, unknown.
   We do that for the loop represented by LOOP_VINFO, and also to its
   inner-loop, if exists.
   Examples for scalar cycles:

   Example1: reduction:

              loop1:
              for (i=0; i<N; i++)
                 sum += a[i];

   Example2: induction:

              loop2:
              for (i=0; i<N; i++)
                 a[i] = i;  */

static void
vect_analyze_scalar_cycles (loop_vec_info loop_vinfo)
{
  struct loop *loop = LOOP_VINFO_LOOP (loop_vinfo);

  vect_analyze_scalar_cycles_1 (loop_vinfo, loop);

  /* When vectorizing an outer-loop, the inner-loop is executed sequentially.
     Reductions in such inner-loop therefore have different properties than
     the reductions in the nest that gets vectorized:
     1. When vectorized, they are executed in the same order as in the original
        scalar loop, so we can't change the order of computation when
        vectorizing them.
     2. FIXME: Inner-loop reductions can be used in the inner-loop, so the
        current checks are too strict.  */

  if (loop->inner)
    vect_analyze_scalar_cycles_1 (loop_vinfo, loop->inner);
}

/* Transfer group and reduction information from STMT to its pattern stmt.  */

static void
vect_fixup_reduc_chain (gimple stmt)
{
  gimple firstp = STMT_VINFO_RELATED_STMT (vinfo_for_stmt (stmt));
  gimple stmtp;
  gcc_assert (!GROUP_FIRST_ELEMENT (vinfo_for_stmt (firstp))
	      && GROUP_FIRST_ELEMENT (vinfo_for_stmt (stmt)));
  GROUP_SIZE (vinfo_for_stmt (firstp)) = GROUP_SIZE (vinfo_for_stmt (stmt));
  do
    {
      stmtp = STMT_VINFO_RELATED_STMT (vinfo_for_stmt (stmt));
      GROUP_FIRST_ELEMENT (vinfo_for_stmt (stmtp)) = firstp;
      stmt = GROUP_NEXT_ELEMENT (vinfo_for_stmt (stmt));
      if (stmt)
	GROUP_NEXT_ELEMENT (vinfo_for_stmt (stmtp))
	  = STMT_VINFO_RELATED_STMT (vinfo_for_stmt (stmt));
    }
  while (stmt);
  STMT_VINFO_DEF_TYPE (vinfo_for_stmt (stmtp)) = vect_reduction_def;
}

/* Fixup scalar cycles that now have their stmts detected as patterns.  */

static void
vect_fixup_scalar_cycles_with_patterns (loop_vec_info loop_vinfo)
{
  gimple first;
  unsigned i;

  FOR_EACH_VEC_ELT (LOOP_VINFO_REDUCTION_CHAINS (loop_vinfo), i, first)
    if (STMT_VINFO_IN_PATTERN_P (vinfo_for_stmt (first)))
      {
	vect_fixup_reduc_chain (first);
	LOOP_VINFO_REDUCTION_CHAINS (loop_vinfo)[i]
	  = STMT_VINFO_RELATED_STMT (vinfo_for_stmt (first));
      }
}

/* Function vect_get_loop_niters.

   Determine how many iterations the loop is executed and place it
   in NUMBER_OF_ITERATIONS.  Place the number of latch iterations
   in NUMBER_OF_ITERATIONSM1.

   Return the loop exit condition.  */


static gcond *
vect_get_loop_niters (struct loop *loop, tree *number_of_iterations,
		      tree *number_of_iterationsm1)
{
  tree niters;

  if (dump_enabled_p ())
    dump_printf_loc (MSG_NOTE, vect_location,
		     "=== get_loop_niters ===\n");

  niters = number_of_latch_executions (loop);
  *number_of_iterationsm1 = niters;

  /* We want the number of loop header executions which is the number
     of latch executions plus one.
     ???  For UINT_MAX latch executions this number overflows to zero
     for loops like do { n++; } while (n != 0);  */
  if (niters && !chrec_contains_undetermined (niters))
    niters = fold_build2 (PLUS_EXPR, TREE_TYPE (niters), unshare_expr (niters),
			  build_int_cst (TREE_TYPE (niters), 1));
  *number_of_iterations = niters;

  return get_loop_exit_condition (loop);
}


/* Function bb_in_loop_p

   Used as predicate for dfs order traversal of the loop bbs.  */

static bool
bb_in_loop_p (const_basic_block bb, const void *data)
{
  const struct loop *const loop = (const struct loop *)data;
  if (flow_bb_inside_loop_p (loop, bb))
    return true;
  return false;
}


/* Function new_loop_vec_info.

   Create and initialize a new loop_vec_info struct for LOOP, as well as
   stmt_vec_info structs for all the stmts in LOOP.  */

static loop_vec_info
new_loop_vec_info (struct loop *loop)
{
  loop_vec_info res;
  basic_block *bbs;
  gimple_stmt_iterator si;
  unsigned int i, nbbs;

  res = (loop_vec_info) xcalloc (1, sizeof (struct _loop_vec_info));
  LOOP_VINFO_LOOP (res) = loop;

  bbs = get_loop_body (loop);

  /* Create/Update stmt_info for all stmts in the loop.  */
  for (i = 0; i < loop->num_nodes; i++)
    {
      basic_block bb = bbs[i];

      /* BBs in a nested inner-loop will have been already processed (because
         we will have called vect_analyze_loop_form for any nested inner-loop).
         Therefore, for stmts in an inner-loop we just want to update the
         STMT_VINFO_LOOP_VINFO field of their stmt_info to point to the new
         loop_info of the outer-loop we are currently considering to vectorize
         (instead of the loop_info of the inner-loop).
         For stmts in other BBs we need to create a stmt_info from scratch.  */
      if (bb->loop_father != loop)
        {
          /* Inner-loop bb.  */
          gcc_assert (loop->inner && bb->loop_father == loop->inner);
          for (si = gsi_start_phis (bb); !gsi_end_p (si); gsi_next (&si))
            {
              gimple phi = gsi_stmt (si);
              stmt_vec_info stmt_info = vinfo_for_stmt (phi);
              loop_vec_info inner_loop_vinfo =
                STMT_VINFO_LOOP_VINFO (stmt_info);
              gcc_assert (loop->inner == LOOP_VINFO_LOOP (inner_loop_vinfo));
              STMT_VINFO_LOOP_VINFO (stmt_info) = res;
            }
          for (si = gsi_start_bb (bb); !gsi_end_p (si); gsi_next (&si))
           {
              gimple stmt = gsi_stmt (si);
              stmt_vec_info stmt_info = vinfo_for_stmt (stmt);
              loop_vec_info inner_loop_vinfo =
                 STMT_VINFO_LOOP_VINFO (stmt_info);
              gcc_assert (loop->inner == LOOP_VINFO_LOOP (inner_loop_vinfo));
              STMT_VINFO_LOOP_VINFO (stmt_info) = res;
           }
        }
      else
        {
          /* bb in current nest.  */
          for (si = gsi_start_phis (bb); !gsi_end_p (si); gsi_next (&si))
            {
              gimple phi = gsi_stmt (si);
              gimple_set_uid (phi, 0);
              set_vinfo_for_stmt (phi, new_stmt_vec_info (phi, res, NULL));
            }

          for (si = gsi_start_bb (bb); !gsi_end_p (si); gsi_next (&si))
            {
              gimple stmt = gsi_stmt (si);
              gimple_set_uid (stmt, 0);
              set_vinfo_for_stmt (stmt, new_stmt_vec_info (stmt, res, NULL));
            }
        }
    }

  /* CHECKME: We want to visit all BBs before their successors (except for
     latch blocks, for which this assertion wouldn't hold).  In the simple
     case of the loop forms we allow, a dfs order of the BBs would the same
     as reversed postorder traversal, so we are safe.  */

   free (bbs);
   bbs = XCNEWVEC (basic_block, loop->num_nodes);
   nbbs = dfs_enumerate_from (loop->header, 0, bb_in_loop_p,
                              bbs, loop->num_nodes, loop);
   gcc_assert (nbbs == loop->num_nodes);

  LOOP_VINFO_BBS (res) = bbs;
  LOOP_VINFO_NITERSM1 (res) = NULL;
  LOOP_VINFO_NITERS (res) = NULL;
  LOOP_VINFO_NITERS_UNCHANGED (res) = NULL;
  LOOP_VINFO_COST_MODEL_MIN_ITERS (res) = 0;
  LOOP_VINFO_COST_MODEL_THRESHOLD (res) = 0;
  LOOP_VINFO_VECTORIZABLE_P (res) = 0;
  LOOP_VINFO_PEELING_FOR_ALIGNMENT (res) = 0;
  LOOP_VINFO_VECT_FACTOR (res) = 0;
  LOOP_VINFO_LOOP_NEST (res).create (3);
  LOOP_VINFO_DATAREFS (res).create (10);
  LOOP_VINFO_DDRS (res).create (10 * 10);
  LOOP_VINFO_UNALIGNED_DR (res) = NULL;
  LOOP_VINFO_MAY_MISALIGN_STMTS (res).create (
	     PARAM_VALUE (PARAM_VECT_MAX_VERSION_FOR_ALIGNMENT_CHECKS));
  LOOP_VINFO_MAY_ALIAS_DDRS (res).create (
	     PARAM_VALUE (PARAM_VECT_MAX_VERSION_FOR_ALIAS_CHECKS));
  LOOP_VINFO_GROUPED_STORES (res).create (10);
  LOOP_VINFO_REDUCTIONS (res).create (10);
  LOOP_VINFO_REDUCTION_CHAINS (res).create (10);
  LOOP_VINFO_SLP_INSTANCES (res).create (10);
  LOOP_VINFO_SLP_UNROLLING_FACTOR (res) = 1;
  LOOP_VINFO_TARGET_COST_DATA (res) = init_cost (loop);
  LOOP_VINFO_PEELING_FOR_GAPS (res) = false;
  LOOP_VINFO_PEELING_FOR_NITER (res) = false;
  LOOP_VINFO_OPERANDS_SWAPPED (res) = false;

  return res;
}


/* Function destroy_loop_vec_info.

   Free LOOP_VINFO struct, as well as all the stmt_vec_info structs of all the
   stmts in the loop.  */

void
destroy_loop_vec_info (loop_vec_info loop_vinfo, bool clean_stmts)
{
  struct loop *loop;
  basic_block *bbs;
  int nbbs;
  gimple_stmt_iterator si;
  int j;
  vec<slp_instance> slp_instances;
  slp_instance instance;
  bool swapped;

  if (!loop_vinfo)
    return;

  loop = LOOP_VINFO_LOOP (loop_vinfo);

  bbs = LOOP_VINFO_BBS (loop_vinfo);
  nbbs = clean_stmts ? loop->num_nodes : 0;
  swapped = LOOP_VINFO_OPERANDS_SWAPPED (loop_vinfo);

  for (j = 0; j < nbbs; j++)
    {
      basic_block bb = bbs[j];
      for (si = gsi_start_phis (bb); !gsi_end_p (si); gsi_next (&si))
        free_stmt_vec_info (gsi_stmt (si));

      for (si = gsi_start_bb (bb); !gsi_end_p (si); )
        {
          gimple stmt = gsi_stmt (si);

	  /* We may have broken canonical form by moving a constant
	     into RHS1 of a commutative op.  Fix such occurrences.  */
	  if (swapped && is_gimple_assign (stmt))
	    {
	      enum tree_code code = gimple_assign_rhs_code (stmt);

	      if ((code == PLUS_EXPR
		   || code == POINTER_PLUS_EXPR
		   || code == MULT_EXPR)
		  && CONSTANT_CLASS_P (gimple_assign_rhs1 (stmt)))
		swap_ssa_operands (stmt,
				   gimple_assign_rhs1_ptr (stmt),
				   gimple_assign_rhs2_ptr (stmt));
	    }

	  /* Free stmt_vec_info.  */
	  free_stmt_vec_info (stmt);
          gsi_next (&si);
        }
    }

  free (LOOP_VINFO_BBS (loop_vinfo));
  vect_destroy_datarefs (loop_vinfo, NULL);
  free_dependence_relations (LOOP_VINFO_DDRS (loop_vinfo));
  LOOP_VINFO_LOOP_NEST (loop_vinfo).release ();
  LOOP_VINFO_MAY_MISALIGN_STMTS (loop_vinfo).release ();
  LOOP_VINFO_MAY_ALIAS_DDRS (loop_vinfo).release ();
  slp_instances = LOOP_VINFO_SLP_INSTANCES (loop_vinfo);
  FOR_EACH_VEC_ELT (slp_instances, j, instance)
    vect_free_slp_instance (instance);

  LOOP_VINFO_SLP_INSTANCES (loop_vinfo).release ();
  LOOP_VINFO_GROUPED_STORES (loop_vinfo).release ();
  LOOP_VINFO_REDUCTIONS (loop_vinfo).release ();
  LOOP_VINFO_REDUCTION_CHAINS (loop_vinfo).release ();

  delete LOOP_VINFO_PEELING_HTAB (loop_vinfo);
  LOOP_VINFO_PEELING_HTAB (loop_vinfo) = NULL;

  destroy_cost_data (LOOP_VINFO_TARGET_COST_DATA (loop_vinfo));
  loop_vinfo->scalar_cost_vec.release ();

  free (loop_vinfo);
  loop->aux = NULL;
}


/* Calculate the cost of one scalar iteration of the loop.  */
static void
vect_get_single_scalar_iteration_cost (loop_vec_info loop_vinfo)
{
  struct loop *loop = LOOP_VINFO_LOOP (loop_vinfo);
  basic_block *bbs = LOOP_VINFO_BBS (loop_vinfo);
  int nbbs = loop->num_nodes, factor, scalar_single_iter_cost = 0;
  int innerloop_iters, i;

  /* Count statements in scalar loop.  Using this as scalar cost for a single
     iteration for now.

     TODO: Add outer loop support.

     TODO: Consider assigning different costs to different scalar
     statements.  */

  /* FORNOW.  */
  innerloop_iters = 1;
  if (loop->inner)
    innerloop_iters = 50; /* FIXME */

  for (i = 0; i < nbbs; i++)
    {
      gimple_stmt_iterator si;
      basic_block bb = bbs[i];

      if (bb->loop_father == loop->inner)
        factor = innerloop_iters;
      else
        factor = 1;

      for (si = gsi_start_bb (bb); !gsi_end_p (si); gsi_next (&si))
        {
          gimple stmt = gsi_stmt (si);
          stmt_vec_info stmt_info = vinfo_for_stmt (stmt);

          if (!is_gimple_assign (stmt) && !is_gimple_call (stmt))
            continue;

          /* Skip stmts that are not vectorized inside the loop.  */
          if (stmt_info
              && !STMT_VINFO_RELEVANT_P (stmt_info)
              && (!STMT_VINFO_LIVE_P (stmt_info)
                  || !VECTORIZABLE_CYCLE_DEF (STMT_VINFO_DEF_TYPE (stmt_info)))
	      && !STMT_VINFO_IN_PATTERN_P (stmt_info))
            continue;

	  vect_cost_for_stmt kind;
          if (STMT_VINFO_DATA_REF (vinfo_for_stmt (stmt)))
            {
              if (DR_IS_READ (STMT_VINFO_DATA_REF (vinfo_for_stmt (stmt))))
               kind = scalar_load;
             else
               kind = scalar_store;
            }
          else
            kind = scalar_stmt;

	  scalar_single_iter_cost
	    += record_stmt_cost (&LOOP_VINFO_SCALAR_ITERATION_COST (loop_vinfo),
				 factor, kind, NULL, 0, vect_prologue);
        }
    }
  LOOP_VINFO_SINGLE_SCALAR_ITERATION_COST (loop_vinfo)
    = scalar_single_iter_cost;
}


/* Function vect_analyze_loop_1.

   Apply a set of analyses on LOOP, and create a loop_vec_info struct
   for it. The different analyses will record information in the
   loop_vec_info struct.  This is a subset of the analyses applied in
   vect_analyze_loop, to be applied on an inner-loop nested in the loop
   that is now considered for (outer-loop) vectorization.  */

static loop_vec_info
vect_analyze_loop_1 (struct loop *loop)
{
  loop_vec_info loop_vinfo;

  if (dump_enabled_p ())
    dump_printf_loc (MSG_NOTE, vect_location,
		     "===== analyze_loop_nest_1 =====\n");

  /* Check the CFG characteristics of the loop (nesting, entry/exit, etc.  */

  loop_vinfo = vect_analyze_loop_form (loop);
  if (!loop_vinfo)
    {
      if (dump_enabled_p ())
        dump_printf_loc (MSG_MISSED_OPTIMIZATION, vect_location,
			 "bad inner-loop form.\n");
      return NULL;
    }

  return loop_vinfo;
}


/* Function vect_analyze_loop_form.

   Verify that certain CFG restrictions hold, including:
   - the loop has a pre-header
   - the loop has a single entry and exit
   - the loop exit condition is simple enough, and the number of iterations
     can be analyzed (a countable loop).  */

loop_vec_info
vect_analyze_loop_form (struct loop *loop)
{
  loop_vec_info loop_vinfo;
  gcond *loop_cond;
  tree number_of_iterations = NULL, number_of_iterationsm1 = NULL;
  loop_vec_info inner_loop_vinfo = NULL;

  if (dump_enabled_p ())
    dump_printf_loc (MSG_NOTE, vect_location,
		     "=== vect_analyze_loop_form ===\n");

  /* Different restrictions apply when we are considering an inner-most loop,
     vs. an outer (nested) loop.
     (FORNOW. May want to relax some of these restrictions in the future).  */

  if (!loop->inner)
    {
      /* Inner-most loop.  We currently require that the number of BBs is
	 exactly 2 (the header and latch).  Vectorizable inner-most loops
	 look like this:

                        (pre-header)
                           |
                          header <--------+
                           | |            |
                           | +--> latch --+
                           |
                        (exit-bb)  */

      if (loop->num_nodes != 2)
        {
          if (dump_enabled_p ())
            dump_printf_loc (MSG_MISSED_OPTIMIZATION, vect_location,
			     "not vectorized: control flow in loop.\n");
          return NULL;
        }

      if (empty_block_p (loop->header))
	{
	  if (dump_enabled_p ())
	    dump_printf_loc (MSG_MISSED_OPTIMIZATION, vect_location,
			     "not vectorized: empty loop.\n");
	  return NULL;
	}
    }
  else
    {
      struct loop *innerloop = loop->inner;
      edge entryedge;

      /* Nested loop. We currently require that the loop is doubly-nested,
	 contains a single inner loop, and the number of BBs is exactly 5.
	 Vectorizable outer-loops look like this:

			(pre-header)
			   |
			  header <---+
			   |         |
		          inner-loop |
			   |         |
			  tail ------+
			   |
		        (exit-bb)

	 The inner-loop has the properties expected of inner-most loops
	 as described above.  */

      if ((loop->inner)->inner || (loop->inner)->next)
	{
	  if (dump_enabled_p ())
	    dump_printf_loc (MSG_MISSED_OPTIMIZATION, vect_location,
			     "not vectorized: multiple nested loops.\n");
	  return NULL;
	}

      /* Analyze the inner-loop.  */
      inner_loop_vinfo = vect_analyze_loop_1 (loop->inner);
      if (!inner_loop_vinfo)
	{
	  if (dump_enabled_p ())
            dump_printf_loc (MSG_MISSED_OPTIMIZATION, vect_location,
			     "not vectorized: Bad inner loop.\n");
	  return NULL;
	}

      if (!expr_invariant_in_loop_p (loop,
					LOOP_VINFO_NITERS (inner_loop_vinfo)))
	{
	  if (dump_enabled_p ())
	    dump_printf_loc (MSG_MISSED_OPTIMIZATION, vect_location,
			     "not vectorized: inner-loop count not"
                             " invariant.\n");
	  destroy_loop_vec_info (inner_loop_vinfo, true);
	  return NULL;
	}

      if (loop->num_nodes != 5)
        {
	  if (dump_enabled_p ())
	    dump_printf_loc (MSG_MISSED_OPTIMIZATION, vect_location,
			     "not vectorized: control flow in loop.\n");
	  destroy_loop_vec_info (inner_loop_vinfo, true);
	  return NULL;
        }

      gcc_assert (EDGE_COUNT (innerloop->header->preds) == 2);
      entryedge = EDGE_PRED (innerloop->header, 0);
      if (EDGE_PRED (innerloop->header, 0)->src == innerloop->latch)
	entryedge = EDGE_PRED (innerloop->header, 1);

      if (entryedge->src != loop->header
	  || !single_exit (innerloop)
	  || single_exit (innerloop)->dest !=  EDGE_PRED (loop->latch, 0)->src)
	{
	  if (dump_enabled_p ())
	    dump_printf_loc (MSG_MISSED_OPTIMIZATION, vect_location,
			     "not vectorized: unsupported outerloop form.\n");
	  destroy_loop_vec_info (inner_loop_vinfo, true);
	  return NULL;
	}

      if (dump_enabled_p ())
        dump_printf_loc (MSG_NOTE, vect_location,
			 "Considering outer-loop vectorization.\n");
    }

  if (!single_exit (loop)
      || EDGE_COUNT (loop->header->preds) != 2)
    {
      if (dump_enabled_p ())
        {
          if (!single_exit (loop))
	    dump_printf_loc (MSG_MISSED_OPTIMIZATION, vect_location,
			     "not vectorized: multiple exits.\n");
          else if (EDGE_COUNT (loop->header->preds) != 2)
	    dump_printf_loc (MSG_MISSED_OPTIMIZATION, vect_location,
			     "not vectorized: too many incoming edges.\n");
        }
      if (inner_loop_vinfo)
	destroy_loop_vec_info (inner_loop_vinfo, true);
      return NULL;
    }

  /* We assume that the loop exit condition is at the end of the loop. i.e,
     that the loop is represented as a do-while (with a proper if-guard
     before the loop if needed), where the loop header contains all the
     executable statements, and the latch is empty.  */
  if (!empty_block_p (loop->latch)
      || !gimple_seq_empty_p (phi_nodes (loop->latch)))
    {
      if (dump_enabled_p ())
	dump_printf_loc (MSG_MISSED_OPTIMIZATION, vect_location,
			 "not vectorized: latch block not empty.\n");
      if (inner_loop_vinfo)
	destroy_loop_vec_info (inner_loop_vinfo, true);
      return NULL;
    }

  /* Make sure there exists a single-predecessor exit bb:  */
  if (!single_pred_p (single_exit (loop)->dest))
    {
      edge e = single_exit (loop);
      if (!(e->flags & EDGE_ABNORMAL))
	{
	  split_loop_exit_edge (e);
	  if (dump_enabled_p ())
	    dump_printf (MSG_NOTE, "split exit edge.\n");
	}
      else
	{
	  if (dump_enabled_p ())
	    dump_printf_loc (MSG_MISSED_OPTIMIZATION, vect_location,
			     "not vectorized: abnormal loop exit edge.\n");
	  if (inner_loop_vinfo)
	    destroy_loop_vec_info (inner_loop_vinfo, true);
	  return NULL;
	}
    }

  loop_cond = vect_get_loop_niters (loop, &number_of_iterations,
				    &number_of_iterationsm1);
  if (!loop_cond)
    {
      if (dump_enabled_p ())
	dump_printf_loc (MSG_MISSED_OPTIMIZATION, vect_location,
			 "not vectorized: complicated exit condition.\n");
      if (inner_loop_vinfo)
	destroy_loop_vec_info (inner_loop_vinfo, true);
      return NULL;
    }

  if (!number_of_iterations
      || chrec_contains_undetermined (number_of_iterations))
    {
      if (dump_enabled_p ())
	dump_printf_loc (MSG_MISSED_OPTIMIZATION, vect_location,
			 "not vectorized: number of iterations cannot be "
			 "computed.\n");
      if (inner_loop_vinfo)
	destroy_loop_vec_info (inner_loop_vinfo, true);
      return NULL;
    }

  if (integer_zerop (number_of_iterations))
    {
      if (dump_enabled_p ())
	dump_printf_loc (MSG_MISSED_OPTIMIZATION, vect_location,
			 "not vectorized: number of iterations = 0.\n");
      if (inner_loop_vinfo)
        destroy_loop_vec_info (inner_loop_vinfo, true);
      return NULL;
    }

  loop_vinfo = new_loop_vec_info (loop);
  LOOP_VINFO_NITERSM1 (loop_vinfo) = number_of_iterationsm1;
  LOOP_VINFO_NITERS (loop_vinfo) = number_of_iterations;
  LOOP_VINFO_NITERS_UNCHANGED (loop_vinfo) = number_of_iterations;

  if (!LOOP_VINFO_NITERS_KNOWN_P (loop_vinfo))
    {
      if (dump_enabled_p ())
        {
          dump_printf_loc (MSG_NOTE, vect_location,
			   "Symbolic number of iterations is ");
	  dump_generic_expr (MSG_NOTE, TDF_DETAILS, number_of_iterations);
          dump_printf (MSG_NOTE, "\n");
        }
    }

  STMT_VINFO_TYPE (vinfo_for_stmt (loop_cond)) = loop_exit_ctrl_vec_info_type;

  /* CHECKME: May want to keep it around it in the future.  */
  if (inner_loop_vinfo)
    destroy_loop_vec_info (inner_loop_vinfo, false);

  gcc_assert (!loop->aux);
  loop->aux = loop_vinfo;
  return loop_vinfo;
}

/* Scan the loop stmts and dependent on whether there are any (non-)SLP
   statements update the vectorization factor.  */

static void
vect_update_vf_for_slp (loop_vec_info loop_vinfo)
{
  struct loop *loop = LOOP_VINFO_LOOP (loop_vinfo);
  basic_block *bbs = LOOP_VINFO_BBS (loop_vinfo);
  int nbbs = loop->num_nodes;
  unsigned int vectorization_factor;
  int i;

  if (dump_enabled_p ())
    dump_printf_loc (MSG_NOTE, vect_location,
		     "=== vect_update_vf_for_slp ===\n");

  vectorization_factor = LOOP_VINFO_VECT_FACTOR (loop_vinfo);
  gcc_assert (vectorization_factor != 0);

  /* If all the stmts in the loop can be SLPed, we perform only SLP, and
     vectorization factor of the loop is the unrolling factor required by
     the SLP instances.  If that unrolling factor is 1, we say, that we
     perform pure SLP on loop - cross iteration parallelism is not
     exploited.  */
  bool only_slp_in_loop = true;
  for (i = 0; i < nbbs; i++)
    {
      basic_block bb = bbs[i];
      for (gimple_stmt_iterator si = gsi_start_bb (bb); !gsi_end_p (si);
	   gsi_next (&si))
	{
	  gimple stmt = gsi_stmt (si);
	  stmt_vec_info stmt_info = vinfo_for_stmt (stmt);
	  if (STMT_VINFO_IN_PATTERN_P (stmt_info)
	      && STMT_VINFO_RELATED_STMT (stmt_info))
	    {
	      stmt = STMT_VINFO_RELATED_STMT (stmt_info);
	      stmt_info = vinfo_for_stmt (stmt);
	    }
	  if ((STMT_VINFO_RELEVANT_P (stmt_info)
	       || VECTORIZABLE_CYCLE_DEF (STMT_VINFO_DEF_TYPE (stmt_info)))
	      && !PURE_SLP_STMT (stmt_info))
	    /* STMT needs both SLP and loop-based vectorization.  */
	    only_slp_in_loop = false;
	}
    }

  if (only_slp_in_loop)
    vectorization_factor = LOOP_VINFO_SLP_UNROLLING_FACTOR (loop_vinfo);
  else
    vectorization_factor
      = least_common_multiple (vectorization_factor,
			       LOOP_VINFO_SLP_UNROLLING_FACTOR (loop_vinfo));

  LOOP_VINFO_VECT_FACTOR (loop_vinfo) = vectorization_factor;
  if (dump_enabled_p ())
    dump_printf_loc (MSG_NOTE, vect_location,
		     "Updating vectorization factor to %d\n",
		     vectorization_factor);
}

/* Function vect_analyze_loop_operations.

   Scan the loop stmts and make sure they are all vectorizable.  */

static bool
vect_analyze_loop_operations (loop_vec_info loop_vinfo)
{
  struct loop *loop = LOOP_VINFO_LOOP (loop_vinfo);
  basic_block *bbs = LOOP_VINFO_BBS (loop_vinfo);
  int nbbs = loop->num_nodes;
  unsigned int vectorization_factor;
  int i;
  stmt_vec_info stmt_info;
  bool need_to_vectorize = false;
  int min_profitable_iters;
  int min_scalar_loop_bound;
  unsigned int th;
  bool ok;
  HOST_WIDE_INT max_niter;
  HOST_WIDE_INT estimated_niter;
  int min_profitable_estimate;

  if (dump_enabled_p ())
    dump_printf_loc (MSG_NOTE, vect_location,
		     "=== vect_analyze_loop_operations ===\n");

  for (i = 0; i < nbbs; i++)
    {
      basic_block bb = bbs[i];

      for (gphi_iterator si = gsi_start_phis (bb); !gsi_end_p (si);
	   gsi_next (&si))
        {
          gphi *phi = si.phi ();
          ok = true;

          stmt_info = vinfo_for_stmt (phi);
          if (dump_enabled_p ())
            {
              dump_printf_loc (MSG_NOTE, vect_location, "examining phi: ");
              dump_gimple_stmt (MSG_NOTE, TDF_SLIM, phi, 0);
              dump_printf (MSG_NOTE, "\n");
            }

          /* Inner-loop loop-closed exit phi in outer-loop vectorization
             (i.e., a phi in the tail of the outer-loop).  */
          if (! is_loop_header_bb_p (bb))
            {
              /* FORNOW: we currently don't support the case that these phis
                 are not used in the outerloop (unless it is double reduction,
                 i.e., this phi is vect_reduction_def), cause this case
                 requires to actually do something here.  */
              if ((!STMT_VINFO_RELEVANT_P (stmt_info)
                   || STMT_VINFO_LIVE_P (stmt_info))
                  && STMT_VINFO_DEF_TYPE (stmt_info)
                     != vect_double_reduction_def)
                {
                  if (dump_enabled_p ())
		    dump_printf_loc (MSG_MISSED_OPTIMIZATION, vect_location,
				     "Unsupported loop-closed phi in "
				     "outer-loop.\n");
                  return false;
                }

              /* If PHI is used in the outer loop, we check that its operand
                 is defined in the inner loop.  */
              if (STMT_VINFO_RELEVANT_P (stmt_info))
                {
                  tree phi_op;
                  gimple op_def_stmt;

                  if (gimple_phi_num_args (phi) != 1)
                    return false;

                  phi_op = PHI_ARG_DEF (phi, 0);
                  if (TREE_CODE (phi_op) != SSA_NAME)
                    return false;

                  op_def_stmt = SSA_NAME_DEF_STMT (phi_op);
		  if (gimple_nop_p (op_def_stmt)
		      || !flow_bb_inside_loop_p (loop, gimple_bb (op_def_stmt))
		      || !vinfo_for_stmt (op_def_stmt))
                    return false;

                  if (STMT_VINFO_RELEVANT (vinfo_for_stmt (op_def_stmt))
                        != vect_used_in_outer
                      && STMT_VINFO_RELEVANT (vinfo_for_stmt (op_def_stmt))
                           != vect_used_in_outer_by_reduction)
                    return false;
                }

              continue;
            }

          gcc_assert (stmt_info);

          if (STMT_VINFO_LIVE_P (stmt_info))
            {
              /* FORNOW: not yet supported.  */
              if (dump_enabled_p ())
		dump_printf_loc (MSG_MISSED_OPTIMIZATION, vect_location,
				 "not vectorized: value used after loop.\n");
              return false;
            }

          if (STMT_VINFO_RELEVANT (stmt_info) == vect_used_in_scope
              && STMT_VINFO_DEF_TYPE (stmt_info) != vect_induction_def)
            {
              /* A scalar-dependence cycle that we don't support.  */
              if (dump_enabled_p ())
		dump_printf_loc (MSG_MISSED_OPTIMIZATION, vect_location,
				 "not vectorized: scalar dependence cycle.\n");
              return false;
            }

          if (STMT_VINFO_RELEVANT_P (stmt_info))
            {
              need_to_vectorize = true;
              if (STMT_VINFO_DEF_TYPE (stmt_info) == vect_induction_def)
                ok = vectorizable_induction (phi, NULL, NULL);
            }

          if (!ok)
            {
              if (dump_enabled_p ())
                {
		  dump_printf_loc (MSG_MISSED_OPTIMIZATION, vect_location,
				   "not vectorized: relevant phi not "
				   "supported: ");
                  dump_gimple_stmt (MSG_MISSED_OPTIMIZATION, TDF_SLIM, phi, 0);
                  dump_printf (MSG_MISSED_OPTIMIZATION, "\n");
                }
	      return false;
            }
        }

      for (gimple_stmt_iterator si = gsi_start_bb (bb); !gsi_end_p (si);
	   gsi_next (&si))
        {
          gimple stmt = gsi_stmt (si);
	  if (!gimple_clobber_p (stmt)
	      && !vect_analyze_stmt (stmt, &need_to_vectorize, NULL))
	    return false;
        }
    } /* bbs */

  /* All operations in the loop are either irrelevant (deal with loop
     control, or dead), or only used outside the loop and can be moved
     out of the loop (e.g. invariants, inductions).  The loop can be
     optimized away by scalar optimizations.  We're better off not
     touching this loop.  */
  if (!need_to_vectorize)
    {
      if (dump_enabled_p ())
        dump_printf_loc (MSG_NOTE, vect_location,
			 "All the computation can be taken out of the loop.\n");
      if (dump_enabled_p ())
	dump_printf_loc (MSG_MISSED_OPTIMIZATION, vect_location,
			 "not vectorized: redundant loop. no profit to "
			 "vectorize.\n");
      return false;
    }

  vectorization_factor = LOOP_VINFO_VECT_FACTOR (loop_vinfo);
  gcc_assert (vectorization_factor != 0);

  if (LOOP_VINFO_NITERS_KNOWN_P (loop_vinfo) && dump_enabled_p ())
    dump_printf_loc (MSG_NOTE, vect_location,
		     "vectorization_factor = %d, niters = "
		     HOST_WIDE_INT_PRINT_DEC "\n", vectorization_factor,
		     LOOP_VINFO_INT_NITERS (loop_vinfo));

  if ((LOOP_VINFO_NITERS_KNOWN_P (loop_vinfo)
       && (LOOP_VINFO_INT_NITERS (loop_vinfo) < vectorization_factor))
      || ((max_niter = max_stmt_executions_int (loop)) != -1
	  && (unsigned HOST_WIDE_INT) max_niter < vectorization_factor))
    {
      if (dump_enabled_p ())
	dump_printf_loc (MSG_MISSED_OPTIMIZATION, vect_location,
			 "not vectorized: iteration count too small.\n");
      if (dump_enabled_p ())
	dump_printf_loc (MSG_MISSED_OPTIMIZATION, vect_location,
			 "not vectorized: iteration count smaller than "
			 "vectorization factor.\n");
      return false;
    }

  /* Analyze cost.  Decide if worth while to vectorize.  */

  vect_estimate_min_profitable_iters (loop_vinfo, &min_profitable_iters,
				      &min_profitable_estimate);
  LOOP_VINFO_COST_MODEL_MIN_ITERS (loop_vinfo) = min_profitable_iters;

  if (min_profitable_iters < 0)
    {
      if (dump_enabled_p ())
	dump_printf_loc (MSG_MISSED_OPTIMIZATION, vect_location,
			 "not vectorized: vectorization not profitable.\n");
      if (dump_enabled_p ())
	dump_printf_loc (MSG_MISSED_OPTIMIZATION, vect_location,
			 "not vectorized: vector version will never be "
			 "profitable.\n");
      return false;
    }

  min_scalar_loop_bound = ((PARAM_VALUE (PARAM_MIN_VECT_LOOP_BOUND)
                            * vectorization_factor) - 1);


  /* Use the cost model only if it is more conservative than user specified
     threshold.  */

  th = (unsigned) min_scalar_loop_bound;
  if (min_profitable_iters
      && (!min_scalar_loop_bound
          || min_profitable_iters > min_scalar_loop_bound))
    th = (unsigned) min_profitable_iters;

  LOOP_VINFO_COST_MODEL_THRESHOLD (loop_vinfo) = th;

  if (LOOP_VINFO_NITERS_KNOWN_P (loop_vinfo)
      && LOOP_VINFO_INT_NITERS (loop_vinfo) <= th)
    {
      if (dump_enabled_p ())
	dump_printf_loc (MSG_MISSED_OPTIMIZATION, vect_location,
			 "not vectorized: vectorization not profitable.\n");
      if (dump_enabled_p ())
        dump_printf_loc (MSG_NOTE, vect_location,
			 "not vectorized: iteration count smaller than user "
			 "specified loop bound parameter or minimum profitable "
			 "iterations (whichever is more conservative).\n");
      return false;
    }

  if ((estimated_niter = estimated_stmt_executions_int (loop)) != -1
      && ((unsigned HOST_WIDE_INT) estimated_niter
          <= MAX (th, (unsigned)min_profitable_estimate)))
    {
      if (dump_enabled_p ())
	dump_printf_loc (MSG_MISSED_OPTIMIZATION, vect_location,
			 "not vectorized: estimated iteration count too "
                         "small.\n");
      if (dump_enabled_p ())
        dump_printf_loc (MSG_NOTE, vect_location,
			 "not vectorized: estimated iteration count smaller "
                         "than specified loop bound parameter or minimum "
                         "profitable iterations (whichever is more "
                         "conservative).\n");
      return false;
    }

  return true;
}


/* Function vect_analyze_loop_2.

   Apply a set of analyses on LOOP, and create a loop_vec_info struct
   for it.  The different analyses will record information in the
   loop_vec_info struct.  */
static bool
vect_analyze_loop_2 (loop_vec_info loop_vinfo)
{
  bool ok;
  int max_vf = MAX_VECTORIZATION_FACTOR;
  int min_vf = 2;
  unsigned int th;
  unsigned int n_stmts = 0;

  /* Find all data references in the loop (which correspond to vdefs/vuses)
     and analyze their evolution in the loop.  Also adjust the minimal
     vectorization factor according to the loads and stores.

     FORNOW: Handle only simple, array references, which
     alignment can be forced, and aligned pointer-references.  */

  ok = vect_analyze_data_refs (loop_vinfo, NULL, &min_vf, &n_stmts);
  if (!ok)
    {
      if (dump_enabled_p ())
	dump_printf_loc (MSG_MISSED_OPTIMIZATION, vect_location,
			 "bad data references.\n");
      return false;
    }

  /* Classify all cross-iteration scalar data-flow cycles.
     Cross-iteration cycles caused by virtual phis are analyzed separately.  */

  vect_analyze_scalar_cycles (loop_vinfo);

  vect_pattern_recog (loop_vinfo, NULL);

  vect_fixup_scalar_cycles_with_patterns (loop_vinfo);

  /* Analyze the access patterns of the data-refs in the loop (consecutive,
     complex, etc.). FORNOW: Only handle consecutive access pattern.  */

  ok = vect_analyze_data_ref_accesses (loop_vinfo, NULL);
  if (!ok)
    {
      if (dump_enabled_p ())
	dump_printf_loc (MSG_MISSED_OPTIMIZATION, vect_location,
			 "bad data access.\n");
      return false;
    }

  /* Data-flow analysis to detect stmts that do not need to be vectorized.  */

  ok = vect_mark_stmts_to_be_vectorized (loop_vinfo);
  if (!ok)
    {
      if (dump_enabled_p ())
	dump_printf_loc (MSG_MISSED_OPTIMIZATION, vect_location,
			 "unexpected pattern.\n");
      return false;
    }

  /* Analyze data dependences between the data-refs in the loop
     and adjust the maximum vectorization factor according to
     the dependences.
     FORNOW: fail at the first data dependence that we encounter.  */

  ok = vect_analyze_data_ref_dependences (loop_vinfo, &max_vf);
  if (!ok
      || max_vf < min_vf)
    {
      if (dump_enabled_p ())
	    dump_printf_loc (MSG_MISSED_OPTIMIZATION, vect_location,
			     "bad data dependence.\n");
      return false;
    }

  ok = vect_determine_vectorization_factor (loop_vinfo);
  if (!ok)
    {
      if (dump_enabled_p ())
	dump_printf_loc (MSG_MISSED_OPTIMIZATION, vect_location,
			 "can't determine vectorization factor.\n");
      return false;
    }
  if (max_vf < LOOP_VINFO_VECT_FACTOR (loop_vinfo))
    {
      if (dump_enabled_p ())
	dump_printf_loc (MSG_MISSED_OPTIMIZATION, vect_location,
			 "bad data dependence.\n");
      return false;
    }

  /* Check the SLP opportunities in the loop, analyze and build SLP trees.  */
  ok = vect_analyze_slp (loop_vinfo, NULL, n_stmts);
  if (!ok)
    return false;

  /* If there are any SLP instances mark them as pure_slp.  */
  bool slp = vect_make_slp_decision (loop_vinfo);
  if (slp)
    {
      /* Find stmts that need to be both vectorized and SLPed.  */
      vect_detect_hybrid_slp (loop_vinfo);

      /* Update the vectorization factor based on the SLP decision.  */
      vect_update_vf_for_slp (loop_vinfo);
    }

  /* Analyze the alignment of the data-refs in the loop.
     Fail if a data reference is found that cannot be vectorized.  */

  ok = vect_analyze_data_refs_alignment (loop_vinfo, NULL);
  if (!ok)
    {
      if (dump_enabled_p ())
	dump_printf_loc (MSG_MISSED_OPTIMIZATION, vect_location,
			 "bad data alignment.\n");
      return false;
    }

  /* Prune the list of ddrs to be tested at run-time by versioning for alias.
     It is important to call pruning after vect_analyze_data_ref_accesses,
     since we use grouping information gathered by interleaving analysis.  */
  ok = vect_prune_runtime_alias_test_list (loop_vinfo);
  if (!ok)
    {
      if (dump_enabled_p ())
	dump_printf_loc (MSG_MISSED_OPTIMIZATION, vect_location,
			 "number of versioning for alias "
			 "run-time tests exceeds %d "
			 "(--param vect-max-version-for-alias-checks)\n",
			 PARAM_VALUE (PARAM_VECT_MAX_VERSION_FOR_ALIAS_CHECKS));
      return false;
    }

  /* Compute the scalar iteration cost.  */
  vect_get_single_scalar_iteration_cost (loop_vinfo);

  /* This pass will decide on using loop versioning and/or loop peeling in
     order to enhance the alignment of data references in the loop.  */

  ok = vect_enhance_data_refs_alignment (loop_vinfo);
  if (!ok)
    {
      if (dump_enabled_p ())
	dump_printf_loc (MSG_MISSED_OPTIMIZATION, vect_location,
			 "bad data alignment.\n");
      return false;
    }

  if (slp)
    {
      /* Analyze operations in the SLP instances.  Note this may
	 remove unsupported SLP instances which makes the above
	 SLP kind detection invalid.  */
      unsigned old_size = LOOP_VINFO_SLP_INSTANCES (loop_vinfo).length ();
      vect_slp_analyze_operations (LOOP_VINFO_SLP_INSTANCES (loop_vinfo),
				   LOOP_VINFO_TARGET_COST_DATA (loop_vinfo));
      if (LOOP_VINFO_SLP_INSTANCES (loop_vinfo).length () != old_size)
	return false;
    }

  /* Scan all the remaining operations in the loop that are not subject
     to SLP and make sure they are vectorizable.  */
  ok = vect_analyze_loop_operations (loop_vinfo);
  if (!ok)
    {
      if (dump_enabled_p ())
	dump_printf_loc (MSG_MISSED_OPTIMIZATION, vect_location,
			 "bad operation or unsupported loop bound.\n");
      return false;
    }

  /* Decide whether we need to create an epilogue loop to handle
     remaining scalar iterations.  */
  th = ((LOOP_VINFO_COST_MODEL_THRESHOLD (loop_vinfo) + 1)
        / LOOP_VINFO_VECT_FACTOR (loop_vinfo))
       * LOOP_VINFO_VECT_FACTOR (loop_vinfo);

  if (LOOP_VINFO_NITERS_KNOWN_P (loop_vinfo)
      && LOOP_VINFO_PEELING_FOR_ALIGNMENT (loop_vinfo) > 0)
    {
      if (ctz_hwi (LOOP_VINFO_INT_NITERS (loop_vinfo)
		   - LOOP_VINFO_PEELING_FOR_ALIGNMENT (loop_vinfo))
	  < exact_log2 (LOOP_VINFO_VECT_FACTOR (loop_vinfo)))
	LOOP_VINFO_PEELING_FOR_NITER (loop_vinfo) = true;
    }
  else if (LOOP_VINFO_PEELING_FOR_ALIGNMENT (loop_vinfo)
	   || (tree_ctz (LOOP_VINFO_NITERS (loop_vinfo))
	       < (unsigned)exact_log2 (LOOP_VINFO_VECT_FACTOR (loop_vinfo))
               /* In case of versioning, check if the maximum number of
                  iterations is greater than th.  If they are identical,
                  the epilogue is unnecessary.  */
	       && ((!LOOP_REQUIRES_VERSIONING_FOR_ALIAS (loop_vinfo)
	            && !LOOP_REQUIRES_VERSIONING_FOR_ALIGNMENT (loop_vinfo))
                   || (unsigned HOST_WIDE_INT)max_stmt_executions_int
		        (LOOP_VINFO_LOOP (loop_vinfo)) > th)))
    LOOP_VINFO_PEELING_FOR_NITER (loop_vinfo) = true;

  /* If an epilogue loop is required make sure we can create one.  */
  if (LOOP_VINFO_PEELING_FOR_GAPS (loop_vinfo)
      || LOOP_VINFO_PEELING_FOR_NITER (loop_vinfo))
    {
      if (dump_enabled_p ())
        dump_printf_loc (MSG_NOTE, vect_location, "epilog loop required\n");
      if (!vect_can_advance_ivs_p (loop_vinfo)
	  || !slpeel_can_duplicate_loop_p (LOOP_VINFO_LOOP (loop_vinfo),
					   single_exit (LOOP_VINFO_LOOP
							 (loop_vinfo))))
        {
          if (dump_enabled_p ())
	    dump_printf_loc (MSG_MISSED_OPTIMIZATION, vect_location,
			     "not vectorized: can't create required "
			     "epilog loop\n");
          return false;
        }
    }

  return true;
}

/* Function vect_analyze_loop.

   Apply a set of analyses on LOOP, and create a loop_vec_info struct
   for it.  The different analyses will record information in the
   loop_vec_info struct.  */
loop_vec_info
vect_analyze_loop (struct loop *loop)
{
  loop_vec_info loop_vinfo;
  unsigned int vector_sizes;

  /* Autodetect first vector size we try.  */
  current_vector_size = 0;
  vector_sizes = targetm.vectorize.autovectorize_vector_sizes ();

  if (dump_enabled_p ())
    dump_printf_loc (MSG_NOTE, vect_location,
		     "===== analyze_loop_nest =====\n");

  if (loop_outer (loop)
      && loop_vec_info_for_loop (loop_outer (loop))
      && LOOP_VINFO_VECTORIZABLE_P (loop_vec_info_for_loop (loop_outer (loop))))
    {
      if (dump_enabled_p ())
	dump_printf_loc (MSG_NOTE, vect_location,
			 "outer-loop already vectorized.\n");
      return NULL;
    }

  while (1)
    {
      /* Check the CFG characteristics of the loop (nesting, entry/exit).  */
      loop_vinfo = vect_analyze_loop_form (loop);
      if (!loop_vinfo)
	{
	  if (dump_enabled_p ())
	    dump_printf_loc (MSG_MISSED_OPTIMIZATION, vect_location,
			     "bad loop form.\n");
	  return NULL;
	}

      if (vect_analyze_loop_2 (loop_vinfo))
	{
	  LOOP_VINFO_VECTORIZABLE_P (loop_vinfo) = 1;

	  return loop_vinfo;
	}

      destroy_loop_vec_info (loop_vinfo, true);

      vector_sizes &= ~current_vector_size;
      if (vector_sizes == 0
	  || current_vector_size == 0)
	return NULL;

      /* Try the next biggest vector size.  */
      current_vector_size = 1 << floor_log2 (vector_sizes);
      if (dump_enabled_p ())
	dump_printf_loc (MSG_NOTE, vect_location,
			 "***** Re-trying analysis with "
			 "vector size %d\n", current_vector_size);
    }
}


/* Function reduction_code_for_scalar_code

   Input:
   CODE - tree_code of a reduction operations.

   Output:
   REDUC_CODE - the corresponding tree-code to be used to reduce the
      vector of partial results into a single scalar result, or ERROR_MARK
      if the operation is a supported reduction operation, but does not have
      such a tree-code.

   Return FALSE if CODE currently cannot be vectorized as reduction.  */

static bool
reduction_code_for_scalar_code (enum tree_code code,
                                enum tree_code *reduc_code)
{
  switch (code)
    {
      case MAX_EXPR:
        *reduc_code = REDUC_MAX_EXPR;
        return true;

      case MIN_EXPR:
        *reduc_code = REDUC_MIN_EXPR;
        return true;

      case PLUS_EXPR:
        *reduc_code = REDUC_PLUS_EXPR;
        return true;

      case MULT_EXPR:
      case MINUS_EXPR:
      case BIT_IOR_EXPR:
      case BIT_XOR_EXPR:
      case BIT_AND_EXPR:
        *reduc_code = ERROR_MARK;
        return true;

      default:
       return false;
    }
}


/* Error reporting helper for vect_is_simple_reduction below.  GIMPLE statement
   STMT is printed with a message MSG. */

static void
report_vect_op (int msg_type, gimple stmt, const char *msg)
{
  dump_printf_loc (msg_type, vect_location, "%s", msg);
  dump_gimple_stmt (msg_type, TDF_SLIM, stmt, 0);
  dump_printf (msg_type, "\n");
}


/* Detect SLP reduction of the form:

   #a1 = phi <a5, a0>
   a2 = operation (a1)
   a3 = operation (a2)
   a4 = operation (a3)
   a5 = operation (a4)

   #a = phi <a5>

   PHI is the reduction phi node (#a1 = phi <a5, a0> above)
   FIRST_STMT is the first reduction stmt in the chain
   (a2 = operation (a1)).

   Return TRUE if a reduction chain was detected.  */

static bool
vect_is_slp_reduction (loop_vec_info loop_info, gimple phi, gimple first_stmt)
{
  struct loop *loop = (gimple_bb (phi))->loop_father;
  struct loop *vect_loop = LOOP_VINFO_LOOP (loop_info);
  enum tree_code code;
  gimple current_stmt = NULL, loop_use_stmt = NULL, first, next_stmt;
  stmt_vec_info use_stmt_info, current_stmt_info;
  tree lhs;
  imm_use_iterator imm_iter;
  use_operand_p use_p;
  int nloop_uses, size = 0, n_out_of_loop_uses;
  bool found = false;

  if (loop != vect_loop)
    return false;

  lhs = PHI_RESULT (phi);
  code = gimple_assign_rhs_code (first_stmt);
  while (1)
    {
      nloop_uses = 0;
      n_out_of_loop_uses = 0;
      FOR_EACH_IMM_USE_FAST (use_p, imm_iter, lhs)
        {
	  gimple use_stmt = USE_STMT (use_p);
	  if (is_gimple_debug (use_stmt))
	    continue;

          /* Check if we got back to the reduction phi.  */
	  if (use_stmt == phi)
            {
	      loop_use_stmt = use_stmt;
              found = true;
              break;
            }

          if (flow_bb_inside_loop_p (loop, gimple_bb (use_stmt)))
            {
	      loop_use_stmt = use_stmt;
	      nloop_uses++;
            }
           else
             n_out_of_loop_uses++;

           /* There are can be either a single use in the loop or two uses in
              phi nodes.  */
           if (nloop_uses > 1 || (n_out_of_loop_uses && nloop_uses))
             return false;
        }

      if (found)
        break;

      /* We reached a statement with no loop uses.  */
      if (nloop_uses == 0)
	return false;

      /* This is a loop exit phi, and we haven't reached the reduction phi.  */
      if (gimple_code (loop_use_stmt) == GIMPLE_PHI)
        return false;

      if (!is_gimple_assign (loop_use_stmt)
	  || code != gimple_assign_rhs_code (loop_use_stmt)
	  || !flow_bb_inside_loop_p (loop, gimple_bb (loop_use_stmt)))
        return false;

      /* Insert USE_STMT into reduction chain.  */
      use_stmt_info = vinfo_for_stmt (loop_use_stmt);
      if (current_stmt)
        {
          current_stmt_info = vinfo_for_stmt (current_stmt);
	  GROUP_NEXT_ELEMENT (current_stmt_info) = loop_use_stmt;
          GROUP_FIRST_ELEMENT (use_stmt_info)
            = GROUP_FIRST_ELEMENT (current_stmt_info);
        }
      else
	GROUP_FIRST_ELEMENT (use_stmt_info) = loop_use_stmt;

      lhs = gimple_assign_lhs (loop_use_stmt);
      current_stmt = loop_use_stmt;
      size++;
   }

  if (!found || loop_use_stmt != phi || size < 2)
    return false;

  /* Swap the operands, if needed, to make the reduction operand be the second
     operand.  */
  lhs = PHI_RESULT (phi);
  next_stmt = GROUP_FIRST_ELEMENT (vinfo_for_stmt (current_stmt));
  while (next_stmt)
    {
      if (gimple_assign_rhs2 (next_stmt) == lhs)
	{
	  tree op = gimple_assign_rhs1 (next_stmt);
          gimple def_stmt = NULL;

          if (TREE_CODE (op) == SSA_NAME)
            def_stmt = SSA_NAME_DEF_STMT (op);

	  /* Check that the other def is either defined in the loop
	     ("vect_internal_def"), or it's an induction (defined by a
	     loop-header phi-node).  */
          if (def_stmt
              && gimple_bb (def_stmt)
	      && flow_bb_inside_loop_p (loop, gimple_bb (def_stmt))
              && (is_gimple_assign (def_stmt)
                  || is_gimple_call (def_stmt)
                  || STMT_VINFO_DEF_TYPE (vinfo_for_stmt (def_stmt))
                           == vect_induction_def
                  || (gimple_code (def_stmt) == GIMPLE_PHI
                      && STMT_VINFO_DEF_TYPE (vinfo_for_stmt (def_stmt))
                                  == vect_internal_def
                      && !is_loop_header_bb_p (gimple_bb (def_stmt)))))
	    {
	      lhs = gimple_assign_lhs (next_stmt);
	      next_stmt = GROUP_NEXT_ELEMENT (vinfo_for_stmt (next_stmt));
 	      continue;
	    }

	  return false;
	}
      else
	{
          tree op = gimple_assign_rhs2 (next_stmt);
          gimple def_stmt = NULL;

          if (TREE_CODE (op) == SSA_NAME)
            def_stmt = SSA_NAME_DEF_STMT (op);

          /* Check that the other def is either defined in the loop
            ("vect_internal_def"), or it's an induction (defined by a
            loop-header phi-node).  */
          if (def_stmt
              && gimple_bb (def_stmt)
	      && flow_bb_inside_loop_p (loop, gimple_bb (def_stmt))
              && (is_gimple_assign (def_stmt)
                  || is_gimple_call (def_stmt)
                  || STMT_VINFO_DEF_TYPE (vinfo_for_stmt (def_stmt))
                              == vect_induction_def
                  || (gimple_code (def_stmt) == GIMPLE_PHI
                      && STMT_VINFO_DEF_TYPE (vinfo_for_stmt (def_stmt))
                                  == vect_internal_def
                      && !is_loop_header_bb_p (gimple_bb (def_stmt)))))
  	    {
	      if (dump_enabled_p ())
		{
		  dump_printf_loc (MSG_NOTE, vect_location, "swapping oprnds: ");
		  dump_gimple_stmt (MSG_NOTE, TDF_SLIM, next_stmt, 0);
                  dump_printf (MSG_NOTE, "\n");
		}

	      swap_ssa_operands (next_stmt,
	 		         gimple_assign_rhs1_ptr (next_stmt),
                                 gimple_assign_rhs2_ptr (next_stmt));
	      update_stmt (next_stmt);

	      if (CONSTANT_CLASS_P (gimple_assign_rhs1 (next_stmt)))
		LOOP_VINFO_OPERANDS_SWAPPED (loop_info) = true;
	    }
	  else
	    return false;
        }

      lhs = gimple_assign_lhs (next_stmt);
      next_stmt = GROUP_NEXT_ELEMENT (vinfo_for_stmt (next_stmt));
    }

  /* Save the chain for further analysis in SLP detection.  */
  first = GROUP_FIRST_ELEMENT (vinfo_for_stmt (current_stmt));
  LOOP_VINFO_REDUCTION_CHAINS (loop_info).safe_push (first);
  GROUP_SIZE (vinfo_for_stmt (first)) = size;

  return true;
}


/* Function vect_is_simple_reduction_1

   (1) Detect a cross-iteration def-use cycle that represents a simple
   reduction computation.  We look for the following pattern:

   loop_header:
     a1 = phi < a0, a2 >
     a3 = ...
     a2 = operation (a3, a1)

   or

   a3 = ...
   loop_header:
     a1 = phi < a0, a2 >
     a2 = operation (a3, a1)

   such that:
   1. operation is commutative and associative and it is safe to
      change the order of the computation (if CHECK_REDUCTION is true)
   2. no uses for a2 in the loop (a2 is used out of the loop)
   3. no uses of a1 in the loop besides the reduction operation
   4. no uses of a1 outside the loop.

   Conditions 1,4 are tested here.
   Conditions 2,3 are tested in vect_mark_stmts_to_be_vectorized.

   (2) Detect a cross-iteration def-use cycle in nested loops, i.e.,
   nested cycles, if CHECK_REDUCTION is false.

   (3) Detect cycles of phi nodes in outer-loop vectorization, i.e., double
   reductions:

     a1 = phi < a0, a2 >
     inner loop (def of a3)
     a2 = phi < a3 >

   If MODIFY is true it tries also to rework the code in-place to enable
   detection of more reduction patterns.  For the time being we rewrite
   "res -= RHS" into "rhs += -RHS" when it seems worthwhile.
*/

static gimple
vect_is_simple_reduction_1 (loop_vec_info loop_info, gimple phi,
			    bool check_reduction, bool *double_reduc,
			    bool modify, bool need_wrapping_integral_overflow)
{
  struct loop *loop = (gimple_bb (phi))->loop_father;
  struct loop *vect_loop = LOOP_VINFO_LOOP (loop_info);
  edge latch_e = loop_latch_edge (loop);
  tree loop_arg = PHI_ARG_DEF_FROM_EDGE (phi, latch_e);
  gimple def_stmt, def1 = NULL, def2 = NULL;
  enum tree_code orig_code, code;
  tree op1, op2, op3 = NULL_TREE, op4 = NULL_TREE;
  tree type;
  int nloop_uses;
  tree name;
  imm_use_iterator imm_iter;
  use_operand_p use_p;
  bool phi_def;

  *double_reduc = false;

  /* If CHECK_REDUCTION is true, we assume inner-most loop vectorization,
     otherwise, we assume outer loop vectorization.  */
  gcc_assert ((check_reduction && loop == vect_loop)
              || (!check_reduction && flow_loop_nested_p (vect_loop, loop)));

  name = PHI_RESULT (phi);
  /* ???  If there are no uses of the PHI result the inner loop reduction
     won't be detected as possibly double-reduction by vectorizable_reduction
     because that tries to walk the PHI arg from the preheader edge which
     can be constant.  See PR60382.  */
  if (has_zero_uses (name))
    return NULL;
  nloop_uses = 0;
  FOR_EACH_IMM_USE_FAST (use_p, imm_iter, name)
    {
      gimple use_stmt = USE_STMT (use_p);
      if (is_gimple_debug (use_stmt))
	continue;

      if (!flow_bb_inside_loop_p (loop, gimple_bb (use_stmt)))
        {
          if (dump_enabled_p ())
	    dump_printf_loc (MSG_MISSED_OPTIMIZATION, vect_location,
			     "intermediate value used outside loop.\n");

          return NULL;
        }

      nloop_uses++;
      if (nloop_uses > 1)
        {
          if (dump_enabled_p ())
	    dump_printf_loc (MSG_MISSED_OPTIMIZATION, vect_location,
			     "reduction used in loop.\n");
          return NULL;
        }
    }

  if (TREE_CODE (loop_arg) != SSA_NAME)
    {
      if (dump_enabled_p ())
	{
	  dump_printf_loc (MSG_MISSED_OPTIMIZATION, vect_location,
			   "reduction: not ssa_name: ");
	  dump_generic_expr (MSG_MISSED_OPTIMIZATION, TDF_SLIM, loop_arg);
          dump_printf (MSG_MISSED_OPTIMIZATION, "\n");
	}
      return NULL;
    }

  def_stmt = SSA_NAME_DEF_STMT (loop_arg);
  if (!def_stmt)
    {
      if (dump_enabled_p ())
	dump_printf_loc (MSG_MISSED_OPTIMIZATION, vect_location,
			 "reduction: no def_stmt.\n");
      return NULL;
    }

  if (!is_gimple_assign (def_stmt) && gimple_code (def_stmt) != GIMPLE_PHI)
    {
      if (dump_enabled_p ())
        {
          dump_gimple_stmt (MSG_NOTE, TDF_SLIM, def_stmt, 0);
          dump_printf (MSG_NOTE, "\n");
        }
      return NULL;
    }

  if (is_gimple_assign (def_stmt))
    {
      name = gimple_assign_lhs (def_stmt);
      phi_def = false;
    }
  else
    {
      name = PHI_RESULT (def_stmt);
      phi_def = true;
    }

  nloop_uses = 0;
  FOR_EACH_IMM_USE_FAST (use_p, imm_iter, name)
    {
      gimple use_stmt = USE_STMT (use_p);
      if (is_gimple_debug (use_stmt))
	continue;
      if (flow_bb_inside_loop_p (loop, gimple_bb (use_stmt)))
	nloop_uses++;
      if (nloop_uses > 1)
	{
	  if (dump_enabled_p ())
	    dump_printf_loc (MSG_MISSED_OPTIMIZATION, vect_location,
			     "reduction used in loop.\n");
	  return NULL;
	}
    }

  /* If DEF_STMT is a phi node itself, we expect it to have a single argument
     defined in the inner loop.  */
  if (phi_def)
    {
      op1 = PHI_ARG_DEF (def_stmt, 0);

      if (gimple_phi_num_args (def_stmt) != 1
          || TREE_CODE (op1) != SSA_NAME)
        {
          if (dump_enabled_p ())
	    dump_printf_loc (MSG_MISSED_OPTIMIZATION, vect_location,
			     "unsupported phi node definition.\n");

          return NULL;
        }

      def1 = SSA_NAME_DEF_STMT (op1);
      if (gimple_bb (def1)
	  && flow_bb_inside_loop_p (loop, gimple_bb (def_stmt))
          && loop->inner
          && flow_bb_inside_loop_p (loop->inner, gimple_bb (def1))
          && is_gimple_assign (def1))
        {
          if (dump_enabled_p ())
            report_vect_op (MSG_NOTE, def_stmt,
			    "detected double reduction: ");

          *double_reduc = true;
          return def_stmt;
        }

      return NULL;
    }

  code = orig_code = gimple_assign_rhs_code (def_stmt);

  /* We can handle "res -= x[i]", which is non-associative by
     simply rewriting this into "res += -x[i]".  Avoid changing
     gimple instruction for the first simple tests and only do this
     if we're allowed to change code at all.  */
  if (code == MINUS_EXPR
      && modify
      && (op1 = gimple_assign_rhs1 (def_stmt))
      && TREE_CODE (op1) == SSA_NAME
      && SSA_NAME_DEF_STMT (op1) == phi)
    code = PLUS_EXPR;

  if (check_reduction
      && (!commutative_tree_code (code) || !associative_tree_code (code)))
    {
      if (dump_enabled_p ())
        report_vect_op (MSG_MISSED_OPTIMIZATION, def_stmt,
			"reduction: not commutative/associative: ");
      return NULL;
    }

  if (get_gimple_rhs_class (code) != GIMPLE_BINARY_RHS)
    {
      if (code != COND_EXPR)
        {
	  if (dump_enabled_p ())
	    report_vect_op (MSG_MISSED_OPTIMIZATION, def_stmt,
			    "reduction: not binary operation: ");

          return NULL;
        }

      op3 = gimple_assign_rhs1 (def_stmt);
      if (COMPARISON_CLASS_P (op3))
        {
          op4 = TREE_OPERAND (op3, 1);
          op3 = TREE_OPERAND (op3, 0);
        }

      op1 = gimple_assign_rhs2 (def_stmt);
      op2 = gimple_assign_rhs3 (def_stmt);

      if (TREE_CODE (op1) != SSA_NAME && TREE_CODE (op2) != SSA_NAME)
        {
          if (dump_enabled_p ())
            report_vect_op (MSG_MISSED_OPTIMIZATION, def_stmt,
			    "reduction: uses not ssa_names: ");

          return NULL;
        }
    }
  else
    {
      op1 = gimple_assign_rhs1 (def_stmt);
      op2 = gimple_assign_rhs2 (def_stmt);

      if (TREE_CODE (op1) != SSA_NAME && TREE_CODE (op2) != SSA_NAME)
        {
          if (dump_enabled_p ())
	    report_vect_op (MSG_MISSED_OPTIMIZATION, def_stmt,
			    "reduction: uses not ssa_names: ");

          return NULL;
        }
   }

  type = TREE_TYPE (gimple_assign_lhs (def_stmt));
  if ((TREE_CODE (op1) == SSA_NAME
       && !types_compatible_p (type,TREE_TYPE (op1)))
      || (TREE_CODE (op2) == SSA_NAME
          && !types_compatible_p (type, TREE_TYPE (op2)))
      || (op3 && TREE_CODE (op3) == SSA_NAME
          && !types_compatible_p (type, TREE_TYPE (op3)))
      || (op4 && TREE_CODE (op4) == SSA_NAME
          && !types_compatible_p (type, TREE_TYPE (op4))))
    {
      if (dump_enabled_p ())
        {
          dump_printf_loc (MSG_NOTE, vect_location,
			   "reduction: multiple types: operation type: ");
          dump_generic_expr (MSG_NOTE, TDF_SLIM, type);
          dump_printf (MSG_NOTE, ", operands types: ");
          dump_generic_expr (MSG_NOTE, TDF_SLIM,
			     TREE_TYPE (op1));
          dump_printf (MSG_NOTE, ",");
          dump_generic_expr (MSG_NOTE, TDF_SLIM,
			     TREE_TYPE (op2));
          if (op3)
            {
              dump_printf (MSG_NOTE, ",");
              dump_generic_expr (MSG_NOTE, TDF_SLIM,
				 TREE_TYPE (op3));
            }

          if (op4)
            {
              dump_printf (MSG_NOTE, ",");
              dump_generic_expr (MSG_NOTE, TDF_SLIM,
				 TREE_TYPE (op4));
            }
          dump_printf (MSG_NOTE, "\n");
        }

      return NULL;
    }

  /* Check that it's ok to change the order of the computation.
     Generally, when vectorizing a reduction we change the order of the
     computation.  This may change the behavior of the program in some
     cases, so we need to check that this is ok.  One exception is when
     vectorizing an outer-loop: the inner-loop is executed sequentially,
     and therefore vectorizing reductions in the inner-loop during
     outer-loop vectorization is safe.  */

  /* CHECKME: check for !flag_finite_math_only too?  */
  if (SCALAR_FLOAT_TYPE_P (type) && !flag_associative_math
      && check_reduction)
    {
      /* Changing the order of operations changes the semantics.  */
      if (dump_enabled_p ())
	report_vect_op (MSG_MISSED_OPTIMIZATION, def_stmt,
			"reduction: unsafe fp math optimization: ");
      return NULL;
    }
<<<<<<< HEAD
  else if (INTEGRAL_TYPE_P (type) && check_reduction
	   && !no_overflow_tree_code (code, type))
    {
      if (TYPE_OVERFLOW_TRAPS (type))
=======
  else if (INTEGRAL_TYPE_P (type) && check_reduction)
    {
      if (!operation_no_trapping_overflow (type, code))
>>>>>>> b5c93b09
	{
	  /* Changing the order of operations changes the semantics.  */
	  if (dump_enabled_p ())
	    report_vect_op (MSG_MISSED_OPTIMIZATION, def_stmt,
			    "reduction: unsafe int math optimization"
			    " (overflow traps): ");
	  return NULL;
	}
<<<<<<< HEAD
      if (need_wrapping_integral_overflow && !TYPE_OVERFLOW_WRAPS (type))
=======
      if (need_wrapping_integral_overflow
	  && !TYPE_OVERFLOW_WRAPS (type)
	  && operation_can_overflow (code))
>>>>>>> b5c93b09
	{
	  /* Changing the order of operations changes the semantics.  */
	  if (dump_enabled_p ())
	    report_vect_op (MSG_MISSED_OPTIMIZATION, def_stmt,
			    "reduction: unsafe int math optimization"
			    " (overflow doesn't wrap): ");
	  return NULL;
	}
    }
  else if (SAT_FIXED_POINT_TYPE_P (type) && check_reduction)
    {
      /* Changing the order of operations changes the semantics.  */
      if (dump_enabled_p ())
	report_vect_op (MSG_MISSED_OPTIMIZATION, def_stmt,
			"reduction: unsafe fixed-point math optimization: ");
      return NULL;
    }

  /* If we detected "res -= x[i]" earlier, rewrite it into
     "res += -x[i]" now.  If this turns out to be useless reassoc
     will clean it up again.  */
  if (orig_code == MINUS_EXPR)
    {
      tree rhs = gimple_assign_rhs2 (def_stmt);
      tree negrhs = make_ssa_name (TREE_TYPE (rhs));
      gimple negate_stmt = gimple_build_assign (negrhs, NEGATE_EXPR, rhs);
      gimple_stmt_iterator gsi = gsi_for_stmt (def_stmt);
      set_vinfo_for_stmt (negate_stmt, new_stmt_vec_info (negate_stmt, 
							  loop_info, NULL));
      gsi_insert_before (&gsi, negate_stmt, GSI_NEW_STMT);
      gimple_assign_set_rhs2 (def_stmt, negrhs);
      gimple_assign_set_rhs_code (def_stmt, PLUS_EXPR);
      update_stmt (def_stmt);
    }

  /* Reduction is safe. We're dealing with one of the following:
     1) integer arithmetic and no trapv
     2) floating point arithmetic, and special flags permit this optimization
     3) nested cycle (i.e., outer loop vectorization).  */
  if (TREE_CODE (op1) == SSA_NAME)
    def1 = SSA_NAME_DEF_STMT (op1);

  if (TREE_CODE (op2) == SSA_NAME)
    def2 = SSA_NAME_DEF_STMT (op2);

  if (code != COND_EXPR
      && ((!def1 || gimple_nop_p (def1)) && (!def2 || gimple_nop_p (def2))))
    {
      if (dump_enabled_p ())
	report_vect_op (MSG_NOTE, def_stmt, "reduction: no defs for operands: ");
      return NULL;
    }

  /* Check that one def is the reduction def, defined by PHI,
     the other def is either defined in the loop ("vect_internal_def"),
     or it's an induction (defined by a loop-header phi-node).  */

  if (def2 && def2 == phi
      && (code == COND_EXPR
	  || !def1 || gimple_nop_p (def1)
	  || !flow_bb_inside_loop_p (loop, gimple_bb (def1))
          || (def1 && flow_bb_inside_loop_p (loop, gimple_bb (def1))
              && (is_gimple_assign (def1)
		  || is_gimple_call (def1)
  	          || STMT_VINFO_DEF_TYPE (vinfo_for_stmt (def1))
                      == vect_induction_def
   	          || (gimple_code (def1) == GIMPLE_PHI
	              && STMT_VINFO_DEF_TYPE (vinfo_for_stmt (def1))
                          == vect_internal_def
 	              && !is_loop_header_bb_p (gimple_bb (def1)))))))
    {
      if (dump_enabled_p ())
	report_vect_op (MSG_NOTE, def_stmt, "detected reduction: ");
      return def_stmt;
    }

  if (def1 && def1 == phi
      && (code == COND_EXPR
	  || !def2 || gimple_nop_p (def2)
	  || !flow_bb_inside_loop_p (loop, gimple_bb (def2))
          || (def2 && flow_bb_inside_loop_p (loop, gimple_bb (def2))
 	      && (is_gimple_assign (def2)
		  || is_gimple_call (def2)
	          || STMT_VINFO_DEF_TYPE (vinfo_for_stmt (def2))
                      == vect_induction_def
 	          || (gimple_code (def2) == GIMPLE_PHI
		      && STMT_VINFO_DEF_TYPE (vinfo_for_stmt (def2))
                          == vect_internal_def
		      && !is_loop_header_bb_p (gimple_bb (def2)))))))
    {
      if (check_reduction)
        {
          /* Swap operands (just for simplicity - so that the rest of the code
	     can assume that the reduction variable is always the last (second)
	     argument).  */
          if (dump_enabled_p ())
	    report_vect_op (MSG_NOTE, def_stmt,
	  	            "detected reduction: need to swap operands: ");

          swap_ssa_operands (def_stmt, gimple_assign_rhs1_ptr (def_stmt),
 			     gimple_assign_rhs2_ptr (def_stmt));

	  if (CONSTANT_CLASS_P (gimple_assign_rhs1 (def_stmt)))
	    LOOP_VINFO_OPERANDS_SWAPPED (loop_info) = true;
        }
      else
        {
          if (dump_enabled_p ())
            report_vect_op (MSG_NOTE, def_stmt, "detected reduction: ");
        }

      return def_stmt;
    }

  /* Try to find SLP reduction chain.  */
  if (check_reduction && vect_is_slp_reduction (loop_info, phi, def_stmt))
    {
      if (dump_enabled_p ())
        report_vect_op (MSG_NOTE, def_stmt,
			"reduction: detected reduction chain: ");

      return def_stmt;
    }

  if (dump_enabled_p ())
    report_vect_op (MSG_MISSED_OPTIMIZATION, def_stmt,
		    "reduction: unknown pattern: ");
       
  return NULL;
}

/* Wrapper around vect_is_simple_reduction_1, that won't modify code
   in-place.  Arguments as there.  */

static gimple
vect_is_simple_reduction (loop_vec_info loop_info, gimple phi,
			  bool check_reduction, bool *double_reduc,
			  bool need_wrapping_integral_overflow)
{
  return vect_is_simple_reduction_1 (loop_info, phi, check_reduction,
				     double_reduc, false,
				     need_wrapping_integral_overflow);
}

/* Wrapper around vect_is_simple_reduction_1, which will modify code
   in-place if it enables detection of more reductions.  Arguments
   as there.  */

gimple
vect_force_simple_reduction (loop_vec_info loop_info, gimple phi,
			     bool check_reduction, bool *double_reduc,
			     bool need_wrapping_integral_overflow)
{
  return vect_is_simple_reduction_1 (loop_info, phi, check_reduction,
				     double_reduc, true,
				     need_wrapping_integral_overflow);
}

/* Calculate cost of peeling the loop PEEL_ITERS_PROLOGUE times.  */
int
vect_get_known_peeling_cost (loop_vec_info loop_vinfo, int peel_iters_prologue,
                             int *peel_iters_epilogue,
                             stmt_vector_for_cost *scalar_cost_vec,
			     stmt_vector_for_cost *prologue_cost_vec,
			     stmt_vector_for_cost *epilogue_cost_vec)
{
  int retval = 0;
  int vf = LOOP_VINFO_VECT_FACTOR (loop_vinfo);

  if (!LOOP_VINFO_NITERS_KNOWN_P (loop_vinfo))
    {
      *peel_iters_epilogue = vf/2;
      if (dump_enabled_p ())
        dump_printf_loc (MSG_NOTE, vect_location,
			 "cost model: epilogue peel iters set to vf/2 "
			 "because loop iterations are unknown .\n");

      /* If peeled iterations are known but number of scalar loop
         iterations are unknown, count a taken branch per peeled loop.  */
      retval = record_stmt_cost (prologue_cost_vec, 1, cond_branch_taken,
				 NULL, 0, vect_prologue);
      retval = record_stmt_cost (prologue_cost_vec, 1, cond_branch_taken,
				 NULL, 0, vect_epilogue);
    }
  else
    {
      int niters = LOOP_VINFO_INT_NITERS (loop_vinfo);
      peel_iters_prologue = niters < peel_iters_prologue ?
                            niters : peel_iters_prologue;
      *peel_iters_epilogue = (niters - peel_iters_prologue) % vf;
      /* If we need to peel for gaps, but no peeling is required, we have to
	 peel VF iterations.  */
      if (LOOP_VINFO_PEELING_FOR_GAPS (loop_vinfo) && !*peel_iters_epilogue)
        *peel_iters_epilogue = vf;
    }

  stmt_info_for_cost *si;
  int j;
  if (peel_iters_prologue)
    FOR_EACH_VEC_ELT (*scalar_cost_vec, j, si)
      retval += record_stmt_cost (prologue_cost_vec,
				  si->count * peel_iters_prologue,
				  si->kind, NULL, si->misalign,
				  vect_prologue);
  if (*peel_iters_epilogue)
    FOR_EACH_VEC_ELT (*scalar_cost_vec, j, si)
      retval += record_stmt_cost (epilogue_cost_vec,
				  si->count * *peel_iters_epilogue,
				  si->kind, NULL, si->misalign,
				  vect_epilogue);

  return retval;
}

/* Function vect_estimate_min_profitable_iters

   Return the number of iterations required for the vector version of the
   loop to be profitable relative to the cost of the scalar version of the
   loop.  */

static void
vect_estimate_min_profitable_iters (loop_vec_info loop_vinfo,
				    int *ret_min_profitable_niters,
				    int *ret_min_profitable_estimate)
{
  int min_profitable_iters;
  int min_profitable_estimate;
  int peel_iters_prologue;
  int peel_iters_epilogue;
  unsigned vec_inside_cost = 0;
  int vec_outside_cost = 0;
  unsigned vec_prologue_cost = 0;
  unsigned vec_epilogue_cost = 0;
  int scalar_single_iter_cost = 0;
  int scalar_outside_cost = 0;
  int vf = LOOP_VINFO_VECT_FACTOR (loop_vinfo);
  int npeel = LOOP_VINFO_PEELING_FOR_ALIGNMENT (loop_vinfo);
  void *target_cost_data = LOOP_VINFO_TARGET_COST_DATA (loop_vinfo);

  /* Cost model disabled.  */
  if (unlimited_cost_model (LOOP_VINFO_LOOP (loop_vinfo)))
    {
      dump_printf_loc (MSG_NOTE, vect_location, "cost model disabled.\n");
      *ret_min_profitable_niters = 0;
      *ret_min_profitable_estimate = 0;
      return;
    }

  /* Requires loop versioning tests to handle misalignment.  */
  if (LOOP_REQUIRES_VERSIONING_FOR_ALIGNMENT (loop_vinfo))
    {
      /*  FIXME: Make cost depend on complexity of individual check.  */
      unsigned len = LOOP_VINFO_MAY_MISALIGN_STMTS (loop_vinfo).length ();
      (void) add_stmt_cost (target_cost_data, len, vector_stmt, NULL, 0,
			    vect_prologue);
      dump_printf (MSG_NOTE,
                   "cost model: Adding cost of checks for loop "
                   "versioning to treat misalignment.\n");
    }

  /* Requires loop versioning with alias checks.  */
  if (LOOP_REQUIRES_VERSIONING_FOR_ALIAS (loop_vinfo))
    {
      /*  FIXME: Make cost depend on complexity of individual check.  */
      unsigned len = LOOP_VINFO_MAY_ALIAS_DDRS (loop_vinfo).length ();
      (void) add_stmt_cost (target_cost_data, len, vector_stmt, NULL, 0,
			    vect_prologue);
      dump_printf (MSG_NOTE,
                   "cost model: Adding cost of checks for loop "
                   "versioning aliasing.\n");
    }

  if (LOOP_REQUIRES_VERSIONING_FOR_ALIGNMENT (loop_vinfo)
      || LOOP_REQUIRES_VERSIONING_FOR_ALIAS (loop_vinfo))
    (void) add_stmt_cost (target_cost_data, 1, cond_branch_taken, NULL, 0,
			  vect_prologue);

  /* Count statements in scalar loop.  Using this as scalar cost for a single
     iteration for now.

     TODO: Add outer loop support.

     TODO: Consider assigning different costs to different scalar
     statements.  */

  scalar_single_iter_cost
    = LOOP_VINFO_SINGLE_SCALAR_ITERATION_COST (loop_vinfo);

  /* Add additional cost for the peeled instructions in prologue and epilogue
     loop.

     FORNOW: If we don't know the value of peel_iters for prologue or epilogue
     at compile-time - we assume it's vf/2 (the worst would be vf-1).

     TODO: Build an expression that represents peel_iters for prologue and
     epilogue to be used in a run-time test.  */

  if (npeel  < 0)
    {
      peel_iters_prologue = vf/2;
      dump_printf (MSG_NOTE, "cost model: "
                   "prologue peel iters set to vf/2.\n");

      /* If peeling for alignment is unknown, loop bound of main loop becomes
         unknown.  */
      peel_iters_epilogue = vf/2;
      dump_printf (MSG_NOTE, "cost model: "
                   "epilogue peel iters set to vf/2 because "
                   "peeling for alignment is unknown.\n");

      /* If peeled iterations are unknown, count a taken branch and a not taken
         branch per peeled loop. Even if scalar loop iterations are known,
         vector iterations are not known since peeled prologue iterations are
         not known. Hence guards remain the same.  */
      (void) add_stmt_cost (target_cost_data, 1, cond_branch_taken,
			    NULL, 0, vect_prologue);
      (void) add_stmt_cost (target_cost_data, 1, cond_branch_not_taken,
			    NULL, 0, vect_prologue);
      (void) add_stmt_cost (target_cost_data, 1, cond_branch_taken,
			    NULL, 0, vect_epilogue);
      (void) add_stmt_cost (target_cost_data, 1, cond_branch_not_taken,
			    NULL, 0, vect_epilogue);
      stmt_info_for_cost *si;
      int j;
      FOR_EACH_VEC_ELT (LOOP_VINFO_SCALAR_ITERATION_COST (loop_vinfo), j, si)
	{
	  struct _stmt_vec_info *stmt_info
	    = si->stmt ? vinfo_for_stmt (si->stmt) : NULL;
	  (void) add_stmt_cost (target_cost_data,
				si->count * peel_iters_prologue,
				si->kind, stmt_info, si->misalign,
				vect_prologue);
	  (void) add_stmt_cost (target_cost_data,
				si->count * peel_iters_epilogue,
				si->kind, stmt_info, si->misalign,
				vect_epilogue);
	}
    }
  else
    {
      stmt_vector_for_cost prologue_cost_vec, epilogue_cost_vec;
      stmt_info_for_cost *si;
      int j;
      void *data = LOOP_VINFO_TARGET_COST_DATA (loop_vinfo);

      prologue_cost_vec.create (2);
      epilogue_cost_vec.create (2);
      peel_iters_prologue = npeel;

      (void) vect_get_known_peeling_cost (loop_vinfo, peel_iters_prologue,
					  &peel_iters_epilogue,
					  &LOOP_VINFO_SCALAR_ITERATION_COST
					    (loop_vinfo),
					  &prologue_cost_vec,
					  &epilogue_cost_vec);

      FOR_EACH_VEC_ELT (prologue_cost_vec, j, si)
	{
	  struct _stmt_vec_info *stmt_info
	    = si->stmt ? vinfo_for_stmt (si->stmt) : NULL;
	  (void) add_stmt_cost (data, si->count, si->kind, stmt_info,
				si->misalign, vect_prologue);
	}

      FOR_EACH_VEC_ELT (epilogue_cost_vec, j, si)
	{
	  struct _stmt_vec_info *stmt_info
	    = si->stmt ? vinfo_for_stmt (si->stmt) : NULL;
	  (void) add_stmt_cost (data, si->count, si->kind, stmt_info,
				si->misalign, vect_epilogue);
	}

      prologue_cost_vec.release ();
      epilogue_cost_vec.release ();
    }

  /* FORNOW: The scalar outside cost is incremented in one of the
     following ways:

     1. The vectorizer checks for alignment and aliasing and generates
     a condition that allows dynamic vectorization.  A cost model
     check is ANDED with the versioning condition.  Hence scalar code
     path now has the added cost of the versioning check.

       if (cost > th & versioning_check)
         jmp to vector code

     Hence run-time scalar is incremented by not-taken branch cost.

     2. The vectorizer then checks if a prologue is required.  If the
     cost model check was not done before during versioning, it has to
     be done before the prologue check.

       if (cost <= th)
         prologue = scalar_iters
       if (prologue == 0)
         jmp to vector code
       else
         execute prologue
       if (prologue == num_iters)
	 go to exit

     Hence the run-time scalar cost is incremented by a taken branch,
     plus a not-taken branch, plus a taken branch cost.

     3. The vectorizer then checks if an epilogue is required.  If the
     cost model check was not done before during prologue check, it
     has to be done with the epilogue check.

       if (prologue == 0)
         jmp to vector code
       else
         execute prologue
       if (prologue == num_iters)
	 go to exit
       vector code:
         if ((cost <= th) | (scalar_iters-prologue-epilogue == 0))
           jmp to epilogue

     Hence the run-time scalar cost should be incremented by 2 taken
     branches.

     TODO: The back end may reorder the BBS's differently and reverse
     conditions/branch directions.  Change the estimates below to
     something more reasonable.  */

  /* If the number of iterations is known and we do not do versioning, we can
     decide whether to vectorize at compile time.  Hence the scalar version
     do not carry cost model guard costs.  */
  if (!LOOP_VINFO_NITERS_KNOWN_P (loop_vinfo)
      || LOOP_REQUIRES_VERSIONING_FOR_ALIGNMENT (loop_vinfo)
      || LOOP_REQUIRES_VERSIONING_FOR_ALIAS (loop_vinfo))
    {
      /* Cost model check occurs at versioning.  */
      if (LOOP_REQUIRES_VERSIONING_FOR_ALIGNMENT (loop_vinfo)
          || LOOP_REQUIRES_VERSIONING_FOR_ALIAS (loop_vinfo))
	scalar_outside_cost += vect_get_stmt_cost (cond_branch_not_taken);
      else
	{
	  /* Cost model check occurs at prologue generation.  */
	  if (LOOP_VINFO_PEELING_FOR_ALIGNMENT (loop_vinfo) < 0)
	    scalar_outside_cost += 2 * vect_get_stmt_cost (cond_branch_taken)
	      + vect_get_stmt_cost (cond_branch_not_taken); 
	  /* Cost model check occurs at epilogue generation.  */
	  else
	    scalar_outside_cost += 2 * vect_get_stmt_cost (cond_branch_taken); 
	}
    }

  /* Complete the target-specific cost calculations.  */
  finish_cost (LOOP_VINFO_TARGET_COST_DATA (loop_vinfo), &vec_prologue_cost,
	       &vec_inside_cost, &vec_epilogue_cost);

  vec_outside_cost = (int)(vec_prologue_cost + vec_epilogue_cost);
  
  if (dump_enabled_p ())
    {
      dump_printf_loc (MSG_NOTE, vect_location, "Cost model analysis: \n");
      dump_printf (MSG_NOTE, "  Vector inside of loop cost: %d\n",
                   vec_inside_cost);
      dump_printf (MSG_NOTE, "  Vector prologue cost: %d\n",
                   vec_prologue_cost);
      dump_printf (MSG_NOTE, "  Vector epilogue cost: %d\n",
                   vec_epilogue_cost);
      dump_printf (MSG_NOTE, "  Scalar iteration cost: %d\n",
                   scalar_single_iter_cost);
      dump_printf (MSG_NOTE, "  Scalar outside cost: %d\n",
                   scalar_outside_cost);
      dump_printf (MSG_NOTE, "  Vector outside cost: %d\n",
                   vec_outside_cost);
      dump_printf (MSG_NOTE, "  prologue iterations: %d\n",
                   peel_iters_prologue);
      dump_printf (MSG_NOTE, "  epilogue iterations: %d\n",
                   peel_iters_epilogue);
    }

  /* Calculate number of iterations required to make the vector version
     profitable, relative to the loop bodies only.  The following condition
     must hold true:
     SIC * niters + SOC > VIC * ((niters-PL_ITERS-EP_ITERS)/VF) + VOC
     where
     SIC = scalar iteration cost, VIC = vector iteration cost,
     VOC = vector outside cost, VF = vectorization factor,
     PL_ITERS = prologue iterations, EP_ITERS= epilogue iterations
     SOC = scalar outside cost for run time cost model check.  */

  if ((scalar_single_iter_cost * vf) > (int) vec_inside_cost)
    {
      if (vec_outside_cost <= 0)
        min_profitable_iters = 1;
      else
        {
          min_profitable_iters = ((vec_outside_cost - scalar_outside_cost) * vf
				  - vec_inside_cost * peel_iters_prologue
                                  - vec_inside_cost * peel_iters_epilogue)
                                 / ((scalar_single_iter_cost * vf)
                                    - vec_inside_cost);

          if ((scalar_single_iter_cost * vf * min_profitable_iters)
              <= (((int) vec_inside_cost * min_profitable_iters)
                  + (((int) vec_outside_cost - scalar_outside_cost) * vf)))
            min_profitable_iters++;
        }
    }
  /* vector version will never be profitable.  */
  else
    {
      if (LOOP_VINFO_LOOP (loop_vinfo)->force_vectorize)
	warning_at (vect_location, OPT_Wopenmp_simd, "vectorization "
		    "did not happen for a simd loop");

      if (dump_enabled_p ())
        dump_printf_loc (MSG_MISSED_OPTIMIZATION, vect_location,
			 "cost model: the vector iteration cost = %d "
			 "divided by the scalar iteration cost = %d "
			 "is greater or equal to the vectorization factor = %d"
                         ".\n",
			 vec_inside_cost, scalar_single_iter_cost, vf);
      *ret_min_profitable_niters = -1;
      *ret_min_profitable_estimate = -1;
      return;
    }

  dump_printf (MSG_NOTE,
	       "  Calculated minimum iters for profitability: %d\n",
	       min_profitable_iters);

  min_profitable_iters =
	min_profitable_iters < vf ? vf : min_profitable_iters;

  /* Because the condition we create is:
     if (niters <= min_profitable_iters)
       then skip the vectorized loop.  */
  min_profitable_iters--;

  if (dump_enabled_p ())
    dump_printf_loc (MSG_NOTE, vect_location,
                     "  Runtime profitability threshold = %d\n",
                     min_profitable_iters);

  *ret_min_profitable_niters = min_profitable_iters;

  /* Calculate number of iterations required to make the vector version
     profitable, relative to the loop bodies only.

     Non-vectorized variant is SIC * niters and it must win over vector
     variant on the expected loop trip count.  The following condition must hold true:
     SIC * niters > VIC * ((niters-PL_ITERS-EP_ITERS)/VF) + VOC + SOC  */

  if (vec_outside_cost <= 0)
    min_profitable_estimate = 1;
  else
    {
      min_profitable_estimate = ((vec_outside_cost + scalar_outside_cost) * vf
				 - vec_inside_cost * peel_iters_prologue
				 - vec_inside_cost * peel_iters_epilogue)
				 / ((scalar_single_iter_cost * vf)
				   - vec_inside_cost);
    }
  min_profitable_estimate --;
  min_profitable_estimate = MAX (min_profitable_estimate, min_profitable_iters);
  if (dump_enabled_p ())
    dump_printf_loc (MSG_NOTE, vect_location,
                     "  Static estimate profitability threshold = %d\n",
                      min_profitable_iters);

  *ret_min_profitable_estimate = min_profitable_estimate;
}

/* Writes into SEL a mask for a vec_perm, equivalent to a vec_shr by OFFSET
   vector elements (not bits) for a vector of mode MODE.  */
static void
calc_vec_perm_mask_for_shift (enum machine_mode mode, unsigned int offset,
			      unsigned char *sel)
{
  unsigned int i, nelt = GET_MODE_NUNITS (mode);

  for (i = 0; i < nelt; i++)
    sel[i] = (i + offset) & (2*nelt - 1);
}

/* Checks whether the target supports whole-vector shifts for vectors of mode
   MODE.  This is the case if _either_ the platform handles vec_shr_optab, _or_
   it supports vec_perm_const with masks for all necessary shift amounts.  */
static bool
have_whole_vector_shift (enum machine_mode mode)
{
  if (optab_handler (vec_shr_optab, mode) != CODE_FOR_nothing)
    return true;

  if (direct_optab_handler (vec_perm_const_optab, mode) == CODE_FOR_nothing)
    return false;

  unsigned int i, nelt = GET_MODE_NUNITS (mode);
  unsigned char *sel = XALLOCAVEC (unsigned char, nelt);

  for (i = nelt/2; i >= 1; i/=2)
    {
      calc_vec_perm_mask_for_shift (mode, i, sel);
      if (!can_vec_perm_p (mode, false, sel))
	return false;
    }
  return true;
}

/* Return the reduction operand (with index REDUC_INDEX) of STMT.  */

static tree
get_reduction_op (gimple stmt, int reduc_index)
{
  switch (get_gimple_rhs_class (gimple_assign_rhs_code (stmt)))
    {
    case GIMPLE_SINGLE_RHS:
      gcc_assert (TREE_OPERAND_LENGTH (gimple_assign_rhs1 (stmt))
		  == ternary_op);
      return TREE_OPERAND (gimple_assign_rhs1 (stmt), reduc_index);
    case GIMPLE_UNARY_RHS:
      return gimple_assign_rhs1 (stmt);
    case GIMPLE_BINARY_RHS:
      return (reduc_index
	      ? gimple_assign_rhs2 (stmt) : gimple_assign_rhs1 (stmt));
    case GIMPLE_TERNARY_RHS:
      return gimple_op (stmt, reduc_index + 1);
    default:
      gcc_unreachable ();
    }
}

/* TODO: Close dependency between vect_model_*_cost and vectorizable_*
   functions. Design better to avoid maintenance issues.  */

/* Function vect_model_reduction_cost.

   Models cost for a reduction operation, including the vector ops
   generated within the strip-mine loop, the initial definition before
   the loop, and the epilogue code that must be generated.  */

static bool
vect_model_reduction_cost (stmt_vec_info stmt_info, enum tree_code reduc_code,
			   int ncopies, int reduc_index)
{
  int prologue_cost = 0, epilogue_cost = 0;
  enum tree_code code;
  optab optab;
  tree vectype;
  gimple stmt, orig_stmt;
  tree reduction_op;
  machine_mode mode;
  loop_vec_info loop_vinfo = STMT_VINFO_LOOP_VINFO (stmt_info);
  struct loop *loop = NULL;
  void *target_cost_data;

  if (loop_vinfo)
    {
      loop = LOOP_VINFO_LOOP (loop_vinfo);
      target_cost_data = LOOP_VINFO_TARGET_COST_DATA (loop_vinfo);
    }
  else
    target_cost_data = BB_VINFO_TARGET_COST_DATA (STMT_VINFO_BB_VINFO (stmt_info));

  /* Cost of reduction op inside loop.  */
  unsigned inside_cost = add_stmt_cost (target_cost_data, ncopies, vector_stmt,
					stmt_info, 0, vect_body);
  stmt = STMT_VINFO_STMT (stmt_info);

  reduction_op = get_reduction_op (stmt, reduc_index);

  vectype = get_vectype_for_scalar_type (TREE_TYPE (reduction_op));
  if (!vectype)
    {
      if (dump_enabled_p ())
        {
	  dump_printf_loc (MSG_MISSED_OPTIMIZATION, vect_location,
			   "unsupported data-type ");
          dump_generic_expr (MSG_MISSED_OPTIMIZATION, TDF_SLIM,
			     TREE_TYPE (reduction_op));
          dump_printf (MSG_MISSED_OPTIMIZATION, "\n");
        }
      return false;
   }

  mode = TYPE_MODE (vectype);
  orig_stmt = STMT_VINFO_RELATED_STMT (stmt_info);

  if (!orig_stmt)
    orig_stmt = STMT_VINFO_STMT (stmt_info);

  code = gimple_assign_rhs_code (orig_stmt);

  /* Add in cost for initial definition.  */
  prologue_cost += add_stmt_cost (target_cost_data, 1, scalar_to_vec,
				  stmt_info, 0, vect_prologue);

  /* Determine cost of epilogue code.

     We have a reduction operator that will reduce the vector in one statement.
     Also requires scalar extract.  */

  if (!loop || !nested_in_vect_loop_p (loop, orig_stmt))
    {
      if (reduc_code != ERROR_MARK)
	{
	  epilogue_cost += add_stmt_cost (target_cost_data, 1, vector_stmt,
					  stmt_info, 0, vect_epilogue);
	  epilogue_cost += add_stmt_cost (target_cost_data, 1, vec_to_scalar,
					  stmt_info, 0, vect_epilogue);
	}
      else
	{
	  int vec_size_in_bits = tree_to_uhwi (TYPE_SIZE (vectype));
	  tree bitsize =
	    TYPE_SIZE (TREE_TYPE (gimple_assign_lhs (orig_stmt)));
	  int element_bitsize = tree_to_uhwi (bitsize);
	  int nelements = vec_size_in_bits / element_bitsize;

	  optab = optab_for_tree_code (code, vectype, optab_default);

	  /* We have a whole vector shift available.  */
	  if (VECTOR_MODE_P (mode)
	      && optab_handler (optab, mode) != CODE_FOR_nothing
	      && have_whole_vector_shift (mode))
	    {
	      /* Final reduction via vector shifts and the reduction operator.
		 Also requires scalar extract.  */
	      epilogue_cost += add_stmt_cost (target_cost_data,
					      exact_log2 (nelements) * 2,
					      vector_stmt, stmt_info, 0,
					      vect_epilogue);
	      epilogue_cost += add_stmt_cost (target_cost_data, 1,
					      vec_to_scalar, stmt_info, 0,
					      vect_epilogue);
	    }	  
	  else
	    /* Use extracts and reduction op for final reduction.  For N
	       elements, we have N extracts and N-1 reduction ops.  */
	    epilogue_cost += add_stmt_cost (target_cost_data, 
					    nelements + nelements - 1,
					    vector_stmt, stmt_info, 0,
					    vect_epilogue);
	}
    }

  if (dump_enabled_p ())
    dump_printf (MSG_NOTE, 
                 "vect_model_reduction_cost: inside_cost = %d, "
                 "prologue_cost = %d, epilogue_cost = %d .\n", inside_cost,
                 prologue_cost, epilogue_cost);

  return true;
}


/* Function vect_model_induction_cost.

   Models cost for induction operations.  */

static void
vect_model_induction_cost (stmt_vec_info stmt_info, int ncopies)
{
  loop_vec_info loop_vinfo = STMT_VINFO_LOOP_VINFO (stmt_info);
  void *target_cost_data = LOOP_VINFO_TARGET_COST_DATA (loop_vinfo);
  unsigned inside_cost, prologue_cost;

  /* loop cost for vec_loop.  */
  inside_cost = add_stmt_cost (target_cost_data, ncopies, vector_stmt,
			       stmt_info, 0, vect_body);

  /* prologue cost for vec_init and vec_step.  */
  prologue_cost = add_stmt_cost (target_cost_data, 2, scalar_to_vec,
				 stmt_info, 0, vect_prologue);

  if (dump_enabled_p ())
    dump_printf_loc (MSG_NOTE, vect_location,
                     "vect_model_induction_cost: inside_cost = %d, "
                     "prologue_cost = %d .\n", inside_cost, prologue_cost);
}


/* Function get_initial_def_for_induction

   Input:
   STMT - a stmt that performs an induction operation in the loop.
   IV_PHI - the initial value of the induction variable

   Output:
   Return a vector variable, initialized with the first VF values of
   the induction variable.  E.g., for an iv with IV_PHI='X' and
   evolution S, for a vector of 4 units, we want to return:
   [X, X + S, X + 2*S, X + 3*S].  */

static tree
get_initial_def_for_induction (gimple iv_phi)
{
  stmt_vec_info stmt_vinfo = vinfo_for_stmt (iv_phi);
  loop_vec_info loop_vinfo = STMT_VINFO_LOOP_VINFO (stmt_vinfo);
  struct loop *loop = LOOP_VINFO_LOOP (loop_vinfo);
  tree vectype;
  int nunits;
  edge pe = loop_preheader_edge (loop);
  struct loop *iv_loop;
  basic_block new_bb;
  tree new_vec, vec_init, vec_step, t;
  tree new_var;
  tree new_name;
  gimple init_stmt, new_stmt;
  gphi *induction_phi;
  tree induc_def, vec_def, vec_dest;
  tree init_expr, step_expr;
  int vf = LOOP_VINFO_VECT_FACTOR (loop_vinfo);
  int i;
  int ncopies;
  tree expr;
  stmt_vec_info phi_info = vinfo_for_stmt (iv_phi);
  bool nested_in_vect_loop = false;
  gimple_seq stmts = NULL;
  imm_use_iterator imm_iter;
  use_operand_p use_p;
  gimple exit_phi;
  edge latch_e;
  tree loop_arg;
  gimple_stmt_iterator si;
  basic_block bb = gimple_bb (iv_phi);
  tree stepvectype;
  tree resvectype;

  /* Is phi in an inner-loop, while vectorizing an enclosing outer-loop?  */
  if (nested_in_vect_loop_p (loop, iv_phi))
    {
      nested_in_vect_loop = true;
      iv_loop = loop->inner;
    }
  else
    iv_loop = loop;
  gcc_assert (iv_loop == (gimple_bb (iv_phi))->loop_father);

  latch_e = loop_latch_edge (iv_loop);
  loop_arg = PHI_ARG_DEF_FROM_EDGE (iv_phi, latch_e);

  step_expr = STMT_VINFO_LOOP_PHI_EVOLUTION_PART (phi_info);
  gcc_assert (step_expr != NULL_TREE);

  pe = loop_preheader_edge (iv_loop);
  init_expr = PHI_ARG_DEF_FROM_EDGE (iv_phi,
				     loop_preheader_edge (iv_loop));

  vectype = get_vectype_for_scalar_type (TREE_TYPE (init_expr));
  resvectype = get_vectype_for_scalar_type (TREE_TYPE (PHI_RESULT (iv_phi)));
  gcc_assert (vectype);
  nunits = TYPE_VECTOR_SUBPARTS (vectype);
  ncopies = vf / nunits;

  gcc_assert (phi_info);
  gcc_assert (ncopies >= 1);

  /* Convert the step to the desired type.  */
  step_expr = force_gimple_operand (fold_convert (TREE_TYPE (vectype),
						  step_expr),
				    &stmts, true, NULL_TREE);
  if (stmts)
    {
      new_bb = gsi_insert_seq_on_edge_immediate (pe, stmts);
      gcc_assert (!new_bb);
    }

  /* Find the first insertion point in the BB.  */
  si = gsi_after_labels (bb);

  /* Create the vector that holds the initial_value of the induction.  */
  if (nested_in_vect_loop)
    {
      /* iv_loop is nested in the loop to be vectorized.  init_expr had already
	 been created during vectorization of previous stmts.  We obtain it
	 from the STMT_VINFO_VEC_STMT of the defining stmt.  */
      vec_init = vect_get_vec_def_for_operand (init_expr, iv_phi, NULL);
      /* If the initial value is not of proper type, convert it.  */
      if (!useless_type_conversion_p (vectype, TREE_TYPE (vec_init)))
	{
	  new_stmt
	    = gimple_build_assign (vect_get_new_vect_var (vectype,
							  vect_simple_var,
							  "vec_iv_"),
				   VIEW_CONVERT_EXPR,
				   build1 (VIEW_CONVERT_EXPR, vectype,
					   vec_init));
	  vec_init = make_ssa_name (gimple_assign_lhs (new_stmt), new_stmt);
	  gimple_assign_set_lhs (new_stmt, vec_init);
	  new_bb = gsi_insert_on_edge_immediate (loop_preheader_edge (iv_loop),
						 new_stmt);
	  gcc_assert (!new_bb);
	  set_vinfo_for_stmt (new_stmt,
			      new_stmt_vec_info (new_stmt, loop_vinfo, NULL));
	}
    }
  else
    {
      vec<constructor_elt, va_gc> *v;

      /* iv_loop is the loop to be vectorized. Create:
	 vec_init = [X, X+S, X+2*S, X+3*S] (S = step_expr, X = init_expr)  */
      new_var = vect_get_new_vect_var (TREE_TYPE (vectype),
				       vect_scalar_var, "var_");
      new_name = force_gimple_operand (fold_convert (TREE_TYPE (vectype),
						     init_expr),
				       &stmts, false, new_var);
      if (stmts)
	{
	  new_bb = gsi_insert_seq_on_edge_immediate (pe, stmts);
	  gcc_assert (!new_bb);
	}

      vec_alloc (v, nunits);
      bool constant_p = is_gimple_min_invariant (new_name);
      CONSTRUCTOR_APPEND_ELT (v, NULL_TREE, new_name);
      for (i = 1; i < nunits; i++)
	{
	  /* Create: new_name_i = new_name + step_expr  */
	  new_name = fold_build2 (PLUS_EXPR, TREE_TYPE (new_name),
				  new_name, step_expr);
	  if (!is_gimple_min_invariant (new_name))
	    {
	      init_stmt = gimple_build_assign (new_var, new_name);
	      new_name = make_ssa_name (new_var, init_stmt);
	      gimple_assign_set_lhs (init_stmt, new_name);
	      new_bb = gsi_insert_on_edge_immediate (pe, init_stmt);
	      gcc_assert (!new_bb);
	      if (dump_enabled_p ())
		{
		  dump_printf_loc (MSG_NOTE, vect_location,
				   "created new init_stmt: ");
		  dump_gimple_stmt (MSG_NOTE, TDF_SLIM, init_stmt, 0);
                  dump_printf (MSG_NOTE, "\n");
		}
	      constant_p = false;
	    }
	  CONSTRUCTOR_APPEND_ELT (v, NULL_TREE, new_name);
	}
      /* Create a vector from [new_name_0, new_name_1, ..., new_name_nunits-1]  */
      if (constant_p)
	new_vec = build_vector_from_ctor (vectype, v);
      else
	new_vec = build_constructor (vectype, v);
      vec_init = vect_init_vector (iv_phi, new_vec, vectype, NULL);
    }


  /* Create the vector that holds the step of the induction.  */
  if (nested_in_vect_loop)
    /* iv_loop is nested in the loop to be vectorized. Generate:
       vec_step = [S, S, S, S]  */
    new_name = step_expr;
  else
    {
      /* iv_loop is the loop to be vectorized. Generate:
	  vec_step = [VF*S, VF*S, VF*S, VF*S]  */
      if (SCALAR_FLOAT_TYPE_P (TREE_TYPE (step_expr)))
	{
	  expr = build_int_cst (integer_type_node, vf);
	  expr = fold_convert (TREE_TYPE (step_expr), expr);
	}
      else
	expr = build_int_cst (TREE_TYPE (step_expr), vf);
      new_name = fold_build2 (MULT_EXPR, TREE_TYPE (step_expr),
			      expr, step_expr);
      if (TREE_CODE (step_expr) == SSA_NAME)
	new_name = vect_init_vector (iv_phi, new_name,
				     TREE_TYPE (step_expr), NULL);
    }

  t = unshare_expr (new_name);
  gcc_assert (CONSTANT_CLASS_P (new_name)
	      || TREE_CODE (new_name) == SSA_NAME);
  stepvectype = get_vectype_for_scalar_type (TREE_TYPE (new_name));
  gcc_assert (stepvectype);
  new_vec = build_vector_from_val (stepvectype, t);
  vec_step = vect_init_vector (iv_phi, new_vec, stepvectype, NULL);


  /* Create the following def-use cycle:
     loop prolog:
         vec_init = ...
	 vec_step = ...
     loop:
         vec_iv = PHI <vec_init, vec_loop>
         ...
         STMT
         ...
         vec_loop = vec_iv + vec_step;  */

  /* Create the induction-phi that defines the induction-operand.  */
  vec_dest = vect_get_new_vect_var (vectype, vect_simple_var, "vec_iv_");
  induction_phi = create_phi_node (vec_dest, iv_loop->header);
  set_vinfo_for_stmt (induction_phi,
		      new_stmt_vec_info (induction_phi, loop_vinfo, NULL));
  induc_def = PHI_RESULT (induction_phi);

  /* Create the iv update inside the loop  */
  new_stmt = gimple_build_assign (vec_dest, PLUS_EXPR, induc_def, vec_step);
  vec_def = make_ssa_name (vec_dest, new_stmt);
  gimple_assign_set_lhs (new_stmt, vec_def);
  gsi_insert_before (&si, new_stmt, GSI_SAME_STMT);
  set_vinfo_for_stmt (new_stmt, new_stmt_vec_info (new_stmt, loop_vinfo,
                                                   NULL));

  /* Set the arguments of the phi node:  */
  add_phi_arg (induction_phi, vec_init, pe, UNKNOWN_LOCATION);
  add_phi_arg (induction_phi, vec_def, loop_latch_edge (iv_loop),
	       UNKNOWN_LOCATION);


  /* In case that vectorization factor (VF) is bigger than the number
     of elements that we can fit in a vectype (nunits), we have to generate
     more than one vector stmt - i.e - we need to "unroll" the
     vector stmt by a factor VF/nunits.  For more details see documentation
     in vectorizable_operation.  */

  if (ncopies > 1)
    {
      stmt_vec_info prev_stmt_vinfo;
      /* FORNOW. This restriction should be relaxed.  */
      gcc_assert (!nested_in_vect_loop);

      /* Create the vector that holds the step of the induction.  */
      if (SCALAR_FLOAT_TYPE_P (TREE_TYPE (step_expr)))
	{
	  expr = build_int_cst (integer_type_node, nunits);
	  expr = fold_convert (TREE_TYPE (step_expr), expr);
	}
      else
	expr = build_int_cst (TREE_TYPE (step_expr), nunits);
      new_name = fold_build2 (MULT_EXPR, TREE_TYPE (step_expr),
			      expr, step_expr);
      if (TREE_CODE (step_expr) == SSA_NAME)
	new_name = vect_init_vector (iv_phi, new_name,
				     TREE_TYPE (step_expr), NULL);
      t = unshare_expr (new_name);
      gcc_assert (CONSTANT_CLASS_P (new_name)
		  || TREE_CODE (new_name) == SSA_NAME);
      new_vec = build_vector_from_val (stepvectype, t);
      vec_step = vect_init_vector (iv_phi, new_vec, stepvectype, NULL);

      vec_def = induc_def;
      prev_stmt_vinfo = vinfo_for_stmt (induction_phi);
      for (i = 1; i < ncopies; i++)
	{
	  /* vec_i = vec_prev + vec_step  */
	  new_stmt = gimple_build_assign (vec_dest, PLUS_EXPR,
					  vec_def, vec_step);
	  vec_def = make_ssa_name (vec_dest, new_stmt);
	  gimple_assign_set_lhs (new_stmt, vec_def);
 
	  gsi_insert_before (&si, new_stmt, GSI_SAME_STMT);
	  if (!useless_type_conversion_p (resvectype, vectype))
	    {
	      new_stmt
		= gimple_build_assign
			(vect_get_new_vect_var (resvectype, vect_simple_var,
						"vec_iv_"),
			 VIEW_CONVERT_EXPR,
			 build1 (VIEW_CONVERT_EXPR, resvectype,
				 gimple_assign_lhs (new_stmt)));
	      gimple_assign_set_lhs (new_stmt,
				     make_ssa_name
				       (gimple_assign_lhs (new_stmt), new_stmt));
	      gsi_insert_before (&si, new_stmt, GSI_SAME_STMT);
	    }
	  set_vinfo_for_stmt (new_stmt,
			      new_stmt_vec_info (new_stmt, loop_vinfo, NULL));
	  STMT_VINFO_RELATED_STMT (prev_stmt_vinfo) = new_stmt;
	  prev_stmt_vinfo = vinfo_for_stmt (new_stmt);
	}
    }

  if (nested_in_vect_loop)
    {
      /* Find the loop-closed exit-phi of the induction, and record
         the final vector of induction results:  */
      exit_phi = NULL;
      FOR_EACH_IMM_USE_FAST (use_p, imm_iter, loop_arg)
        {
	  gimple use_stmt = USE_STMT (use_p);
	  if (is_gimple_debug (use_stmt))
	    continue;

	  if (!flow_bb_inside_loop_p (iv_loop, gimple_bb (use_stmt)))
	    {
	      exit_phi = use_stmt;
	      break;
	    }
        }
      if (exit_phi)
	{
	  stmt_vec_info stmt_vinfo = vinfo_for_stmt (exit_phi);
	  /* FORNOW. Currently not supporting the case that an inner-loop induction
	     is not used in the outer-loop (i.e. only outside the outer-loop).  */
	  gcc_assert (STMT_VINFO_RELEVANT_P (stmt_vinfo)
		      && !STMT_VINFO_LIVE_P (stmt_vinfo));

	  STMT_VINFO_VEC_STMT (stmt_vinfo) = new_stmt;
	  if (dump_enabled_p ())
	    {
	      dump_printf_loc (MSG_NOTE, vect_location,
			       "vector of inductions after inner-loop:");
	      dump_gimple_stmt (MSG_NOTE, TDF_SLIM, new_stmt, 0);
              dump_printf (MSG_NOTE, "\n");
	    }
	}
    }


  if (dump_enabled_p ())
    {
      dump_printf_loc (MSG_NOTE, vect_location,
		       "transform induction: created def-use cycle: ");
      dump_gimple_stmt (MSG_NOTE, TDF_SLIM, induction_phi, 0);
      dump_printf (MSG_NOTE, "\n");
      dump_gimple_stmt (MSG_NOTE, TDF_SLIM,
			SSA_NAME_DEF_STMT (vec_def), 0);
      dump_printf (MSG_NOTE, "\n");
    }

  STMT_VINFO_VEC_STMT (phi_info) = induction_phi;
  if (!useless_type_conversion_p (resvectype, vectype))
    {
      new_stmt = gimple_build_assign (vect_get_new_vect_var (resvectype,
							     vect_simple_var,
							     "vec_iv_"),
				      VIEW_CONVERT_EXPR,
				      build1 (VIEW_CONVERT_EXPR, resvectype,
					      induc_def));
      induc_def = make_ssa_name (gimple_assign_lhs (new_stmt), new_stmt);
      gimple_assign_set_lhs (new_stmt, induc_def);
      si = gsi_after_labels (bb);
      gsi_insert_before (&si, new_stmt, GSI_SAME_STMT);
      set_vinfo_for_stmt (new_stmt,
			  new_stmt_vec_info (new_stmt, loop_vinfo, NULL));
      STMT_VINFO_RELATED_STMT (vinfo_for_stmt (new_stmt))
	= STMT_VINFO_RELATED_STMT (vinfo_for_stmt (induction_phi));
    }

  return induc_def;
}


/* Function get_initial_def_for_reduction

   Input:
   STMT - a stmt that performs a reduction operation in the loop.
   INIT_VAL - the initial value of the reduction variable

   Output:
   ADJUSTMENT_DEF - a tree that holds a value to be added to the final result
        of the reduction (used for adjusting the epilog - see below).
   Return a vector variable, initialized according to the operation that STMT
        performs. This vector will be used as the initial value of the
        vector of partial results.

   Option1 (adjust in epilog): Initialize the vector as follows:
     add/bit or/xor:    [0,0,...,0,0]
     mult/bit and:      [1,1,...,1,1]
     min/max/cond_expr: [init_val,init_val,..,init_val,init_val]
   and when necessary (e.g. add/mult case) let the caller know
   that it needs to adjust the result by init_val.

   Option2: Initialize the vector as follows:
     add/bit or/xor:    [init_val,0,0,...,0]
     mult/bit and:      [init_val,1,1,...,1]
     min/max/cond_expr: [init_val,init_val,...,init_val]
   and no adjustments are needed.

   For example, for the following code:

   s = init_val;
   for (i=0;i<n;i++)
     s = s + a[i];

   STMT is 's = s + a[i]', and the reduction variable is 's'.
   For a vector of 4 units, we want to return either [0,0,0,init_val],
   or [0,0,0,0] and let the caller know that it needs to adjust
   the result at the end by 'init_val'.

   FORNOW, we are using the 'adjust in epilog' scheme, because this way the
   initialization vector is simpler (same element in all entries), if
   ADJUSTMENT_DEF is not NULL, and Option2 otherwise.

   A cost model should help decide between these two schemes.  */

tree
get_initial_def_for_reduction (gimple stmt, tree init_val,
                               tree *adjustment_def)
{
  stmt_vec_info stmt_vinfo = vinfo_for_stmt (stmt);
  loop_vec_info loop_vinfo = STMT_VINFO_LOOP_VINFO (stmt_vinfo);
  struct loop *loop = LOOP_VINFO_LOOP (loop_vinfo);
  tree scalar_type = TREE_TYPE (init_val);
  tree vectype = get_vectype_for_scalar_type (scalar_type);
  int nunits;
  enum tree_code code = gimple_assign_rhs_code (stmt);
  tree def_for_init;
  tree init_def;
  tree *elts;
  int i;
  bool nested_in_vect_loop = false;
  tree init_value;
  REAL_VALUE_TYPE real_init_val = dconst0;
  int int_init_val = 0;
  gimple def_stmt = NULL;

  gcc_assert (vectype);
  nunits = TYPE_VECTOR_SUBPARTS (vectype);

  gcc_assert (POINTER_TYPE_P (scalar_type) || INTEGRAL_TYPE_P (scalar_type)
	      || SCALAR_FLOAT_TYPE_P (scalar_type));

  if (nested_in_vect_loop_p (loop, stmt))
    nested_in_vect_loop = true;
  else
    gcc_assert (loop == (gimple_bb (stmt))->loop_father);

  /* In case of double reduction we only create a vector variable to be put
     in the reduction phi node.  The actual statement creation is done in
     vect_create_epilog_for_reduction.  */
  if (adjustment_def && nested_in_vect_loop
      && TREE_CODE (init_val) == SSA_NAME
      && (def_stmt = SSA_NAME_DEF_STMT (init_val))
      && gimple_code (def_stmt) == GIMPLE_PHI
      && flow_bb_inside_loop_p (loop, gimple_bb (def_stmt))
      && vinfo_for_stmt (def_stmt)
      && STMT_VINFO_DEF_TYPE (vinfo_for_stmt (def_stmt))
          == vect_double_reduction_def)
    {
      *adjustment_def = NULL;
      return vect_create_destination_var (init_val, vectype);
    }

  if (TREE_CONSTANT (init_val))
    {
      if (SCALAR_FLOAT_TYPE_P (scalar_type))
        init_value = build_real (scalar_type, TREE_REAL_CST (init_val));
      else
        init_value = build_int_cst (scalar_type, TREE_INT_CST_LOW (init_val));
    }
  else
    init_value = init_val;

  switch (code)
    {
      case WIDEN_SUM_EXPR:
      case DOT_PROD_EXPR:
      case SAD_EXPR:
      case PLUS_EXPR:
      case MINUS_EXPR:
      case BIT_IOR_EXPR:
      case BIT_XOR_EXPR:
      case MULT_EXPR:
      case BIT_AND_EXPR:
        /* ADJUSMENT_DEF is NULL when called from
           vect_create_epilog_for_reduction to vectorize double reduction.  */
        if (adjustment_def)
          {
            if (nested_in_vect_loop)
              *adjustment_def = vect_get_vec_def_for_operand (init_val, stmt,
                                                              NULL);
            else
              *adjustment_def = init_val;
          }

        if (code == MULT_EXPR)
          {
            real_init_val = dconst1;
            int_init_val = 1;
          }

        if (code == BIT_AND_EXPR)
          int_init_val = -1;

        if (SCALAR_FLOAT_TYPE_P (scalar_type))
          def_for_init = build_real (scalar_type, real_init_val);
        else
          def_for_init = build_int_cst (scalar_type, int_init_val);

        /* Create a vector of '0' or '1' except the first element.  */
	elts = XALLOCAVEC (tree, nunits);
        for (i = nunits - 2; i >= 0; --i)
	  elts[i + 1] = def_for_init;

        /* Option1: the first element is '0' or '1' as well.  */
        if (adjustment_def)
          {
	    elts[0] = def_for_init;
            init_def = build_vector (vectype, elts);
            break;
          }

        /* Option2: the first element is INIT_VAL.  */
	elts[0] = init_val;
        if (TREE_CONSTANT (init_val))
          init_def = build_vector (vectype, elts);
        else
	  {
	    vec<constructor_elt, va_gc> *v;
	    vec_alloc (v, nunits);
	    CONSTRUCTOR_APPEND_ELT (v, NULL_TREE, init_val);
	    for (i = 1; i < nunits; ++i)
	      CONSTRUCTOR_APPEND_ELT (v, NULL_TREE, elts[i]);
	    init_def = build_constructor (vectype, v);
	  }

        break;

      case MIN_EXPR:
      case MAX_EXPR:
      case COND_EXPR:
        if (adjustment_def)
          {
            *adjustment_def = NULL_TREE;
            init_def = vect_get_vec_def_for_operand (init_val, stmt, NULL);
            break;
          }

	init_def = build_vector_from_val (vectype, init_value);
        break;

      default:
        gcc_unreachable ();
    }

  return init_def;
}

/* Function vect_create_epilog_for_reduction

   Create code at the loop-epilog to finalize the result of a reduction
   computation. 
  
   VECT_DEFS is list of vector of partial results, i.e., the lhs's of vector 
     reduction statements. 
   STMT is the scalar reduction stmt that is being vectorized.
   NCOPIES is > 1 in case the vectorization factor (VF) is bigger than the
     number of elements that we can fit in a vectype (nunits).  In this case
     we have to generate more than one vector stmt - i.e - we need to "unroll"
     the vector stmt by a factor VF/nunits.  For more details see documentation
     in vectorizable_operation.
   REDUC_CODE is the tree-code for the epilog reduction.
   REDUCTION_PHIS is a list of the phi-nodes that carry the reduction 
     computation.
   REDUC_INDEX is the index of the operand in the right hand side of the 
     statement that is defined by REDUCTION_PHI.
   DOUBLE_REDUC is TRUE if double reduction phi nodes should be handled.
   SLP_NODE is an SLP node containing a group of reduction statements. The 
     first one in this group is STMT.

   This function:
   1. Creates the reduction def-use cycles: sets the arguments for 
      REDUCTION_PHIS:
      The loop-entry argument is the vectorized initial-value of the reduction.
      The loop-latch argument is taken from VECT_DEFS - the vector of partial 
      sums.
   2. "Reduces" each vector of partial results VECT_DEFS into a single result,
      by applying the operation specified by REDUC_CODE if available, or by 
      other means (whole-vector shifts or a scalar loop).
      The function also creates a new phi node at the loop exit to preserve
      loop-closed form, as illustrated below.

     The flow at the entry to this function:

        loop:
          vec_def = phi <null, null>            # REDUCTION_PHI
          VECT_DEF = vector_stmt                # vectorized form of STMT
          s_loop = scalar_stmt                  # (scalar) STMT
        loop_exit:
          s_out0 = phi <s_loop>                 # (scalar) EXIT_PHI
          use <s_out0>
          use <s_out0>

     The above is transformed by this function into:

        loop:
          vec_def = phi <vec_init, VECT_DEF>    # REDUCTION_PHI
          VECT_DEF = vector_stmt                # vectorized form of STMT
          s_loop = scalar_stmt                  # (scalar) STMT
        loop_exit:
          s_out0 = phi <s_loop>                 # (scalar) EXIT_PHI
          v_out1 = phi <VECT_DEF>               # NEW_EXIT_PHI
          v_out2 = reduce <v_out1>
          s_out3 = extract_field <v_out2, 0>
          s_out4 = adjust_result <s_out3>
          use <s_out4>
          use <s_out4>
*/

static void
vect_create_epilog_for_reduction (vec<tree> vect_defs, gimple stmt,
				  int ncopies, enum tree_code reduc_code,
				  vec<gimple> reduction_phis,
                                  int reduc_index, bool double_reduc, 
                                  slp_tree slp_node)
{
  stmt_vec_info stmt_info = vinfo_for_stmt (stmt);
  stmt_vec_info prev_phi_info;
  tree vectype;
  machine_mode mode;
  loop_vec_info loop_vinfo = STMT_VINFO_LOOP_VINFO (stmt_info);
  struct loop *loop = LOOP_VINFO_LOOP (loop_vinfo), *outer_loop = NULL;
  basic_block exit_bb;
  tree scalar_dest;
  tree scalar_type;
  gimple new_phi = NULL, phi;
  gimple_stmt_iterator exit_gsi;
  tree vec_dest;
  tree new_temp = NULL_TREE, new_dest, new_name, new_scalar_dest;
  gimple epilog_stmt = NULL;
  enum tree_code code = gimple_assign_rhs_code (stmt);
  gimple exit_phi;
  tree bitsize;
  tree adjustment_def = NULL;
  tree vec_initial_def = NULL;
  tree reduction_op, expr, def;
  tree orig_name, scalar_result;
  imm_use_iterator imm_iter, phi_imm_iter;
  use_operand_p use_p, phi_use_p;
  gimple use_stmt, orig_stmt, reduction_phi = NULL;
  bool nested_in_vect_loop = false;
  auto_vec<gimple> new_phis;
  auto_vec<gimple> inner_phis;
  enum vect_def_type dt = vect_unknown_def_type;
  int j, i;
  auto_vec<tree> scalar_results;
  unsigned int group_size = 1, k, ratio;
  auto_vec<tree> vec_initial_defs;
  auto_vec<gimple> phis;
  bool slp_reduc = false;
  tree new_phi_result;
  gimple inner_phi = NULL;

  if (slp_node)
    group_size = SLP_TREE_SCALAR_STMTS (slp_node).length (); 

  if (nested_in_vect_loop_p (loop, stmt))
    {
      outer_loop = loop;
      loop = loop->inner;
      nested_in_vect_loop = true;
      gcc_assert (!slp_node);
    }

  reduction_op = get_reduction_op (stmt, reduc_index);

  vectype = get_vectype_for_scalar_type (TREE_TYPE (reduction_op));
  gcc_assert (vectype);
  mode = TYPE_MODE (vectype);

  /* 1. Create the reduction def-use cycle:
     Set the arguments of REDUCTION_PHIS, i.e., transform

        loop:
          vec_def = phi <null, null>            # REDUCTION_PHI
          VECT_DEF = vector_stmt                # vectorized form of STMT
          ...

     into:

        loop:
          vec_def = phi <vec_init, VECT_DEF>    # REDUCTION_PHI
          VECT_DEF = vector_stmt                # vectorized form of STMT
          ...

     (in case of SLP, do it for all the phis). */

  /* Get the loop-entry arguments.  */
  if (slp_node)
    vect_get_vec_defs (reduction_op, NULL_TREE, stmt, &vec_initial_defs,
                       NULL, slp_node, reduc_index);
  else
    {
      vec_initial_defs.create (1);
     /* For the case of reduction, vect_get_vec_def_for_operand returns
        the scalar def before the loop, that defines the initial value
        of the reduction variable.  */
      vec_initial_def = vect_get_vec_def_for_operand (reduction_op, stmt,
                                                      &adjustment_def);
      vec_initial_defs.quick_push (vec_initial_def);
    }

  /* Set phi nodes arguments.  */
  FOR_EACH_VEC_ELT (reduction_phis, i, phi)
    {
      tree vec_init_def, def;
      gimple_seq stmts;
      vec_init_def = force_gimple_operand (vec_initial_defs[i], &stmts,
					   true, NULL_TREE);
      gsi_insert_seq_on_edge_immediate (loop_preheader_edge (loop), stmts);
      def = vect_defs[i];
      for (j = 0; j < ncopies; j++)
        {
          /* Set the loop-entry arg of the reduction-phi.  */
          add_phi_arg (as_a <gphi *> (phi), vec_init_def,
		       loop_preheader_edge (loop), UNKNOWN_LOCATION);

          /* Set the loop-latch arg for the reduction-phi.  */
          if (j > 0)
            def = vect_get_vec_def_for_stmt_copy (vect_unknown_def_type, def);

          add_phi_arg (as_a <gphi *> (phi), def, loop_latch_edge (loop),
		       UNKNOWN_LOCATION);

          if (dump_enabled_p ())
            {
              dump_printf_loc (MSG_NOTE, vect_location,
			       "transform reduction: created def-use cycle: ");
              dump_gimple_stmt (MSG_NOTE, TDF_SLIM, phi, 0);
              dump_printf (MSG_NOTE, "\n");
              dump_gimple_stmt (MSG_NOTE, TDF_SLIM, SSA_NAME_DEF_STMT (def), 0);
              dump_printf (MSG_NOTE, "\n");
            }

          phi = STMT_VINFO_RELATED_STMT (vinfo_for_stmt (phi));
        }
    }

  /* 2. Create epilog code.
        The reduction epilog code operates across the elements of the vector
        of partial results computed by the vectorized loop.
        The reduction epilog code consists of:

        step 1: compute the scalar result in a vector (v_out2)
        step 2: extract the scalar result (s_out3) from the vector (v_out2)
        step 3: adjust the scalar result (s_out3) if needed.

        Step 1 can be accomplished using one the following three schemes:
          (scheme 1) using reduc_code, if available.
          (scheme 2) using whole-vector shifts, if available.
          (scheme 3) using a scalar loop. In this case steps 1+2 above are
                     combined.

          The overall epilog code looks like this:

          s_out0 = phi <s_loop>         # original EXIT_PHI
          v_out1 = phi <VECT_DEF>       # NEW_EXIT_PHI
          v_out2 = reduce <v_out1>              # step 1
          s_out3 = extract_field <v_out2, 0>    # step 2
          s_out4 = adjust_result <s_out3>       # step 3

          (step 3 is optional, and steps 1 and 2 may be combined).
          Lastly, the uses of s_out0 are replaced by s_out4.  */


  /* 2.1 Create new loop-exit-phis to preserve loop-closed form:
         v_out1 = phi <VECT_DEF> 
         Store them in NEW_PHIS.  */

  exit_bb = single_exit (loop)->dest;
  prev_phi_info = NULL;
  new_phis.create (vect_defs.length ());
  FOR_EACH_VEC_ELT (vect_defs, i, def)
    {
      for (j = 0; j < ncopies; j++)
        {
	  tree new_def = copy_ssa_name (def);
          phi = create_phi_node (new_def, exit_bb);
          set_vinfo_for_stmt (phi, new_stmt_vec_info (phi, loop_vinfo, NULL));
          if (j == 0)
            new_phis.quick_push (phi);
          else
	    {
	      def = vect_get_vec_def_for_stmt_copy (dt, def);
	      STMT_VINFO_RELATED_STMT (prev_phi_info) = phi;
	    }

          SET_PHI_ARG_DEF (phi, single_exit (loop)->dest_idx, def);
          prev_phi_info = vinfo_for_stmt (phi);
        }
    }

  /* The epilogue is created for the outer-loop, i.e., for the loop being
     vectorized.  Create exit phis for the outer loop.  */
  if (double_reduc)
    {
      loop = outer_loop;
      exit_bb = single_exit (loop)->dest;
      inner_phis.create (vect_defs.length ());
      FOR_EACH_VEC_ELT (new_phis, i, phi)
	{
	  tree new_result = copy_ssa_name (PHI_RESULT (phi));
	  gphi *outer_phi = create_phi_node (new_result, exit_bb);
	  SET_PHI_ARG_DEF (outer_phi, single_exit (loop)->dest_idx,
			   PHI_RESULT (phi));
	  set_vinfo_for_stmt (outer_phi, new_stmt_vec_info (outer_phi,
							    loop_vinfo, NULL));
	  inner_phis.quick_push (phi);
	  new_phis[i] = outer_phi;
	  prev_phi_info = vinfo_for_stmt (outer_phi);
          while (STMT_VINFO_RELATED_STMT (vinfo_for_stmt (phi)))
            {
	      phi = STMT_VINFO_RELATED_STMT (vinfo_for_stmt (phi));
	      new_result = copy_ssa_name (PHI_RESULT (phi));
	      outer_phi = create_phi_node (new_result, exit_bb);
	      SET_PHI_ARG_DEF (outer_phi, single_exit (loop)->dest_idx,
			       PHI_RESULT (phi));
	      set_vinfo_for_stmt (outer_phi, new_stmt_vec_info (outer_phi,
							loop_vinfo, NULL));
	      STMT_VINFO_RELATED_STMT (prev_phi_info) = outer_phi;
	      prev_phi_info = vinfo_for_stmt (outer_phi);
	    }
	}
    }

  exit_gsi = gsi_after_labels (exit_bb);

  /* 2.2 Get the relevant tree-code to use in the epilog for schemes 2,3
         (i.e. when reduc_code is not available) and in the final adjustment
	 code (if needed).  Also get the original scalar reduction variable as
         defined in the loop.  In case STMT is a "pattern-stmt" (i.e. - it
         represents a reduction pattern), the tree-code and scalar-def are
         taken from the original stmt that the pattern-stmt (STMT) replaces.
         Otherwise (it is a regular reduction) - the tree-code and scalar-def
         are taken from STMT.  */

  orig_stmt = STMT_VINFO_RELATED_STMT (stmt_info);
  if (!orig_stmt)
    {
      /* Regular reduction  */
      orig_stmt = stmt;
    }
  else
    {
      /* Reduction pattern  */
      stmt_vec_info stmt_vinfo = vinfo_for_stmt (orig_stmt);
      gcc_assert (STMT_VINFO_IN_PATTERN_P (stmt_vinfo));
      gcc_assert (STMT_VINFO_RELATED_STMT (stmt_vinfo) == stmt);
    }

  code = gimple_assign_rhs_code (orig_stmt);
  /* For MINUS_EXPR the initial vector is [init_val,0,...,0], therefore,
     partial results are added and not subtracted.  */
  if (code == MINUS_EXPR) 
    code = PLUS_EXPR;
  
  scalar_dest = gimple_assign_lhs (orig_stmt);
  scalar_type = TREE_TYPE (scalar_dest);
  scalar_results.create (group_size); 
  new_scalar_dest = vect_create_destination_var (scalar_dest, NULL);
  bitsize = TYPE_SIZE (scalar_type);

  /* In case this is a reduction in an inner-loop while vectorizing an outer
     loop - we don't need to extract a single scalar result at the end of the
     inner-loop (unless it is double reduction, i.e., the use of reduction is
     outside the outer-loop).  The final vector of partial results will be used
     in the vectorized outer-loop, or reduced to a scalar result at the end of
     the outer-loop.  */
  if (nested_in_vect_loop && !double_reduc)
    goto vect_finalize_reduction;

  /* SLP reduction without reduction chain, e.g.,
     # a1 = phi <a2, a0>
     # b1 = phi <b2, b0>
     a2 = operation (a1)
     b2 = operation (b1)  */
  slp_reduc = (slp_node && !GROUP_FIRST_ELEMENT (vinfo_for_stmt (stmt)));

  /* In case of reduction chain, e.g.,
     # a1 = phi <a3, a0>
     a2 = operation (a1)
     a3 = operation (a2),

     we may end up with more than one vector result.  Here we reduce them to
     one vector.  */
  if (GROUP_FIRST_ELEMENT (vinfo_for_stmt (stmt)))
    {
      tree first_vect = PHI_RESULT (new_phis[0]);
      tree tmp;
      gassign *new_vec_stmt = NULL;

      vec_dest = vect_create_destination_var (scalar_dest, vectype);
      for (k = 1; k < new_phis.length (); k++)
        {
          gimple next_phi = new_phis[k];
          tree second_vect = PHI_RESULT (next_phi);

          tmp = build2 (code, vectype,  first_vect, second_vect);
          new_vec_stmt = gimple_build_assign (vec_dest, tmp);
          first_vect = make_ssa_name (vec_dest, new_vec_stmt);
          gimple_assign_set_lhs (new_vec_stmt, first_vect);
          gsi_insert_before (&exit_gsi, new_vec_stmt, GSI_SAME_STMT);
        }

      new_phi_result = first_vect;
      if (new_vec_stmt)
        {
          new_phis.truncate (0);
          new_phis.safe_push (new_vec_stmt);
        }
    }
  else
    new_phi_result = PHI_RESULT (new_phis[0]);
 
  /* 2.3 Create the reduction code, using one of the three schemes described
         above. In SLP we simply need to extract all the elements from the 
         vector (without reducing them), so we use scalar shifts.  */
  if (reduc_code != ERROR_MARK && !slp_reduc)
    {
      tree tmp;
      tree vec_elem_type;

      /*** Case 1:  Create:
           v_out2 = reduc_expr <v_out1>  */

      if (dump_enabled_p ())
        dump_printf_loc (MSG_NOTE, vect_location,
			 "Reduce using direct vector reduction.\n");

      vec_elem_type = TREE_TYPE (TREE_TYPE (new_phi_result));
      if (!useless_type_conversion_p (scalar_type, vec_elem_type))
	{
          tree tmp_dest =
	      vect_create_destination_var (scalar_dest, vec_elem_type);
	  tmp = build1 (reduc_code, vec_elem_type, new_phi_result);
	  epilog_stmt = gimple_build_assign (tmp_dest, tmp);
	  new_temp = make_ssa_name (tmp_dest, epilog_stmt);
	  gimple_assign_set_lhs (epilog_stmt, new_temp);
	  gsi_insert_before (&exit_gsi, epilog_stmt, GSI_SAME_STMT);

	  tmp = build1 (NOP_EXPR, scalar_type, new_temp);
	}
      else
	tmp = build1 (reduc_code, scalar_type, new_phi_result);
      epilog_stmt = gimple_build_assign (new_scalar_dest, tmp);
      new_temp = make_ssa_name (new_scalar_dest, epilog_stmt);
      gimple_assign_set_lhs (epilog_stmt, new_temp);
      gsi_insert_before (&exit_gsi, epilog_stmt, GSI_SAME_STMT);
      scalar_results.safe_push (new_temp);
    }
  else
    {
      bool reduce_with_shift = have_whole_vector_shift (mode);
      int element_bitsize = tree_to_uhwi (bitsize);
      int vec_size_in_bits = tree_to_uhwi (TYPE_SIZE (vectype));
      tree vec_temp;

      /* Regardless of whether we have a whole vector shift, if we're
         emulating the operation via tree-vect-generic, we don't want
         to use it.  Only the first round of the reduction is likely
         to still be profitable via emulation.  */
      /* ??? It might be better to emit a reduction tree code here, so that
         tree-vect-generic can expand the first round via bit tricks.  */
      if (!VECTOR_MODE_P (mode))
        reduce_with_shift = false;
      else
        {
          optab optab = optab_for_tree_code (code, vectype, optab_default);
          if (optab_handler (optab, mode) == CODE_FOR_nothing)
            reduce_with_shift = false;
        }

      if (reduce_with_shift && !slp_reduc)
        {
          int nelements = vec_size_in_bits / element_bitsize;
          unsigned char *sel = XALLOCAVEC (unsigned char, nelements);

          int elt_offset;

          tree zero_vec = build_zero_cst (vectype);
          /*** Case 2: Create:
             for (offset = nelements/2; offset >= 1; offset/=2)
                {
                  Create:  va' = vec_shift <va, offset>
                  Create:  va = vop <va, va'>
                }  */

          tree rhs;

          if (dump_enabled_p ())
            dump_printf_loc (MSG_NOTE, vect_location,
			     "Reduce using vector shifts\n");

          vec_dest = vect_create_destination_var (scalar_dest, vectype);
          new_temp = new_phi_result;
          for (elt_offset = nelements / 2;
               elt_offset >= 1;
               elt_offset /= 2)
            {
              calc_vec_perm_mask_for_shift (mode, elt_offset, sel);
              tree mask = vect_gen_perm_mask_any (vectype, sel);
	      epilog_stmt = gimple_build_assign (vec_dest, VEC_PERM_EXPR,
						 new_temp, zero_vec, mask);
              new_name = make_ssa_name (vec_dest, epilog_stmt);
              gimple_assign_set_lhs (epilog_stmt, new_name);
              gsi_insert_before (&exit_gsi, epilog_stmt, GSI_SAME_STMT);

	      epilog_stmt = gimple_build_assign (vec_dest, code, new_name,
						 new_temp);
              new_temp = make_ssa_name (vec_dest, epilog_stmt);
              gimple_assign_set_lhs (epilog_stmt, new_temp);
              gsi_insert_before (&exit_gsi, epilog_stmt, GSI_SAME_STMT);
            }

	  /* 2.4  Extract the final scalar result.  Create:
	     s_out3 = extract_field <v_out2, bitpos>  */

	  if (dump_enabled_p ())
	    dump_printf_loc (MSG_NOTE, vect_location,
			     "extract scalar result\n");

	  rhs = build3 (BIT_FIELD_REF, scalar_type, new_temp,
			bitsize, bitsize_zero_node);
	  epilog_stmt = gimple_build_assign (new_scalar_dest, rhs);
	  new_temp = make_ssa_name (new_scalar_dest, epilog_stmt);
	  gimple_assign_set_lhs (epilog_stmt, new_temp);
	  gsi_insert_before (&exit_gsi, epilog_stmt, GSI_SAME_STMT);
	  scalar_results.safe_push (new_temp);
        }
      else
        {
          /*** Case 3: Create:
             s = extract_field <v_out2, 0>
             for (offset = element_size;
                  offset < vector_size;
                  offset += element_size;)
               {
                 Create:  s' = extract_field <v_out2, offset>
                 Create:  s = op <s, s'>  // For non SLP cases
               }  */

          if (dump_enabled_p ())
            dump_printf_loc (MSG_NOTE, vect_location,
			     "Reduce using scalar code.\n");

          vec_size_in_bits = tree_to_uhwi (TYPE_SIZE (vectype));
          FOR_EACH_VEC_ELT (new_phis, i, new_phi)
            {
              int bit_offset;
              if (gimple_code (new_phi) == GIMPLE_PHI)
                vec_temp = PHI_RESULT (new_phi);
              else
                vec_temp = gimple_assign_lhs (new_phi);
              tree rhs = build3 (BIT_FIELD_REF, scalar_type, vec_temp, bitsize,
                            bitsize_zero_node);
              epilog_stmt = gimple_build_assign (new_scalar_dest, rhs);
              new_temp = make_ssa_name (new_scalar_dest, epilog_stmt);
              gimple_assign_set_lhs (epilog_stmt, new_temp);
              gsi_insert_before (&exit_gsi, epilog_stmt, GSI_SAME_STMT);

              /* In SLP we don't need to apply reduction operation, so we just
                 collect s' values in SCALAR_RESULTS.  */
              if (slp_reduc)
                scalar_results.safe_push (new_temp);

              for (bit_offset = element_bitsize;
                   bit_offset < vec_size_in_bits;
                   bit_offset += element_bitsize)
                {
                  tree bitpos = bitsize_int (bit_offset);
                  tree rhs = build3 (BIT_FIELD_REF, scalar_type, vec_temp,
                                     bitsize, bitpos);

                  epilog_stmt = gimple_build_assign (new_scalar_dest, rhs);
                  new_name = make_ssa_name (new_scalar_dest, epilog_stmt);
                  gimple_assign_set_lhs (epilog_stmt, new_name);
                  gsi_insert_before (&exit_gsi, epilog_stmt, GSI_SAME_STMT);

                  if (slp_reduc)
                    {
                      /* In SLP we don't need to apply reduction operation, so 
                         we just collect s' values in SCALAR_RESULTS.  */
                      new_temp = new_name;
                      scalar_results.safe_push (new_name);
                    }
                  else
                    {
		      epilog_stmt = gimple_build_assign (new_scalar_dest, code,
							 new_name, new_temp);
                      new_temp = make_ssa_name (new_scalar_dest, epilog_stmt);
                      gimple_assign_set_lhs (epilog_stmt, new_temp);
                      gsi_insert_before (&exit_gsi, epilog_stmt, GSI_SAME_STMT);
                    }
                }
            }

          /* The only case where we need to reduce scalar results in SLP, is
             unrolling.  If the size of SCALAR_RESULTS is greater than
             GROUP_SIZE, we reduce them combining elements modulo 
             GROUP_SIZE.  */
          if (slp_reduc)
            {
              tree res, first_res, new_res;
              gimple new_stmt;
            
              /* Reduce multiple scalar results in case of SLP unrolling.  */
              for (j = group_size; scalar_results.iterate (j, &res);
                   j++)
                {
                  first_res = scalar_results[j % group_size];
		  new_stmt = gimple_build_assign (new_scalar_dest, code,
						  first_res, res);
                  new_res = make_ssa_name (new_scalar_dest, new_stmt);
                  gimple_assign_set_lhs (new_stmt, new_res);
                  gsi_insert_before (&exit_gsi, new_stmt, GSI_SAME_STMT);
                  scalar_results[j % group_size] = new_res;
                }
            }
          else
            /* Not SLP - we have one scalar to keep in SCALAR_RESULTS.  */
            scalar_results.safe_push (new_temp);
        }
    }
  
vect_finalize_reduction:

  if (double_reduc)
    loop = loop->inner;

  /* 2.5 Adjust the final result by the initial value of the reduction
	 variable. (When such adjustment is not needed, then
	 'adjustment_def' is zero).  For example, if code is PLUS we create:
	 new_temp = loop_exit_def + adjustment_def  */

  if (adjustment_def)
    {
      gcc_assert (!slp_reduc);
      if (nested_in_vect_loop)
	{
          new_phi = new_phis[0];
	  gcc_assert (TREE_CODE (TREE_TYPE (adjustment_def)) == VECTOR_TYPE);
	  expr = build2 (code, vectype, PHI_RESULT (new_phi), adjustment_def);
	  new_dest = vect_create_destination_var (scalar_dest, vectype);
	}
      else
	{
          new_temp = scalar_results[0];
	  gcc_assert (TREE_CODE (TREE_TYPE (adjustment_def)) != VECTOR_TYPE);
	  expr = build2 (code, scalar_type, new_temp, adjustment_def);
	  new_dest = vect_create_destination_var (scalar_dest, scalar_type);
	}

      epilog_stmt = gimple_build_assign (new_dest, expr);
      new_temp = make_ssa_name (new_dest, epilog_stmt);
      gimple_assign_set_lhs (epilog_stmt, new_temp);
      gsi_insert_before (&exit_gsi, epilog_stmt, GSI_SAME_STMT);
      if (nested_in_vect_loop)
        {
          set_vinfo_for_stmt (epilog_stmt,
                              new_stmt_vec_info (epilog_stmt, loop_vinfo,
                                                 NULL));
          STMT_VINFO_RELATED_STMT (vinfo_for_stmt (epilog_stmt)) =
                STMT_VINFO_RELATED_STMT (vinfo_for_stmt (new_phi));

          if (!double_reduc)
            scalar_results.quick_push (new_temp);
          else
            scalar_results[0] = new_temp;
        }
      else
        scalar_results[0] = new_temp;

      new_phis[0] = epilog_stmt;
    }

  /* 2.6  Handle the loop-exit phis.  Replace the uses of scalar loop-exit
          phis with new adjusted scalar results, i.e., replace use <s_out0>
          with use <s_out4>.        

     Transform:
        loop_exit:
          s_out0 = phi <s_loop>                 # (scalar) EXIT_PHI
          v_out1 = phi <VECT_DEF>               # NEW_EXIT_PHI
          v_out2 = reduce <v_out1>
          s_out3 = extract_field <v_out2, 0>
          s_out4 = adjust_result <s_out3>
          use <s_out0>
          use <s_out0>

     into:

        loop_exit:
          s_out0 = phi <s_loop>                 # (scalar) EXIT_PHI
          v_out1 = phi <VECT_DEF>               # NEW_EXIT_PHI
          v_out2 = reduce <v_out1>
          s_out3 = extract_field <v_out2, 0>
          s_out4 = adjust_result <s_out3>
          use <s_out4>  
          use <s_out4> */


  /* In SLP reduction chain we reduce vector results into one vector if
     necessary, hence we set here GROUP_SIZE to 1.  SCALAR_DEST is the LHS of
     the last stmt in the reduction chain, since we are looking for the loop
     exit phi node.  */
  if (GROUP_FIRST_ELEMENT (vinfo_for_stmt (stmt)))
    {
      gimple dest_stmt = SLP_TREE_SCALAR_STMTS (slp_node)[group_size - 1];
      /* Handle reduction patterns.  */
      if (STMT_VINFO_RELATED_STMT (vinfo_for_stmt (dest_stmt)))
	dest_stmt = STMT_VINFO_RELATED_STMT (vinfo_for_stmt (dest_stmt));

      scalar_dest = gimple_assign_lhs (dest_stmt);
      group_size = 1;
    }

  /* In SLP we may have several statements in NEW_PHIS and REDUCTION_PHIS (in 
     case that GROUP_SIZE is greater than vectorization factor).  Therefore, we
     need to match SCALAR_RESULTS with corresponding statements.  The first
     (GROUP_SIZE / number of new vector stmts) scalar results correspond to
     the first vector stmt, etc.  
     (RATIO is equal to (GROUP_SIZE / number of new vector stmts)).  */ 
  if (group_size > new_phis.length ())
    {
      ratio = group_size / new_phis.length ();
      gcc_assert (!(group_size % new_phis.length ()));
    }
  else
    ratio = 1;

  for (k = 0; k < group_size; k++)
    {
      if (k % ratio == 0)
        {
          epilog_stmt = new_phis[k / ratio];
          reduction_phi = reduction_phis[k / ratio];
	  if (double_reduc)
	    inner_phi = inner_phis[k / ratio];
        }

      if (slp_reduc)
        {
          gimple current_stmt = SLP_TREE_SCALAR_STMTS (slp_node)[k];

          orig_stmt = STMT_VINFO_RELATED_STMT (vinfo_for_stmt (current_stmt));
          /* SLP statements can't participate in patterns.  */
          gcc_assert (!orig_stmt);
          scalar_dest = gimple_assign_lhs (current_stmt);
        }

      phis.create (3);
      /* Find the loop-closed-use at the loop exit of the original scalar
         result.  (The reduction result is expected to have two immediate uses -
         one at the latch block, and one at the loop exit).  */
      FOR_EACH_IMM_USE_FAST (use_p, imm_iter, scalar_dest)
        if (!flow_bb_inside_loop_p (loop, gimple_bb (USE_STMT (use_p)))
	    && !is_gimple_debug (USE_STMT (use_p)))
          phis.safe_push (USE_STMT (use_p));

      /* While we expect to have found an exit_phi because of loop-closed-ssa
         form we can end up without one if the scalar cycle is dead.  */

      FOR_EACH_VEC_ELT (phis, i, exit_phi)
        {
          if (outer_loop)
            {
              stmt_vec_info exit_phi_vinfo = vinfo_for_stmt (exit_phi);
              gphi *vect_phi;

              /* FORNOW. Currently not supporting the case that an inner-loop
                 reduction is not used in the outer-loop (but only outside the
                 outer-loop), unless it is double reduction.  */
              gcc_assert ((STMT_VINFO_RELEVANT_P (exit_phi_vinfo)
                           && !STMT_VINFO_LIVE_P (exit_phi_vinfo))
                          || double_reduc);

	      if (double_reduc)
		STMT_VINFO_VEC_STMT (exit_phi_vinfo) = inner_phi;
	      else
		STMT_VINFO_VEC_STMT (exit_phi_vinfo) = epilog_stmt;
              if (!double_reduc
                  || STMT_VINFO_DEF_TYPE (exit_phi_vinfo)
                      != vect_double_reduction_def)
                continue;

              /* Handle double reduction:

                 stmt1: s1 = phi <s0, s2>  - double reduction phi (outer loop)
                 stmt2:   s3 = phi <s1, s4> - (regular) reduc phi (inner loop)
                 stmt3:   s4 = use (s3)     - (regular) reduc stmt (inner loop)
                 stmt4: s2 = phi <s4>      - double reduction stmt (outer loop)

                 At that point the regular reduction (stmt2 and stmt3) is
                 already vectorized, as well as the exit phi node, stmt4.
                 Here we vectorize the phi node of double reduction, stmt1, and
                 update all relevant statements.  */

              /* Go through all the uses of s2 to find double reduction phi
                 node, i.e., stmt1 above.  */
              orig_name = PHI_RESULT (exit_phi);
              FOR_EACH_IMM_USE_STMT (use_stmt, imm_iter, orig_name)
                {
                  stmt_vec_info use_stmt_vinfo;
                  stmt_vec_info new_phi_vinfo;
                  tree vect_phi_init, preheader_arg, vect_phi_res, init_def;
                  basic_block bb = gimple_bb (use_stmt);
                  gimple use;

                  /* Check that USE_STMT is really double reduction phi
                     node.  */
                  if (gimple_code (use_stmt) != GIMPLE_PHI
                      || gimple_phi_num_args (use_stmt) != 2
                      || bb->loop_father != outer_loop)
                    continue;
                  use_stmt_vinfo = vinfo_for_stmt (use_stmt);
                  if (!use_stmt_vinfo
                      || STMT_VINFO_DEF_TYPE (use_stmt_vinfo)
                          != vect_double_reduction_def)
		    continue;

                  /* Create vector phi node for double reduction:
                     vs1 = phi <vs0, vs2>
                     vs1 was created previously in this function by a call to
                       vect_get_vec_def_for_operand and is stored in
                       vec_initial_def;
                     vs2 is defined by INNER_PHI, the vectorized EXIT_PHI;
                     vs0 is created here.  */

                  /* Create vector phi node.  */
                  vect_phi = create_phi_node (vec_initial_def, bb);
                  new_phi_vinfo = new_stmt_vec_info (vect_phi,
                                    loop_vec_info_for_loop (outer_loop), NULL);
                  set_vinfo_for_stmt (vect_phi, new_phi_vinfo);

                  /* Create vs0 - initial def of the double reduction phi.  */
                  preheader_arg = PHI_ARG_DEF_FROM_EDGE (use_stmt,
                                             loop_preheader_edge (outer_loop));
                  init_def = get_initial_def_for_reduction (stmt,
                                                          preheader_arg, NULL);
                  vect_phi_init = vect_init_vector (use_stmt, init_def,
                                                    vectype, NULL);

                  /* Update phi node arguments with vs0 and vs2.  */
                  add_phi_arg (vect_phi, vect_phi_init,
                               loop_preheader_edge (outer_loop),
                               UNKNOWN_LOCATION);
                  add_phi_arg (vect_phi, PHI_RESULT (inner_phi),
                               loop_latch_edge (outer_loop), UNKNOWN_LOCATION);
                  if (dump_enabled_p ())
                    {
                      dump_printf_loc (MSG_NOTE, vect_location,
				       "created double reduction phi node: ");
                      dump_gimple_stmt (MSG_NOTE, TDF_SLIM, vect_phi, 0);
                      dump_printf (MSG_NOTE, "\n");
                    }

                  vect_phi_res = PHI_RESULT (vect_phi);

                  /* Replace the use, i.e., set the correct vs1 in the regular
                     reduction phi node.  FORNOW, NCOPIES is always 1, so the
                     loop is redundant.  */
                  use = reduction_phi;
                  for (j = 0; j < ncopies; j++)
                    {
                      edge pr_edge = loop_preheader_edge (loop);
                      SET_PHI_ARG_DEF (use, pr_edge->dest_idx, vect_phi_res);
                      use = STMT_VINFO_RELATED_STMT (vinfo_for_stmt (use));
                    }
                }
            }
        }

      phis.release ();
      if (nested_in_vect_loop)
        {
          if (double_reduc)
            loop = outer_loop;
          else
            continue;
        }

      phis.create (3);
      /* Find the loop-closed-use at the loop exit of the original scalar
         result.  (The reduction result is expected to have two immediate uses,
         one at the latch block, and one at the loop exit).  For double
         reductions we are looking for exit phis of the outer loop.  */
      FOR_EACH_IMM_USE_FAST (use_p, imm_iter, scalar_dest)
        {
          if (!flow_bb_inside_loop_p (loop, gimple_bb (USE_STMT (use_p))))
	    {
	      if (!is_gimple_debug (USE_STMT (use_p)))
		phis.safe_push (USE_STMT (use_p));
	    }
          else
            {
              if (double_reduc && gimple_code (USE_STMT (use_p)) == GIMPLE_PHI)
                {
                  tree phi_res = PHI_RESULT (USE_STMT (use_p));

                  FOR_EACH_IMM_USE_FAST (phi_use_p, phi_imm_iter, phi_res)
                    {
                      if (!flow_bb_inside_loop_p (loop,
                                             gimple_bb (USE_STMT (phi_use_p)))
			  && !is_gimple_debug (USE_STMT (phi_use_p)))
                        phis.safe_push (USE_STMT (phi_use_p));
                    }
                }
            }
        }

      FOR_EACH_VEC_ELT (phis, i, exit_phi)
        {
          /* Replace the uses:  */
          orig_name = PHI_RESULT (exit_phi);
          scalar_result = scalar_results[k];
          FOR_EACH_IMM_USE_STMT (use_stmt, imm_iter, orig_name)
            FOR_EACH_IMM_USE_ON_STMT (use_p, imm_iter)
              SET_USE (use_p, scalar_result);
        }

      phis.release ();
    }
}


/* Function vectorizable_reduction.

   Check if STMT performs a reduction operation that can be vectorized.
   If VEC_STMT is also passed, vectorize the STMT: create a vectorized
   stmt to replace it, put it in VEC_STMT, and insert it at GSI.
   Return FALSE if not a vectorizable STMT, TRUE otherwise.

   This function also handles reduction idioms (patterns) that have been
   recognized in advance during vect_pattern_recog.  In this case, STMT may be
   of this form:
     X = pattern_expr (arg0, arg1, ..., X)
   and it's STMT_VINFO_RELATED_STMT points to the last stmt in the original
   sequence that had been detected and replaced by the pattern-stmt (STMT).

   In some cases of reduction patterns, the type of the reduction variable X is
   different than the type of the other arguments of STMT.
   In such cases, the vectype that is used when transforming STMT into a vector
   stmt is different than the vectype that is used to determine the
   vectorization factor, because it consists of a different number of elements
   than the actual number of elements that are being operated upon in parallel.

   For example, consider an accumulation of shorts into an int accumulator.
   On some targets it's possible to vectorize this pattern operating on 8
   shorts at a time (hence, the vectype for purposes of determining the
   vectorization factor should be V8HI); on the other hand, the vectype that
   is used to create the vector form is actually V4SI (the type of the result).

   Upon entry to this function, STMT_VINFO_VECTYPE records the vectype that
   indicates what is the actual level of parallelism (V8HI in the example), so
   that the right vectorization factor would be derived.  This vectype
   corresponds to the type of arguments to the reduction stmt, and should *NOT*
   be used to create the vectorized stmt.  The right vectype for the vectorized
   stmt is obtained from the type of the result X:
        get_vectype_for_scalar_type (TREE_TYPE (X))

   This means that, contrary to "regular" reductions (or "regular" stmts in
   general), the following equation:
      STMT_VINFO_VECTYPE == get_vectype_for_scalar_type (TREE_TYPE (X))
   does *NOT* necessarily hold for reduction patterns.  */

bool
vectorizable_reduction (gimple stmt, gimple_stmt_iterator *gsi,
			gimple *vec_stmt, slp_tree slp_node)
{
  tree vec_dest;
  tree scalar_dest;
  tree loop_vec_def0 = NULL_TREE, loop_vec_def1 = NULL_TREE;
  stmt_vec_info stmt_info = vinfo_for_stmt (stmt);
  tree vectype_out = STMT_VINFO_VECTYPE (stmt_info);
  tree vectype_in = NULL_TREE;
  loop_vec_info loop_vinfo = STMT_VINFO_LOOP_VINFO (stmt_info);
  struct loop *loop = LOOP_VINFO_LOOP (loop_vinfo);
  enum tree_code code, orig_code, epilog_reduc_code;
  machine_mode vec_mode;
  int op_type;
  optab optab, reduc_optab;
  tree new_temp = NULL_TREE;
  tree def;
  gimple def_stmt;
  enum vect_def_type dt;
  gphi *new_phi = NULL;
  tree scalar_type;
  bool is_simple_use;
  gimple orig_stmt;
  stmt_vec_info orig_stmt_info;
  tree expr = NULL_TREE;
  int i;
  int ncopies;
  int epilog_copies;
  stmt_vec_info prev_stmt_info, prev_phi_info;
  bool single_defuse_cycle = false;
  tree reduc_def = NULL_TREE;
  gimple new_stmt = NULL;
  int j;
  tree ops[3];
  bool nested_cycle = false, found_nested_cycle_def = false;
  gimple reduc_def_stmt = NULL;
  bool double_reduc = false, dummy;
  basic_block def_bb;
  struct loop * def_stmt_loop, *outer_loop = NULL;
  tree def_arg;
  gimple def_arg_stmt;
  auto_vec<tree> vec_oprnds0;
  auto_vec<tree> vec_oprnds1;
  auto_vec<tree> vect_defs;
  auto_vec<gimple> phis;
  int vec_num;
  tree def0, def1, tem, op0, op1 = NULL_TREE;
  bool first_p = true;

  /* In case of reduction chain we switch to the first stmt in the chain, but
     we don't update STMT_INFO, since only the last stmt is marked as reduction
     and has reduction properties.  */
  if (GROUP_FIRST_ELEMENT (stmt_info)
      && GROUP_FIRST_ELEMENT (stmt_info) != stmt)
    {
      stmt = GROUP_FIRST_ELEMENT (stmt_info);
      first_p = false;
    }

  if (nested_in_vect_loop_p (loop, stmt))
    {
      outer_loop = loop;
      loop = loop->inner;
      nested_cycle = true;
    }

  /* 1. Is vectorizable reduction?  */
  /* Not supportable if the reduction variable is used in the loop, unless
     it's a reduction chain.  */
  if (STMT_VINFO_RELEVANT (stmt_info) > vect_used_in_outer
      && !GROUP_FIRST_ELEMENT (stmt_info))
    return false;

  /* Reductions that are not used even in an enclosing outer-loop,
     are expected to be "live" (used out of the loop).  */
  if (STMT_VINFO_RELEVANT (stmt_info) == vect_unused_in_scope
      && !STMT_VINFO_LIVE_P (stmt_info))
    return false;

  /* Make sure it was already recognized as a reduction computation.  */
  if (STMT_VINFO_DEF_TYPE (vinfo_for_stmt (stmt)) != vect_reduction_def
      && STMT_VINFO_DEF_TYPE (vinfo_for_stmt (stmt)) != vect_nested_cycle)
    return false;

  /* 2. Has this been recognized as a reduction pattern?

     Check if STMT represents a pattern that has been recognized
     in earlier analysis stages.  For stmts that represent a pattern,
     the STMT_VINFO_RELATED_STMT field records the last stmt in
     the original sequence that constitutes the pattern.  */

  orig_stmt = STMT_VINFO_RELATED_STMT (vinfo_for_stmt (stmt));
  if (orig_stmt)
    {
      orig_stmt_info = vinfo_for_stmt (orig_stmt);
      gcc_assert (STMT_VINFO_IN_PATTERN_P (orig_stmt_info));
      gcc_assert (!STMT_VINFO_IN_PATTERN_P (stmt_info));
    }

  /* 3. Check the operands of the operation.  The first operands are defined
        inside the loop body. The last operand is the reduction variable,
        which is defined by the loop-header-phi.  */

  gcc_assert (is_gimple_assign (stmt));

  /* Flatten RHS.  */
  switch (get_gimple_rhs_class (gimple_assign_rhs_code (stmt)))
    {
    case GIMPLE_SINGLE_RHS:
      op_type = TREE_OPERAND_LENGTH (gimple_assign_rhs1 (stmt));
      if (op_type == ternary_op)
	{
	  tree rhs = gimple_assign_rhs1 (stmt);
	  ops[0] = TREE_OPERAND (rhs, 0);
	  ops[1] = TREE_OPERAND (rhs, 1);
	  ops[2] = TREE_OPERAND (rhs, 2);
	  code = TREE_CODE (rhs);
	}
      else
	return false;
      break;

    case GIMPLE_BINARY_RHS:
      code = gimple_assign_rhs_code (stmt);
      op_type = TREE_CODE_LENGTH (code);
      gcc_assert (op_type == binary_op);
      ops[0] = gimple_assign_rhs1 (stmt);
      ops[1] = gimple_assign_rhs2 (stmt);
      break;

    case GIMPLE_TERNARY_RHS:
      code = gimple_assign_rhs_code (stmt);
      op_type = TREE_CODE_LENGTH (code);
      gcc_assert (op_type == ternary_op);
      ops[0] = gimple_assign_rhs1 (stmt);
      ops[1] = gimple_assign_rhs2 (stmt);
      ops[2] = gimple_assign_rhs3 (stmt);
      break;

    case GIMPLE_UNARY_RHS:
      return false;

    default:
      gcc_unreachable ();
    }
  /* The default is that the reduction variable is the last in statement.  */
  int reduc_index = op_type - 1;

  if (code == COND_EXPR && slp_node)
    return false;

  scalar_dest = gimple_assign_lhs (stmt);
  scalar_type = TREE_TYPE (scalar_dest);
  if (!POINTER_TYPE_P (scalar_type) && !INTEGRAL_TYPE_P (scalar_type)
      && !SCALAR_FLOAT_TYPE_P (scalar_type))
    return false;

  /* Do not try to vectorize bit-precision reductions.  */
  if ((TYPE_PRECISION (scalar_type)
       != GET_MODE_PRECISION (TYPE_MODE (scalar_type))))
    return false;

  /* All uses but the last are expected to be defined in the loop.
     The last use is the reduction variable.  In case of nested cycle this
     assumption is not true: we use reduc_index to record the index of the
     reduction variable.  */
  for (i = 0; i < op_type - 1; i++)
    {
      /* The condition of COND_EXPR is checked in vectorizable_condition().  */
      if (i == 0 && code == COND_EXPR)
        continue;

      is_simple_use = vect_is_simple_use_1 (ops[i], stmt, loop_vinfo, NULL,
					    &def_stmt, &def, &dt, &tem);
      if (!vectype_in)
	vectype_in = tem;
      gcc_assert (is_simple_use);

      if (dt != vect_internal_def
	  && dt != vect_external_def
	  && dt != vect_constant_def
	  && dt != vect_induction_def
          && !(dt == vect_nested_cycle && nested_cycle))
	return false;

      if (dt == vect_nested_cycle)
        {
          found_nested_cycle_def = true;
          reduc_def_stmt = def_stmt;
          reduc_index = i;
        }
    }

  is_simple_use = vect_is_simple_use_1 (ops[i], stmt, loop_vinfo, NULL,
					&def_stmt, &def, &dt, &tem);
  if (!vectype_in)
    vectype_in = tem;
  gcc_assert (is_simple_use);
  if (!found_nested_cycle_def)
    reduc_def_stmt = def_stmt;

  if (reduc_def_stmt && gimple_code (reduc_def_stmt) != GIMPLE_PHI)
    return false;

  if (!(dt == vect_reduction_def
	|| dt == vect_nested_cycle
	|| ((dt == vect_internal_def || dt == vect_external_def
	     || dt == vect_constant_def || dt == vect_induction_def)
	    && nested_cycle && found_nested_cycle_def)))
    {
      /* For pattern recognized stmts, orig_stmt might be a reduction,
	 but some helper statements for the pattern might not, or
	 might be COND_EXPRs with reduction uses in the condition.  */
      gcc_assert (orig_stmt);
      return false;
    }

  gimple tmp = vect_is_simple_reduction (loop_vinfo, reduc_def_stmt,
					 !nested_cycle, &dummy, false);
  if (orig_stmt)
    gcc_assert (tmp == orig_stmt
		|| GROUP_FIRST_ELEMENT (vinfo_for_stmt (tmp)) == orig_stmt);
  else
    /* We changed STMT to be the first stmt in reduction chain, hence we
       check that in this case the first element in the chain is STMT.  */
    gcc_assert (stmt == tmp
		|| GROUP_FIRST_ELEMENT (vinfo_for_stmt (tmp)) == stmt);

  if (STMT_VINFO_LIVE_P (vinfo_for_stmt (reduc_def_stmt)))
    return false;

  if (slp_node || PURE_SLP_STMT (stmt_info))
    ncopies = 1;
  else
    ncopies = (LOOP_VINFO_VECT_FACTOR (loop_vinfo)
               / TYPE_VECTOR_SUBPARTS (vectype_in));

  gcc_assert (ncopies >= 1);

  vec_mode = TYPE_MODE (vectype_in);

  if (code == COND_EXPR)
    {
      if (!vectorizable_condition (stmt, gsi, NULL, ops[reduc_index], 0, NULL))
        {
          if (dump_enabled_p ())
	    dump_printf_loc (MSG_MISSED_OPTIMIZATION, vect_location,
			     "unsupported condition in reduction\n");

	  return false;
        }
    }
  else
    {
      /* 4. Supportable by target?  */

      if (code == LSHIFT_EXPR || code == RSHIFT_EXPR
	  || code == LROTATE_EXPR || code == RROTATE_EXPR)
	{
	  /* Shifts and rotates are only supported by vectorizable_shifts,
	     not vectorizable_reduction.  */
          if (dump_enabled_p ())
	    dump_printf_loc (MSG_MISSED_OPTIMIZATION, vect_location,
			     "unsupported shift or rotation.\n");
	  return false;
	}

      /* 4.1. check support for the operation in the loop  */
      optab = optab_for_tree_code (code, vectype_in, optab_default);
      if (!optab)
        {
          if (dump_enabled_p ())
	    dump_printf_loc (MSG_MISSED_OPTIMIZATION, vect_location,
			     "no optab.\n");

          return false;
        }

      if (optab_handler (optab, vec_mode) == CODE_FOR_nothing)
        {
          if (dump_enabled_p ())
            dump_printf (MSG_NOTE, "op not supported by target.\n");

          if (GET_MODE_SIZE (vec_mode) != UNITS_PER_WORD
              || LOOP_VINFO_VECT_FACTOR (loop_vinfo)
	          < vect_min_worthwhile_factor (code))
            return false;

          if (dump_enabled_p ())
  	    dump_printf (MSG_NOTE, "proceeding using word mode.\n");
        }

      /* Worthwhile without SIMD support?  */
      if (!VECTOR_MODE_P (TYPE_MODE (vectype_in))
          && LOOP_VINFO_VECT_FACTOR (loop_vinfo)
   	     < vect_min_worthwhile_factor (code))
        {
          if (dump_enabled_p ())
	    dump_printf_loc (MSG_MISSED_OPTIMIZATION, vect_location,
			     "not worthwhile without SIMD support.\n");

          return false;
        }
    }

  /* 4.2. Check support for the epilog operation.

          If STMT represents a reduction pattern, then the type of the
          reduction variable may be different than the type of the rest
          of the arguments.  For example, consider the case of accumulation
          of shorts into an int accumulator; The original code:
                        S1: int_a = (int) short_a;
          orig_stmt->   S2: int_acc = plus <int_a ,int_acc>;

          was replaced with:
                        STMT: int_acc = widen_sum <short_a, int_acc>

          This means that:
          1. The tree-code that is used to create the vector operation in the
             epilog code (that reduces the partial results) is not the
             tree-code of STMT, but is rather the tree-code of the original
             stmt from the pattern that STMT is replacing.  I.e, in the example
             above we want to use 'widen_sum' in the loop, but 'plus' in the
             epilog.
          2. The type (mode) we use to check available target support
             for the vector operation to be created in the *epilog*, is
             determined by the type of the reduction variable (in the example
             above we'd check this: optab_handler (plus_optab, vect_int_mode])).
             However the type (mode) we use to check available target support
             for the vector operation to be created *inside the loop*, is
             determined by the type of the other arguments to STMT (in the
             example we'd check this: optab_handler (widen_sum_optab,
	     vect_short_mode)).

          This is contrary to "regular" reductions, in which the types of all
          the arguments are the same as the type of the reduction variable.
          For "regular" reductions we can therefore use the same vector type
          (and also the same tree-code) when generating the epilog code and
          when generating the code inside the loop.  */

  if (orig_stmt)
    {
      /* This is a reduction pattern: get the vectype from the type of the
         reduction variable, and get the tree-code from orig_stmt.  */
      orig_code = gimple_assign_rhs_code (orig_stmt);
      gcc_assert (vectype_out);
      vec_mode = TYPE_MODE (vectype_out);
    }
  else
    {
      /* Regular reduction: use the same vectype and tree-code as used for
         the vector code inside the loop can be used for the epilog code. */
      orig_code = code;
    }

  if (nested_cycle)
    {
      def_bb = gimple_bb (reduc_def_stmt);
      def_stmt_loop = def_bb->loop_father;
      def_arg = PHI_ARG_DEF_FROM_EDGE (reduc_def_stmt,
                                       loop_preheader_edge (def_stmt_loop));
      if (TREE_CODE (def_arg) == SSA_NAME
          && (def_arg_stmt = SSA_NAME_DEF_STMT (def_arg))
          && gimple_code (def_arg_stmt) == GIMPLE_PHI
          && flow_bb_inside_loop_p (outer_loop, gimple_bb (def_arg_stmt))
          && vinfo_for_stmt (def_arg_stmt)
          && STMT_VINFO_DEF_TYPE (vinfo_for_stmt (def_arg_stmt))
              == vect_double_reduction_def)
        double_reduc = true;
    }

  epilog_reduc_code = ERROR_MARK;
  if (reduction_code_for_scalar_code (orig_code, &epilog_reduc_code))
    {
      reduc_optab = optab_for_tree_code (epilog_reduc_code, vectype_out,
                                         optab_default);
      if (!reduc_optab)
        {
          if (dump_enabled_p ())
	    dump_printf_loc (MSG_MISSED_OPTIMIZATION, vect_location,
			     "no optab for reduction.\n");

          epilog_reduc_code = ERROR_MARK;
        }
      else if (optab_handler (reduc_optab, vec_mode) == CODE_FOR_nothing)
        {
          optab = scalar_reduc_to_vector (reduc_optab, vectype_out);
          if (optab_handler (optab, vec_mode) == CODE_FOR_nothing)
            {
              if (dump_enabled_p ())
	        dump_printf_loc (MSG_MISSED_OPTIMIZATION, vect_location,
				 "reduc op not supported by target.\n");

	      epilog_reduc_code = ERROR_MARK;
	    }
        }
    }
  else
    {
      if (!nested_cycle || double_reduc)
        {
          if (dump_enabled_p ())
	    dump_printf_loc (MSG_MISSED_OPTIMIZATION, vect_location,
			     "no reduc code for scalar code.\n");

          return false;
        }
    }

  if (double_reduc && ncopies > 1)
    {
      if (dump_enabled_p ())
	dump_printf_loc (MSG_MISSED_OPTIMIZATION, vect_location,
			 "multiple types in double reduction\n");

      return false;
    }

  /* In case of widenning multiplication by a constant, we update the type
     of the constant to be the type of the other operand.  We check that the
     constant fits the type in the pattern recognition pass.  */
  if (code == DOT_PROD_EXPR
      && !types_compatible_p (TREE_TYPE (ops[0]), TREE_TYPE (ops[1])))
    {
      if (TREE_CODE (ops[0]) == INTEGER_CST)
        ops[0] = fold_convert (TREE_TYPE (ops[1]), ops[0]);
      else if (TREE_CODE (ops[1]) == INTEGER_CST)
        ops[1] = fold_convert (TREE_TYPE (ops[0]), ops[1]);
      else
        {
          if (dump_enabled_p ())
	    dump_printf_loc (MSG_MISSED_OPTIMIZATION, vect_location,
			     "invalid types in dot-prod\n");

          return false;
        }
    }

  if (!vec_stmt) /* transformation not required.  */
    {
      if (first_p
	  && !vect_model_reduction_cost (stmt_info, epilog_reduc_code, ncopies,
					 reduc_index))
        return false;
      STMT_VINFO_TYPE (stmt_info) = reduc_vec_info_type;
      return true;
    }

  /** Transform.  **/

  if (dump_enabled_p ())
    dump_printf_loc (MSG_NOTE, vect_location, "transform reduction.\n");

  /* FORNOW: Multiple types are not supported for condition.  */
  if (code == COND_EXPR)
    gcc_assert (ncopies == 1);

  /* Create the destination vector  */
  vec_dest = vect_create_destination_var (scalar_dest, vectype_out);

  /* In case the vectorization factor (VF) is bigger than the number
     of elements that we can fit in a vectype (nunits), we have to generate
     more than one vector stmt - i.e - we need to "unroll" the
     vector stmt by a factor VF/nunits.  For more details see documentation
     in vectorizable_operation.  */

  /* If the reduction is used in an outer loop we need to generate
     VF intermediate results, like so (e.g. for ncopies=2):
	r0 = phi (init, r0)
	r1 = phi (init, r1)
	r0 = x0 + r0;
        r1 = x1 + r1;
    (i.e. we generate VF results in 2 registers).
    In this case we have a separate def-use cycle for each copy, and therefore
    for each copy we get the vector def for the reduction variable from the
    respective phi node created for this copy.

    Otherwise (the reduction is unused in the loop nest), we can combine
    together intermediate results, like so (e.g. for ncopies=2):
	r = phi (init, r)
	r = x0 + r;
	r = x1 + r;
   (i.e. we generate VF/2 results in a single register).
   In this case for each copy we get the vector def for the reduction variable
   from the vectorized reduction operation generated in the previous iteration.
  */

  if (STMT_VINFO_RELEVANT (stmt_info) == vect_unused_in_scope)
    {
      single_defuse_cycle = true;
      epilog_copies = 1;
    }
  else
    epilog_copies = ncopies;

  prev_stmt_info = NULL;
  prev_phi_info = NULL;
  if (slp_node)
    vec_num = SLP_TREE_NUMBER_OF_VEC_STMTS (slp_node);
  else
    {
      vec_num = 1;
      vec_oprnds0.create (1);
      if (op_type == ternary_op)
        vec_oprnds1.create (1);
    }

  phis.create (vec_num);
  vect_defs.create (vec_num);
  if (!slp_node)
    vect_defs.quick_push (NULL_TREE);

  for (j = 0; j < ncopies; j++)
    {
      if (j == 0 || !single_defuse_cycle)
	{
          for (i = 0; i < vec_num; i++)
            {
              /* Create the reduction-phi that defines the reduction
                 operand.  */
              new_phi = create_phi_node (vec_dest, loop->header);
              set_vinfo_for_stmt (new_phi,
                                  new_stmt_vec_info (new_phi, loop_vinfo,
                                                     NULL));
               if (j == 0 || slp_node)
                 phis.quick_push (new_phi);
            }
        }

      if (code == COND_EXPR)
        {
          gcc_assert (!slp_node);
          vectorizable_condition (stmt, gsi, vec_stmt, 
                                  PHI_RESULT (phis[0]), 
                                  reduc_index, NULL);
          /* Multiple types are not supported for condition.  */
          break;
        }

      /* Handle uses.  */
      if (j == 0)
        {
          op0 = ops[!reduc_index];
          if (op_type == ternary_op)
            {
              if (reduc_index == 0)
                op1 = ops[2];
              else
                op1 = ops[1];
            }

          if (slp_node)
            vect_get_vec_defs (op0, op1, stmt, &vec_oprnds0, &vec_oprnds1,
                               slp_node, -1);
          else
            {
              loop_vec_def0 = vect_get_vec_def_for_operand (ops[!reduc_index],
                                                            stmt, NULL);
              vec_oprnds0.quick_push (loop_vec_def0);
              if (op_type == ternary_op)
               {
                 loop_vec_def1 = vect_get_vec_def_for_operand (op1, stmt,
                                                               NULL);
                 vec_oprnds1.quick_push (loop_vec_def1);
               }
            }
        }
      else
        {
          if (!slp_node)
            {
              enum vect_def_type dt;
              gimple dummy_stmt;
              tree dummy;

              vect_is_simple_use (ops[!reduc_index], stmt, loop_vinfo, NULL,
                                  &dummy_stmt, &dummy, &dt);
              loop_vec_def0 = vect_get_vec_def_for_stmt_copy (dt,
                                                              loop_vec_def0);
              vec_oprnds0[0] = loop_vec_def0;
              if (op_type == ternary_op)
                {
                  vect_is_simple_use (op1, stmt, loop_vinfo, NULL, &dummy_stmt,
                                      &dummy, &dt);
                  loop_vec_def1 = vect_get_vec_def_for_stmt_copy (dt,
                                                                loop_vec_def1);
                  vec_oprnds1[0] = loop_vec_def1;
                }
            }

          if (single_defuse_cycle)
            reduc_def = gimple_assign_lhs (new_stmt);

          STMT_VINFO_RELATED_STMT (prev_phi_info) = new_phi;
        }

      FOR_EACH_VEC_ELT (vec_oprnds0, i, def0)
        {
          if (slp_node)
            reduc_def = PHI_RESULT (phis[i]);
          else
            {
              if (!single_defuse_cycle || j == 0)
                reduc_def = PHI_RESULT (new_phi);
            }

          def1 = ((op_type == ternary_op)
                  ? vec_oprnds1[i] : NULL);
          if (op_type == binary_op)
            {
              if (reduc_index == 0)
                expr = build2 (code, vectype_out, reduc_def, def0);
              else
                expr = build2 (code, vectype_out, def0, reduc_def);
            }
          else
            {
              if (reduc_index == 0)
                expr = build3 (code, vectype_out, reduc_def, def0, def1);
              else
                {
                  if (reduc_index == 1)
                    expr = build3 (code, vectype_out, def0, reduc_def, def1);
                  else
                    expr = build3 (code, vectype_out, def0, def1, reduc_def);
                }
            }

          new_stmt = gimple_build_assign (vec_dest, expr);
          new_temp = make_ssa_name (vec_dest, new_stmt);
          gimple_assign_set_lhs (new_stmt, new_temp);
          vect_finish_stmt_generation (stmt, new_stmt, gsi);

          if (slp_node)
            {
              SLP_TREE_VEC_STMTS (slp_node).quick_push (new_stmt);
              vect_defs.quick_push (new_temp);
            }
          else
            vect_defs[0] = new_temp;
        }

      if (slp_node)
        continue;

      if (j == 0)
	STMT_VINFO_VEC_STMT (stmt_info) = *vec_stmt = new_stmt;
      else
	STMT_VINFO_RELATED_STMT (prev_stmt_info) = new_stmt;

      prev_stmt_info = vinfo_for_stmt (new_stmt);
      prev_phi_info = vinfo_for_stmt (new_phi);
    }

  /* Finalize the reduction-phi (set its arguments) and create the
     epilog reduction code.  */
  if ((!single_defuse_cycle || code == COND_EXPR) && !slp_node)
    {
      new_temp = gimple_assign_lhs (*vec_stmt);
      vect_defs[0] = new_temp;
    }

  vect_create_epilog_for_reduction (vect_defs, stmt, epilog_copies,
                                    epilog_reduc_code, phis, reduc_index,
                                    double_reduc, slp_node);

  return true;
}

/* Function vect_min_worthwhile_factor.

   For a loop where we could vectorize the operation indicated by CODE,
   return the minimum vectorization factor that makes it worthwhile
   to use generic vectors.  */
int
vect_min_worthwhile_factor (enum tree_code code)
{
  switch (code)
    {
    case PLUS_EXPR:
    case MINUS_EXPR:
    case NEGATE_EXPR:
      return 4;

    case BIT_AND_EXPR:
    case BIT_IOR_EXPR:
    case BIT_XOR_EXPR:
    case BIT_NOT_EXPR:
      return 2;

    default:
      return INT_MAX;
    }
}


/* Function vectorizable_induction

   Check if PHI performs an induction computation that can be vectorized.
   If VEC_STMT is also passed, vectorize the induction PHI: create a vectorized
   phi to replace it, put it in VEC_STMT, and add it to the same basic block.
   Return FALSE if not a vectorizable STMT, TRUE otherwise.  */

bool
vectorizable_induction (gimple phi, gimple_stmt_iterator *gsi ATTRIBUTE_UNUSED,
			gimple *vec_stmt)
{
  stmt_vec_info stmt_info = vinfo_for_stmt (phi);
  tree vectype = STMT_VINFO_VECTYPE (stmt_info);
  loop_vec_info loop_vinfo = STMT_VINFO_LOOP_VINFO (stmt_info);
  struct loop *loop = LOOP_VINFO_LOOP (loop_vinfo);
  int nunits = TYPE_VECTOR_SUBPARTS (vectype);
  int ncopies = LOOP_VINFO_VECT_FACTOR (loop_vinfo) / nunits;
  tree vec_def;

  gcc_assert (ncopies >= 1);
  /* FORNOW. These restrictions should be relaxed.  */
  if (nested_in_vect_loop_p (loop, phi))
    {
      imm_use_iterator imm_iter;
      use_operand_p use_p;
      gimple exit_phi;
      edge latch_e;
      tree loop_arg;

      if (ncopies > 1)
	{
	  if (dump_enabled_p ())
	    dump_printf_loc (MSG_MISSED_OPTIMIZATION, vect_location,
			     "multiple types in nested loop.\n");
	  return false;
	}

      exit_phi = NULL;
      latch_e = loop_latch_edge (loop->inner);
      loop_arg = PHI_ARG_DEF_FROM_EDGE (phi, latch_e);
      FOR_EACH_IMM_USE_FAST (use_p, imm_iter, loop_arg)
	{
	  gimple use_stmt = USE_STMT (use_p);
	  if (is_gimple_debug (use_stmt))
	    continue;

	  if (!flow_bb_inside_loop_p (loop->inner, gimple_bb (use_stmt)))
	    {
	      exit_phi = use_stmt;
	      break;
	    }
	}
      if (exit_phi)
	{
	  stmt_vec_info exit_phi_vinfo  = vinfo_for_stmt (exit_phi);
	  if (!(STMT_VINFO_RELEVANT_P (exit_phi_vinfo)
		&& !STMT_VINFO_LIVE_P (exit_phi_vinfo)))
	    {
	      if (dump_enabled_p ())
		dump_printf_loc (MSG_MISSED_OPTIMIZATION, vect_location,
				 "inner-loop induction only used outside "
				 "of the outer vectorized loop.\n");
	      return false;
	    }
	}
    }

  if (!STMT_VINFO_RELEVANT_P (stmt_info))
    return false;

  /* FORNOW: SLP not supported.  */
  if (STMT_SLP_TYPE (stmt_info))
    return false;

  gcc_assert (STMT_VINFO_DEF_TYPE (stmt_info) == vect_induction_def);

  if (gimple_code (phi) != GIMPLE_PHI)
    return false;

  if (!vec_stmt) /* transformation not required.  */
    {
      STMT_VINFO_TYPE (stmt_info) = induc_vec_info_type;
      if (dump_enabled_p ())
        dump_printf_loc (MSG_NOTE, vect_location,
                         "=== vectorizable_induction ===\n");
      vect_model_induction_cost (stmt_info, ncopies);
      return true;
    }

  /** Transform.  **/

  if (dump_enabled_p ())
    dump_printf_loc (MSG_NOTE, vect_location, "transform induction phi.\n");

  vec_def = get_initial_def_for_induction (phi);
  *vec_stmt = SSA_NAME_DEF_STMT (vec_def);
  return true;
}

/* Function vectorizable_live_operation.

   STMT computes a value that is used outside the loop.  Check if
   it can be supported.  */

bool
vectorizable_live_operation (gimple stmt,
			     gimple_stmt_iterator *gsi ATTRIBUTE_UNUSED,
			     gimple *vec_stmt)
{
  stmt_vec_info stmt_info = vinfo_for_stmt (stmt);
  loop_vec_info loop_vinfo = STMT_VINFO_LOOP_VINFO (stmt_info);
  struct loop *loop = LOOP_VINFO_LOOP (loop_vinfo);
  int i;
  int op_type;
  tree op;
  tree def;
  gimple def_stmt;
  enum vect_def_type dt;
  enum tree_code code;
  enum gimple_rhs_class rhs_class;

  gcc_assert (STMT_VINFO_LIVE_P (stmt_info));

  if (STMT_VINFO_DEF_TYPE (stmt_info) == vect_reduction_def)
    return false;

  if (!is_gimple_assign (stmt))
    {
      if (gimple_call_internal_p (stmt)
	  && gimple_call_internal_fn (stmt) == IFN_GOMP_SIMD_LANE
	  && gimple_call_lhs (stmt)
	  && loop->simduid
	  && TREE_CODE (gimple_call_arg (stmt, 0)) == SSA_NAME
	  && loop->simduid
	     == SSA_NAME_VAR (gimple_call_arg (stmt, 0)))
	{
	  edge e = single_exit (loop);
	  basic_block merge_bb = e->dest;
	  imm_use_iterator imm_iter;
	  use_operand_p use_p;
	  tree lhs = gimple_call_lhs (stmt);

	  FOR_EACH_IMM_USE_FAST (use_p, imm_iter, lhs)
	    {
	      gimple use_stmt = USE_STMT (use_p);
	      if (gimple_code (use_stmt) == GIMPLE_PHI
		  && gimple_bb (use_stmt) == merge_bb)
		{
		  if (vec_stmt)
		    {
		      tree vfm1
			= build_int_cst (unsigned_type_node,
					 loop_vinfo->vectorization_factor - 1);
		      SET_PHI_ARG_DEF (use_stmt, e->dest_idx, vfm1);
		    }
		  return true;
		}
	    }
	}

      return false;
    }

  if (TREE_CODE (gimple_assign_lhs (stmt)) != SSA_NAME)
    return false;

  /* FORNOW. CHECKME. */
  if (nested_in_vect_loop_p (loop, stmt))
    return false;

  code = gimple_assign_rhs_code (stmt);
  op_type = TREE_CODE_LENGTH (code);
  rhs_class = get_gimple_rhs_class (code);
  gcc_assert (rhs_class != GIMPLE_UNARY_RHS || op_type == unary_op);
  gcc_assert (rhs_class != GIMPLE_BINARY_RHS || op_type == binary_op);

  /* FORNOW: support only if all uses are invariant.  This means
     that the scalar operations can remain in place, unvectorized.
     The original last scalar value that they compute will be used.  */

  for (i = 0; i < op_type; i++)
    {
      if (rhs_class == GIMPLE_SINGLE_RHS)
	op = TREE_OPERAND (gimple_op (stmt, 1), i);
      else
	op = gimple_op (stmt, i + 1);
      if (op
          && !vect_is_simple_use (op, stmt, loop_vinfo, NULL, &def_stmt, &def,
				  &dt))
        {
          if (dump_enabled_p ())
	    dump_printf_loc (MSG_MISSED_OPTIMIZATION, vect_location,
			     "use not simple.\n");
          return false;
        }

      if (dt != vect_external_def && dt != vect_constant_def)
        return false;
    }

  /* No transformation is required for the cases we currently support.  */
  return true;
}

/* Kill any debug uses outside LOOP of SSA names defined in STMT.  */

static void
vect_loop_kill_debug_uses (struct loop *loop, gimple stmt)
{
  ssa_op_iter op_iter;
  imm_use_iterator imm_iter;
  def_operand_p def_p;
  gimple ustmt;

  FOR_EACH_PHI_OR_STMT_DEF (def_p, stmt, op_iter, SSA_OP_DEF)
    {
      FOR_EACH_IMM_USE_STMT (ustmt, imm_iter, DEF_FROM_PTR (def_p))
	{
	  basic_block bb;

	  if (!is_gimple_debug (ustmt))
	    continue;

	  bb = gimple_bb (ustmt);

	  if (!flow_bb_inside_loop_p (loop, bb))
	    {
	      if (gimple_debug_bind_p (ustmt))
		{
		  if (dump_enabled_p ())
		    dump_printf_loc (MSG_NOTE, vect_location,
                                     "killing debug use\n");

		  gimple_debug_bind_reset_value (ustmt);
		  update_stmt (ustmt);
		}
	      else
		gcc_unreachable ();
	    }
	}
    }
}


/* This function builds ni_name = number of iterations.  Statements
   are emitted on the loop preheader edge.  */

static tree
vect_build_loop_niters (loop_vec_info loop_vinfo)
{
  tree ni = unshare_expr (LOOP_VINFO_NITERS (loop_vinfo));
  if (TREE_CODE (ni) == INTEGER_CST)
    return ni;
  else
    {
      tree ni_name, var;
      gimple_seq stmts = NULL;
      edge pe = loop_preheader_edge (LOOP_VINFO_LOOP (loop_vinfo));

      var = create_tmp_var (TREE_TYPE (ni), "niters");
      ni_name = force_gimple_operand (ni, &stmts, false, var);
      if (stmts)
	gsi_insert_seq_on_edge_immediate (pe, stmts);

      return ni_name;
    }
}


/* This function generates the following statements:

   ni_name = number of iterations loop executes
   ratio = ni_name / vf
   ratio_mult_vf_name = ratio * vf

   and places them on the loop preheader edge.  */

static void
vect_generate_tmps_on_preheader (loop_vec_info loop_vinfo,
				 tree ni_name,
				 tree *ratio_mult_vf_name_ptr,
				 tree *ratio_name_ptr)
{
  tree ni_minus_gap_name;
  tree var;
  tree ratio_name;
  tree ratio_mult_vf_name;
  int vf = LOOP_VINFO_VECT_FACTOR (loop_vinfo);
  edge pe = loop_preheader_edge (LOOP_VINFO_LOOP (loop_vinfo));
  tree log_vf;

  log_vf = build_int_cst (TREE_TYPE (ni_name), exact_log2 (vf));

  /* If epilogue loop is required because of data accesses with gaps, we
     subtract one iteration from the total number of iterations here for
     correct calculation of RATIO.  */
  if (LOOP_VINFO_PEELING_FOR_GAPS (loop_vinfo))
    {
      ni_minus_gap_name = fold_build2 (MINUS_EXPR, TREE_TYPE (ni_name),
				       ni_name,
			               build_one_cst (TREE_TYPE (ni_name)));
      if (!is_gimple_val (ni_minus_gap_name))
	{
	  var = create_tmp_var (TREE_TYPE (ni_name), "ni_gap");
          gimple stmts = NULL;
          ni_minus_gap_name = force_gimple_operand (ni_minus_gap_name, &stmts,
						    true, var);
	  gsi_insert_seq_on_edge_immediate (pe, stmts);
        }
    }
  else
    ni_minus_gap_name = ni_name;

  /* Create: ratio = ni >> log2(vf) */
  /* ???  As we have ni == number of latch executions + 1, ni could
     have overflown to zero.  So avoid computing ratio based on ni
     but compute it using the fact that we know ratio will be at least
     one, thus via (ni - vf) >> log2(vf) + 1.  */
  ratio_name
    = fold_build2 (PLUS_EXPR, TREE_TYPE (ni_name),
		   fold_build2 (RSHIFT_EXPR, TREE_TYPE (ni_name),
				fold_build2 (MINUS_EXPR, TREE_TYPE (ni_name),
					     ni_minus_gap_name,
					     build_int_cst
					       (TREE_TYPE (ni_name), vf)),
				log_vf),
		   build_int_cst (TREE_TYPE (ni_name), 1));
  if (!is_gimple_val (ratio_name))
    {
      var = create_tmp_var (TREE_TYPE (ni_name), "bnd");
      gimple stmts = NULL;
      ratio_name = force_gimple_operand (ratio_name, &stmts, true, var);
      gsi_insert_seq_on_edge_immediate (pe, stmts);
    }
  *ratio_name_ptr = ratio_name;

  /* Create: ratio_mult_vf = ratio << log2 (vf).  */

  if (ratio_mult_vf_name_ptr)
    {
      ratio_mult_vf_name = fold_build2 (LSHIFT_EXPR, TREE_TYPE (ratio_name),
					ratio_name, log_vf);
      if (!is_gimple_val (ratio_mult_vf_name))
	{
	  var = create_tmp_var (TREE_TYPE (ni_name), "ratio_mult_vf");
	  gimple stmts = NULL;
	  ratio_mult_vf_name = force_gimple_operand (ratio_mult_vf_name, &stmts,
						     true, var);
	  gsi_insert_seq_on_edge_immediate (pe, stmts);
	}
      *ratio_mult_vf_name_ptr = ratio_mult_vf_name;
    }

  return;
}


/* Function vect_transform_loop.

   The analysis phase has determined that the loop is vectorizable.
   Vectorize the loop - created vectorized stmts to replace the scalar
   stmts in the loop, and update the loop exit condition.  */

void
vect_transform_loop (loop_vec_info loop_vinfo)
{
  struct loop *loop = LOOP_VINFO_LOOP (loop_vinfo);
  basic_block *bbs = LOOP_VINFO_BBS (loop_vinfo);
  int nbbs = loop->num_nodes;
  int i;
  tree ratio = NULL;
  int vectorization_factor = LOOP_VINFO_VECT_FACTOR (loop_vinfo);
  bool grouped_store;
  bool slp_scheduled = false;
  gimple stmt, pattern_stmt;
  gimple_seq pattern_def_seq = NULL;
  gimple_stmt_iterator pattern_def_si = gsi_none ();
  bool transform_pattern_stmt = false;
  bool check_profitability = false;
  int th;
  /* Record number of iterations before we started tampering with the profile. */
  gcov_type expected_iterations = expected_loop_iterations_unbounded (loop);

  if (dump_enabled_p ())
    dump_printf_loc (MSG_NOTE, vect_location, "=== vec_transform_loop ===\n");

  /* If profile is inprecise, we have chance to fix it up.  */
  if (LOOP_VINFO_NITERS_KNOWN_P (loop_vinfo))
    expected_iterations = LOOP_VINFO_INT_NITERS (loop_vinfo);

  /* Use the more conservative vectorization threshold.  If the number
     of iterations is constant assume the cost check has been performed
     by our caller.  If the threshold makes all loops profitable that
     run at least the vectorization factor number of times checking
     is pointless, too.  */
  th = LOOP_VINFO_COST_MODEL_THRESHOLD (loop_vinfo);
  if (th >= LOOP_VINFO_VECT_FACTOR (loop_vinfo) - 1
      && !LOOP_VINFO_NITERS_KNOWN_P (loop_vinfo))
    {
      if (dump_enabled_p ())
	dump_printf_loc (MSG_NOTE, vect_location,
			 "Profitability threshold is %d loop iterations.\n",
                         th);
      check_profitability = true;
    }

  /* Version the loop first, if required, so the profitability check
     comes first.  */

  if (LOOP_REQUIRES_VERSIONING_FOR_ALIGNMENT (loop_vinfo)
      || LOOP_REQUIRES_VERSIONING_FOR_ALIAS (loop_vinfo))
    {
      vect_loop_versioning (loop_vinfo, th, check_profitability);
      check_profitability = false;
    }

  tree ni_name = vect_build_loop_niters (loop_vinfo);
  LOOP_VINFO_NITERS_UNCHANGED (loop_vinfo) = ni_name;

  /* Peel the loop if there are data refs with unknown alignment.
     Only one data ref with unknown store is allowed.  */

  if (LOOP_VINFO_PEELING_FOR_ALIGNMENT (loop_vinfo))
    {
      vect_do_peeling_for_alignment (loop_vinfo, ni_name,
				     th, check_profitability);
      check_profitability = false;
      /* The above adjusts LOOP_VINFO_NITERS, so cause ni_name to
	 be re-computed.  */
      ni_name = NULL_TREE;
    }

  /* If the loop has a symbolic number of iterations 'n' (i.e. it's not a
     compile time constant), or it is a constant that doesn't divide by the
     vectorization factor, then an epilog loop needs to be created.
     We therefore duplicate the loop: the original loop will be vectorized,
     and will compute the first (n/VF) iterations.  The second copy of the loop
     will remain scalar and will compute the remaining (n%VF) iterations.
     (VF is the vectorization factor).  */

  if (LOOP_VINFO_PEELING_FOR_NITER (loop_vinfo)
      || LOOP_VINFO_PEELING_FOR_GAPS (loop_vinfo))
    {
      tree ratio_mult_vf;
      if (!ni_name)
	ni_name = vect_build_loop_niters (loop_vinfo);
      vect_generate_tmps_on_preheader (loop_vinfo, ni_name, &ratio_mult_vf,
				       &ratio);
      vect_do_peeling_for_loop_bound (loop_vinfo, ni_name, ratio_mult_vf,
				      th, check_profitability);
    }
  else if (LOOP_VINFO_NITERS_KNOWN_P (loop_vinfo))
    ratio = build_int_cst (TREE_TYPE (LOOP_VINFO_NITERS (loop_vinfo)),
		LOOP_VINFO_INT_NITERS (loop_vinfo) / vectorization_factor);
  else
    {
      if (!ni_name)
	ni_name = vect_build_loop_niters (loop_vinfo);
      vect_generate_tmps_on_preheader (loop_vinfo, ni_name, NULL, &ratio);
    }

  /* 1) Make sure the loop header has exactly two entries
     2) Make sure we have a preheader basic block.  */

  gcc_assert (EDGE_COUNT (loop->header->preds) == 2);

  split_edge (loop_preheader_edge (loop));

  /* FORNOW: the vectorizer supports only loops which body consist
     of one basic block (header + empty latch). When the vectorizer will
     support more involved loop forms, the order by which the BBs are
     traversed need to be reconsidered.  */

  for (i = 0; i < nbbs; i++)
    {
      basic_block bb = bbs[i];
      stmt_vec_info stmt_info;

      for (gphi_iterator si = gsi_start_phis (bb); !gsi_end_p (si);
	   gsi_next (&si))
        {
	  gphi *phi = si.phi ();
	  if (dump_enabled_p ())
	    {
	      dump_printf_loc (MSG_NOTE, vect_location,
                               "------>vectorizing phi: ");
	      dump_gimple_stmt (MSG_NOTE, TDF_SLIM, phi, 0);
              dump_printf (MSG_NOTE, "\n");
	    }
	  stmt_info = vinfo_for_stmt (phi);
	  if (!stmt_info)
	    continue;

	  if (MAY_HAVE_DEBUG_STMTS && !STMT_VINFO_LIVE_P (stmt_info))
	    vect_loop_kill_debug_uses (loop, phi);

	  if (!STMT_VINFO_RELEVANT_P (stmt_info)
	      && !STMT_VINFO_LIVE_P (stmt_info))
	    continue;

	  if (STMT_VINFO_VECTYPE (stmt_info)
	      && (TYPE_VECTOR_SUBPARTS (STMT_VINFO_VECTYPE (stmt_info))
		  != (unsigned HOST_WIDE_INT) vectorization_factor)
	      && dump_enabled_p ())
	    dump_printf_loc (MSG_NOTE, vect_location, "multiple-types.\n");

	  if (STMT_VINFO_DEF_TYPE (stmt_info) == vect_induction_def)
	    {
	      if (dump_enabled_p ())
		dump_printf_loc (MSG_NOTE, vect_location, "transform phi.\n");
	      vect_transform_stmt (phi, NULL, NULL, NULL, NULL);
	    }
	}

      pattern_stmt = NULL;
      for (gimple_stmt_iterator si = gsi_start_bb (bb);
	   !gsi_end_p (si) || transform_pattern_stmt;)
	{
	  bool is_store;

          if (transform_pattern_stmt)
	    stmt = pattern_stmt;
          else
	    {
	      stmt = gsi_stmt (si);
	      /* During vectorization remove existing clobber stmts.  */
	      if (gimple_clobber_p (stmt))
		{
		  unlink_stmt_vdef (stmt);
		  gsi_remove (&si, true);
		  release_defs (stmt);
		  continue;
		}
	    }

	  if (dump_enabled_p ())
	    {
	      dump_printf_loc (MSG_NOTE, vect_location,
			       "------>vectorizing statement: ");
	      dump_gimple_stmt (MSG_NOTE, TDF_SLIM, stmt, 0);
              dump_printf (MSG_NOTE, "\n");
	    }

	  stmt_info = vinfo_for_stmt (stmt);

	  /* vector stmts created in the outer-loop during vectorization of
	     stmts in an inner-loop may not have a stmt_info, and do not
	     need to be vectorized.  */
	  if (!stmt_info)
	    {
	      gsi_next (&si);
	      continue;
	    }

	  if (MAY_HAVE_DEBUG_STMTS && !STMT_VINFO_LIVE_P (stmt_info))
	    vect_loop_kill_debug_uses (loop, stmt);

	  if (!STMT_VINFO_RELEVANT_P (stmt_info)
	      && !STMT_VINFO_LIVE_P (stmt_info))
            {
              if (STMT_VINFO_IN_PATTERN_P (stmt_info)
                  && (pattern_stmt = STMT_VINFO_RELATED_STMT (stmt_info))
                  && (STMT_VINFO_RELEVANT_P (vinfo_for_stmt (pattern_stmt))
                      || STMT_VINFO_LIVE_P (vinfo_for_stmt (pattern_stmt))))
                {
                  stmt = pattern_stmt;
                  stmt_info = vinfo_for_stmt (stmt);
                }
              else
	        {
   	          gsi_next (&si);
	          continue;
                }
	    }
          else if (STMT_VINFO_IN_PATTERN_P (stmt_info)
                   && (pattern_stmt = STMT_VINFO_RELATED_STMT (stmt_info))
                   && (STMT_VINFO_RELEVANT_P (vinfo_for_stmt (pattern_stmt))
                       || STMT_VINFO_LIVE_P (vinfo_for_stmt (pattern_stmt))))
            transform_pattern_stmt = true;

	  /* If pattern statement has def stmts, vectorize them too.  */
	  if (is_pattern_stmt_p (stmt_info))
	    {
	      if (pattern_def_seq == NULL)
		{
		  pattern_def_seq = STMT_VINFO_PATTERN_DEF_SEQ (stmt_info);
		  pattern_def_si = gsi_start (pattern_def_seq);
		}
	      else if (!gsi_end_p (pattern_def_si))
		gsi_next (&pattern_def_si);
	      if (pattern_def_seq != NULL)
		{
		  gimple pattern_def_stmt = NULL;
		  stmt_vec_info pattern_def_stmt_info = NULL;

		  while (!gsi_end_p (pattern_def_si))
		    {
		      pattern_def_stmt = gsi_stmt (pattern_def_si);
		      pattern_def_stmt_info
			= vinfo_for_stmt (pattern_def_stmt);
		      if (STMT_VINFO_RELEVANT_P (pattern_def_stmt_info)
			  || STMT_VINFO_LIVE_P (pattern_def_stmt_info))
			break;
		      gsi_next (&pattern_def_si);
		    }

		  if (!gsi_end_p (pattern_def_si))
		    {
		      if (dump_enabled_p ())
			{
			  dump_printf_loc (MSG_NOTE, vect_location,
					   "==> vectorizing pattern def "
					   "stmt: ");
			  dump_gimple_stmt (MSG_NOTE, TDF_SLIM,
					    pattern_def_stmt, 0);
                          dump_printf (MSG_NOTE, "\n");
			}

		      stmt = pattern_def_stmt;
		      stmt_info = pattern_def_stmt_info;
		    }
		  else
		    {
		      pattern_def_si = gsi_none ();
		      transform_pattern_stmt = false;
		    }
		}
	      else
		transform_pattern_stmt = false;
            }

	  if (STMT_VINFO_VECTYPE (stmt_info))
	    {
	      unsigned int nunits
		= (unsigned int)
		  TYPE_VECTOR_SUBPARTS (STMT_VINFO_VECTYPE (stmt_info));
	      if (!STMT_SLP_TYPE (stmt_info)
		  && nunits != (unsigned int) vectorization_factor
		  && dump_enabled_p ())
		  /* For SLP VF is set according to unrolling factor, and not
		     to vector size, hence for SLP this print is not valid.  */
		dump_printf_loc (MSG_NOTE, vect_location, "multiple-types.\n");
	    }

	  /* SLP. Schedule all the SLP instances when the first SLP stmt is
	     reached.  */
	  if (STMT_SLP_TYPE (stmt_info))
	    {
	      if (!slp_scheduled)
		{
		  slp_scheduled = true;

		  if (dump_enabled_p ())
		    dump_printf_loc (MSG_NOTE, vect_location,
				     "=== scheduling SLP instances ===\n");

		  vect_schedule_slp (loop_vinfo, NULL);
		}

	      /* Hybrid SLP stmts must be vectorized in addition to SLP.  */
	      if (!vinfo_for_stmt (stmt) || PURE_SLP_STMT (stmt_info))
		{
		  if (!transform_pattern_stmt && gsi_end_p (pattern_def_si))
		    {
		      pattern_def_seq = NULL;
		      gsi_next (&si);
		    }
		  continue;
		}
	    }

	  /* -------- vectorize statement ------------ */
	  if (dump_enabled_p ())
	    dump_printf_loc (MSG_NOTE, vect_location, "transform statement.\n");

	  grouped_store = false;
	  is_store = vect_transform_stmt (stmt, &si, &grouped_store, NULL, NULL);
          if (is_store)
            {
	      if (STMT_VINFO_GROUPED_ACCESS (stmt_info))
		{
		  /* Interleaving. If IS_STORE is TRUE, the vectorization of the
		     interleaving chain was completed - free all the stores in
		     the chain.  */
		  gsi_next (&si);
		  vect_remove_stores (GROUP_FIRST_ELEMENT (stmt_info));
		}
	      else
		{
		  /* Free the attached stmt_vec_info and remove the stmt.  */
		  gimple store = gsi_stmt (si);
		  free_stmt_vec_info (store);
		  unlink_stmt_vdef (store);
		  gsi_remove (&si, true);
		  release_defs (store);
		}

	      /* Stores can only appear at the end of pattern statements.  */
	      gcc_assert (!transform_pattern_stmt);
	      pattern_def_seq = NULL;
	    }
	  else if (!transform_pattern_stmt && gsi_end_p (pattern_def_si))
	    {
	      pattern_def_seq = NULL;
	      gsi_next (&si);
	    }
	}		        /* stmts in BB */
    }				/* BBs in loop */

  slpeel_make_loop_iterate_ntimes (loop, ratio);

  /* Reduce loop iterations by the vectorization factor.  */
  scale_loop_profile (loop, GCOV_COMPUTE_SCALE (1, vectorization_factor),
		      expected_iterations / vectorization_factor);
  loop->nb_iterations_upper_bound
    = wi::udiv_floor (loop->nb_iterations_upper_bound, vectorization_factor);
  if (LOOP_VINFO_PEELING_FOR_GAPS (loop_vinfo)
      && loop->nb_iterations_upper_bound != 0)
    loop->nb_iterations_upper_bound = loop->nb_iterations_upper_bound - 1;
  if (loop->any_estimate)
    {
      loop->nb_iterations_estimate
        = wi::udiv_floor (loop->nb_iterations_estimate, vectorization_factor);
       if (LOOP_VINFO_PEELING_FOR_GAPS (loop_vinfo)
	   && loop->nb_iterations_estimate != 0)
	 loop->nb_iterations_estimate = loop->nb_iterations_estimate - 1;
    }

  if (dump_enabled_p ())
    {
      dump_printf_loc (MSG_NOTE, vect_location,
		       "LOOP VECTORIZED\n");
      if (loop->inner)
	dump_printf_loc (MSG_NOTE, vect_location,
			 "OUTER LOOP VECTORIZED\n");
      dump_printf (MSG_NOTE, "\n");
    }
}<|MERGE_RESOLUTION|>--- conflicted
+++ resolved
@@ -2613,16 +2613,9 @@
 			"reduction: unsafe fp math optimization: ");
       return NULL;
     }
-<<<<<<< HEAD
-  else if (INTEGRAL_TYPE_P (type) && check_reduction
-	   && !no_overflow_tree_code (code, type))
-    {
-      if (TYPE_OVERFLOW_TRAPS (type))
-=======
   else if (INTEGRAL_TYPE_P (type) && check_reduction)
     {
       if (!operation_no_trapping_overflow (type, code))
->>>>>>> b5c93b09
 	{
 	  /* Changing the order of operations changes the semantics.  */
 	  if (dump_enabled_p ())
@@ -2631,13 +2624,9 @@
 			    " (overflow traps): ");
 	  return NULL;
 	}
-<<<<<<< HEAD
-      if (need_wrapping_integral_overflow && !TYPE_OVERFLOW_WRAPS (type))
-=======
       if (need_wrapping_integral_overflow
 	  && !TYPE_OVERFLOW_WRAPS (type)
 	  && operation_can_overflow (code))
->>>>>>> b5c93b09
 	{
 	  /* Changing the order of operations changes the semantics.  */
 	  if (dump_enabled_p ())
