/* Loop Vectorization
   Copyright (C) 2003-2017 Free Software Foundation, Inc.
   Contributed by Dorit Naishlos <dorit@il.ibm.com> and
   Ira Rosen <irar@il.ibm.com>

This file is part of GCC.

GCC is free software; you can redistribute it and/or modify it under
the terms of the GNU General Public License as published by the Free
Software Foundation; either version 3, or (at your option) any later
version.

GCC is distributed in the hope that it will be useful, but WITHOUT ANY
WARRANTY; without even the implied warranty of MERCHANTABILITY or
FITNESS FOR A PARTICULAR PURPOSE.  See the GNU General Public License
for more details.

You should have received a copy of the GNU General Public License
along with GCC; see the file COPYING3.  If not see
<http://www.gnu.org/licenses/>.  */

#include "config.h"
#include "system.h"
#include "coretypes.h"
#include "backend.h"
#include "target.h"
#include "rtl.h"
#include "tree.h"
#include "gimple.h"
#include "cfghooks.h"
#include "tree-pass.h"
#include "ssa.h"
#include "optabs-tree.h"
#include "diagnostic-core.h"
#include "fold-const.h"
#include "stor-layout.h"
#include "cfganal.h"
#include "gimplify.h"
#include "gimple-iterator.h"
#include "gimplify-me.h"
#include "tree-ssa-loop-ivopts.h"
#include "tree-ssa-loop-manip.h"
#include "tree-ssa-loop-niter.h"
#include "tree-ssa-loop.h"
#include "cfgloop.h"
#include "params.h"
#include "tree-scalar-evolution.h"
#include "tree-vectorizer.h"
#include "gimple-fold.h"
#include "cgraph.h"
#include "tree-cfg.h"
#include "tree-if-conv.h"
#include "internal-fn.h"

/* For lang_hooks.types.type_for_mode.  */
#include "langhooks.h"

/* Loop Vectorization Pass.

   This pass tries to vectorize loops.

   For example, the vectorizer transforms the following simple loop:

        short a[N]; short b[N]; short c[N]; int i;

        for (i=0; i<N; i++){
          a[i] = b[i] + c[i];
        }

   as if it was manually vectorized by rewriting the source code into:

        typedef int __attribute__((mode(V8HI))) v8hi;
        short a[N];  short b[N]; short c[N];   int i;
        v8hi *pa = (v8hi*)a, *pb = (v8hi*)b, *pc = (v8hi*)c;
        v8hi va, vb, vc;

        for (i=0; i<N/8; i++){
          vb = pb[i];
          vc = pc[i];
          va = vb + vc;
          pa[i] = va;
        }

        The main entry to this pass is vectorize_loops(), in which
   the vectorizer applies a set of analyses on a given set of loops,
   followed by the actual vectorization transformation for the loops that
   had successfully passed the analysis phase.
        Throughout this pass we make a distinction between two types of
   data: scalars (which are represented by SSA_NAMES), and memory references
   ("data-refs").  These two types of data require different handling both
   during analysis and transformation. The types of data-refs that the
   vectorizer currently supports are ARRAY_REFS which base is an array DECL
   (not a pointer), and INDIRECT_REFS through pointers; both array and pointer
   accesses are required to have a simple (consecutive) access pattern.

   Analysis phase:
   ===============
        The driver for the analysis phase is vect_analyze_loop().
   It applies a set of analyses, some of which rely on the scalar evolution
   analyzer (scev) developed by Sebastian Pop.

        During the analysis phase the vectorizer records some information
   per stmt in a "stmt_vec_info" struct which is attached to each stmt in the
   loop, as well as general information about the loop as a whole, which is
   recorded in a "loop_vec_info" struct attached to each loop.

   Transformation phase:
   =====================
        The loop transformation phase scans all the stmts in the loop, and
   creates a vector stmt (or a sequence of stmts) for each scalar stmt S in
   the loop that needs to be vectorized.  It inserts the vector code sequence
   just before the scalar stmt S, and records a pointer to the vector code
   in STMT_VINFO_VEC_STMT (stmt_info) (stmt_info is the stmt_vec_info struct
   attached to S).  This pointer will be used for the vectorization of following
   stmts which use the def of stmt S. Stmt S is removed if it writes to memory;
   otherwise, we rely on dead code elimination for removing it.

        For example, say stmt S1 was vectorized into stmt VS1:

   VS1: vb = px[i];
   S1:  b = x[i];    STMT_VINFO_VEC_STMT (stmt_info (S1)) = VS1
   S2:  a = b;

   To vectorize stmt S2, the vectorizer first finds the stmt that defines
   the operand 'b' (S1), and gets the relevant vector def 'vb' from the
   vector stmt VS1 pointed to by STMT_VINFO_VEC_STMT (stmt_info (S1)).  The
   resulting sequence would be:

   VS1: vb = px[i];
   S1:  b = x[i];       STMT_VINFO_VEC_STMT (stmt_info (S1)) = VS1
   VS2: va = vb;
   S2:  a = b;          STMT_VINFO_VEC_STMT (stmt_info (S2)) = VS2

        Operands that are not SSA_NAMEs, are data-refs that appear in
   load/store operations (like 'x[i]' in S1), and are handled differently.

   Target modeling:
   =================
        Currently the only target specific information that is used is the
   size of the vector (in bytes) - "TARGET_VECTORIZE_UNITS_PER_SIMD_WORD".
   Targets that can support different sizes of vectors, for now will need
   to specify one value for "TARGET_VECTORIZE_UNITS_PER_SIMD_WORD".  More
   flexibility will be added in the future.

        Since we only vectorize operations which vector form can be
   expressed using existing tree codes, to verify that an operation is
   supported, the vectorizer checks the relevant optab at the relevant
   machine_mode (e.g, optab_handler (add_optab, V8HImode)).  If
   the value found is CODE_FOR_nothing, then there's no target support, and
   we can't vectorize the stmt.

   For additional information on this project see:
   http://gcc.gnu.org/projects/tree-ssa/vectorization.html
*/

static void vect_estimate_min_profitable_iters (loop_vec_info, int *, int *);

/* Function vect_determine_vectorization_factor

   Determine the vectorization factor (VF).  VF is the number of data elements
   that are operated upon in parallel in a single iteration of the vectorized
   loop.  For example, when vectorizing a loop that operates on 4byte elements,
   on a target with vector size (VS) 16byte, the VF is set to 4, since 4
   elements can fit in a single vector register.

   We currently support vectorization of loops in which all types operated upon
   are of the same size.  Therefore this function currently sets VF according to
   the size of the types operated upon, and fails if there are multiple sizes
   in the loop.

   VF is also the factor by which the loop iterations are strip-mined, e.g.:
   original loop:
        for (i=0; i<N; i++){
          a[i] = b[i] + c[i];
        }

   vectorized loop:
        for (i=0; i<N; i+=VF){
          a[i:VF] = b[i:VF] + c[i:VF];
        }
*/

static bool
vect_determine_vectorization_factor (loop_vec_info loop_vinfo)
{
  struct loop *loop = LOOP_VINFO_LOOP (loop_vinfo);
  basic_block *bbs = LOOP_VINFO_BBS (loop_vinfo);
  unsigned nbbs = loop->num_nodes;
  poly_uint64 vectorization_factor = 1;
  tree scalar_type = NULL_TREE;
  gphi *phi;
  tree vectype;
  poly_uint64 nunits;
  stmt_vec_info stmt_info;
  unsigned i;
  HOST_WIDE_INT dummy;
  gimple *stmt, *pattern_stmt = NULL;
  gimple_seq pattern_def_seq = NULL;
  gimple_stmt_iterator pattern_def_si = gsi_none ();
  bool analyze_pattern_stmt = false;
  bool bool_result;
  auto_vec<stmt_vec_info> mask_producers;

  if (dump_enabled_p ())
    dump_printf_loc (MSG_NOTE, vect_location,
                     "=== vect_determine_vectorization_factor ===\n");

  for (i = 0; i < nbbs; i++)
    {
      basic_block bb = bbs[i];

      for (gphi_iterator si = gsi_start_phis (bb); !gsi_end_p (si);
	   gsi_next (&si))
	{
	  phi = si.phi ();
	  stmt_info = vinfo_for_stmt (phi);
	  if (dump_enabled_p ())
	    {
	      dump_printf_loc (MSG_NOTE, vect_location, "==> examining phi: ");
	      dump_gimple_stmt (MSG_NOTE, TDF_SLIM, phi, 0);
	    }

	  gcc_assert (stmt_info);

	  if (STMT_VINFO_RELEVANT_P (stmt_info)
	      || STMT_VINFO_LIVE_P (stmt_info))
            {
	      gcc_assert (!STMT_VINFO_VECTYPE (stmt_info));
              scalar_type = TREE_TYPE (PHI_RESULT (phi));

	      if (dump_enabled_p ())
		{
		  dump_printf_loc (MSG_NOTE, vect_location,
                                   "get vectype for scalar type:  ");
		  dump_generic_expr (MSG_NOTE, TDF_SLIM, scalar_type);
                  dump_printf (MSG_NOTE, "\n");
		}

	      vectype = get_vectype_for_scalar_type (scalar_type);
	      if (!vectype)
		{
		  if (dump_enabled_p ())
		    {
		      dump_printf_loc (MSG_MISSED_OPTIMIZATION, vect_location,
                                       "not vectorized: unsupported "
                                       "data-type ");
		      dump_generic_expr (MSG_MISSED_OPTIMIZATION, TDF_SLIM,
                                         scalar_type);
                      dump_printf (MSG_MISSED_OPTIMIZATION, "\n");
		    }
		  return false;
		}
	      STMT_VINFO_VECTYPE (stmt_info) = vectype;

	      if (dump_enabled_p ())
		{
		  dump_printf_loc (MSG_NOTE, vect_location, "vectype: ");
		  dump_generic_expr (MSG_NOTE, TDF_SLIM, vectype);
                  dump_printf (MSG_NOTE, "\n");
		}

	      if (dump_enabled_p ())
		{
		  dump_printf_loc (MSG_NOTE, vect_location, "nunits = ");
		  dump_dec (MSG_NOTE, TYPE_VECTOR_SUBPARTS (vectype));
		  dump_printf (MSG_NOTE, "\n");
		}

	      vect_update_max_nunits (&vectorization_factor, vectype);
	    }
	}

      for (gimple_stmt_iterator si = gsi_start_bb (bb);
	   !gsi_end_p (si) || analyze_pattern_stmt;)
        {
          tree vf_vectype;

          if (analyze_pattern_stmt)
	    stmt = pattern_stmt;
          else
            stmt = gsi_stmt (si);

          stmt_info = vinfo_for_stmt (stmt);

	  if (dump_enabled_p ())
	    {
	      dump_printf_loc (MSG_NOTE, vect_location,
                               "==> examining statement: ");
	      dump_gimple_stmt (MSG_NOTE, TDF_SLIM, stmt, 0);
	    }

	  gcc_assert (stmt_info);

	  /* Skip stmts which do not need to be vectorized.  */
	  if ((!STMT_VINFO_RELEVANT_P (stmt_info)
	       && !STMT_VINFO_LIVE_P (stmt_info))
	      || gimple_clobber_p (stmt))
            {
              if (STMT_VINFO_IN_PATTERN_P (stmt_info)
                  && (pattern_stmt = STMT_VINFO_RELATED_STMT (stmt_info))
                  && (STMT_VINFO_RELEVANT_P (vinfo_for_stmt (pattern_stmt))
                      || STMT_VINFO_LIVE_P (vinfo_for_stmt (pattern_stmt))))
                {
                  stmt = pattern_stmt;
                  stmt_info = vinfo_for_stmt (pattern_stmt);
                  if (dump_enabled_p ())
                    {
                      dump_printf_loc (MSG_NOTE, vect_location,
                                       "==> examining pattern statement: ");
                      dump_gimple_stmt (MSG_NOTE, TDF_SLIM, stmt, 0);
                    }
                }
              else
	        {
	          if (dump_enabled_p ())
	            dump_printf_loc (MSG_NOTE, vect_location, "skip.\n");
                  gsi_next (&si);
	          continue;
                }
	    }
          else if (STMT_VINFO_IN_PATTERN_P (stmt_info)
                   && (pattern_stmt = STMT_VINFO_RELATED_STMT (stmt_info))
                   && (STMT_VINFO_RELEVANT_P (vinfo_for_stmt (pattern_stmt))
                       || STMT_VINFO_LIVE_P (vinfo_for_stmt (pattern_stmt))))
            analyze_pattern_stmt = true;

	  /* If a pattern statement has def stmts, analyze them too.  */
	  if (is_pattern_stmt_p (stmt_info))
	    {
	      if (pattern_def_seq == NULL)
		{
		  pattern_def_seq = STMT_VINFO_PATTERN_DEF_SEQ (stmt_info);
		  pattern_def_si = gsi_start (pattern_def_seq);
		}
	      else if (!gsi_end_p (pattern_def_si))
		gsi_next (&pattern_def_si);
	      if (pattern_def_seq != NULL)
		{
		  gimple *pattern_def_stmt = NULL;
		  stmt_vec_info pattern_def_stmt_info = NULL;

		  while (!gsi_end_p (pattern_def_si))
		    {
		      pattern_def_stmt = gsi_stmt (pattern_def_si);
		      pattern_def_stmt_info
			= vinfo_for_stmt (pattern_def_stmt);
		      if (STMT_VINFO_RELEVANT_P (pattern_def_stmt_info)
			  || STMT_VINFO_LIVE_P (pattern_def_stmt_info))
			break;
		      gsi_next (&pattern_def_si);
		    }

		  if (!gsi_end_p (pattern_def_si))
		    {
		      if (dump_enabled_p ())
			{
			  dump_printf_loc (MSG_NOTE, vect_location,
                                           "==> examining pattern def stmt: ");
			  dump_gimple_stmt (MSG_NOTE, TDF_SLIM,
                                            pattern_def_stmt, 0);
			}

		      stmt = pattern_def_stmt;
		      stmt_info = pattern_def_stmt_info;
		    }
		  else
		    {
		      pattern_def_si = gsi_none ();
		      analyze_pattern_stmt = false;
		    }
		}
	      else
		analyze_pattern_stmt = false;
	    }

	  bool is_gcond = gimple_code (stmt) == GIMPLE_COND;
	  gcc_assert (!is_gcond
		      || LOOP_VINFO_SPECULATIVE_EXECUTION (loop_vinfo));

	  if (gimple_get_lhs (stmt) == NULL_TREE
	      && !is_gcond
	      /* MASK_STORE has no lhs, but is ok.  */
	      && (!is_gimple_call (stmt)
		  || !gimple_call_internal_p (stmt)
		  || gimple_call_internal_fn (stmt) != IFN_MASK_STORE))
	    {
	      if (is_gimple_call (stmt))
		{
		  /* Ignore calls with no lhs.  These must be calls to
		     #pragma omp simd functions, and what vectorization factor
		     it really needs can't be determined until
		     vectorizable_simd_clone_call.  */
		  if (!analyze_pattern_stmt && gsi_end_p (pattern_def_si))
		    {
		      pattern_def_seq = NULL;
		      gsi_next (&si);
		    }
		  continue;
		}
	      if (dump_enabled_p ())
		{
	          dump_printf_loc (MSG_MISSED_OPTIMIZATION, vect_location,
                                   "not vectorized: irregular stmt.");
		  dump_gimple_stmt (MSG_MISSED_OPTIMIZATION,  TDF_SLIM, stmt,
                                    0);
		}
	      return false;
	    }

	  if (VECTOR_MODE_P (TYPE_MODE (gimple_expr_type (stmt))))
	    {
	      if (dump_enabled_p ())
	        {
	          dump_printf_loc (MSG_MISSED_OPTIMIZATION, vect_location,
                                   "not vectorized: vector stmt in loop:");
	          dump_gimple_stmt (MSG_MISSED_OPTIMIZATION, TDF_SLIM, stmt, 0);
	        }
	      return false;
	    }

	  bool_result = false;

	  if (STMT_VINFO_VECTYPE (stmt_info))
	    {
	      /* The only case when a vectype had been already set is for stmts
	         that contain a dataref, or for "pattern-stmts" (stmts
		 generated by the vectorizer to represent/replace a certain
		 idiom).  */
	      gcc_assert (STMT_VINFO_DATA_REF (stmt_info)
			  || is_pattern_stmt_p (stmt_info)
			  || !gsi_end_p (pattern_def_si));
	      vectype = STMT_VINFO_VECTYPE (stmt_info);
	    }
	  else
	    {
	      gcc_assert (!STMT_VINFO_DATA_REF (stmt_info));
	      if (gimple_call_internal_p (stmt, IFN_MASK_STORE))
		scalar_type = TREE_TYPE (gimple_call_arg (stmt, 3));
	      else if (is_gcond)
		scalar_type = TREE_TYPE (gimple_cond_lhs (stmt));
	      else
		scalar_type = TREE_TYPE (gimple_get_lhs (stmt));

	      /* Bool ops don't participate in vectorization factor
		 computation.  For comparison use compared types to
		 compute a factor.  */
	      if (is_gcond
		  || (VECT_SCALAR_BOOLEAN_TYPE_P (scalar_type)
		      && is_gimple_assign (stmt)
		      && gimple_assign_rhs_code (stmt) != COND_EXPR))
		{
		  if (STMT_VINFO_RELEVANT_P (stmt_info)
		      || STMT_VINFO_LIVE_P (stmt_info))
		    mask_producers.safe_push (stmt_info);
		  bool_result = true;

		  if (is_gimple_assign (stmt)
		      && (TREE_CODE_CLASS (gimple_assign_rhs_code (stmt))
			  == tcc_comparison)
		      && !VECT_SCALAR_BOOLEAN_TYPE_P
			    (TREE_TYPE (gimple_assign_rhs1 (stmt))))
		    scalar_type = TREE_TYPE (gimple_assign_rhs1 (stmt));
		  else if (TREE_CODE (scalar_type) == BOOLEAN_TYPE)
		    {
		      if (!analyze_pattern_stmt && gsi_end_p (pattern_def_si))
			{
			  pattern_def_seq = NULL;
			  gsi_next (&si);
			}
		      continue;
		    }
		}

	      if (dump_enabled_p ())
		{
		  dump_printf_loc (MSG_NOTE, vect_location,
                                   "get vectype for scalar type:  ");
		  dump_generic_expr (MSG_NOTE, TDF_SLIM, scalar_type);
                  dump_printf (MSG_NOTE, "\n");
		}
	      vectype = get_vectype_for_scalar_type (scalar_type);
	      if (!vectype)
		{
		  if (dump_enabled_p ())
		    {
		      dump_printf_loc (MSG_MISSED_OPTIMIZATION, vect_location,
                                       "not vectorized: unsupported "
                                       "data-type ");
		      dump_generic_expr (MSG_MISSED_OPTIMIZATION, TDF_SLIM,
                                         scalar_type);
                      dump_printf (MSG_MISSED_OPTIMIZATION, "\n");
		    }
		  return false;
		}

	      if (!bool_result)
		STMT_VINFO_VECTYPE (stmt_info) = vectype;

	      if (dump_enabled_p ())
		{
		  dump_printf_loc (MSG_NOTE, vect_location, "vectype: ");
		  dump_generic_expr (MSG_NOTE, TDF_SLIM, vectype);
                  dump_printf (MSG_NOTE, "\n");
		}
            }

	  /* Don't try to compute VF out scalar types if we stmt
	     produces boolean vector.  Use result vectype instead.  */
	  if (VECTOR_BOOLEAN_TYPE_P (vectype))
	    vf_vectype = vectype;
	  else
	    {
	      /* The vectorization factor is according to the smallest
		 scalar type (or the largest vector size, but we only
		 support one vector size per loop).  */
	      if (!bool_result)
		scalar_type = vect_get_smallest_scalar_type (stmt, &dummy,
							     &dummy);
	      if (dump_enabled_p ())
		{
		  dump_printf_loc (MSG_NOTE, vect_location,
				   "get vectype for scalar type:  ");
		  dump_generic_expr (MSG_NOTE, TDF_SLIM, scalar_type);
		  dump_printf (MSG_NOTE, "\n");
		}
	      vf_vectype = get_vectype_for_scalar_type (scalar_type);
	    }
	  if (!vf_vectype)
	    {
	      if (dump_enabled_p ())
		{
		  dump_printf_loc (MSG_MISSED_OPTIMIZATION, vect_location,
                                   "not vectorized: unsupported data-type ");
		  dump_generic_expr (MSG_MISSED_OPTIMIZATION, TDF_SLIM,
                                     scalar_type);
                  dump_printf (MSG_MISSED_OPTIMIZATION, "\n");
		}
	      return false;
	    }

	  if (may_ne (GET_MODE_SIZE (TYPE_MODE (vectype)),
		      GET_MODE_SIZE (TYPE_MODE (vf_vectype))))
	    {
	      if (dump_enabled_p ())
		{
		  dump_printf_loc (MSG_MISSED_OPTIMIZATION, vect_location,
                                   "not vectorized: different sized vector "
                                   "types in statement, ");
		  dump_generic_expr (MSG_MISSED_OPTIMIZATION, TDF_SLIM,
                                     vectype);
		  dump_printf (MSG_MISSED_OPTIMIZATION, " and ");
		  dump_generic_expr (MSG_MISSED_OPTIMIZATION, TDF_SLIM,
                                     vf_vectype);
                  dump_printf (MSG_MISSED_OPTIMIZATION, "\n");
		}
	      return false;
	    }

	  if (dump_enabled_p ())
	    {
	      dump_printf_loc (MSG_NOTE, vect_location, "vectype: ");
	      dump_generic_expr (MSG_NOTE, TDF_SLIM, vf_vectype);
              dump_printf (MSG_NOTE, "\n");
	    }

	  if (dump_enabled_p ())
	    {
	      dump_printf_loc (MSG_NOTE, vect_location, "nunits = ");
	      dump_dec (MSG_NOTE, TYPE_VECTOR_SUBPARTS (vf_vectype));
	      dump_printf (MSG_NOTE, "\n");
	    }

	  vect_update_max_nunits (&vectorization_factor, vf_vectype);

	  if (!analyze_pattern_stmt && gsi_end_p (pattern_def_si))
	    {
	      pattern_def_seq = NULL;
	      gsi_next (&si);
	    }
        }
    }

  /* TODO: Analyze cost. Decide if worth while to vectorize.  */
  if (dump_enabled_p ())
    {
      dump_printf_loc (MSG_NOTE, vect_location, "vectorization factor = ");
      dump_dec (MSG_NOTE, vectorization_factor);
      dump_printf (MSG_NOTE, "\n");
    }

  if (must_le (vectorization_factor, 1U))
    {
      if (dump_enabled_p ())
        dump_printf_loc (MSG_MISSED_OPTIMIZATION, vect_location,
                         "not vectorized: unsupported data-type\n");
      return false;
    }
  LOOP_VINFO_VECT_FACTOR (loop_vinfo) = vectorization_factor;

  for (i = 0; i < mask_producers.length (); i++)
    {
      tree mask_type = NULL;

      stmt = STMT_VINFO_STMT (mask_producers[i]);
      bool is_gcond = gimple_code (stmt) == GIMPLE_COND;

      bool ops_are_booleans = true;
      if (is_gimple_assign (stmt)
	  && TREE_CODE_CLASS (gimple_assign_rhs_code (stmt)) == tcc_comparison
	  && !VECT_SCALAR_BOOLEAN_TYPE_P
				      (TREE_TYPE (gimple_assign_rhs1 (stmt))))
	{
	  scalar_type = TREE_TYPE (gimple_assign_rhs1 (stmt));
	  ops_are_booleans = false;

	}
      else if (is_gcond
	       && TREE_CODE (TREE_TYPE (gimple_cond_lhs (stmt)))
		  != BOOLEAN_TYPE)
	{
	  scalar_type = TREE_TYPE (gimple_cond_lhs (stmt));
	  ops_are_booleans = false;
	}

      if (!ops_are_booleans)
	{
	  mask_type = get_mask_type_for_scalar_type (scalar_type);

	  if (!mask_type)
	    {
	      if (dump_enabled_p ())
		dump_printf_loc (MSG_MISSED_OPTIMIZATION, vect_location,
				 "not vectorized: unsupported mask\n");
	      return false;
	    }
	}
      else
	{
	  tree rhs;
	  ssa_op_iter iter;
	  gimple *def_stmt;
	  enum vect_def_type dt;

	  FOR_EACH_SSA_TREE_OPERAND (rhs, stmt, iter, SSA_OP_USE)
	    {
	      if (!vect_is_simple_use (rhs, mask_producers[i]->vinfo,
				       &def_stmt, &dt, &vectype))
		{
		  if (dump_enabled_p ())
		    {
		      dump_printf_loc (MSG_MISSED_OPTIMIZATION, vect_location,
				       "not vectorized: can't compute mask type "
				       "for statement, ");
		      dump_gimple_stmt (MSG_MISSED_OPTIMIZATION,  TDF_SLIM, stmt,
					0);
		    }
		  return false;
		}

	      /* No vectype probably means external definition.
		 Allow it in case there is another operand which
		 allows to determine mask type.  */
	      if (!vectype)
		continue;

	      if (!mask_type)
		mask_type = vectype;
	      else if (may_ne (TYPE_VECTOR_SUBPARTS (mask_type),
			       TYPE_VECTOR_SUBPARTS (vectype)))
		{
		  if (dump_enabled_p ())
		    {
		      dump_printf_loc (MSG_MISSED_OPTIMIZATION, vect_location,
				       "not vectorized: different sized masks "
				       "types in statement, ");
		      dump_generic_expr (MSG_MISSED_OPTIMIZATION, TDF_SLIM,
					 mask_type);
		      dump_printf (MSG_MISSED_OPTIMIZATION, " and ");
		      dump_generic_expr (MSG_MISSED_OPTIMIZATION, TDF_SLIM,
					 vectype);
		      dump_printf (MSG_MISSED_OPTIMIZATION, "\n");
		    }
		  return false;
		}
	      else if (VECTOR_BOOLEAN_TYPE_P (mask_type)
		       != VECTOR_BOOLEAN_TYPE_P (vectype))
		{
		  if (dump_enabled_p ())
		    {
		      dump_printf_loc (MSG_MISSED_OPTIMIZATION, vect_location,
				       "not vectorized: mixed mask and "
				       "nonmask vector types in statement, ");
		      dump_generic_expr (MSG_MISSED_OPTIMIZATION, TDF_SLIM,
					 mask_type);
		      dump_printf (MSG_MISSED_OPTIMIZATION, " and ");
		      dump_generic_expr (MSG_MISSED_OPTIMIZATION, TDF_SLIM,
					 vectype);
		      dump_printf (MSG_MISSED_OPTIMIZATION, "\n");
		    }
		  return false;
		}
	    }

	  /* We may compare boolean value loaded as vector of integers.
	     Fix mask_type in such case.  */
	  if (mask_type
	      && !VECTOR_BOOLEAN_TYPE_P (mask_type)
	      && gimple_code (stmt) == GIMPLE_ASSIGN
	      && TREE_CODE_CLASS (gimple_assign_rhs_code (stmt)) == tcc_comparison)
	    mask_type = build_same_sized_truth_vector_type (mask_type);
	}

      /* No mask_type should mean loop invariant predicate.
	 This is probably a subject for optimization in
	 if-conversion.  */
      if (!mask_type)
	{
	  if (dump_enabled_p ())
	    {
	      dump_printf_loc (MSG_MISSED_OPTIMIZATION, vect_location,
			       "not vectorized: can't compute mask type "
			       "for statement, ");
	      dump_gimple_stmt (MSG_MISSED_OPTIMIZATION,  TDF_SLIM, stmt,
				0);
	    }
	  return false;
	}

      STMT_VINFO_VECTYPE (mask_producers[i]) = mask_type;
    }

  return true;
}


/* Function vect_is_simple_iv_evolution.

   FORNOW: A simple evolution of an induction variables in the loop is
   considered a polynomial evolution.  */

static bool
vect_is_simple_iv_evolution (unsigned loop_nb, tree access_fn, tree * init,
                             tree * step)
{
  tree init_expr;
  tree step_expr;
  tree evolution_part = evolution_part_in_loop_num (access_fn, loop_nb);
  basic_block bb;

  /* When there is no evolution in this loop, the evolution function
     is not "simple".  */
  if (evolution_part == NULL_TREE)
    return false;

  /* When the evolution is a polynomial of degree >= 2
     the evolution function is not "simple".  */
  if (tree_is_chrec (evolution_part))
    return false;

  step_expr = evolution_part;
  init_expr = unshare_expr (initial_condition_in_loop_num (access_fn, loop_nb));

  if (dump_enabled_p ())
    {
      dump_printf_loc (MSG_NOTE, vect_location, "step: ");
      dump_generic_expr (MSG_NOTE, TDF_SLIM, step_expr);
      dump_printf (MSG_NOTE, ",  init: ");
      dump_generic_expr (MSG_NOTE, TDF_SLIM, init_expr);
      dump_printf (MSG_NOTE, "\n");
    }

  *init = init_expr;
  *step = step_expr;

  if (TREE_CODE (step_expr) != INTEGER_CST
      && (TREE_CODE (step_expr) != SSA_NAME
	  || ((bb = gimple_bb (SSA_NAME_DEF_STMT (step_expr)))
	      && flow_bb_inside_loop_p (get_loop (cfun, loop_nb), bb))
	  || (!INTEGRAL_TYPE_P (TREE_TYPE (step_expr))
	      && (!SCALAR_FLOAT_TYPE_P (TREE_TYPE (step_expr))
		  || !flag_associative_math)))
      && (TREE_CODE (step_expr) != REAL_CST
	  || !flag_associative_math))
    {
      if (dump_enabled_p ())
        dump_printf_loc (MSG_MISSED_OPTIMIZATION, vect_location,
                         "step unknown.\n");
      return false;
    }

  return true;
}

/* Function vect_analyze_scalar_cycles_1.

   Examine the cross iteration def-use cycles of scalar variables
   in LOOP.  LOOP_VINFO represents the loop that is now being
   considered for vectorization (can be LOOP, or an outer-loop
   enclosing LOOP).  */

static void
vect_analyze_scalar_cycles_1 (loop_vec_info loop_vinfo, struct loop *loop)
{
  basic_block bb = loop->header;
  tree init, step;
  auto_vec<gimple *, 64> worklist;
  gphi_iterator gsi;
  bool double_reduc;

  if (dump_enabled_p ())
    dump_printf_loc (MSG_NOTE, vect_location,
                     "=== vect_analyze_scalar_cycles ===\n");

  /* First - identify all inductions.  Reduction detection assumes that all the
     inductions have been identified, therefore, this order must not be
     changed.  */
  for (gsi = gsi_start_phis  (bb); !gsi_end_p (gsi); gsi_next (&gsi))
    {
      gphi *phi = gsi.phi ();
      tree access_fn = NULL;
      tree def = PHI_RESULT (phi);
      stmt_vec_info stmt_vinfo = vinfo_for_stmt (phi);

      if (dump_enabled_p ())
	{
	  dump_printf_loc (MSG_NOTE, vect_location, "Analyze phi: ");
	  dump_gimple_stmt (MSG_NOTE, TDF_SLIM, phi, 0);
	}

      /* Skip virtual phi's.  The data dependences that are associated with
         virtual defs/uses (i.e., memory accesses) are analyzed elsewhere.  */
      if (virtual_operand_p (def))
	continue;

      STMT_VINFO_DEF_TYPE (stmt_vinfo) = vect_unknown_def_type;

      /* Analyze the evolution function.  */
      access_fn = analyze_scalar_evolution (loop, def);
      if (access_fn)
	{
	  STRIP_NOPS (access_fn);
	  if (dump_enabled_p ())
	    {
	      dump_printf_loc (MSG_NOTE, vect_location,
                               "Access function of PHI: ");
	      dump_generic_expr (MSG_NOTE, TDF_SLIM, access_fn);
              dump_printf (MSG_NOTE, "\n");
	    }
	  STMT_VINFO_LOOP_PHI_EVOLUTION_BASE_UNCHANGED (stmt_vinfo)
	    = initial_condition_in_loop_num (access_fn, loop->num);
	  STMT_VINFO_LOOP_PHI_EVOLUTION_PART (stmt_vinfo)
	    = evolution_part_in_loop_num (access_fn, loop->num);
	}

      if (!access_fn
	  || !vect_is_simple_iv_evolution (loop->num, access_fn, &init, &step)
	  || (LOOP_VINFO_LOOP (loop_vinfo) != loop
	      && TREE_CODE (step) != INTEGER_CST))
	{
	  worklist.safe_push (phi);
	  continue;
	}

      gcc_assert (STMT_VINFO_LOOP_PHI_EVOLUTION_BASE_UNCHANGED (stmt_vinfo)
		  != NULL_TREE);
      gcc_assert (STMT_VINFO_LOOP_PHI_EVOLUTION_PART (stmt_vinfo) != NULL_TREE);

      if (dump_enabled_p ())
	dump_printf_loc (MSG_NOTE, vect_location, "Detected induction.\n");
      STMT_VINFO_DEF_TYPE (stmt_vinfo) = vect_induction_def;
    }


  /* Second - identify all reductions and nested cycles.  */
  while (worklist.length () > 0)
    {
      gimple *phi = worklist.pop ();
      tree def = PHI_RESULT (phi);
      stmt_vec_info stmt_vinfo = vinfo_for_stmt (phi);
      gimple *reduc_stmt;

      if (dump_enabled_p ())
        {
          dump_printf_loc (MSG_NOTE, vect_location, "Analyze phi: ");
          dump_gimple_stmt (MSG_NOTE, TDF_SLIM, phi, 0);
        }

      gcc_assert (!virtual_operand_p (def)
		  && STMT_VINFO_DEF_TYPE (stmt_vinfo) == vect_unknown_def_type);

      reduc_stmt = vect_force_simple_reduction (loop_vinfo, phi,
						&double_reduc, false);
      if (reduc_stmt)
        {
          if (double_reduc)
            {
              if (dump_enabled_p ())
                dump_printf_loc (MSG_NOTE, vect_location,
				 "Detected double reduction.\n");

              STMT_VINFO_DEF_TYPE (stmt_vinfo) = vect_double_reduction_def;
              STMT_VINFO_DEF_TYPE (vinfo_for_stmt (reduc_stmt)) =
                                                    vect_double_reduction_def;
            }
          else
            {
              if (loop != LOOP_VINFO_LOOP (loop_vinfo))
                {
                  if (dump_enabled_p ())
                    dump_printf_loc (MSG_NOTE, vect_location,
				     "Detected vectorizable nested cycle.\n");

                  STMT_VINFO_DEF_TYPE (stmt_vinfo) = vect_nested_cycle;
                  STMT_VINFO_DEF_TYPE (vinfo_for_stmt (reduc_stmt)) =
                                                             vect_nested_cycle;
                }
              else
                {
                  if (dump_enabled_p ())
                    dump_printf_loc (MSG_NOTE, vect_location,
				     "Detected reduction.\n");

                  STMT_VINFO_DEF_TYPE (stmt_vinfo) = vect_reduction_def;
                  STMT_VINFO_DEF_TYPE (vinfo_for_stmt (reduc_stmt)) =
                                                           vect_reduction_def;
                  /* Store the reduction cycles for possible vectorization in
                     loop-aware SLP if it was not detected as reduction
		     chain.  */
		  if (! GROUP_FIRST_ELEMENT (vinfo_for_stmt (reduc_stmt)))
		    LOOP_VINFO_REDUCTIONS (loop_vinfo).safe_push (reduc_stmt);
                }
            }
        }
      else
        if (dump_enabled_p ())
          dump_printf_loc (MSG_MISSED_OPTIMIZATION, vect_location,
			   "Unknown def-use cycle pattern.\n");
    }
}


/* Function vect_analyze_scalar_cycles.

   Examine the cross iteration def-use cycles of scalar variables, by
   analyzing the loop-header PHIs of scalar variables.  Classify each
   cycle as one of the following: invariant, induction, reduction, unknown.
   We do that for the loop represented by LOOP_VINFO, and also to its
   inner-loop, if exists.
   Examples for scalar cycles:

   Example1: reduction:

              loop1:
              for (i=0; i<N; i++)
                 sum += a[i];

   Example2: induction:

              loop2:
              for (i=0; i<N; i++)
                 a[i] = i;  */

static void
vect_analyze_scalar_cycles (loop_vec_info loop_vinfo)
{
  struct loop *loop = LOOP_VINFO_LOOP (loop_vinfo);

  vect_analyze_scalar_cycles_1 (loop_vinfo, loop);

  /* When vectorizing an outer-loop, the inner-loop is executed sequentially.
     Reductions in such inner-loop therefore have different properties than
     the reductions in the nest that gets vectorized:
     1. When vectorized, they are executed in the same order as in the original
        scalar loop, so we can't change the order of computation when
        vectorizing them.
     2. FIXME: Inner-loop reductions can be used in the inner-loop, so the
        current checks are too strict.  */

  if (loop->inner)
    vect_analyze_scalar_cycles_1 (loop_vinfo, loop->inner);
}

/* Transfer group and reduction information from STMT to its pattern stmt.  */

static void
vect_fixup_reduc_chain (gimple *stmt)
{
  gimple *firstp = STMT_VINFO_RELATED_STMT (vinfo_for_stmt (stmt));
  gimple *stmtp;
  gcc_assert (!GROUP_FIRST_ELEMENT (vinfo_for_stmt (firstp))
	      && GROUP_FIRST_ELEMENT (vinfo_for_stmt (stmt)));
  GROUP_SIZE (vinfo_for_stmt (firstp)) = GROUP_SIZE (vinfo_for_stmt (stmt));
  GROUP_NUM_STMTS (vinfo_for_stmt (firstp))
    = GROUP_NUM_STMTS (vinfo_for_stmt (stmt));
  GROUP_FIRST_UID (vinfo_for_stmt (firstp))
    = GROUP_FIRST_UID (vinfo_for_stmt (stmt));
  GROUP_LAST_UID (vinfo_for_stmt (firstp))
    = GROUP_LAST_UID (vinfo_for_stmt (stmt));
  do
    {
      stmtp = STMT_VINFO_RELATED_STMT (vinfo_for_stmt (stmt));
      GROUP_FIRST_ELEMENT (vinfo_for_stmt (stmtp)) = firstp;
      stmt = GROUP_NEXT_ELEMENT (vinfo_for_stmt (stmt));
      if (stmt)
	GROUP_NEXT_ELEMENT (vinfo_for_stmt (stmtp))
	  = STMT_VINFO_RELATED_STMT (vinfo_for_stmt (stmt));
    }
  while (stmt);
  STMT_VINFO_DEF_TYPE (vinfo_for_stmt (stmtp)) = vect_reduction_def;
}

/* Fixup scalar cycles that now have their stmts detected as patterns.  */

static void
vect_fixup_scalar_cycles_with_patterns (loop_vec_info loop_vinfo)
{
  gimple *first;
  unsigned i;

  FOR_EACH_VEC_ELT (LOOP_VINFO_REDUCTION_CHAINS (loop_vinfo), i, first)
    if (STMT_VINFO_IN_PATTERN_P (vinfo_for_stmt (first)))
      {
	gimple *next = GROUP_NEXT_ELEMENT (vinfo_for_stmt (first));
	while (next)
	  {
	    if (! STMT_VINFO_IN_PATTERN_P (vinfo_for_stmt (next)))
	      break;
	    next = GROUP_NEXT_ELEMENT (vinfo_for_stmt (next));
	  }
	/* If not all stmt in the chain are patterns try to handle
	   the chain without patterns.  */
	if (! next)
	  {
	    vect_fixup_reduc_chain (first);
	    LOOP_VINFO_REDUCTION_CHAINS (loop_vinfo)[i]
	      = STMT_VINFO_RELATED_STMT (vinfo_for_stmt (first));
	  }
      }
}

/* Function vect_get_loop_niters.

   Determine how many iterations the loop is executed and place it
   in NUMBER_OF_ITERATIONS.  Place the number of latch iterations
   in NUMBER_OF_ITERATIONSM1.  Place the condition under which the
   niter information holds in ASSUMPTIONS.

   Return the loop exit condition.  */


static gcond *
vect_get_loop_niters (struct loop *loop, tree *assumptions,
		      tree *number_of_iterations, tree *number_of_iterationsm1)
{
  edge exit = single_exit (loop);
  struct tree_niter_desc niter_desc;
  tree niter_assumptions, niter, may_be_zero;
  gcond *cond = get_loop_exit_condition (loop);

  *assumptions = boolean_true_node;
  *number_of_iterationsm1 = chrec_dont_know;
  *number_of_iterations = chrec_dont_know;
  if (dump_enabled_p ())
    dump_printf_loc (MSG_NOTE, vect_location,
		     "=== get_loop_niters ===\n");

  if (!exit)
    return cond;

  niter = chrec_dont_know;
  may_be_zero = NULL_TREE;
  niter_assumptions = boolean_true_node;
  if (!number_of_iterations_exit_assumptions (loop, exit, &niter_desc, NULL)
      || chrec_contains_undetermined (niter_desc.niter))
    return cond;

  niter_assumptions = niter_desc.assumptions;
  may_be_zero = niter_desc.may_be_zero;
  niter = niter_desc.niter;

  if (may_be_zero && integer_zerop (may_be_zero))
    may_be_zero = NULL_TREE;

  if (may_be_zero)
    {
      if (COMPARISON_CLASS_P (may_be_zero))
	{
	  /* Try to combine may_be_zero with assumptions, this can simplify
	     computation of niter expression.  */
	  if (niter_assumptions && !integer_nonzerop (niter_assumptions))
	    niter_assumptions = fold_build2 (TRUTH_AND_EXPR, boolean_type_node,
					     niter_assumptions,
					     fold_build1 (TRUTH_NOT_EXPR,
							  boolean_type_node,
							  may_be_zero));
	  else
	    niter = fold_build3 (COND_EXPR, TREE_TYPE (niter), may_be_zero,
				 build_int_cst (TREE_TYPE (niter), 0), niter);

	  may_be_zero = NULL_TREE;
	}
      else if (integer_nonzerop (may_be_zero))
	{
	  *number_of_iterationsm1 = build_int_cst (TREE_TYPE (niter), 0);
	  *number_of_iterations = build_int_cst (TREE_TYPE (niter), 1);
	  return cond;
	}
      else
	return cond;
    }

  *assumptions = niter_assumptions;
  *number_of_iterationsm1 = niter;

  /* We want the number of loop header executions which is the number
     of latch executions plus one.
     ???  For UINT_MAX latch executions this number overflows to zero
     for loops like do { n++; } while (n != 0);  */
  if (niter && !chrec_contains_undetermined (niter))
    niter = fold_build2 (PLUS_EXPR, TREE_TYPE (niter), unshare_expr (niter),
			  build_int_cst (TREE_TYPE (niter), 1));
  *number_of_iterations = niter;

  return cond;
}

/* Function bb_in_loop_p

   Used as predicate for dfs order traversal of the loop bbs.  */

static bool
bb_in_loop_p (const_basic_block bb, const void *data)
{
  const struct loop *const loop = (const struct loop *)data;
  if (flow_bb_inside_loop_p (loop, bb))
    return true;
  return false;
}


/* Create and initialize a new loop_vec_info struct for LOOP_IN, as well as
   stmt_vec_info structs for all the stmts in LOOP_IN.  */

_loop_vec_info::_loop_vec_info (struct loop *loop_in)
  : vec_info (vec_info::loop, init_cost (loop_in)),
    loop (loop_in),
    bbs (XCNEWVEC (basic_block, loop->num_nodes)),
    num_itersm1 (NULL_TREE),
    num_iters (NULL_TREE),
    num_iters_unchanged (NULL_TREE),
    num_iters_assumptions (NULL_TREE),
    th (0),
    versioning_threshold (0),
    vectorization_factor (0),
    max_vectorization_factor (0),
    mask_skip_niters (NULL_TREE),
    mask_compare_type (NULL_TREE),
    unaligned_dr (NULL),
    peeling_for_alignment (0),
    ptr_mask (0),
    slp_unrolling_factor (1),
    single_scalar_iteration_cost (0),
    vectorizable (false),
    speculative_execution (false),
    can_fully_mask_p (true),
    fully_masked_p (false),
    firstfaulting_execution (false),
    peeling_for_gaps (false),
    peeling_for_niter (false),
    operands_swapped (false),
    no_data_dependencies (false),
    has_mask_store (false),
    scalar_loop (NULL),
    orig_loop_info (NULL),
    vect_addr_base_htab (31),
    gather_scatter_htab (31),
    exit_test_mask (NULL_TREE),
    exit_mask (NULL_TREE),
    nonspeculative_seq (NULL)
{
  /* Create/Update stmt_info for all stmts in the loop.  */
  basic_block *body = get_loop_body (loop);
  for (unsigned int i = 0; i < loop->num_nodes; i++)
    {
      basic_block bb = body[i];
      gimple_stmt_iterator si;

      for (si = gsi_start_phis (bb); !gsi_end_p (si); gsi_next (&si))
	{
	  gimple *phi = gsi_stmt (si);
	  gimple_set_uid (phi, 0);
	  set_vinfo_for_stmt (phi, new_stmt_vec_info (phi, this));
	}

      for (si = gsi_start_bb (bb); !gsi_end_p (si); gsi_next (&si))
	{
	  gimple *stmt = gsi_stmt (si);
	  gimple_set_uid (stmt, 0);
	  set_vinfo_for_stmt (stmt, new_stmt_vec_info (stmt, this));
	}
    }
  free (body);

  /* CHECKME: We want to visit all BBs before their successors (except for
     latch blocks, for which this assertion wouldn't hold).  In the simple
     case of the loop forms we allow, a dfs order of the BBs would the same
     as reversed postorder traversal, so we are safe.  */

  unsigned int nbbs = dfs_enumerate_from (loop->header, 0, bb_in_loop_p,
					  bbs, loop->num_nodes, loop);
  gcc_assert (nbbs == loop->num_nodes);
}

/* Free all levels of MASKS.  */

void
release_vec_loop_masks (vec_loop_masks *masks)
{
  rgroup_masks *rgm;
  unsigned int i;
  FOR_EACH_VEC_ELT (*masks, i, rgm)
    rgm->masks.release ();
  masks->release ();
}

/* Free all memory used by the _loop_vec_info, as well as all the
   stmt_vec_info structs of all the stmts in the loop.  */

_loop_vec_info::~_loop_vec_info ()
{
  int nbbs;
  gimple_stmt_iterator si;
  int j;

  nbbs = loop->num_nodes;
  for (j = 0; j < nbbs; j++)
    {
      basic_block bb = bbs[j];
      for (si = gsi_start_phis (bb); !gsi_end_p (si); gsi_next (&si))
        free_stmt_vec_info (gsi_stmt (si));

      for (si = gsi_start_bb (bb); !gsi_end_p (si); )
        {
	  gimple *stmt = gsi_stmt (si);

	  /* We may have broken canonical form by moving a constant
	     into RHS1 of a commutative op.  Fix such occurrences.  */
	  if (operands_swapped && is_gimple_assign (stmt))
	    {
	      enum tree_code code = gimple_assign_rhs_code (stmt);

	      if ((code == PLUS_EXPR
		   || code == POINTER_PLUS_EXPR
		   || code == MULT_EXPR)
		  && CONSTANT_CLASS_P (gimple_assign_rhs1 (stmt)))
		swap_ssa_operands (stmt,
				   gimple_assign_rhs1_ptr (stmt),
				   gimple_assign_rhs2_ptr (stmt));
	      else if (code == COND_EXPR
		       && CONSTANT_CLASS_P (gimple_assign_rhs2 (stmt)))
		{
		  tree cond_expr = gimple_assign_rhs1 (stmt);
		  enum tree_code cond_code = TREE_CODE (cond_expr);

		  if (TREE_CODE_CLASS (cond_code) == tcc_comparison)
		    {
		      bool honor_nans = HONOR_NANS (TREE_OPERAND (cond_expr,
								  0));
		      cond_code = invert_tree_comparison (cond_code,
							  honor_nans);
		      if (cond_code != ERROR_MARK)
			{
			  TREE_SET_CODE (cond_expr, cond_code);
			  swap_ssa_operands (stmt,
					     gimple_assign_rhs2_ptr (stmt),
					     gimple_assign_rhs3_ptr (stmt));
			}
		    }
		}
	    }

	  /* Free stmt_vec_info.  */
	  free_stmt_vec_info (stmt);
          gsi_next (&si);
        }
    }

  free (bbs);

  release_vec_loop_masks (&masks);
  release_vec_loop_masks (&nonspeculative_masks);

  loop->aux = NULL;
}

/* Return true if we can use CMP_TYPE as the comparison type to produce
   all masks required to fully-mask LOOP_VINFO.  */

static bool
can_produce_all_loop_masks_p (loop_vec_info loop_vinfo, tree cmp_type)
{
  rgroup_masks *rgm;
  unsigned int i;
  FOR_EACH_VEC_ELT (LOOP_VINFO_MASKS (loop_vinfo), i, rgm)
    if (rgm->mask_type != NULL_TREE
	&& !direct_internal_fn_supported_p (IFN_WHILE_ULT,
					    cmp_type, rgm->mask_type,
					    OPTIMIZE_FOR_SPEED))
      return false;
  return true;
}

/* Calculate the maximum number of scalars per iteration for every
   rgroup in LOOP_VINFO.  */

static unsigned int
vect_get_max_nscalars_per_iter (loop_vec_info loop_vinfo)
{
  unsigned int res = 1;
  unsigned int i;
  rgroup_masks *rgm;
  FOR_EACH_VEC_ELT (LOOP_VINFO_MASKS (loop_vinfo), i, rgm)
    res = MAX (res, rgm->max_nscalars_per_iter);
  return res;
}

/* Each statement in LOOP_VINFO can be masked where necessary.  Check
   whether we can actually generate the masks required.  Return true if so,
   storing the type of the scalar IV in LOOP_VINFO_MASK_COMPARE_TYPE.  */

static bool
vect_verify_full_masking (loop_vec_info loop_vinfo)
{
  struct loop *loop = LOOP_VINFO_LOOP (loop_vinfo);
  unsigned int min_ni_width;
  unsigned HOST_WIDE_INT const_vf;

  /* Get the number of bits needed to hold the number of iterations
     as an unsigned value.  */
  if (LOOP_VINFO_SPECULATIVE_EXECUTION (loop_vinfo))
    {
      /* For speculative loops, we only need to count the number of iterations
	 before the vector loop.  */
      if (LOOP_VINFO_VECT_FACTOR (loop_vinfo).is_constant (&const_vf))
	{
	  unsigned int factor = vect_get_max_nscalars_per_iter (loop_vinfo);
	  min_ni_width = wi::min_precision (const_vf * factor, UNSIGNED);
	}
      else
	min_ni_width = POINTER_SIZE;
    }
  else
    {
      /* Get the maximum number of iterations that is representable
	 in the counter type.  */
      tree ni_type = TREE_TYPE (LOOP_VINFO_NITERSM1 (loop_vinfo));
      widest_int max_ni = wi::to_widest (TYPE_MAX_VALUE (ni_type)) + 1;

      /* Get a more refined estimate for the number of iterations.  */
      widest_int max_back_edges;
      if (max_loop_iterations (loop, &max_back_edges))
	max_ni = wi::smin (max_ni, max_back_edges + 1);

      /* Account for rgroup masks, in which each bit is replicated N times.  */
      max_ni *= vect_get_max_nscalars_per_iter (loop_vinfo);

      /* Work out how many bits we need to represent the limit.  */
      min_ni_width = wi::min_precision (max_ni, UNSIGNED);
    }

  /* Find a scalar mode for which WHILE_ULT is supported.  */
  opt_scalar_int_mode cmp_mode_iter;
  tree cmp_type = NULL_TREE;
  FOR_EACH_MODE_IN_CLASS (cmp_mode_iter, MODE_INT)
    {
      scalar_int_mode cmp_mode = cmp_mode_iter.require ();
      if (GET_MODE_BITSIZE (cmp_mode) >= min_ni_width)
	{
	  tree this_type = lang_hooks.types.type_for_mode (cmp_mode, true);
	  if (this_type
	      && can_produce_all_loop_masks_p (loop_vinfo, this_type))
	    {
	      /* Although we could stop as soon as we find a valid mode,
		 it's often better to continue until we hit Pmode, since the
		 operands to the WHILE are more likely to be reusable in
		 address calculations.  */
	      cmp_type = this_type;
	      if (GET_MODE_SIZE (cmp_mode) >= GET_MODE_SIZE (Pmode))
		break;
	    }
	}
    }

  if (!cmp_type)
    return false;

  LOOP_VINFO_MASK_COMPARE_TYPE (loop_vinfo) = cmp_type;
  return true;
}

/* LOOP_VINFO uses a fully-masked loop and needs to use a capped
   vectorization factor.  Decide whether the best way of doing that is:

     cap_mask = IFN_WHILE_ULT (0, max_vf)
     actual_vf = IFN_MASK_POPCOUNT (cap_mask)

   CAP_MASK can then be used for an rgroup for which nS == 1 and nV == 1
   (see the comment above rgroup_masks for details).

   Return true if this does seem to be the best implementation and
   update LOOP_VINFO_CAP accordingly.  */

static bool
vect_maybe_build_capped_vf_via_while (loop_vec_info loop_vinfo,
				      gimple_seq *seq)
{
  poly_uint64 nunits = LOOP_VINFO_VECT_FACTOR (loop_vinfo);
  if (nunits.is_constant ())
    /* In this case the capped number of iterations is known at compile
       time, so a POPCOUNT would be pointless.  */
    return false;

  if (LOOP_VINFO_MASKS (loop_vinfo).is_empty ())
    return false;

  rgroup_masks *rgm = &LOOP_VINFO_MASKS (loop_vinfo)[0];
  if (rgm->max_nscalars_per_iter != 1)
    /* There's no nS == 1 && nV == 1 mask that would benefit from
       having a precomputed cap mask.  */
    return false;

  if (!direct_internal_fn_supported_p (IFN_MASK_POPCOUNT, rgm->mask_type,
				       OPTIMIZE_FOR_SPEED))
    return false;

  tree compare_type = LOOP_VINFO_MASK_COMPARE_TYPE (loop_vinfo);
  tree zero_index = build_int_cst (compare_type, 0);
  tree limit = build_int_cst (compare_type,
			      LOOP_VINFO_MAX_VECT_FACTOR (loop_vinfo));

  tree cap_mask = make_temp_ssa_name (rgm->mask_type, NULL, "cap_mask");
  gcall *stmt = vect_gen_while (cap_mask, zero_index, limit);
  gimple_seq_add_stmt (seq, stmt);
  LOOP_VINFO_CAP (loop_vinfo).mask = cap_mask;

  tree vf = make_temp_ssa_name (sizetype, NULL, "vf");
  stmt = gimple_build_call_internal (IFN_MASK_POPCOUNT, 1, cap_mask);
  gimple_call_set_lhs (stmt, vf);
  gimple_seq_add_stmt (seq, stmt);
  LOOP_VINFO_CAP (loop_vinfo).niters = vf;

  return true;
}

/* Initialize LOOP_VINFO_CAP (LOOP_VINFO).  */

static void
vect_build_cap (loop_vec_info loop_vinfo)
{
  tree vf = size_int (LOOP_VINFO_VECT_FACTOR (loop_vinfo));
  if (!use_capped_vf (loop_vinfo))
    LOOP_VINFO_CAP (loop_vinfo).niters = vf;
  else
    {
      gimple_seq seq = NULL;
      if (!vect_maybe_build_capped_vf_via_while (loop_vinfo, &seq))
	{
	  tree max_vf = size_int (LOOP_VINFO_MAX_VECT_FACTOR (loop_vinfo));
	  LOOP_VINFO_CAP (loop_vinfo).niters
	    = gimple_build (&seq, MIN_EXPR, sizetype, vf, max_vf);
	}
      if (seq)
	{
	  edge pe = loop_preheader_edge (LOOP_VINFO_LOOP (loop_vinfo));
	  gsi_insert_seq_on_edge_immediate (pe, seq);
	}
    }
}

/* Calculate the cost of one scalar iteration of the loop.  */
static void
vect_compute_single_scalar_iteration_cost (loop_vec_info loop_vinfo)
{
  struct loop *loop = LOOP_VINFO_LOOP (loop_vinfo);
  basic_block *bbs = LOOP_VINFO_BBS (loop_vinfo);
  int nbbs = loop->num_nodes, factor, scalar_single_iter_cost = 0;
  int innerloop_iters, i;

  /* Count statements in scalar loop.  Using this as scalar cost for a single
     iteration for now.

     TODO: Add outer loop support.

     TODO: Consider assigning different costs to different scalar
     statements.  */

  /* FORNOW.  */
  innerloop_iters = 1;
  if (loop->inner)
    innerloop_iters = 50; /* FIXME */

  for (i = 0; i < nbbs; i++)
    {
      gimple_stmt_iterator si;
      basic_block bb = bbs[i];

      if (bb->loop_father == loop->inner)
        factor = innerloop_iters;
      else
        factor = 1;

      for (si = gsi_start_bb (bb); !gsi_end_p (si); gsi_next (&si))
        {
	  gimple *stmt = gsi_stmt (si);
          stmt_vec_info stmt_info = vinfo_for_stmt (stmt);

          if (!is_gimple_assign (stmt) && !is_gimple_call (stmt))
            continue;

          /* Skip stmts that are not vectorized inside the loop.  */
          if (stmt_info
              && !STMT_VINFO_RELEVANT_P (stmt_info)
              && (!STMT_VINFO_LIVE_P (stmt_info)
                  || !VECTORIZABLE_CYCLE_DEF (STMT_VINFO_DEF_TYPE (stmt_info)))
	      && !STMT_VINFO_IN_PATTERN_P (stmt_info))
            continue;

	  vect_cost_for_stmt kind;
          if (STMT_VINFO_DATA_REF (stmt_info))
            {
              if (DR_IS_READ (STMT_VINFO_DATA_REF (stmt_info)))
               kind = scalar_load;
             else
               kind = scalar_store;
            }
          else
            kind = scalar_stmt;

	  scalar_single_iter_cost
	    += record_stmt_cost (&LOOP_VINFO_SCALAR_ITERATION_COST (loop_vinfo),
				 factor, kind, stmt_info, 0, vect_prologue);
        }
    }
  LOOP_VINFO_SINGLE_SCALAR_ITERATION_COST (loop_vinfo)
    = scalar_single_iter_cost;
}


/* Function vect_analyze_loop_form_1.

   Verify that certain CFG restrictions hold, including:
   - the loop has a pre-header
   - the loop has a single entry and exit
   - the loop exit condition is simple enough
   - the number of iterations can be analyzed, i.e, a countable loop.  The
     niter could be analyzed under some assumptions.  */

bool
vect_analyze_loop_form_1 (struct loop *loop, gcond **loop_cond,
			  tree *assumptions, tree *number_of_iterationsm1,
			  tree *number_of_iterations, gcond **inner_loop_cond)
{
  if (dump_enabled_p ())
    dump_printf_loc (MSG_NOTE, vect_location,
		     "=== vect_analyze_loop_form ===\n");

  /* Different restrictions apply when we are considering an inner-most loop,
     vs. an outer (nested) loop.
     (FORNOW. May want to relax some of these restrictions in the future).  */

  if (!loop->inner)
    {
      /* Inner-most loop.  We currently require that the number of BBs is
	 exactly 2 (the header and latch).  Vectorizable inner-most loops
	 look like this:

                        (pre-header)
                           |
                          header <--------+
                           | |            |
                           | +--> latch --+
                           |
                        (exit-bb)  */

      if (loop->num_nodes != 2)
        {
          if (dump_enabled_p ())
            dump_printf_loc (MSG_MISSED_OPTIMIZATION, vect_location,
			     "not vectorized: control flow in loop.\n");
          return false;
        }

      if (empty_block_p (loop->header))
	{
	  if (dump_enabled_p ())
	    dump_printf_loc (MSG_MISSED_OPTIMIZATION, vect_location,
			     "not vectorized: empty loop.\n");
	  return false;
	}
    }
  else
    {
      struct loop *innerloop = loop->inner;
      edge entryedge;

      /* Nested loop. We currently require that the loop is doubly-nested,
	 contains a single inner loop, and the number of BBs is exactly 5.
	 Vectorizable outer-loops look like this:

			(pre-header)
			   |
			  header <---+
			   |         |
		          inner-loop |
			   |         |
			  tail ------+
			   |
		        (exit-bb)

	 The inner-loop has the properties expected of inner-most loops
	 as described above.  */

      if ((loop->inner)->inner || (loop->inner)->next)
	{
	  if (dump_enabled_p ())
	    dump_printf_loc (MSG_MISSED_OPTIMIZATION, vect_location,
			     "not vectorized: multiple nested loops.\n");
	  return false;
	}

      if (loop->num_nodes != 5)
        {
	  if (dump_enabled_p ())
	    dump_printf_loc (MSG_MISSED_OPTIMIZATION, vect_location,
			     "not vectorized: control flow in loop.\n");
	  return false;
        }

      entryedge = loop_preheader_edge (innerloop);
      if (entryedge->src != loop->header
	  || !single_exit (innerloop)
	  || single_exit (innerloop)->dest != EDGE_PRED (loop->latch, 0)->src)
	{
	  if (dump_enabled_p ())
	    dump_printf_loc (MSG_MISSED_OPTIMIZATION, vect_location,
			     "not vectorized: unsupported outerloop form.\n");
	  return false;
	}

      /* Analyze the inner-loop.  */
      tree inner_niterm1, inner_niter, inner_assumptions;
      if (! vect_analyze_loop_form_1 (loop->inner, inner_loop_cond,
				      &inner_assumptions, &inner_niterm1,
				      &inner_niter, NULL)
	  /* Don't support analyzing niter under assumptions for inner
	     loop.  */
	  || !integer_onep (inner_assumptions))
	{
	  if (dump_enabled_p ())
            dump_printf_loc (MSG_MISSED_OPTIMIZATION, vect_location,
			     "not vectorized: Bad inner loop.\n");
	  return false;
	}

      if (!expr_invariant_in_loop_p (loop, inner_niter))
	{
	  if (dump_enabled_p ())
	    dump_printf_loc (MSG_MISSED_OPTIMIZATION, vect_location,
			     "not vectorized: inner-loop count not"
                             " invariant.\n");
	  return false;
	}

      if (dump_enabled_p ())
        dump_printf_loc (MSG_NOTE, vect_location,
			 "Considering outer-loop vectorization.\n");
    }

  if (!single_exit (loop)
      || EDGE_COUNT (loop->header->preds) != 2)
    {
      if (dump_enabled_p ())
        {
          if (!single_exit (loop))
	    dump_printf_loc (MSG_MISSED_OPTIMIZATION, vect_location,
			     "not vectorized: multiple exits.\n");
          else if (EDGE_COUNT (loop->header->preds) != 2)
	    dump_printf_loc (MSG_MISSED_OPTIMIZATION, vect_location,
			     "not vectorized: too many incoming edges.\n");
        }
      return false;
    }

  /* We assume that the loop exit condition is at the end of the loop. i.e,
     that the loop is represented as a do-while (with a proper if-guard
     before the loop if needed), where the loop header contains all the
     executable statements, and the latch is empty.  */
  if (!empty_block_p (loop->latch)
      || !gimple_seq_empty_p (phi_nodes (loop->latch)))
    {
      if (dump_enabled_p ())
	dump_printf_loc (MSG_MISSED_OPTIMIZATION, vect_location,
			 "not vectorized: latch block not empty.\n");
      return false;
    }

  /* Make sure the exit is not abnormal.  */
  edge e = single_exit (loop);
  if (e->flags & EDGE_ABNORMAL)
    {
      if (dump_enabled_p ())
	dump_printf_loc (MSG_MISSED_OPTIMIZATION, vect_location,
			 "not vectorized: abnormal loop exit edge.\n");
      return false;
    }

  *loop_cond = vect_get_loop_niters (loop, assumptions, number_of_iterations,
				     number_of_iterationsm1);
  if (!*loop_cond)
    {
      if (dump_enabled_p ())
	dump_printf_loc (MSG_MISSED_OPTIMIZATION, vect_location,
			 "not vectorized: complicated exit condition.\n");
      return false;
    }

  if (integer_zerop (*assumptions)
      || !*number_of_iterations
      || (loop->inner
	  && chrec_contains_undetermined (*number_of_iterations)))
    {
      if (dump_enabled_p ())
	dump_printf_loc (MSG_MISSED_OPTIMIZATION, vect_location,
			 "not vectorized: number of iterations cannot be "
			 "computed.\n");
      return false;
    }
  else if (!loop->inner
	   && chrec_contains_undetermined (*number_of_iterations))
    {
      if (dump_enabled_p ())
	dump_printf_loc (MSG_NOTE, vect_location,
			 "number of iterations cannot be computed, "
			 "relying upon speculative execution\n");
      return true;
    }

  if (integer_zerop (*number_of_iterations))
    {
      if (dump_enabled_p ())
	dump_printf_loc (MSG_MISSED_OPTIMIZATION, vect_location,
			 "not vectorized: number of iterations = 0.\n");
      return false;
    }

  return true;
}

/* Analyze LOOP form and return a loop_vec_info if it is of suitable form.  */

loop_vec_info
vect_analyze_loop_form (struct loop *loop)
{
  tree assumptions, number_of_iterations, number_of_iterationsm1;
  gcond *loop_cond, *inner_loop_cond = NULL;

  if (! vect_analyze_loop_form_1 (loop, &loop_cond,
				  &assumptions, &number_of_iterationsm1,
				  &number_of_iterations, &inner_loop_cond))
    return NULL;

  loop_vec_info loop_vinfo = new _loop_vec_info (loop);

  if (number_of_iterations
      && chrec_contains_undetermined (number_of_iterations))
    {
      /* Nested loops are not supported for speculative execution.  */
      gcc_assert (!loop->inner);

      LOOP_VINFO_SPECULATIVE_EXECUTION (loop_vinfo) = true;

      /* Since we don't know what the number of iterations there seems little
	 point in having anything other than NULL.  */
      number_of_iterations = NULL;
      number_of_iterationsm1 = NULL;
    }

  LOOP_VINFO_NITERSM1 (loop_vinfo) = number_of_iterationsm1;
  LOOP_VINFO_NITERS (loop_vinfo) = number_of_iterations;
  LOOP_VINFO_NITERS_UNCHANGED (loop_vinfo) = number_of_iterations;
  if (!integer_onep (assumptions))
    {
      /* We consider to vectorize this loop by versioning it under
	 some assumptions.  In order to do this, we need to clear
	 existing information computed by scev and niter analyzer.  */
      scev_reset_htab ();
      free_numbers_of_iterations_estimates (loop);
      /* Also set flag for this loop so that following scev and niter
	 analysis are done under the assumptions.  */
      loop_constraint_set (loop, LOOP_C_FINITE);
      /* Also record the assumptions for versioning.  */
      LOOP_VINFO_NITERS_ASSUMPTIONS (loop_vinfo) = assumptions;
    }

  if (!LOOP_VINFO_NITERS_KNOWN_P (loop_vinfo))
    {
      if (dump_enabled_p ())
        {
          dump_printf_loc (MSG_NOTE, vect_location,
			   "Symbolic number of iterations is ");
	  dump_generic_expr (MSG_NOTE, TDF_DETAILS, number_of_iterations);
          dump_printf (MSG_NOTE, "\n");
        }
    }

  STMT_VINFO_TYPE (vinfo_for_stmt (loop_cond)) = loop_exit_ctrl_vec_info_type;
  if (inner_loop_cond)
    STMT_VINFO_TYPE (vinfo_for_stmt (inner_loop_cond))
      = loop_exit_ctrl_vec_info_type;

  gcc_assert (!loop->aux);
  loop->aux = loop_vinfo;
  return loop_vinfo;
}



/* Scan the loop stmts and dependent on whether there are any (non-)SLP
   statements update the vectorization factor.  */

static void
vect_update_vf_for_slp (loop_vec_info loop_vinfo)
{
  struct loop *loop = LOOP_VINFO_LOOP (loop_vinfo);
  basic_block *bbs = LOOP_VINFO_BBS (loop_vinfo);
  int nbbs = loop->num_nodes;
  poly_uint64 vectorization_factor;
  int i;

  if (dump_enabled_p ())
    dump_printf_loc (MSG_NOTE, vect_location,
		     "=== vect_update_vf_for_slp ===\n");

  vectorization_factor = LOOP_VINFO_VECT_FACTOR (loop_vinfo);
  gcc_assert (must_ne (vectorization_factor, 0U));

  /* If all the stmts in the loop can be SLPed, we perform only SLP, and
     vectorization factor of the loop is the unrolling factor required by
     the SLP instances.  If that unrolling factor is 1, we say, that we
     perform pure SLP on loop - cross iteration parallelism is not
     exploited.  */
  bool only_slp_in_loop = true;
  for (i = 0; i < nbbs; i++)
    {
      basic_block bb = bbs[i];
      for (gimple_stmt_iterator si = gsi_start_bb (bb); !gsi_end_p (si);
	   gsi_next (&si))
	{
	  gimple *stmt = gsi_stmt (si);
	  stmt_vec_info stmt_info = vinfo_for_stmt (stmt);
	  if (STMT_VINFO_IN_PATTERN_P (stmt_info)
	      && STMT_VINFO_RELATED_STMT (stmt_info))
	    {
	      stmt = STMT_VINFO_RELATED_STMT (stmt_info);
	      stmt_info = vinfo_for_stmt (stmt);
	    }
	  if ((STMT_VINFO_RELEVANT_P (stmt_info)
	       || VECTORIZABLE_CYCLE_DEF (STMT_VINFO_DEF_TYPE (stmt_info)))
	      && !PURE_SLP_STMT (stmt_info))
	    /* STMT needs both SLP and loop-based vectorization.  */
	    only_slp_in_loop = false;
	}
    }

  if (only_slp_in_loop)
    {
      dump_printf_loc (MSG_NOTE, vect_location,
		       "Loop contains only SLP stmts\n");
      vectorization_factor = LOOP_VINFO_SLP_UNROLLING_FACTOR (loop_vinfo);
    }
  else
    {
      dump_printf_loc (MSG_NOTE, vect_location,
		       "Loop contains SLP and non-SLP stmts\n");
      /* Both the vectorization factor and unroll factor have the form
	 current_vector_size * X for some rational X, so they must have
	 a common multiple.  */
      vectorization_factor
	= force_common_multiple (vectorization_factor,
				 LOOP_VINFO_SLP_UNROLLING_FACTOR (loop_vinfo));
    }

  LOOP_VINFO_VECT_FACTOR (loop_vinfo) = vectorization_factor;
  if (dump_enabled_p ())
    {
      dump_printf_loc (MSG_NOTE, vect_location,
		       "Updating vectorization factor to ");
      dump_dec (MSG_NOTE, vectorization_factor);
      dump_printf (MSG_NOTE, ".\n");
    }
}

/* Function vect_analyze_loop_operations.

   Scan the loop stmts and make sure they are all vectorizable.  */

static bool
vect_analyze_loop_operations (loop_vec_info loop_vinfo)
{
  struct loop *loop = LOOP_VINFO_LOOP (loop_vinfo);
  basic_block *bbs = LOOP_VINFO_BBS (loop_vinfo);
  int nbbs = loop->num_nodes;
  int i;
  stmt_vec_info stmt_info;
  bool need_to_vectorize = false;
  bool ok;

  if (dump_enabled_p ())
    dump_printf_loc (MSG_NOTE, vect_location,
		     "=== vect_analyze_loop_operations ===\n");

  for (i = 0; i < nbbs; i++)
    {
      basic_block bb = bbs[i];

      for (gphi_iterator si = gsi_start_phis (bb); !gsi_end_p (si);
	   gsi_next (&si))
        {
          gphi *phi = si.phi ();
          ok = true;

          stmt_info = vinfo_for_stmt (phi);
          if (dump_enabled_p ())
            {
              dump_printf_loc (MSG_NOTE, vect_location, "examining phi: ");
              dump_gimple_stmt (MSG_NOTE, TDF_SLIM, phi, 0);
            }
	  if (virtual_operand_p (gimple_phi_result (phi)))
	    continue;

          /* Inner-loop loop-closed exit phi in outer-loop vectorization
             (i.e., a phi in the tail of the outer-loop).  */
          if (! is_loop_header_bb_p (bb))
            {
              /* FORNOW: we currently don't support the case that these phis
                 are not used in the outerloop (unless it is double reduction,
                 i.e., this phi is vect_reduction_def), cause this case
                 requires to actually do something here.  */
              if (STMT_VINFO_LIVE_P (stmt_info)
                  && STMT_VINFO_DEF_TYPE (stmt_info)
                     != vect_double_reduction_def)
                {
                  if (dump_enabled_p ())
		    dump_printf_loc (MSG_MISSED_OPTIMIZATION, vect_location,
				     "Unsupported loop-closed phi in "
				     "outer-loop.\n");
                  return false;
                }

              /* If PHI is used in the outer loop, we check that its operand
                 is defined in the inner loop.  */
              if (STMT_VINFO_RELEVANT_P (stmt_info))
                {
                  tree phi_op;
		  gimple *op_def_stmt;

                  if (gimple_phi_num_args (phi) != 1)
                    return false;

                  phi_op = PHI_ARG_DEF (phi, 0);
                  if (TREE_CODE (phi_op) != SSA_NAME)
                    return false;

                  op_def_stmt = SSA_NAME_DEF_STMT (phi_op);
		  if (gimple_nop_p (op_def_stmt)
		      || !flow_bb_inside_loop_p (loop, gimple_bb (op_def_stmt))
		      || !vinfo_for_stmt (op_def_stmt))
                    return false;

                  if (STMT_VINFO_RELEVANT (vinfo_for_stmt (op_def_stmt))
                        != vect_used_in_outer
                      && STMT_VINFO_RELEVANT (vinfo_for_stmt (op_def_stmt))
                           != vect_used_in_outer_by_reduction)
                    return false;
                }

              continue;
            }

          gcc_assert (stmt_info);

          if ((STMT_VINFO_RELEVANT (stmt_info) == vect_used_in_scope
               || STMT_VINFO_LIVE_P (stmt_info))
              && STMT_VINFO_DEF_TYPE (stmt_info) != vect_induction_def)
            {
              /* A scalar-dependence cycle that we don't support.  */
              if (dump_enabled_p ())
		dump_printf_loc (MSG_MISSED_OPTIMIZATION, vect_location,
				 "not vectorized: scalar dependence cycle.\n");
              return false;
            }

          if (STMT_VINFO_RELEVANT_P (stmt_info))
            {
              need_to_vectorize = true;
              if (STMT_VINFO_DEF_TYPE (stmt_info) == vect_induction_def
		  && ! PURE_SLP_STMT (stmt_info))
                ok = vectorizable_induction (phi, NULL, NULL, NULL);
	      else if ((STMT_VINFO_DEF_TYPE (stmt_info) == vect_reduction_def
			|| STMT_VINFO_DEF_TYPE (stmt_info) == vect_nested_cycle)
		       && ! PURE_SLP_STMT (stmt_info))
		ok = vectorizable_reduction (phi, NULL, NULL, NULL, NULL);
            }

	  if (ok && STMT_VINFO_LIVE_P (stmt_info))
	    ok = vectorizable_live_operation (phi, NULL, NULL, -1, NULL);

          if (!ok)
            {
              if (dump_enabled_p ())
                {
		  dump_printf_loc (MSG_MISSED_OPTIMIZATION, vect_location,
				   "not vectorized: relevant phi not "
				   "supported: ");
                  dump_gimple_stmt (MSG_MISSED_OPTIMIZATION, TDF_SLIM, phi, 0);
                }
	      return false;
            }
        }

      for (gimple_stmt_iterator si = gsi_start_bb (bb); !gsi_end_p (si);
	   gsi_next (&si))
        {
	  gimple *stmt = gsi_stmt (si);
	  if (!gimple_clobber_p (stmt)
	      && !vect_analyze_stmt (stmt, &need_to_vectorize, NULL, NULL))
	    return false;
        }
    } /* bbs */

  /* All operations in the loop are either irrelevant (deal with loop
     control, or dead), or only used outside the loop and can be moved
     out of the loop (e.g. invariants, inductions).  The loop can be
     optimized away by scalar optimizations.  We're better off not
     touching this loop.  */
  if (!need_to_vectorize)
    {
      if (dump_enabled_p ())
        dump_printf_loc (MSG_NOTE, vect_location,
			 "All the computation can be taken out of the loop.\n");
      if (dump_enabled_p ())
	dump_printf_loc (MSG_MISSED_OPTIMIZATION, vect_location,
			 "not vectorized: redundant loop. no profit to "
			 "vectorize.\n");
      return false;
    }

  return true;
}

/* Function vect_analyze_loop_costing.

   Analyze cost of loop.  Decide if it is worth while to vectorize.
   Return 1 if definitely yes, 0 if definitely no, or -1 if it's
   worth retrying.  */

static int
vect_analyze_loop_costing (loop_vec_info loop_vinfo)
{
  struct loop *loop = LOOP_VINFO_LOOP (loop_vinfo);
  unsigned int assumed_vf = vect_vf_for_cost (loop_vinfo);

  /* Only fully-masked loops can have iteration counts less than the
     vectorization factor.  */
  if (!LOOP_VINFO_FULLY_MASKED_P (loop_vinfo))
    {
      HOST_WIDE_INT max_niter;

      if (LOOP_VINFO_NITERS_KNOWN_P (loop_vinfo))
	max_niter = LOOP_VINFO_INT_NITERS (loop_vinfo);
      else
	max_niter = max_stmt_executions_int (loop);

      if (max_niter != -1
	  && (unsigned HOST_WIDE_INT) max_niter < assumed_vf)
	{
	  if (dump_enabled_p ())
	    dump_printf_loc (MSG_MISSED_OPTIMIZATION, vect_location,
			     "not vectorized: iteration count smaller than "
			     "vectorization factor.\n");
	  return 0;
	}
    }

  int min_profitable_iters, min_profitable_estimate;
  vect_estimate_min_profitable_iters (loop_vinfo, &min_profitable_iters,
				      &min_profitable_estimate);

  if (min_profitable_iters < 0)
    {
      if (dump_enabled_p ())
	dump_printf_loc (MSG_MISSED_OPTIMIZATION, vect_location,
			 "not vectorized: vectorization not profitable.\n");
      if (dump_enabled_p ())
	dump_printf_loc (MSG_MISSED_OPTIMIZATION, vect_location,
			 "not vectorized: vector version will never be "
			 "profitable.\n");
      return -1;
    }

  int min_scalar_loop_bound = (PARAM_VALUE (PARAM_MIN_VECT_LOOP_BOUND)
			       * assumed_vf);

  /* Use the cost model only if it is more conservative than user specified
     threshold.  */
  unsigned int th = (unsigned) MAX (min_scalar_loop_bound,
				    min_profitable_iters);

  LOOP_VINFO_COST_MODEL_THRESHOLD (loop_vinfo) = th;

  if (LOOP_VINFO_NITERS_KNOWN_P (loop_vinfo)
      && LOOP_VINFO_INT_NITERS (loop_vinfo) < th)
    {
      if (dump_enabled_p ())
	dump_printf_loc (MSG_MISSED_OPTIMIZATION, vect_location,
			 "not vectorized: vectorization not profitable.\n");
      if (dump_enabled_p ())
	dump_printf_loc (MSG_NOTE, vect_location,
			 "not vectorized: iteration count smaller than user "
			 "specified loop bound parameter or minimum profitable "
			 "iterations (whichever is more conservative).\n");
      return 0;
    }

  HOST_WIDE_INT estimated_niter = estimated_stmt_executions_int (loop);
  if (estimated_niter == -1)
    estimated_niter = likely_max_stmt_executions_int (loop);
  if (estimated_niter != -1
      && ((unsigned HOST_WIDE_INT) estimated_niter
	  < MAX (th, (unsigned) min_profitable_estimate)))
    {
      if (dump_enabled_p ())
	dump_printf_loc (MSG_MISSED_OPTIMIZATION, vect_location,
			 "not vectorized: estimated iteration count too "
			 "small.\n");
      if (dump_enabled_p ())
	dump_printf_loc (MSG_NOTE, vect_location,
			 "not vectorized: estimated iteration count smaller "
			 "than specified loop bound parameter or minimum "
			 "profitable iterations (whichever is more "
			 "conservative).\n");
      return -1;
    }

  return 1;
}


/* Function vect_analyze_loop_2.

   Apply a set of analyses on LOOP, and create a loop_vec_info struct
   for it.  The different analyses will record information in the
   loop_vec_info struct.  */
static bool
vect_analyze_loop_2 (loop_vec_info loop_vinfo, bool &fatal)
{
  bool ok;
  int res;
  unsigned int max_vf = MAX_VECTORIZATION_FACTOR;
  poly_uint64 min_vf = 2;
  unsigned int n_stmts = 0;

  /* The first group of checks is independent of the vector size.  */
  fatal = true;

  /* Find all data references in the loop (which correspond to vdefs/vuses)
     and analyze their evolution in the loop.  */

  basic_block *bbs = LOOP_VINFO_BBS (loop_vinfo);

  loop_p loop = LOOP_VINFO_LOOP (loop_vinfo);
  if (!find_loop_nest (loop, &LOOP_VINFO_LOOP_NEST (loop_vinfo)))
    {
      if (dump_enabled_p ())
	dump_printf_loc (MSG_MISSED_OPTIMIZATION, vect_location,
			 "not vectorized: loop nest containing two "
			 "or more consecutive inner loops cannot be "
			 "vectorized\n");
      return false;
    }

  for (unsigned i = 0; i < loop->num_nodes; i++)
    for (gimple_stmt_iterator gsi = gsi_start_bb (bbs[i]);
	 !gsi_end_p (gsi); gsi_next (&gsi))
      {
	gimple *stmt = gsi_stmt (gsi);
	if (is_gimple_debug (stmt))
	  continue;
	++n_stmts;
	if (!find_data_references_in_stmt (loop, stmt,
					   &LOOP_VINFO_DATAREFS (loop_vinfo)))
	  {
	    if (is_gimple_call (stmt) && loop->safelen)
	      {
		tree fndecl = gimple_call_fndecl (stmt), op;
		if (fndecl != NULL_TREE)
		  {
		    cgraph_node *node = cgraph_node::get (fndecl);
		    if (node != NULL && node->simd_clones != NULL)
		      {
			unsigned int j, n = gimple_call_num_args (stmt);
			for (j = 0; j < n; j++)
			  {
			    op = gimple_call_arg (stmt, j);
			    if (DECL_P (op)
				|| (REFERENCE_CLASS_P (op)
				    && get_base_address (op)))
			      break;
			  }
			op = gimple_call_lhs (stmt);
			/* Ignore #pragma omp declare simd functions
			   if they don't have data references in the
			   call stmt itself.  */
			if (j == n
			    && !(op
				 && (DECL_P (op)
				     || (REFERENCE_CLASS_P (op)
					 && get_base_address (op)))))
			  continue;
		      }
		  }
	      }
	    if (dump_enabled_p ())
	      dump_printf_loc (MSG_MISSED_OPTIMIZATION, vect_location,
			       "not vectorized: loop contains function "
			       "calls or data references that cannot "
			       "be analyzed\n");
	    return false;
	  }
      }

  /* TODO: We can't currently support stores for speculative loops.  */
  if (LOOP_VINFO_SPECULATIVE_EXECUTION (loop_vinfo)
      && LOOP_VINFO_DATAREFS (loop_vinfo).length () > 0)
    {
      vec<data_reference_p> datarefs = LOOP_VINFO_DATAREFS (loop_vinfo);
      struct data_reference *dr;
      unsigned int i;

      FOR_EACH_VEC_ELT (datarefs, i, dr)
	if (!DR_IS_READ (dr))
	  {
	    if (dump_enabled_p ())
	      dump_printf_loc (MSG_MISSED_OPTIMIZATION, vect_location,
			       "Stores not supported for speculative "
			       "loops.\n");
	    return false;
	  }
    }

  /* Analyze the data references and also adjust the minimal
     vectorization factor according to the loads and stores.  */

  ok = vect_analyze_data_refs (loop_vinfo, &min_vf);
  if (!ok)
    {
      if (dump_enabled_p ())
	dump_printf_loc (MSG_MISSED_OPTIMIZATION, vect_location,
			 "bad data references.\n");
      return false;
    }

  /* Classify all cross-iteration scalar data-flow cycles.
     Cross-iteration cycles caused by virtual phis are analyzed separately.  */
  vect_analyze_scalar_cycles (loop_vinfo);

  vect_pattern_recog (loop_vinfo);

  vect_fixup_scalar_cycles_with_patterns (loop_vinfo);

  /* Analyze the access patterns of the data-refs in the loop (consecutive,
     complex, etc.). FORNOW: Only handle consecutive access pattern.  */

  ok = vect_analyze_data_ref_accesses (loop_vinfo);
  if (!ok)
    {
      if (dump_enabled_p ())
	dump_printf_loc (MSG_MISSED_OPTIMIZATION, vect_location,
			 "bad data access.\n");
      return false;
    }

  /* Data-flow analysis to detect stmts that do not need to be vectorized.  */

  ok = vect_mark_stmts_to_be_vectorized (loop_vinfo);
  if (!ok)
    {
      if (dump_enabled_p ())
	dump_printf_loc (MSG_MISSED_OPTIMIZATION, vect_location,
			 "unexpected pattern.\n");
      return false;
    }

  /* While the rest of the analysis below depends on it in some way.  */
  fatal = false;

  /* Analyze data dependences between the data-refs in the loop
     and adjust the maximum vectorization factor according to
     the dependences.

     We might be able to cope with max_vf that are smaller than the full
     vector width by using a fully-masked loop.  Postpone that decision
     until we know whether full masking is possible.  Of course, it might
     not be a win to use vectors in this situation even if it is supported,
     but that's a decision for the cost model.  */

  ok = vect_analyze_data_ref_dependences (loop_vinfo, &max_vf);
  if (!ok || max_vf <= 1)
    {
      if (dump_enabled_p ())
	    dump_printf_loc (MSG_MISSED_OPTIMIZATION, vect_location,
			     "bad data dependence.\n");
      return false;
    }
  LOOP_VINFO_MAX_VECT_FACTOR (loop_vinfo) = max_vf;

  ok = vect_determine_vectorization_factor (loop_vinfo);
  if (!ok)
    {
      if (dump_enabled_p ())
	dump_printf_loc (MSG_MISSED_OPTIMIZATION, vect_location,
			 "can't determine vectorization factor.\n");
      return false;
    }

  /* Compute the scalar iteration cost.  */
  vect_compute_single_scalar_iteration_cost (loop_vinfo);

  poly_uint64 saved_vectorization_factor = LOOP_VINFO_VECT_FACTOR (loop_vinfo);
  unsigned th;

  /* Check the SLP opportunities in the loop, analyze and build SLP trees.  */
  ok = vect_analyze_slp (loop_vinfo, n_stmts);
  if (!ok)
    return false;

  /* If there are any SLP instances mark them as pure_slp.  */
  bool slp = vect_make_slp_decision (loop_vinfo);
  if (slp)
    {
      /* Find stmts that need to be both vectorized and SLPed.  */
      vect_detect_hybrid_slp (loop_vinfo);

      /* Update the vectorization factor based on the SLP decision.  */
      vect_update_vf_for_slp (loop_vinfo);
    }

  bool saved_can_fully_mask_p = LOOP_VINFO_CAN_FULLY_MASK_P (loop_vinfo);

  /* We don't expect to have to roll back to anything other than an empty
     set of rgroups.  */
  gcc_assert (LOOP_VINFO_MASKS (loop_vinfo).is_empty ()
	      && LOOP_VINFO_NONSPECULATIVE_MASKS (loop_vinfo).is_empty ());

  /* This is the point where we can re-start analysis with SLP forced off.  */
start_over:

  /* Now the vectorization factor is final.  */
  poly_uint64 vectorization_factor = LOOP_VINFO_VECT_FACTOR (loop_vinfo);
  gcc_assert (must_ne (vectorization_factor, 0U));

  if (LOOP_VINFO_NITERS_KNOWN_P (loop_vinfo) && dump_enabled_p ())
    {
      dump_printf_loc (MSG_NOTE, vect_location,
		       "vectorization_factor = ");
      dump_dec (MSG_NOTE, vectorization_factor);
      dump_printf (MSG_NOTE, ", niters = " HOST_WIDE_INT_PRINT_DEC "\n",
		   LOOP_VINFO_INT_NITERS (loop_vinfo));
    }

  HOST_WIDE_INT max_niter
    = likely_max_stmt_executions_int (LOOP_VINFO_LOOP (loop_vinfo));

  /* Analyze the alignment of the data-refs in the loop.
     Fail if a data reference is found that cannot be vectorized.  */

  ok = vect_analyze_data_refs_alignment (loop_vinfo);
  if (!ok)
    {
      if (dump_enabled_p ())
	dump_printf_loc (MSG_MISSED_OPTIMIZATION, vect_location,
			 "bad data alignment.\n");
      return false;
    }

  /* Prune the list of ddrs to be tested at run-time by versioning for alias.
     It is important to call pruning after vect_analyze_data_ref_accesses,
     since we use grouping information gathered by interleaving analysis.  */
  ok = vect_prune_runtime_alias_test_list (loop_vinfo);
  if (!ok)
    return false;

  /* Do not invoke vect_enhance_data_refs_alignment for eplilogue
     vectorization.  */
  if (!LOOP_VINFO_EPILOGUE_P (loop_vinfo))
    {
    /* This pass will decide on using loop versioning and/or loop peeling in
       order to enhance the alignment of data references in the loop.  */
    ok = vect_enhance_data_refs_alignment (loop_vinfo);
    if (!ok)
      {
	if (dump_enabled_p ())
	  dump_printf_loc (MSG_MISSED_OPTIMIZATION, vect_location,
			   "bad data alignment.\n");
        return false;
      }
    }

  if (slp)
    {
      /* Analyze operations in the SLP instances.  Note this may
	 remove unsupported SLP instances which makes the above
	 SLP kind detection invalid.  */
      unsigned old_size = LOOP_VINFO_SLP_INSTANCES (loop_vinfo).length ();
      vect_slp_analyze_operations (loop_vinfo);
      if (LOOP_VINFO_SLP_INSTANCES (loop_vinfo).length () != old_size)
	goto again;
    }

  /* Scan all the remaining operations in the loop that are not subject
     to SLP and make sure they are vectorizable.  */
  ok = vect_analyze_loop_operations (loop_vinfo);
  if (!ok)
    {
      if (dump_enabled_p ())
	dump_printf_loc (MSG_MISSED_OPTIMIZATION, vect_location,
			 "bad operation or unsupported loop bound.\n");
      return false;
    }

  if (LOOP_VINFO_CAN_FULLY_MASK_P (loop_vinfo)
      && !LOOP_VINFO_PEELING_FOR_ALIGNMENT (loop_vinfo)
      && LOOP_VINFO_SPECULATIVE_EXECUTION (loop_vinfo)
      && !LOOP_VINFO_FIRSTFAULTING_EXECUTION (loop_vinfo)
      && !LOOP_VINFO_NEEDS_NONSPECULATIVE_MASKS (loop_vinfo)
      && !use_capped_vf (loop_vinfo))
    {
      LOOP_VINFO_CAN_FULLY_MASK_P (loop_vinfo) = false;
      if (dump_enabled_p ())
	dump_printf_loc (MSG_NOTE, vect_location,
			 "No need to fully mask this speculative loop;"
			 " it doesn't require first-faulting instructions"
			 " and everything is naturally aligned.\n");
    }

  /* Decide whether to use a fully-masked loop for this vectorization
     factor.  */
  LOOP_VINFO_FULLY_MASKED_P (loop_vinfo)
    = (LOOP_VINFO_CAN_FULLY_MASK_P (loop_vinfo)
       && vect_verify_full_masking (loop_vinfo));
  if (dump_enabled_p ())
    {
      if (LOOP_VINFO_FULLY_MASKED_P (loop_vinfo))
	dump_printf_loc (MSG_NOTE, vect_location,
			 "Using a fully-masked loop.\n");
      else
	dump_printf_loc (MSG_NOTE, vect_location,
			 "Not using a fully-masked loop.\n");
    }

  if (!LOOP_VINFO_FULLY_MASKED_P (loop_vinfo))
    {
      if (LOOP_VINFO_FIRSTFAULTING_EXECUTION (loop_vinfo))
	{
	  if (dump_enabled_p ())
	    dump_printf_loc (MSG_MISSED_OPTIMIZATION, vect_location,
			     "Not vectorized: first-faulting loads require "
			     "a fully-masked loop.\n");
	  return false;
	}

      if (LOOP_VINFO_NEEDS_NONSPECULATIVE_MASKS (loop_vinfo))
	{
	  if (dump_enabled_p ())
	    dump_printf_loc (MSG_MISSED_OPTIMIZATION, vect_location,
			     "Not vectorized: non-speculative operations "
			     "need a fully-masked loop.\n");
	  return false;
	}

      if (use_capped_vf (loop_vinfo))
	{
	  if (dump_enabled_p ())
	    dump_printf_loc (MSG_MISSED_OPTIMIZATION, vect_location,
			     "Need to cap the runtime vectorization factor to "
			     HOST_WIDE_INT_PRINT_DEC " but cannot fully mask"
			     " the loop.\n",
			     LOOP_VINFO_MAX_VECT_FACTOR (loop_vinfo));
	  /* Undoing SLP might allow us to use a mask.  */
	  goto again;
	}
    }

  if (LOOP_VINFO_NEEDS_NONSPECULATIVE_MASKS (loop_vinfo))
    {
      tree mask_type = vect_mask_type_for_speculation (loop_vinfo);
      if (!direct_internal_fn_supported_p (IFN_BREAK_AFTER, mask_type,
					   OPTIMIZE_FOR_SPEED))
	{
	  if (dump_enabled_p ())
	    dump_printf_loc (MSG_MISSED_OPTIMIZATION, vect_location,
			     "Not vectorized: BREAK_AFTER not supported.\n");
	  return false;
	}
    }

  /* If epilog loop is required because of data accesses with gaps,
     one additional iteration needs to be peeled.  Check if there is
     enough iterations for vectorization.  */
  if (LOOP_VINFO_PEELING_FOR_GAPS (loop_vinfo)
      && LOOP_VINFO_NITERS_KNOWN_P (loop_vinfo)
      && !LOOP_VINFO_FULLY_MASKED_P (loop_vinfo))
    {
      poly_uint64 vf = LOOP_VINFO_VECT_FACTOR (loop_vinfo);
      tree scalar_niters = LOOP_VINFO_NITERSM1 (loop_vinfo);

      if (must_lt (wi::to_widest (scalar_niters), vf))
	{
	  if (dump_enabled_p ())
	    dump_printf_loc (MSG_NOTE, vect_location,
			     "loop has no enough iterations to support"
			     " peeling for gaps.\n");
	  return false;
	}
    }

  if (!LOOP_VINFO_FULLY_MASKED_P (loop_vinfo)
      && LOOP_VINFO_SPECULATIVE_EXECUTION (loop_vinfo)
      && LOOP_VINFO_PEELING_FOR_ALIGNMENT (loop_vinfo))
    {
      if (dump_enabled_p ())
	dump_printf_loc (MSG_MISSED_OPTIMIZATION, vect_location,
			 "Not supported: peeling speculative vectorization"
			 " without a fully-masked loop.\n");
      return false;
    }

  /* Check the costings of the loop make vectorizing worthwhile.  */
  res = vect_analyze_loop_costing (loop_vinfo);
  if (res < 0)
    goto again;
  if (!res)
    {
      if (dump_enabled_p ())
	dump_printf_loc (MSG_MISSED_OPTIMIZATION, vect_location,
			 "Loop costings not worthwhile.\n");
      return false;
    }

  /* Decide whether we need to create an epilogue loop to handle
     remaining scalar iterations.  */
  th = LOOP_VINFO_COST_MODEL_THRESHOLD (loop_vinfo);

  unsigned HOST_WIDE_INT const_vf;
  if (LOOP_VINFO_SPECULATIVE_EXECUTION (loop_vinfo))
    LOOP_VINFO_PEELING_FOR_NITER (loop_vinfo) = false;
  else if (LOOP_VINFO_FULLY_MASKED_P (loop_vinfo))
    /* The main loop handles all iterations.  */
    LOOP_VINFO_PEELING_FOR_NITER (loop_vinfo) = false;
  else if (LOOP_VINFO_NITERS_KNOWN_P (loop_vinfo)
	   && LOOP_VINFO_PEELING_FOR_ALIGNMENT (loop_vinfo) > 0)
    {
      if (!multiple_p (LOOP_VINFO_INT_NITERS (loop_vinfo)
		       - LOOP_VINFO_PEELING_FOR_ALIGNMENT (loop_vinfo),
		       LOOP_VINFO_VECT_FACTOR (loop_vinfo)))
	LOOP_VINFO_PEELING_FOR_NITER (loop_vinfo) = true;
    }
  else if (LOOP_VINFO_PEELING_FOR_ALIGNMENT (loop_vinfo)
	   || !LOOP_VINFO_VECT_FACTOR (loop_vinfo).is_constant (&const_vf)
	   || ((tree_ctz (LOOP_VINFO_NITERS (loop_vinfo))
		< (unsigned) exact_log2 (const_vf))
	       /* In case of versioning, check if the maximum number of
		  iterations is greater than th.  If they are identical,
		  the epilogue is unnecessary.  */
	       && (!LOOP_REQUIRES_VERSIONING (loop_vinfo)
		   || ((unsigned HOST_WIDE_INT) max_niter
		       > (th / const_vf) * const_vf))))
    LOOP_VINFO_PEELING_FOR_NITER (loop_vinfo) = true;

  /* If an epilogue loop is required make sure we can create one.  */
  if (LOOP_VINFO_PEELING_FOR_GAPS (loop_vinfo)
      || LOOP_VINFO_PEELING_FOR_NITER (loop_vinfo))
    {
      if (dump_enabled_p ())
        dump_printf_loc (MSG_NOTE, vect_location, "epilog loop required\n");
      if (!vect_can_advance_ivs_p (loop_vinfo)
	  || !slpeel_can_duplicate_loop_p (LOOP_VINFO_LOOP (loop_vinfo),
					   single_exit (LOOP_VINFO_LOOP
							 (loop_vinfo))))
        {
          if (dump_enabled_p ())
	    dump_printf_loc (MSG_MISSED_OPTIMIZATION, vect_location,
			     "not vectorized: can't create required "
			     "epilog loop\n");
          goto again;
        }
    }

  /* During peeling, we need to check if number of loop iterations is
     enough for both peeled prolog loop and vector loop.  This check
     can be merged along with threshold check of loop versioning, so
     increase threshold for this case if necessary.  */
  if (LOOP_REQUIRES_VERSIONING (loop_vinfo)
      && !LOOP_VINFO_SPECULATIVE_EXECUTION (loop_vinfo))
    {
      poly_uint64 niters_th = 0;

      if (!vect_use_loop_mask_for_alignment_p (loop_vinfo))
	{
	  /* Niters for peeled prolog loop.  */
	  if (LOOP_VINFO_PEELING_FOR_ALIGNMENT (loop_vinfo) < 0)
	    {
	      struct data_reference *dr = LOOP_VINFO_UNALIGNED_DR (loop_vinfo);
	      tree vectype
		= STMT_VINFO_VECTYPE (vinfo_for_stmt (DR_STMT (dr)));
	      niters_th += TYPE_VECTOR_SUBPARTS (vectype) - 1;
	    }
	  else
	    niters_th += LOOP_VINFO_PEELING_FOR_ALIGNMENT (loop_vinfo);
	}

      /* Niters for at least one iteration of vectorized loop.  */
      if (!LOOP_VINFO_FULLY_MASKED_P (loop_vinfo))
	niters_th += LOOP_VINFO_VECT_FACTOR (loop_vinfo);
      /* One additional iteration because of peeling for gap.  */
      if (LOOP_VINFO_PEELING_FOR_GAPS (loop_vinfo))
	niters_th += 1;
      LOOP_VINFO_VERSIONING_THRESHOLD (loop_vinfo) = niters_th;
    }

  gcc_assert (must_eq (vectorization_factor,
		       LOOP_VINFO_VECT_FACTOR (loop_vinfo)));

  /* Ok to vectorize!  */
  return true;

again:
  /* Try again with SLP forced off but if we didn't do any SLP there is
     no point in re-trying.  */
  if (!slp)
    return false;

  /* If there are reduction chains re-trying will fail anyway.  */
  if (! LOOP_VINFO_REDUCTION_CHAINS (loop_vinfo).is_empty ())
    return false;

  /* Likewise if the grouped loads or stores in the SLP cannot be handled
     via interleaving or lane instructions.  */
  slp_instance instance;
  slp_tree node;
  unsigned i, j;
  FOR_EACH_VEC_ELT (LOOP_VINFO_SLP_INSTANCES (loop_vinfo), i, instance)
    {
      stmt_vec_info vinfo;
      vinfo = vinfo_for_stmt
	  (SLP_TREE_SCALAR_STMTS (SLP_INSTANCE_TREE (instance))[0]);
      if (! STMT_VINFO_GROUPED_ACCESS (vinfo))
	continue;
      vinfo = vinfo_for_stmt (STMT_VINFO_GROUP_FIRST_ELEMENT (vinfo));
      unsigned int size = STMT_VINFO_GROUP_SIZE (vinfo);
      tree vectype = STMT_VINFO_VECTYPE (vinfo);
      if (! vect_store_lanes_supported (vectype, size, false)
	  && ! vect_grouped_store_supported (vectype, size))
	return false;
      FOR_EACH_VEC_ELT (SLP_INSTANCE_LOADS (instance), j, node)
	{
	  vinfo = vinfo_for_stmt (SLP_TREE_SCALAR_STMTS (node)[0]);
	  vinfo = vinfo_for_stmt (STMT_VINFO_GROUP_FIRST_ELEMENT (vinfo));
	  bool single_element_p = !STMT_VINFO_GROUP_NEXT_ELEMENT (vinfo);
	  size = STMT_VINFO_GROUP_SIZE (vinfo);
	  vectype = STMT_VINFO_VECTYPE (vinfo);
	  if (! vect_load_lanes_supported (vectype, size, false)
	      && ! vect_grouped_load_supported (vectype, single_element_p,
						size))
	    return false;
	}
    }

  if (dump_enabled_p ())
    dump_printf_loc (MSG_NOTE, vect_location,
		     "re-trying with SLP disabled\n");

  /* Roll back state appropriately.  No SLP this time.  */
  slp = false;
  /* Restore vectorization factor as it were without SLP.  */
  LOOP_VINFO_VECT_FACTOR (loop_vinfo) = saved_vectorization_factor;
  /* Free the SLP instances.  */
  FOR_EACH_VEC_ELT (LOOP_VINFO_SLP_INSTANCES (loop_vinfo), j, instance)
    vect_free_slp_instance (instance);
  LOOP_VINFO_SLP_INSTANCES (loop_vinfo).release ();
  /* Reset SLP type to loop_vect on all stmts.  */
  for (i = 0; i < LOOP_VINFO_LOOP (loop_vinfo)->num_nodes; ++i)
    {
      basic_block bb = LOOP_VINFO_BBS (loop_vinfo)[i];
      for (gimple_stmt_iterator si = gsi_start_phis (bb);
	   !gsi_end_p (si); gsi_next (&si))
	{
	  stmt_vec_info stmt_info = vinfo_for_stmt (gsi_stmt (si));
	  STMT_SLP_TYPE (stmt_info) = loop_vect;
	}
      for (gimple_stmt_iterator si = gsi_start_bb (bb);
	   !gsi_end_p (si); gsi_next (&si))
	{
	  stmt_vec_info stmt_info = vinfo_for_stmt (gsi_stmt (si));
	  STMT_SLP_TYPE (stmt_info) = loop_vect;
	  if (STMT_VINFO_IN_PATTERN_P (stmt_info))
	    {
	      stmt_info = vinfo_for_stmt (STMT_VINFO_RELATED_STMT (stmt_info));
	      STMT_SLP_TYPE (stmt_info) = loop_vect;
	      for (gimple_stmt_iterator pi
		     = gsi_start (STMT_VINFO_PATTERN_DEF_SEQ (stmt_info));
		   !gsi_end_p (pi); gsi_next (&pi))
		{
		  gimple *pstmt = gsi_stmt (pi);
		  STMT_SLP_TYPE (vinfo_for_stmt (pstmt)) = loop_vect;
		}
	    }
	}
    }
  /* Free optimized alias test DDRS.  */
  LOOP_VINFO_LOWER_BOUNDS (loop_vinfo).truncate (0);
  LOOP_VINFO_COMP_ALIAS_DDRS (loop_vinfo).release ();
  LOOP_VINFO_CHECK_UNEQUAL_ADDRS (loop_vinfo).release ();
  /* Reset target cost data.  */
  destroy_cost_data (LOOP_VINFO_TARGET_COST_DATA (loop_vinfo));
  LOOP_VINFO_TARGET_COST_DATA (loop_vinfo)
    = init_cost (LOOP_VINFO_LOOP (loop_vinfo));
  /* Reset accumulated rgroup information.  */
  release_vec_loop_masks (&LOOP_VINFO_MASKS (loop_vinfo));
  release_vec_loop_masks (&LOOP_VINFO_NONSPECULATIVE_MASKS (loop_vinfo));
  /* Reset assorted flags.  */
  LOOP_VINFO_PEELING_FOR_NITER (loop_vinfo) = false;
  LOOP_VINFO_PEELING_FOR_GAPS (loop_vinfo) = false;
  LOOP_VINFO_COST_MODEL_THRESHOLD (loop_vinfo) = 0;
  LOOP_VINFO_VERSIONING_THRESHOLD (loop_vinfo) = 0;
  LOOP_VINFO_CAN_FULLY_MASK_P (loop_vinfo) = saved_can_fully_mask_p;

  goto start_over;
}

/* Function vect_analyze_loop.

   Apply a set of analyses on LOOP, and create a loop_vec_info struct
   for it.  The different analyses will record information in the
   loop_vec_info struct.  If ORIG_LOOP_VINFO is not NULL epilogue must
   be vectorized.  */
loop_vec_info
vect_analyze_loop (struct loop *loop, loop_vec_info orig_loop_vinfo)
{
  loop_vec_info loop_vinfo;
  auto_vec<poly_uint64, 8> vector_sizes;

  /* Autodetect first vector size we try.  */
  current_vector_size = 0;
  targetm.vectorize.autovectorize_vector_sizes (vector_sizes);
  unsigned int next_size = 0;

  if (dump_enabled_p ())
    dump_printf_loc (MSG_NOTE, vect_location,
		     "===== analyze_loop_nest =====\n");

  if (loop_outer (loop)
      && loop_vec_info_for_loop (loop_outer (loop))
      && LOOP_VINFO_VECTORIZABLE_P (loop_vec_info_for_loop (loop_outer (loop))))
    {
      if (dump_enabled_p ())
	dump_printf_loc (MSG_NOTE, vect_location,
			 "outer-loop already vectorized.\n");
      return NULL;
    }

  poly_uint64 autodetected_vector_size = 0;
  while (1)
    {
      /* Check the CFG characteristics of the loop (nesting, entry/exit).  */
      loop_vinfo = vect_analyze_loop_form (loop);
      if (!loop_vinfo)
	{
	  if (dump_enabled_p ())
	    dump_printf_loc (MSG_MISSED_OPTIMIZATION, vect_location,
			     "bad loop form.\n");
	  return NULL;
	}

      bool fatal = false;

      if (orig_loop_vinfo)
	LOOP_VINFO_ORIG_LOOP_INFO (loop_vinfo) = orig_loop_vinfo;

      if (vect_analyze_loop_2 (loop_vinfo, fatal))
	{
	  LOOP_VINFO_VECTORIZABLE_P (loop_vinfo) = 1;

	  return loop_vinfo;
	}

      delete loop_vinfo;

      if (next_size == 0)
	autodetected_vector_size = current_vector_size;

      if (next_size < vector_sizes.length ()
	  && must_eq (vector_sizes[next_size], autodetected_vector_size))
	next_size += 1;

      if (fatal
	  || next_size == vector_sizes.length ()
	  || must_eq (current_vector_size, 0U))
	return NULL;

      /* Try the next biggest vector size.  */
      current_vector_size = vector_sizes[next_size++];
      if (dump_enabled_p ())
	{
	  dump_printf_loc (MSG_NOTE, vect_location,
			   "***** Re-trying analysis with "
			   "vector size ");
	  dump_dec (MSG_NOTE, current_vector_size);
	  dump_printf (MSG_NOTE, "\n");
	}
    }
}

/* Return true if the target supports strict math reductions for operation
   CODE and type TYPE.  If the target supports it, store the reduction operation
   in REDUC_CODE.  */
static bool
strict_reduction_code (tree_code code, tree type,
		       tree_code *reduc_code)
{
  switch (code)
    {
    case PLUS_EXPR:
      code = STRICT_REDUC_PLUS_EXPR;
      break;

    default:
      return false;
    }

  if (!strict_reduction_support (code, type))
    return false;

  *reduc_code = code;
  return true;
}

/* Function reduction_code_for_scalar_code

   Input:
   CODE - tree_code of a reduction operations.

   Output:
   REDUC_CODE - the corresponding tree-code to be used to reduce the
      vector of partial results into a single scalar result, or ERROR_MARK
      if the operation is a supported reduction operation, but does not have
      such a tree-code.

   Return FALSE if CODE currently cannot be vectorized as reduction.  */

static bool
reduction_code_for_scalar_code (enum tree_code code,
                                enum tree_code *reduc_code)
{
  switch (code)
    {
      case MAX_EXPR:
        *reduc_code = REDUC_MAX_EXPR;
        return true;

      case MIN_EXPR:
        *reduc_code = REDUC_MIN_EXPR;
        return true;

      case PLUS_EXPR:
        *reduc_code = REDUC_PLUS_EXPR;
        return true;

      case BIT_AND_EXPR:
	*reduc_code = REDUC_AND_EXPR;
	return true;

      case BIT_IOR_EXPR:
	*reduc_code = REDUC_IOR_EXPR;
	return true;

      case BIT_XOR_EXPR:
	*reduc_code = REDUC_XOR_EXPR;
	return true;

      case MULT_EXPR:
      case MINUS_EXPR:
        *reduc_code = ERROR_MARK;
        return true;

      default:
       return false;
    }
}

/* If there is a neutral value X such that SLP reduction NODE would not
   be affected by the introduction of additional X elements, return that X,
   otherwise return null.  CODE is the code of the reduction.  REDUC_CHAIN
   is true if the SLP statements perform a single reduction, false if each
   statement performs an independent reduction.  */

static tree
neutral_op_for_slp_reduction (slp_tree slp_node, tree_code code,
			      bool reduc_chain)
{
  vec<gimple *> stmts = SLP_TREE_SCALAR_STMTS (slp_node);
  gimple *stmt = stmts[0];
  stmt_vec_info stmt_vinfo = vinfo_for_stmt (stmt);
  tree vector_type = STMT_VINFO_VECTYPE (stmt_vinfo);
  tree scalar_type = TREE_TYPE (vector_type);
  struct loop *loop = (gimple_bb (stmt))->loop_father;
  gcc_assert (loop);

  switch (code)
    {
    case WIDEN_SUM_EXPR:
    case DOT_PROD_EXPR:
    case SAD_EXPR:
    case PLUS_EXPR:
    case MINUS_EXPR:
    case BIT_IOR_EXPR:
    case BIT_XOR_EXPR:
      return build_zero_cst (scalar_type);

    case MULT_EXPR:
      return build_one_cst (scalar_type);

    case BIT_AND_EXPR:
      return build_all_ones_cst (scalar_type);

    case MAX_EXPR:
    case MIN_EXPR:
      /* For MIN/MAX the initial values are neutral.  A reduction chain
	 has only a single initial value, so that value is neutral for
	 all statements.  */
      if (reduc_chain)
	return PHI_ARG_DEF_FROM_EDGE (stmt, loop_preheader_edge (loop));
      return NULL_TREE;

    default:
      return NULL_TREE;
    }
}

/* Error reporting helper for vect_is_simple_reduction below.  GIMPLE statement
   STMT is printed with a message MSG. */

static void
report_vect_op (dump_flags_t msg_type, gimple *stmt, const char *msg)
{
  dump_printf_loc (msg_type, vect_location, "%s", msg);
  dump_gimple_stmt (msg_type, TDF_SLIM, stmt, 0);
}


/* Detect SLP reduction of the form:

   #a1 = phi <a5, a0>
   a2 = operation (a1)
   a3 = operation (a2)
   a4 = operation (a3)
   a5 = operation (a4)

   #a = phi <a5>

   PHI is the reduction phi node (#a1 = phi <a5, a0> above)
   FIRST_STMT is the first reduction stmt in the chain
   (a2 = operation (a1)).

   Return TRUE if a reduction chain was detected.  */

static bool
vect_is_slp_reduction (loop_vec_info loop_info, gimple *phi,
		       gimple *first_stmt)
{
  struct loop *loop = (gimple_bb (phi))->loop_father;
  struct loop *vect_loop = LOOP_VINFO_LOOP (loop_info);
  enum tree_code code;
  gimple *current_stmt = NULL, *loop_use_stmt = NULL, *first, *next_stmt;
  stmt_vec_info use_stmt_info, current_stmt_info;
  tree lhs;
  imm_use_iterator imm_iter;
  use_operand_p use_p;
  int nloop_uses, size = 0, n_out_of_loop_uses;
  bool found = false;

  if (loop != vect_loop)
    return false;

  lhs = PHI_RESULT (phi);
  code = gimple_assign_rhs_code (first_stmt);
  while (1)
    {
      nloop_uses = 0;
      n_out_of_loop_uses = 0;
      FOR_EACH_IMM_USE_FAST (use_p, imm_iter, lhs)
        {
	  gimple *use_stmt = USE_STMT (use_p);
	  if (is_gimple_debug (use_stmt))
	    continue;

          /* Check if we got back to the reduction phi.  */
	  if (use_stmt == phi)
            {
	      loop_use_stmt = use_stmt;
              found = true;
              break;
            }

          if (flow_bb_inside_loop_p (loop, gimple_bb (use_stmt)))
            {
	      loop_use_stmt = use_stmt;
	      nloop_uses++;
            }
           else
             n_out_of_loop_uses++;

           /* There are can be either a single use in the loop or two uses in
              phi nodes.  */
           if (nloop_uses > 1 || (n_out_of_loop_uses && nloop_uses))
             return false;
        }

      if (found)
        break;

      /* We reached a statement with no loop uses.  */
      if (nloop_uses == 0)
	return false;

      /* This is a loop exit phi, and we haven't reached the reduction phi.  */
      if (gimple_code (loop_use_stmt) == GIMPLE_PHI)
        return false;

      if (!is_gimple_assign (loop_use_stmt)
	  || code != gimple_assign_rhs_code (loop_use_stmt)
	  || !flow_bb_inside_loop_p (loop, gimple_bb (loop_use_stmt)))
        return false;

      /* Insert USE_STMT into reduction chain.  */
      use_stmt_info = vinfo_for_stmt (loop_use_stmt);
      if (current_stmt)
        {
          current_stmt_info = vinfo_for_stmt (current_stmt);
	  GROUP_NEXT_ELEMENT (current_stmt_info) = loop_use_stmt;
          GROUP_FIRST_ELEMENT (use_stmt_info)
            = GROUP_FIRST_ELEMENT (current_stmt_info);
        }
      else
	GROUP_FIRST_ELEMENT (use_stmt_info) = loop_use_stmt;

      lhs = gimple_assign_lhs (loop_use_stmt);
      current_stmt = loop_use_stmt;
      size++;
   }

  if (!found || loop_use_stmt != phi || size < 2)
    return false;

  /* Swap the operands, if needed, to make the reduction operand be the second
     operand.  */
  lhs = PHI_RESULT (phi);
  next_stmt = GROUP_FIRST_ELEMENT (vinfo_for_stmt (current_stmt));
  unsigned int first_uid = GROUP_FIRST_UID (vinfo_for_stmt (next_stmt));
  unsigned int last_uid = GROUP_LAST_UID (vinfo_for_stmt (next_stmt));
  while (next_stmt)
    {
      stmt_vec_info next_vinfo = vinfo_for_stmt (next_stmt);
      first_uid = MIN (first_uid, STMT_VINFO_GROUP_FIRST_UID (next_vinfo));
      last_uid = MAX (last_uid, STMT_VINFO_GROUP_LAST_UID (next_vinfo));
      if (gimple_assign_rhs2 (next_stmt) == lhs)
	{
	  tree op = gimple_assign_rhs1 (next_stmt);
	  gimple *def_stmt = NULL;

          if (TREE_CODE (op) == SSA_NAME)
            def_stmt = SSA_NAME_DEF_STMT (op);

	  /* Check that the other def is either defined in the loop
	     ("vect_internal_def"), or it's an induction (defined by a
	     loop-header phi-node).  */
          if (def_stmt
              && gimple_bb (def_stmt)
	      && flow_bb_inside_loop_p (loop, gimple_bb (def_stmt))
              && (is_gimple_assign (def_stmt)
                  || is_gimple_call (def_stmt)
                  || STMT_VINFO_DEF_TYPE (vinfo_for_stmt (def_stmt))
                           == vect_induction_def
                  || (gimple_code (def_stmt) == GIMPLE_PHI
                      && STMT_VINFO_DEF_TYPE (vinfo_for_stmt (def_stmt))
                                  == vect_internal_def
                      && !is_loop_header_bb_p (gimple_bb (def_stmt)))))
	    {
	      lhs = gimple_assign_lhs (next_stmt);
	      next_stmt = GROUP_NEXT_ELEMENT (next_vinfo);
 	      continue;
	    }

	  return false;
	}
      else
	{
          tree op = gimple_assign_rhs2 (next_stmt);
	  gimple *def_stmt = NULL;

          if (TREE_CODE (op) == SSA_NAME)
            def_stmt = SSA_NAME_DEF_STMT (op);

          /* Check that the other def is either defined in the loop
            ("vect_internal_def"), or it's an induction (defined by a
            loop-header phi-node).  */
          if (def_stmt
              && gimple_bb (def_stmt)
	      && flow_bb_inside_loop_p (loop, gimple_bb (def_stmt))
              && (is_gimple_assign (def_stmt)
                  || is_gimple_call (def_stmt)
                  || STMT_VINFO_DEF_TYPE (vinfo_for_stmt (def_stmt))
                              == vect_induction_def
                  || (gimple_code (def_stmt) == GIMPLE_PHI
                      && STMT_VINFO_DEF_TYPE (vinfo_for_stmt (def_stmt))
                                  == vect_internal_def
                      && !is_loop_header_bb_p (gimple_bb (def_stmt)))))
  	    {
	      if (dump_enabled_p ())
		{
		  dump_printf_loc (MSG_NOTE, vect_location, "swapping oprnds: ");
		  dump_gimple_stmt (MSG_NOTE, TDF_SLIM, next_stmt, 0);
		}

	      swap_ssa_operands (next_stmt,
	 		         gimple_assign_rhs1_ptr (next_stmt),
                                 gimple_assign_rhs2_ptr (next_stmt));
	      update_stmt (next_stmt);

	      if (CONSTANT_CLASS_P (gimple_assign_rhs1 (next_stmt)))
		LOOP_VINFO_OPERANDS_SWAPPED (loop_info) = true;
	    }
	  else
	    return false;
        }

      lhs = gimple_assign_lhs (next_stmt);
      next_stmt = GROUP_NEXT_ELEMENT (next_vinfo);
    }

  /* Save the chain for further analysis in SLP detection.  */
  first = GROUP_FIRST_ELEMENT (vinfo_for_stmt (current_stmt));
  LOOP_VINFO_REDUCTION_CHAINS (loop_info).safe_push (first);
  GROUP_SIZE (vinfo_for_stmt (first)) = size;
  GROUP_NUM_STMTS (vinfo_for_stmt (first)) = size;
  GROUP_FIRST_UID (vinfo_for_stmt (first)) = first_uid;
  GROUP_LAST_UID (vinfo_for_stmt (first)) = last_uid;

  return true;
}

/* Returns TRUE if we need to perform a strict math reduction for TYPE.  */
static bool
needs_strict_reduction (tree type, tree_code code,
			bool need_wrapping_integral_overflow)
{
  /* CHECKME: check for !flag_finite_math_only too?  */
  if (SCALAR_FLOAT_TYPE_P (type))
    switch (code)
      {
      case MIN_EXPR:
      case MAX_EXPR:
	return false;

      default:
	return !flag_associative_math;
      }
  else if (INTEGRAL_TYPE_P (type))
    {
      if (!operation_no_trapping_overflow (type, code))
	return true;
      if (need_wrapping_integral_overflow
	  && !TYPE_OVERFLOW_WRAPS (type)
	  && operation_can_overflow (code))
	return true;
      return false;
    }
  else if (SAT_FIXED_POINT_TYPE_P (type))
    return true;
  else
    return false;
}

/* Function vect_is_simple_reduction

   (1) Detect a cross-iteration def-use cycle that represents a simple
   reduction computation.  We look for the following pattern:

   loop_header:
     a1 = phi < a0, a2 >
     a3 = ...
     a2 = operation (a3, a1)

   or

   a3 = ...
   loop_header:
     a1 = phi < a0, a2 >
     a2 = operation (a3, a1)

   such that:
   1. operation is commutative and associative and it is safe to
      change the order of the computation
   2. no uses for a2 in the loop (a2 is used out of the loop)
   3. no uses of a1 in the loop besides the reduction operation
   4. no uses of a1 outside the loop.

   Conditions 1,4 are tested here.
   Conditions 2,3 are tested in vect_mark_stmts_to_be_vectorized.

   (2) Detect a cross-iteration def-use cycle in nested loops, i.e.,
   nested cycles.

   (3) Detect cycles of phi nodes in outer-loop vectorization, i.e., double
   reductions:

     a1 = phi < a0, a2 >
     inner loop (def of a3)
     a2 = phi < a3 >

   (4) Detect condition expressions, ie:
     for (int i = 0; i < N; i++)
       if (a[i] < val)
	ret_val = a[i];

   Record in DOUBLE_REDUC whether this is a double reduction.
   Record in STRICT_REDUC whether the reduction must be performed in order, i.e.
   cannot be reassociated.
*/

static gimple *
vect_is_simple_reduction (loop_vec_info loop_info, gimple *phi,
			  bool *double_reduc,
			  bool need_wrapping_integral_overflow,
			  enum vect_reduction_type *v_reduc_type)
{
  struct loop *loop = (gimple_bb (phi))->loop_father;
  struct loop *vect_loop = LOOP_VINFO_LOOP (loop_info);
  gimple *def_stmt, *def1 = NULL, *def2 = NULL, *phi_use_stmt = NULL;
  enum tree_code orig_code, code;
  tree op1, op2, op3 = NULL_TREE, op4 = NULL_TREE;
  tree type;
  int nloop_uses;
  tree name;
  imm_use_iterator imm_iter;
  use_operand_p use_p;
  bool phi_def;

  *double_reduc = false;
  *v_reduc_type = TREE_CODE_REDUCTION;

  tree phi_name = PHI_RESULT (phi);
  /* ???  If there are no uses of the PHI result the inner loop reduction
     won't be detected as possibly double-reduction by vectorizable_reduction
     because that tries to walk the PHI arg from the preheader edge which
     can be constant.  See PR60382.  */
  if (has_zero_uses (phi_name))
    return NULL;
  nloop_uses = 0;
  FOR_EACH_IMM_USE_FAST (use_p, imm_iter, phi_name)
    {
      gimple *use_stmt = USE_STMT (use_p);
      if (is_gimple_debug (use_stmt))
	continue;

      if (!flow_bb_inside_loop_p (loop, gimple_bb (use_stmt)))
        {
          if (dump_enabled_p ())
	    dump_printf_loc (MSG_MISSED_OPTIMIZATION, vect_location,
			     "intermediate value used outside loop.\n");

          return NULL;
        }

      nloop_uses++;
      if (nloop_uses > 1)
        {
          if (dump_enabled_p ())
	    dump_printf_loc (MSG_MISSED_OPTIMIZATION, vect_location,
			     "reduction value used in loop.\n");
          return NULL;
        }

      phi_use_stmt = use_stmt;
    }

  edge latch_e = loop_latch_edge (loop);
  tree loop_arg = PHI_ARG_DEF_FROM_EDGE (phi, latch_e);
  if (TREE_CODE (loop_arg) != SSA_NAME)
    {
      if (dump_enabled_p ())
	{
	  dump_printf_loc (MSG_MISSED_OPTIMIZATION, vect_location,
			   "reduction: not ssa_name: ");
	  dump_generic_expr (MSG_MISSED_OPTIMIZATION, TDF_SLIM, loop_arg);
          dump_printf (MSG_MISSED_OPTIMIZATION, "\n");
	}
      return NULL;
    }

  def_stmt = SSA_NAME_DEF_STMT (loop_arg);
  if (is_gimple_assign (def_stmt))
    {
      name = gimple_assign_lhs (def_stmt);
      phi_def = false;
    }
  else if (gimple_code (def_stmt) == GIMPLE_PHI)
    {
      name = PHI_RESULT (def_stmt);
      phi_def = true;
    }
  else
    {
      if (dump_enabled_p ())
	{
	  dump_printf_loc (MSG_MISSED_OPTIMIZATION, vect_location,
			   "reduction: unhandled reduction operation: ");
	  dump_gimple_stmt (MSG_MISSED_OPTIMIZATION, TDF_SLIM, def_stmt, 0);
	}
      return NULL;
    }

  if (! flow_bb_inside_loop_p (loop, gimple_bb (def_stmt)))
    return NULL;

  nloop_uses = 0;
  auto_vec<gphi *, 3> lcphis;
  FOR_EACH_IMM_USE_FAST (use_p, imm_iter, name)
    {
      gimple *use_stmt = USE_STMT (use_p);
      if (is_gimple_debug (use_stmt))
	continue;
      if (flow_bb_inside_loop_p (loop, gimple_bb (use_stmt)))
	nloop_uses++;
      else
	/* We can have more than one loop-closed PHI.  */
	lcphis.safe_push (as_a <gphi *> (use_stmt));
      if (nloop_uses > 1)
	{
	  if (dump_enabled_p ())
	    dump_printf_loc (MSG_MISSED_OPTIMIZATION, vect_location,
			     "reduction used in loop.\n");
	  return NULL;
	}
    }

  /* If DEF_STMT is a phi node itself, we expect it to have a single argument
     defined in the inner loop.  */
  if (phi_def)
    {
      op1 = PHI_ARG_DEF (def_stmt, 0);

      if (gimple_phi_num_args (def_stmt) != 1
          || TREE_CODE (op1) != SSA_NAME)
        {
          if (dump_enabled_p ())
	    dump_printf_loc (MSG_MISSED_OPTIMIZATION, vect_location,
			     "unsupported phi node definition.\n");

          return NULL;
        }

      def1 = SSA_NAME_DEF_STMT (op1);
      if (gimple_bb (def1)
	  && flow_bb_inside_loop_p (loop, gimple_bb (def_stmt))
          && loop->inner
          && flow_bb_inside_loop_p (loop->inner, gimple_bb (def1))
          && is_gimple_assign (def1)
	  && flow_bb_inside_loop_p (loop->inner, gimple_bb (phi_use_stmt)))
        {
          if (dump_enabled_p ())
            report_vect_op (MSG_NOTE, def_stmt,
			    "detected double reduction: ");

          *double_reduc = true;
          return def_stmt;
        }

      return NULL;
    }

  /* If we are vectorizing an inner reduction we are executing that
     in the original order only in case we are not dealing with a
     double reduction.  */
  bool check_reduction = true;
  if (flow_loop_nested_p (vect_loop, loop))
    {
      gphi *lcphi;
      unsigned i;
      check_reduction = false;
      FOR_EACH_VEC_ELT (lcphis, i, lcphi)
	FOR_EACH_IMM_USE_FAST (use_p, imm_iter, gimple_phi_result (lcphi))
	  {
	    gimple *use_stmt = USE_STMT (use_p);
	    if (is_gimple_debug (use_stmt))
	      continue;
	    if (! flow_bb_inside_loop_p (vect_loop, gimple_bb (use_stmt)))
	      check_reduction = true;
	  }
    }

  bool nested_in_vect_loop = flow_loop_nested_p (vect_loop, loop);
  code = orig_code = gimple_assign_rhs_code (def_stmt);

  /* We can handle "res -= x[i]", which is non-associative by
     simply rewriting this into "res += -x[i]".  Avoid changing
     gimple instruction for the first simple tests and only do this
     if we're allowed to change code at all.  */
  if (code == MINUS_EXPR && gimple_assign_rhs2 (def_stmt) != phi_name)
    code = PLUS_EXPR;

  if (code == COND_EXPR)
    {
      if (! nested_in_vect_loop)
	*v_reduc_type = COND_REDUCTION;

      op3 = gimple_assign_rhs1 (def_stmt);
      if (COMPARISON_CLASS_P (op3))
        {
          op4 = TREE_OPERAND (op3, 1);
          op3 = TREE_OPERAND (op3, 0);
        }
      if (op3 == phi_name || op4 == phi_name)
	{
	  if (dump_enabled_p ())
	    report_vect_op (MSG_MISSED_OPTIMIZATION, def_stmt,
			    "reduction: condition depends on previous"
			    " iteration: ");
	  return NULL;
	}

      op1 = gimple_assign_rhs2 (def_stmt);
      op2 = gimple_assign_rhs3 (def_stmt);
    }
  else if (!commutative_tree_code (code) || !associative_tree_code (code))
    {
      if (dump_enabled_p ())
	report_vect_op (MSG_MISSED_OPTIMIZATION, def_stmt,
			"reduction: not commutative/associative: ");
      return NULL;
    }
  else if (get_gimple_rhs_class (code) == GIMPLE_BINARY_RHS)
    {
      op1 = gimple_assign_rhs1 (def_stmt);
      op2 = gimple_assign_rhs2 (def_stmt);
    }
  else
    {
      if (dump_enabled_p ())
	report_vect_op (MSG_MISSED_OPTIMIZATION, def_stmt,
			"reduction: not handled operation: ");
      return NULL;
    }

  if (TREE_CODE (op1) != SSA_NAME && TREE_CODE (op2) != SSA_NAME)
    {
      if (dump_enabled_p ())
	report_vect_op (MSG_MISSED_OPTIMIZATION, def_stmt,
			"reduction: both uses not ssa_names: ");

      return NULL;
    }

  type = TREE_TYPE (gimple_assign_lhs (def_stmt));
  if ((TREE_CODE (op1) == SSA_NAME
       && !types_compatible_p (type,TREE_TYPE (op1)))
      || (TREE_CODE (op2) == SSA_NAME
          && !types_compatible_p (type, TREE_TYPE (op2)))
      || (op3 && TREE_CODE (op3) == SSA_NAME
          && !types_compatible_p (type, TREE_TYPE (op3)))
      || (op4 && TREE_CODE (op4) == SSA_NAME
          && !types_compatible_p (type, TREE_TYPE (op4))))
    {
      if (dump_enabled_p ())
        {
          dump_printf_loc (MSG_NOTE, vect_location,
			   "reduction: multiple types: operation type: ");
          dump_generic_expr (MSG_NOTE, TDF_SLIM, type);
          dump_printf (MSG_NOTE, ", operands types: ");
          dump_generic_expr (MSG_NOTE, TDF_SLIM,
			     TREE_TYPE (op1));
          dump_printf (MSG_NOTE, ",");
          dump_generic_expr (MSG_NOTE, TDF_SLIM,
			     TREE_TYPE (op2));
          if (op3)
            {
              dump_printf (MSG_NOTE, ",");
              dump_generic_expr (MSG_NOTE, TDF_SLIM,
				 TREE_TYPE (op3));
            }

          if (op4)
            {
              dump_printf (MSG_NOTE, ",");
              dump_generic_expr (MSG_NOTE, TDF_SLIM,
				 TREE_TYPE (op4));
            }
          dump_printf (MSG_NOTE, "\n");
        }

      return NULL;
    }

  /* Check whether it's ok to change the order of the computation.
     Generally, when vectorizing a reduction we change the order of the
     computation.  This may change the behavior of the program in some
     cases, so we need to check that this is ok.  One exception is when
     vectorizing an outer-loop: the inner-loop is executed sequentially,
     and therefore vectorizing reductions in the inner-loop during
     outer-loop vectorization is safe.  */
  if (check_reduction
      && *v_reduc_type == TREE_CODE_REDUCTION
      && needs_strict_reduction (type, code,
				 need_wrapping_integral_overflow))
    *v_reduc_type = STRICT_FP_REDUCTION;

  /* Reduction is safe. We're dealing with one of the following:
     1) integer arithmetic and no trapv
     2) floating point arithmetic, and special flags permit this optimization
     3) nested cycle (i.e., outer loop vectorization).  */
  if (TREE_CODE (op1) == SSA_NAME)
    def1 = SSA_NAME_DEF_STMT (op1);

  if (TREE_CODE (op2) == SSA_NAME)
    def2 = SSA_NAME_DEF_STMT (op2);

  if (code != COND_EXPR
      && ((!def1 || gimple_nop_p (def1)) && (!def2 || gimple_nop_p (def2))))
    {
      if (dump_enabled_p ())
	report_vect_op (MSG_NOTE, def_stmt, "reduction: no defs for operands: ");
      return NULL;
    }

  /* Check that one def is the reduction def, defined by PHI,
     the other def is either defined in the loop ("vect_internal_def"),
     or it's an induction (defined by a loop-header phi-node).  */

  if (def2 && def2 == phi
      && (code == COND_EXPR
	  || !def1 || gimple_nop_p (def1)
	  || !flow_bb_inside_loop_p (loop, gimple_bb (def1))
          || (def1 && flow_bb_inside_loop_p (loop, gimple_bb (def1))
              && (is_gimple_assign (def1)
		  || is_gimple_call (def1)
  	          || STMT_VINFO_DEF_TYPE (vinfo_for_stmt (def1))
                      == vect_induction_def
   	          || (gimple_code (def1) == GIMPLE_PHI
	              && STMT_VINFO_DEF_TYPE (vinfo_for_stmt (def1))
                          == vect_internal_def
 	              && !is_loop_header_bb_p (gimple_bb (def1)))))))
    {
      if (dump_enabled_p ())
	report_vect_op (MSG_NOTE, def_stmt, "detected reduction: ");
      return def_stmt;
    }

  if (def1 && def1 == phi
      && (code == COND_EXPR
	  || !def2 || gimple_nop_p (def2)
	  || !flow_bb_inside_loop_p (loop, gimple_bb (def2))
	  || (def2 && flow_bb_inside_loop_p (loop, gimple_bb (def2))
	      && (is_gimple_assign (def2)
		  || is_gimple_call (def2)
		  || STMT_VINFO_DEF_TYPE (vinfo_for_stmt (def2))
		       == vect_induction_def
		  || (gimple_code (def2) == GIMPLE_PHI
		      && STMT_VINFO_DEF_TYPE (vinfo_for_stmt (def2))
			   == vect_internal_def
		      && !is_loop_header_bb_p (gimple_bb (def2)))))))
    {
      if (! nested_in_vect_loop && orig_code != MINUS_EXPR)
	{
	  /* Check if we can swap operands (just for simplicity - so that
	     the rest of the code can assume that the reduction variable
	     is always the last (second) argument).  */
	  if (code == COND_EXPR)
	    {
	      /* Swap cond_expr by inverting the condition.  */
	      tree cond_expr = gimple_assign_rhs1 (def_stmt);
	      enum tree_code invert_code = ERROR_MARK;
	      enum tree_code cond_code = TREE_CODE (cond_expr);

	      if (TREE_CODE_CLASS (cond_code) == tcc_comparison)
		{
		  bool honor_nans = HONOR_NANS (TREE_OPERAND (cond_expr, 0));
		  invert_code = invert_tree_comparison (cond_code, honor_nans);
		}
	      if (invert_code != ERROR_MARK)
		{
		  TREE_SET_CODE (cond_expr, invert_code);
		  swap_ssa_operands (def_stmt,
				     gimple_assign_rhs2_ptr (def_stmt),
				     gimple_assign_rhs3_ptr (def_stmt));
		}
	      else
		{
		  if (dump_enabled_p ())
		    report_vect_op (MSG_NOTE, def_stmt,
				    "detected reduction: cannot swap operands "
				    "for cond_expr");
		  return NULL;
		}
	    }
	  else
	    swap_ssa_operands (def_stmt, gimple_assign_rhs1_ptr (def_stmt),
			       gimple_assign_rhs2_ptr (def_stmt));

	  if (dump_enabled_p ())
	    report_vect_op (MSG_NOTE, def_stmt,
			    "detected reduction: need to swap operands: ");

	  if (CONSTANT_CLASS_P (gimple_assign_rhs1 (def_stmt)))
	    LOOP_VINFO_OPERANDS_SWAPPED (loop_info) = true;
        }
      else
        {
          if (dump_enabled_p ())
            report_vect_op (MSG_NOTE, def_stmt, "detected reduction: ");
        }

      return def_stmt;
    }

  /* Try to find SLP reduction chain.  */
  if (! nested_in_vect_loop
      && code != COND_EXPR
      && orig_code != MINUS_EXPR
      && vect_is_slp_reduction (loop_info, phi, def_stmt))
    {
      if (dump_enabled_p ())
        report_vect_op (MSG_NOTE, def_stmt,
			"reduction: detected reduction chain: ");

      return def_stmt;
    }

  /* Dissolve group eventually half-built by vect_is_slp_reduction.  */
  gimple *first = GROUP_FIRST_ELEMENT (vinfo_for_stmt (def_stmt));
  while (first)
    {
      gimple *next = GROUP_NEXT_ELEMENT (vinfo_for_stmt (first));
      GROUP_FIRST_ELEMENT (vinfo_for_stmt (first)) = NULL;
      GROUP_NEXT_ELEMENT (vinfo_for_stmt (first)) = NULL;
      first = next;
    }

  /* Look for the expression computing loop_arg from loop PHI result.  */
  auto_vec<std::pair<ssa_op_iter, use_operand_p> > path;
  auto_bitmap visited;
  tree lookfor = PHI_RESULT (phi);
  ssa_op_iter curri;
  use_operand_p curr = op_iter_init_phiuse (&curri, as_a <gphi *>(phi),
					    SSA_OP_USE);
  while (USE_FROM_PTR (curr) != loop_arg)
    curr = op_iter_next_use (&curri);
  curri.i = curri.numops;
  do
    {
      path.safe_push (std::make_pair (curri, curr));
      tree use = USE_FROM_PTR (curr);
      if (use == lookfor)
	break;
      gimple *def = SSA_NAME_DEF_STMT (use);
      if (gimple_nop_p (def)
	  || ! flow_bb_inside_loop_p (loop, gimple_bb (def)))
	{
pop:
	  do
	    {
	      std::pair<ssa_op_iter, use_operand_p> x = path.pop ();
	      curri = x.first;
	      curr = x.second;
	      do
		curr = op_iter_next_use (&curri);
	      /* Skip already visited or non-SSA operands (from iterating
	         over PHI args).  */
	      while (curr != NULL_USE_OPERAND_P
		     && (TREE_CODE (USE_FROM_PTR (curr)) != SSA_NAME
			 || ! bitmap_set_bit (visited,
					      SSA_NAME_VERSION
					        (USE_FROM_PTR (curr)))));
	    }
	  while (curr == NULL_USE_OPERAND_P && ! path.is_empty ());
	  if (curr == NULL_USE_OPERAND_P)
	    break;
	}
      else
	{
	  if (gimple_code (def) == GIMPLE_PHI)
	    curr = op_iter_init_phiuse (&curri, as_a <gphi *>(def), SSA_OP_USE);
	  else
	    curr = op_iter_init_use (&curri, def, SSA_OP_USE);
	  while (curr != NULL_USE_OPERAND_P
		 && (TREE_CODE (USE_FROM_PTR (curr)) != SSA_NAME
		     || ! bitmap_set_bit (visited,
					  SSA_NAME_VERSION
					    (USE_FROM_PTR (curr)))))
	    curr = op_iter_next_use (&curri);
	  if (curr == NULL_USE_OPERAND_P)
	    goto pop;
	}
    }
  while (1);
  if (dump_file && (dump_flags & TDF_DETAILS))
    {
      dump_printf_loc (MSG_NOTE, vect_location,
		       "reduction path: ");
      unsigned i;
      std::pair<ssa_op_iter, use_operand_p> *x;
      FOR_EACH_VEC_ELT (path, i, x)
	{
	  dump_generic_expr (MSG_NOTE, TDF_SLIM, USE_FROM_PTR (x->second));
	  dump_printf (MSG_NOTE, " ");
	}
      dump_printf (MSG_NOTE, "\n");
    }

  /* Check whether the reduction path detected is valid.  */
  bool fail = path.length () == 0;
  bool neg = false;
  for (unsigned i = 1; i < path.length (); ++i)
    {
      gimple *use_stmt = USE_STMT (path[i].second);
      tree op = USE_FROM_PTR (path[i].second);
      if (! has_single_use (op)
	  || ! is_gimple_assign (use_stmt))
	{
	  fail = true;
	  break;
	}
      if (gimple_assign_rhs_code (use_stmt) != code)
	{
	  if (code == PLUS_EXPR
	      && gimple_assign_rhs_code (use_stmt) == MINUS_EXPR)
	    {
	      /* Track whether we negate the reduction value each iteration.  */
	      if (gimple_assign_rhs2 (use_stmt) == op)
		neg = ! neg;
	    }
	  else
	    {
	      fail = true;
	      break;
	    }
	}
    }
  if (! fail && ! neg)
    return def_stmt;

  if (dump_enabled_p ())
    {
      report_vect_op (MSG_MISSED_OPTIMIZATION, def_stmt,
		      "reduction: unknown pattern: ");
    }

  return NULL;
}

/* Wrapper around vect_is_simple_reduction, which will modify code
   in-place if it enables detection of more reductions.  Arguments
   as there.  */

gimple *
vect_force_simple_reduction (loop_vec_info loop_info, gimple *phi,
			     bool *double_reduc,
			     bool need_wrapping_integral_overflow)
{
  enum vect_reduction_type v_reduc_type;
  gimple *def = vect_is_simple_reduction (loop_info, phi, double_reduc,
					  need_wrapping_integral_overflow,
					  &v_reduc_type);
  if (def)
    {
      stmt_vec_info reduc_def_info = vinfo_for_stmt (phi);
      STMT_VINFO_REDUC_TYPE (reduc_def_info) = v_reduc_type;
      STMT_VINFO_REDUC_DEF (reduc_def_info) = def;
      reduc_def_info = vinfo_for_stmt (def);
      STMT_VINFO_REDUC_TYPE (reduc_def_info) = v_reduc_type;
      STMT_VINFO_REDUC_DEF (reduc_def_info) = phi;
    }
  return def;
}

/* Calculate cost of peeling the loop PEEL_ITERS_PROLOGUE times.  */
int
vect_get_known_peeling_cost (loop_vec_info loop_vinfo, int peel_iters_prologue,
                             int *peel_iters_epilogue,
                             stmt_vector_for_cost *scalar_cost_vec,
			     stmt_vector_for_cost *prologue_cost_vec,
			     stmt_vector_for_cost *epilogue_cost_vec)
{
  int retval = 0;
  int assumed_vf = vect_vf_for_cost (loop_vinfo);

  if (!LOOP_VINFO_NITERS_KNOWN_P (loop_vinfo))
    {
      *peel_iters_epilogue = assumed_vf / 2;
      if (dump_enabled_p ())
        dump_printf_loc (MSG_NOTE, vect_location,
			 "cost model: epilogue peel iters set to vf/2 "
			 "because loop iterations are unknown .\n");

      /* If peeled iterations are known but number of scalar loop
         iterations are unknown, count a taken branch per peeled loop.  */
      retval = record_stmt_cost (prologue_cost_vec, 1, cond_branch_taken,
				 NULL, 0, vect_prologue);
      retval = record_stmt_cost (prologue_cost_vec, 1, cond_branch_taken,
				 NULL, 0, vect_epilogue);
    }
  else
    {
      int niters = LOOP_VINFO_INT_NITERS (loop_vinfo);
      peel_iters_prologue = niters < peel_iters_prologue ?
                            niters : peel_iters_prologue;
      *peel_iters_epilogue = (niters - peel_iters_prologue) % assumed_vf;
      /* If we need to peel for gaps, but no peeling is required, we have to
	 peel VF iterations.  */
      if (LOOP_VINFO_PEELING_FOR_GAPS (loop_vinfo) && !*peel_iters_epilogue)
	*peel_iters_epilogue = assumed_vf;
    }

  stmt_info_for_cost *si;
  int j;
  if (peel_iters_prologue)
    FOR_EACH_VEC_ELT (*scalar_cost_vec, j, si)
	{
	  stmt_vec_info stmt_info
	    = si->stmt ? vinfo_for_stmt (si->stmt) : NULL;
	  retval += record_stmt_cost (prologue_cost_vec,
				      si->count * peel_iters_prologue,
				      si->kind, stmt_info, si->misalign,
				      vect_prologue);
	}
  if (*peel_iters_epilogue)
    FOR_EACH_VEC_ELT (*scalar_cost_vec, j, si)
	{
	  stmt_vec_info stmt_info
	    = si->stmt ? vinfo_for_stmt (si->stmt) : NULL;
	  retval += record_stmt_cost (epilogue_cost_vec,
				      si->count * *peel_iters_epilogue,
				      si->kind, stmt_info, si->misalign,
				      vect_epilogue);
	}

  return retval;
}

/* Function vect_estimate_min_profitable_iters

   Return the number of iterations required for the vector version of the
   loop to be profitable relative to the cost of the scalar version of the
   loop.

   *RET_MIN_PROFITABLE_NITERS is a cost model profitability threshold
   of iterations for vectorization.  -1 value means loop vectorization
   is not profitable.  This returned value may be used for dynamic
   profitability check.

   *RET_MIN_PROFITABLE_ESTIMATE is a profitability threshold to be used
   for static check against estimated number of iterations.  */

static void
vect_estimate_min_profitable_iters (loop_vec_info loop_vinfo,
				    int *ret_min_profitable_niters,
				    int *ret_min_profitable_estimate)
{
  int min_profitable_iters;
  int min_profitable_estimate;
  int peel_iters_prologue;
  int peel_iters_epilogue;
  unsigned vec_inside_cost = 0;
  int vec_outside_cost = 0;
  unsigned vec_prologue_cost = 0;
  unsigned vec_epilogue_cost = 0;
  int scalar_single_iter_cost = 0;
  int scalar_outside_cost = 0;
  int assumed_vf = vect_vf_for_cost (loop_vinfo);
  int npeel = LOOP_VINFO_PEELING_FOR_ALIGNMENT (loop_vinfo);
  void *target_cost_data = LOOP_VINFO_TARGET_COST_DATA (loop_vinfo);

  /* Cost model disabled.  */
  if (unlimited_cost_model (LOOP_VINFO_LOOP (loop_vinfo)))
    {
      dump_printf_loc (MSG_NOTE, vect_location, "cost model disabled.\n");
      *ret_min_profitable_niters = 0;
      *ret_min_profitable_estimate = 0;
      return;
    }

  /* Requires loop versioning tests to handle misalignment.  */
  if (LOOP_REQUIRES_VERSIONING_FOR_ALIGNMENT (loop_vinfo))
    {
      /*  FIXME: Make cost depend on complexity of individual check.  */
      unsigned len = LOOP_VINFO_MAY_MISALIGN_STMTS (loop_vinfo).length ();
      (void) add_stmt_cost (target_cost_data, len, vector_stmt, NULL, 0,
			    vect_prologue);
      dump_printf (MSG_NOTE,
                   "cost model: Adding cost of checks for loop "
                   "versioning to treat misalignment.\n");
    }

  /* Requires loop versioning with alias checks.  */
  if (LOOP_REQUIRES_VERSIONING_FOR_ALIAS (loop_vinfo))
    {
      /*  FIXME: Make cost depend on complexity of individual check.  */
      unsigned len = LOOP_VINFO_COMP_ALIAS_DDRS (loop_vinfo).length ();
      (void) add_stmt_cost (target_cost_data, len, vector_stmt, NULL, 0,
			    vect_prologue);
      len = LOOP_VINFO_CHECK_UNEQUAL_ADDRS (loop_vinfo).length ();
      if (len)
	/* Count LEN - 1 ANDs and LEN comparisons.  */
	(void) add_stmt_cost (target_cost_data, len * 2 - 1, scalar_stmt,
			      NULL, 0, vect_prologue);
      len = LOOP_VINFO_LOWER_BOUNDS (loop_vinfo).length ();
      if (len)
	{
	  /* Count LEN - 1 ANDs and LEN comparisons.  */
	  unsigned int nstmts = len * 2 - 1;
	  /* +1 for each bias that needs adding.  */
	  for (unsigned int i = 0; i < len; ++i)
	    if (!LOOP_VINFO_LOWER_BOUNDS (loop_vinfo)[i].unsigned_p)
	      nstmts += 1;
	  (void) add_stmt_cost (target_cost_data, nstmts, scalar_stmt,
				NULL, 0, vect_prologue);
	}
      dump_printf (MSG_NOTE,
                   "cost model: Adding cost of checks for loop "
                   "versioning aliasing.\n");
    }

  /* Requires loop versioning with niter checks.  */
  if (LOOP_REQUIRES_VERSIONING_FOR_NITERS (loop_vinfo))
    {
      /*  FIXME: Make cost depend on complexity of individual check.  */
      (void) add_stmt_cost (target_cost_data, 1, vector_stmt, NULL, 0,
			    vect_prologue);
      dump_printf (MSG_NOTE,
		   "cost model: Adding cost of checks for loop "
		   "versioning niters.\n");
    }

  if (LOOP_REQUIRES_VERSIONING (loop_vinfo))
    (void) add_stmt_cost (target_cost_data, 1, cond_branch_taken, NULL, 0,
			  vect_prologue);

  /* Count statements in scalar loop.  Using this as scalar cost for a single
     iteration for now.

     TODO: Add outer loop support.

     TODO: Consider assigning different costs to different scalar
     statements.  */

  scalar_single_iter_cost
    = LOOP_VINFO_SINGLE_SCALAR_ITERATION_COST (loop_vinfo);

  /* Add additional cost for the peeled instructions in prologue and epilogue
     loop.  (For fully-masked loops there will be no peeling.)

     FORNOW: If we don't know the value of peel_iters for prologue or epilogue
     at compile-time - we assume it's vf/2 (the worst would be vf-1).

     TODO: Build an expression that represents peel_iters for prologue and
     epilogue to be used in a run-time test.  */

  if (LOOP_VINFO_FULLY_MASKED_P (loop_vinfo))
    {
      peel_iters_prologue = 0;
      peel_iters_epilogue = 0;

      if (LOOP_VINFO_PEELING_FOR_GAPS (loop_vinfo))
	{
	  /* We need to peel exactly one iteration.  */
	  peel_iters_epilogue += 1;
	  stmt_info_for_cost *si;
	  int j;
	  FOR_EACH_VEC_ELT (LOOP_VINFO_SCALAR_ITERATION_COST (loop_vinfo),
			    j, si)
	    {
	      struct _stmt_vec_info *stmt_info
		= si->stmt ? vinfo_for_stmt (si->stmt) : NULL;
	      (void) add_stmt_cost (target_cost_data, si->count,
				    si->kind, stmt_info, si->misalign,
				    vect_epilogue);
	    }
	}
    }
  else if (npeel < 0)
    {
      peel_iters_prologue = assumed_vf / 2;
      dump_printf (MSG_NOTE, "cost model: "
                   "prologue peel iters set to vf/2.\n");

      /* If peeling for alignment is unknown, loop bound of main loop becomes
         unknown.  */
      peel_iters_epilogue = assumed_vf / 2;
      dump_printf (MSG_NOTE, "cost model: "
                   "epilogue peel iters set to vf/2 because "
                   "peeling for alignment is unknown.\n");

      /* If peeled iterations are unknown, count a taken branch and a not taken
         branch per peeled loop. Even if scalar loop iterations are known,
         vector iterations are not known since peeled prologue iterations are
         not known. Hence guards remain the same.  */
      (void) add_stmt_cost (target_cost_data, 1, cond_branch_taken,
			    NULL, 0, vect_prologue);
      (void) add_stmt_cost (target_cost_data, 1, cond_branch_not_taken,
			    NULL, 0, vect_prologue);
      (void) add_stmt_cost (target_cost_data, 1, cond_branch_taken,
			    NULL, 0, vect_epilogue);
      (void) add_stmt_cost (target_cost_data, 1, cond_branch_not_taken,
			    NULL, 0, vect_epilogue);
      stmt_info_for_cost *si;
      int j;
      FOR_EACH_VEC_ELT (LOOP_VINFO_SCALAR_ITERATION_COST (loop_vinfo), j, si)
	{
	  struct _stmt_vec_info *stmt_info
	    = si->stmt ? vinfo_for_stmt (si->stmt) : NULL;
	  (void) add_stmt_cost (target_cost_data,
				si->count * peel_iters_prologue,
				si->kind, stmt_info, si->misalign,
				vect_prologue);
	  (void) add_stmt_cost (target_cost_data,
				si->count * peel_iters_epilogue,
				si->kind, stmt_info, si->misalign,
				vect_epilogue);
	}
    }
  else
    {
      stmt_vector_for_cost prologue_cost_vec, epilogue_cost_vec;
      stmt_info_for_cost *si;
      int j;
      void *data = LOOP_VINFO_TARGET_COST_DATA (loop_vinfo);

      prologue_cost_vec.create (2);
      epilogue_cost_vec.create (2);
      peel_iters_prologue = npeel;

      (void) vect_get_known_peeling_cost (loop_vinfo, peel_iters_prologue,
					  &peel_iters_epilogue,
					  &LOOP_VINFO_SCALAR_ITERATION_COST
					    (loop_vinfo),
					  &prologue_cost_vec,
					  &epilogue_cost_vec);

      FOR_EACH_VEC_ELT (prologue_cost_vec, j, si)
	{
	  struct _stmt_vec_info *stmt_info
	    = si->stmt ? vinfo_for_stmt (si->stmt) : NULL;
	  (void) add_stmt_cost (data, si->count, si->kind, stmt_info,
				si->misalign, vect_prologue);
	}

      FOR_EACH_VEC_ELT (epilogue_cost_vec, j, si)
	{
	  struct _stmt_vec_info *stmt_info
	    = si->stmt ? vinfo_for_stmt (si->stmt) : NULL;
	  (void) add_stmt_cost (data, si->count, si->kind, stmt_info,
				si->misalign, vect_epilogue);
	}

      prologue_cost_vec.release ();
      epilogue_cost_vec.release ();
    }

  /* FORNOW: The scalar outside cost is incremented in one of the
     following ways:

     1. The vectorizer checks for alignment and aliasing and generates
     a condition that allows dynamic vectorization.  A cost model
     check is ANDED with the versioning condition.  Hence scalar code
     path now has the added cost of the versioning check.

       if (cost > th & versioning_check)
         jmp to vector code

     Hence run-time scalar is incremented by not-taken branch cost.

     2. The vectorizer then checks if a prologue is required.  If the
     cost model check was not done before during versioning, it has to
     be done before the prologue check.

       if (cost <= th)
         prologue = scalar_iters
       if (prologue == 0)
         jmp to vector code
       else
         execute prologue
       if (prologue == num_iters)
	 go to exit

     Hence the run-time scalar cost is incremented by a taken branch,
     plus a not-taken branch, plus a taken branch cost.

     3. The vectorizer then checks if an epilogue is required.  If the
     cost model check was not done before during prologue check, it
     has to be done with the epilogue check.

       if (prologue == 0)
         jmp to vector code
       else
         execute prologue
       if (prologue == num_iters)
	 go to exit
       vector code:
         if ((cost <= th) | (scalar_iters-prologue-epilogue == 0))
           jmp to epilogue

     Hence the run-time scalar cost should be incremented by 2 taken
     branches.

     TODO: The back end may reorder the BBS's differently and reverse
     conditions/branch directions.  Change the estimates below to
     something more reasonable.  */

  /* If the number of iterations is known and we do not do versioning, we can
     decide whether to vectorize at compile time.  Hence the scalar version
     do not carry cost model guard costs.  */
  if (!LOOP_VINFO_NITERS_KNOWN_P (loop_vinfo)
      || LOOP_REQUIRES_VERSIONING (loop_vinfo))
    {
      /* Cost model check occurs at versioning.  */
      if (LOOP_REQUIRES_VERSIONING (loop_vinfo))
	scalar_outside_cost += vect_get_stmt_cost (cond_branch_not_taken);
      else
	{
	  /* Cost model check occurs at prologue generation.  */
	  if (LOOP_VINFO_PEELING_FOR_ALIGNMENT (loop_vinfo) < 0)
	    scalar_outside_cost += 2 * vect_get_stmt_cost (cond_branch_taken)
	      + vect_get_stmt_cost (cond_branch_not_taken); 
	  /* Cost model check occurs at epilogue generation.  */
	  else
	    scalar_outside_cost += 2 * vect_get_stmt_cost (cond_branch_taken); 
	}
    }

  /* Complete the target-specific cost calculations.  */
  finish_cost (LOOP_VINFO_TARGET_COST_DATA (loop_vinfo), &vec_prologue_cost,
	       &vec_inside_cost, &vec_epilogue_cost);

  vec_outside_cost = (int)(vec_prologue_cost + vec_epilogue_cost);
  
  if (dump_enabled_p ())
    {
      dump_printf_loc (MSG_NOTE, vect_location, "Cost model analysis: \n");
      dump_printf (MSG_NOTE, "  Vector inside of loop cost: %d\n",
                   vec_inside_cost);
      dump_printf (MSG_NOTE, "  Vector prologue cost: %d\n",
                   vec_prologue_cost);
      dump_printf (MSG_NOTE, "  Vector epilogue cost: %d\n",
                   vec_epilogue_cost);
      dump_printf (MSG_NOTE, "  Scalar iteration cost: %d\n",
                   scalar_single_iter_cost);
      dump_printf (MSG_NOTE, "  Scalar outside cost: %d\n",
                   scalar_outside_cost);
      dump_printf (MSG_NOTE, "  Vector outside cost: %d\n",
                   vec_outside_cost);
      dump_printf (MSG_NOTE, "  prologue iterations: %d\n",
                   peel_iters_prologue);
      dump_printf (MSG_NOTE, "  epilogue iterations: %d\n",
                   peel_iters_epilogue);
    }

  /* Calculate number of iterations required to make the vector version
     profitable, relative to the loop bodies only.  The following condition
     must hold true:
     SIC * niters + SOC > VIC * ((niters-PL_ITERS-EP_ITERS)/VF) + VOC
     where
     SIC = scalar iteration cost, VIC = vector iteration cost,
     VOC = vector outside cost, VF = vectorization factor,
     PL_ITERS = prologue iterations, EP_ITERS= epilogue iterations
     SOC = scalar outside cost for run time cost model check.  */

  if ((scalar_single_iter_cost * assumed_vf) > (int) vec_inside_cost)
    {
      min_profitable_iters = ((vec_outside_cost - scalar_outside_cost)
			      * assumed_vf
			      - vec_inside_cost * peel_iters_prologue
			      - vec_inside_cost * peel_iters_epilogue);
      if (min_profitable_iters <= 0)
        min_profitable_iters = 0;
      else
	{
	  min_profitable_iters /= ((scalar_single_iter_cost * assumed_vf)
				   - vec_inside_cost);

	  if ((scalar_single_iter_cost * assumed_vf * min_profitable_iters)
	      <= (((int) vec_inside_cost * min_profitable_iters)
		  + (((int) vec_outside_cost - scalar_outside_cost)
		     * assumed_vf)))
	    min_profitable_iters++;
	}
    }
  /* vector version will never be profitable.  */
  else
    {
      if (LOOP_VINFO_LOOP (loop_vinfo)->force_vectorize)
	warning_at (vect_location, OPT_Wopenmp_simd, "vectorization "
		    "did not happen for a simd loop");

      if (dump_enabled_p ())
        dump_printf_loc (MSG_MISSED_OPTIMIZATION, vect_location,
			 "cost model: the vector iteration cost = %d "
			 "divided by the scalar iteration cost = %d "
			 "is greater or equal to the vectorization factor = %d"
                         ".\n",
			 vec_inside_cost, scalar_single_iter_cost, assumed_vf);
      *ret_min_profitable_niters = -1;
      *ret_min_profitable_estimate = -1;
      return;
    }

  dump_printf (MSG_NOTE,
	       "  Calculated minimum iters for profitability: %d\n",
	       min_profitable_iters);

<<<<<<< HEAD
  if (!LOOP_VINFO_FULLY_MASKED_P (loop_vinfo))
    /* We want the vectorized loop to execute at least once.  */
    min_profitable_iters = MAX (min_profitable_iters,
				assumed_vf
				+ peel_iters_prologue
				+ peel_iters_epilogue);
=======
  /* We want the vectorized loop to execute at least once.  */
  if (min_profitable_iters < (vf + peel_iters_prologue))
    min_profitable_iters = vf + peel_iters_prologue;
>>>>>>> 3bbc3f79

  if (dump_enabled_p ())
    dump_printf_loc (MSG_NOTE, vect_location,
                     "  Runtime profitability threshold = %d\n",
                     min_profitable_iters);

  *ret_min_profitable_niters = min_profitable_iters;

  /* Calculate number of iterations required to make the vector version
     profitable, relative to the loop bodies only.

     Non-vectorized variant is SIC * niters and it must win over vector
     variant on the expected loop trip count.  The following condition must hold true:
     SIC * niters > VIC * ((niters-PL_ITERS-EP_ITERS)/VF) + VOC + SOC  */

  if (vec_outside_cost <= 0)
    min_profitable_estimate = 0;
  else
    {
      min_profitable_estimate = ((vec_outside_cost + scalar_outside_cost)
				 * assumed_vf
				 - vec_inside_cost * peel_iters_prologue
				 - vec_inside_cost * peel_iters_epilogue)
				 / ((scalar_single_iter_cost * assumed_vf)
				   - vec_inside_cost);
    }
  min_profitable_estimate = MAX (min_profitable_estimate, min_profitable_iters);
  if (dump_enabled_p ())
    dump_printf_loc (MSG_NOTE, vect_location,
		     "  Static estimate profitability threshold = %d\n",
		     min_profitable_estimate);

  *ret_min_profitable_estimate = min_profitable_estimate;
}

/* Writes into SEL a mask for a vec_perm, equivalent to a vec_shr by OFFSET
   vector elements (not bits) for a vector with NELT elements.  */
static void
calc_vec_perm_mask_for_shift (unsigned int offset, unsigned int nelt,
			      vec_perm_indices *sel)
{
  unsigned int i;

  for (i = 0; i < nelt; i++)
    sel->quick_push ((i + offset) & (2 * nelt - 1));
}

/* Checks whether the target supports whole-vector shifts for vectors of mode
   MODE.  This is the case if _either_ the platform handles vec_shr_optab, _or_
   it supports vec_perm_const with masks for all necessary shift amounts.  */
static bool
have_whole_vector_shift (machine_mode mode)
{
  if (optab_handler (vec_shr_optab, mode) != CODE_FOR_nothing)
    return true;

  if (direct_optab_handler (vec_perm_const_optab, mode) == CODE_FOR_nothing)
    return false;

  /* Variable-length vectors should be handled via the optab.  */
  unsigned int nelt;
  if (!GET_MODE_NUNITS (mode).is_constant (&nelt))
    return false;

  auto_vec_perm_indices sel (nelt);
  for (unsigned int i = nelt / 2; i >= 1; i /= 2)
    {
      sel.truncate (0);
      calc_vec_perm_mask_for_shift (i, nelt, &sel);
      if (!can_vec_perm_p (mode, false, &sel))
	return false;
    }
  return true;
}

/* TODO: Close dependency between vect_model_*_cost and vectorizable_*
   functions. Design better to avoid maintenance issues.  */

/* Function vect_model_reduction_cost.

   Models cost for a reduction operation, including the vector ops
   generated within the strip-mine loop, the initial definition before
   the loop, and the epilogue code that must be generated.  */

static void
vect_model_reduction_cost (stmt_vec_info stmt_info, enum tree_code reduc_code,
			   int ncopies)
{
  int prologue_cost = 0, epilogue_cost = 0;
  enum tree_code code;
  optab optab;
  tree vectype;
  gimple *orig_stmt;
  machine_mode mode;
  loop_vec_info loop_vinfo = STMT_VINFO_LOOP_VINFO (stmt_info);
  struct loop *loop = NULL;
  void *target_cost_data;

  if (loop_vinfo)
    {
      loop = LOOP_VINFO_LOOP (loop_vinfo);
      target_cost_data = LOOP_VINFO_TARGET_COST_DATA (loop_vinfo);
    }
  else
    target_cost_data = BB_VINFO_TARGET_COST_DATA (STMT_VINFO_BB_VINFO (stmt_info));

  /* Condition reductions generate two reductions in the loop.  */
  if (STMT_VINFO_VEC_REDUCTION_TYPE (stmt_info) == COND_REDUCTION)
    ncopies *= 2;

  /* Cost of reduction op inside loop.  */
  unsigned inside_cost = add_stmt_cost (target_cost_data, ncopies, vector_stmt,
					stmt_info, 0, vect_body);

  vectype = STMT_VINFO_VECTYPE (stmt_info);
  mode = TYPE_MODE (vectype);
  orig_stmt = STMT_VINFO_RELATED_STMT (stmt_info);

  if (!orig_stmt)
    orig_stmt = STMT_VINFO_STMT (stmt_info);

  code = gimple_assign_rhs_code (orig_stmt);

  /* Add in cost for initial definition.
     For cond reduction we have four vectors: initial index, step, initial
     result of the data reduction, initial value of the index reduction.  */
  int prologue_stmts = STMT_VINFO_VEC_REDUCTION_TYPE (stmt_info)
		       == COND_REDUCTION ? 4 : 1;
  prologue_cost += add_stmt_cost (target_cost_data, prologue_stmts,
				  scalar_to_vec, stmt_info, 0,
				  vect_prologue);

  /* Determine cost of epilogue code.

     We have a reduction operator that will reduce the vector in one statement.
     Also requires scalar extract.  */

  if (!loop || !nested_in_vect_loop_p (loop, orig_stmt))
    {
      if (reduc_code != ERROR_MARK)
	{
	  if (STMT_VINFO_VEC_REDUCTION_TYPE (stmt_info) == STRICT_FP_REDUCTION)
	    inside_cost += add_stmt_cost (target_cost_data, 1, vec_to_scalar,
					  stmt_info, 0, vect_body);
	  else if (STMT_VINFO_VEC_REDUCTION_TYPE (stmt_info) == COND_REDUCTION)
	    {
	      /* An EQ stmt and an COND_EXPR stmt.  */
	      epilogue_cost += add_stmt_cost (target_cost_data, 2,
					      vector_stmt, stmt_info, 0,
					      vect_epilogue);
	      /* Reduction of the max index and a reduction of the found
		 values.  */
	      epilogue_cost += add_stmt_cost (target_cost_data, 2,
					      vec_to_scalar, stmt_info, 0,
					      vect_epilogue);
	      /* A broadcast of the max value.  */
	      epilogue_cost += add_stmt_cost (target_cost_data, 1,
					      scalar_to_vec, stmt_info, 0,
					      vect_epilogue);
	    }
	  else
	    {
	      epilogue_cost += add_stmt_cost (target_cost_data, 1, vector_stmt,
					      stmt_info, 0, vect_epilogue);
	      epilogue_cost += add_stmt_cost (target_cost_data, 1,
					      vec_to_scalar, stmt_info, 0,
					      vect_epilogue);
	    }
	}
      else if (STMT_VINFO_VEC_REDUCTION_TYPE (stmt_info) == COND_REDUCTION)
	{
	  unsigned estimated_nunits = vect_nunits_for_cost (vectype);
	  /* Extraction of scalar elements.  */
	  epilogue_cost += add_stmt_cost (target_cost_data,
					  2 * estimated_nunits,
					  vec_to_scalar, stmt_info, 0,
					  vect_epilogue);
	  /* Scalar max reductions via COND_EXPR / MAX_EXPR.  */
	  epilogue_cost += add_stmt_cost (target_cost_data,
					  2 * estimated_nunits - 3,
					  scalar_stmt, stmt_info, 0,
					  vect_epilogue);
	}
      else if (STMT_VINFO_VEC_REDUCTION_TYPE (stmt_info)
	       != COND_REDUCTION_CLASTB)
	{
	  /* Enforced by vectorizable_reduction.  */
	  int vec_size_in_bits = tree_to_uhwi (TYPE_SIZE (vectype));
	  tree bitsize =
	    TYPE_SIZE (TREE_TYPE (gimple_assign_lhs (orig_stmt)));
	  int element_bitsize = tree_to_uhwi (bitsize);
	  int nelements = vec_size_in_bits / element_bitsize;

	  if (code == COND_EXPR)
	    code = MAX_EXPR;

	  optab = optab_for_tree_code (code, vectype, optab_default);

	  /* We have a whole vector shift available.  */
	  if (optab != unknown_optab
	      && VECTOR_MODE_P (mode)
	      && optab_handler (optab, mode) != CODE_FOR_nothing
	      && have_whole_vector_shift (mode))
	    {
	      /* Final reduction via vector shifts and the reduction operator.
		 Also requires scalar extract.  */
	      epilogue_cost += add_stmt_cost (target_cost_data,
					      exact_log2 (nelements) * 2,
					      vector_stmt, stmt_info, 0,
					      vect_epilogue);
	      epilogue_cost += add_stmt_cost (target_cost_data, 1,
					      vec_to_scalar, stmt_info, 0,
					      vect_epilogue);
	    }	  
	  else
	    /* Use extracts and reduction op for final reduction.  For N
	       elements, we have N extracts and N-1 reduction ops.  */
	    epilogue_cost += add_stmt_cost (target_cost_data, 
					    nelements + nelements - 1,
					    vector_stmt, stmt_info, 0,
					    vect_epilogue);
	}
    }

  if (dump_enabled_p ())
    dump_printf (MSG_NOTE, 
                 "vect_model_reduction_cost: inside_cost = %d, "
                 "prologue_cost = %d, epilogue_cost = %d .\n", inside_cost,
                 prologue_cost, epilogue_cost);
}


/* Function vect_model_induction_cost.

   Models cost for induction operations.  */

static void
vect_model_induction_cost (stmt_vec_info stmt_info, int ncopies)
{
  loop_vec_info loop_vinfo = STMT_VINFO_LOOP_VINFO (stmt_info);
  void *target_cost_data = LOOP_VINFO_TARGET_COST_DATA (loop_vinfo);
  unsigned inside_cost, prologue_cost;

  if (PURE_SLP_STMT (stmt_info))
    return;

  /* loop cost for vec_loop.  */
  inside_cost = add_stmt_cost (target_cost_data, ncopies, vector_stmt,
			       stmt_info, 0, vect_body);

  /* prologue cost for vec_init and vec_step.  */
  prologue_cost = add_stmt_cost (target_cost_data, 2, scalar_to_vec,
				 stmt_info, 0, vect_prologue);

  if (dump_enabled_p ())
    dump_printf_loc (MSG_NOTE, vect_location,
                     "vect_model_induction_cost: inside_cost = %d, "
                     "prologue_cost = %d .\n", inside_cost, prologue_cost);
}



/* Function get_initial_def_for_reduction

   Input:
   STMT - a stmt that performs a reduction operation in the loop.
   INIT_VAL - the initial value of the reduction variable

   Output:
   ADJUSTMENT_DEF - a tree that holds a value to be added to the final result
        of the reduction (used for adjusting the epilog - see below).
   Return a vector variable, initialized according to the operation that STMT
        performs. This vector will be used as the initial value of the
        vector of partial results.

   Option1 (adjust in epilog): Initialize the vector as follows:
     add/bit or/xor:    [0,0,...,0,0]
     mult/bit and:      [1,1,...,1,1]
     min/max/cond_expr: [init_val,init_val,..,init_val,init_val]
   and when necessary (e.g. add/mult case) let the caller know
   that it needs to adjust the result by init_val.

   Option2: Initialize the vector as follows:
     add/bit or/xor:    [init_val,0,0,...,0]
     mult/bit and:      [init_val,1,1,...,1]
     min/max/cond_expr: [init_val,init_val,...,init_val]
   and no adjustments are needed.

   For example, for the following code:

   s = init_val;
   for (i=0;i<n;i++)
     s = s + a[i];

   STMT is 's = s + a[i]', and the reduction variable is 's'.
   For a vector of 4 units, we want to return either [0,0,0,init_val],
   or [0,0,0,0] and let the caller know that it needs to adjust
   the result at the end by 'init_val'.

   FORNOW, we are using the 'adjust in epilog' scheme, because this way the
   initialization vector is simpler (same element in all entries), if
   ADJUSTMENT_DEF is not NULL, and Option2 otherwise.

   A cost model should help decide between these two schemes.  */

tree
get_initial_def_for_reduction (gimple *stmt, tree init_val,
                               tree *adjustment_def)
{
  stmt_vec_info stmt_vinfo = vinfo_for_stmt (stmt);
  loop_vec_info loop_vinfo = STMT_VINFO_LOOP_VINFO (stmt_vinfo);
  struct loop *loop = LOOP_VINFO_LOOP (loop_vinfo);
  tree scalar_type = TREE_TYPE (init_val);
  tree vectype = get_vectype_for_scalar_type (scalar_type);
  poly_uint64 nunits;
  enum tree_code code = gimple_assign_rhs_code (stmt);
  tree def_for_init;
  tree init_def;
  unsigned int i;
  bool nested_in_vect_loop = false;
  REAL_VALUE_TYPE real_init_val = dconst0;
  int int_init_val = 0;
  gimple *def_stmt = NULL;
  gimple_seq stmts = NULL;
  unsigned HOST_WIDE_INT count;

  gcc_assert (vectype);
  nunits = TYPE_VECTOR_SUBPARTS (vectype);

  gcc_assert (POINTER_TYPE_P (scalar_type) || INTEGRAL_TYPE_P (scalar_type)
	      || SCALAR_FLOAT_TYPE_P (scalar_type));

  if (nested_in_vect_loop_p (loop, stmt))
    nested_in_vect_loop = true;
  else
    gcc_assert (loop == (gimple_bb (stmt))->loop_father);

  /* In case of double reduction we only create a vector variable to be put
     in the reduction phi node.  The actual statement creation is done in
     vect_create_epilog_for_reduction.  */
  if (adjustment_def && nested_in_vect_loop
      && TREE_CODE (init_val) == SSA_NAME
      && (def_stmt = SSA_NAME_DEF_STMT (init_val))
      && gimple_code (def_stmt) == GIMPLE_PHI
      && flow_bb_inside_loop_p (loop, gimple_bb (def_stmt))
      && vinfo_for_stmt (def_stmt)
      && STMT_VINFO_DEF_TYPE (vinfo_for_stmt (def_stmt))
          == vect_double_reduction_def)
    {
      *adjustment_def = NULL;
      return vect_create_destination_var (init_val, vectype);
    }

  /* In case of a nested reduction do not use an adjustment def as
     that case is not supported by the epilogue generation correctly
     if ncopies is not one.  */
  if (adjustment_def && nested_in_vect_loop)
    {
      *adjustment_def = NULL;
      return vect_get_vec_def_for_operand (init_val, stmt);
    }

  switch (code)
    {
    case WIDEN_SUM_EXPR:
    case DOT_PROD_EXPR:
    case SAD_EXPR:
    case PLUS_EXPR:
    case MINUS_EXPR:
    case BIT_IOR_EXPR:
    case BIT_XOR_EXPR:
    case MULT_EXPR:
    case BIT_AND_EXPR:
      {
        /* ADJUSMENT_DEF is NULL when called from
           vect_create_epilog_for_reduction to vectorize double reduction.  */
        if (adjustment_def)
	  *adjustment_def = init_val;

        if (code == MULT_EXPR)
          {
            real_init_val = dconst1;
            int_init_val = 1;
          }

        if (code == BIT_AND_EXPR)
          int_init_val = -1;

        if (SCALAR_FLOAT_TYPE_P (scalar_type))
          def_for_init = build_real (scalar_type, real_init_val);
        else
          def_for_init = build_int_cst (scalar_type, int_init_val);

	if (adjustment_def)
	  /* Option1: the first element is '0' or '1' as well.  */
	  init_def = gimple_build_vector_from_val (&stmts, vectype,
						   def_for_init);
	else if (!nunits.is_constant (&count))
	  {
	    /* Option2 (variable length): the first element is INIT_VAL.  */
	    init_def = build_vector_from_val (vectype, def_for_init);
	    gcall *call = gimple_build_call_internal (IFN_VEC_SHL_INSERT,
						      2, init_def, init_val);
	    init_def = make_ssa_name (vectype);
	    gimple_call_set_lhs (call, init_def);
	    gimple_seq_add_stmt (&stmts, call);
	  }
	else
	  {
	    /* Option2 (constant length): the first element is INIT_VAL.  */
	    auto_vec<tree, 32> elts (count);
	    elts.quick_push (init_val);
	    for (i = 1; i < count; ++i)
	      elts.quick_push (def_for_init);
	    init_def = gimple_build_vector (&stmts, vectype, elts);
	  }
      }
      break;

    case MIN_EXPR:
    case MAX_EXPR:
    case COND_EXPR:
      {
	if (adjustment_def)
          {
	    *adjustment_def = NULL_TREE;
	    if (! REDUCTION_IS_FULL_COND_REDUCTION_P
			(STMT_VINFO_VEC_REDUCTION_TYPE (stmt_vinfo)))
	      {
		init_def = vect_get_vec_def_for_operand (init_val, stmt);
		break;
	      }
	  }
	init_val = gimple_convert (&stmts, TREE_TYPE (vectype), init_val);
	init_def = gimple_build_vector_from_val (&stmts, vectype, init_val);
      }
      break;

    default:
      gcc_unreachable ();
    }

  if (stmts)
    gsi_insert_seq_on_edge_immediate (loop_preheader_edge (loop), stmts);
  return init_def;
}

/* Get at the initial defs for the reduction PHIs in SLP_NODE.
   NUMBER_OF_VECTORS is the number of vector defs to create.
   If NEUTRAL_OP is nonnull, introducing extra elements of that
   value will not change the result.  */

static void
get_initial_defs_for_reduction (slp_tree slp_node,
				vec<tree> *vec_oprnds,
				unsigned int number_of_vectors,
				bool reduc_chain, tree neutral_op)
{
  vec<gimple *> stmts = SLP_TREE_SCALAR_STMTS (slp_node);
  gimple *stmt = stmts[0];
  stmt_vec_info stmt_vinfo = vinfo_for_stmt (stmt);
  unsigned HOST_WIDE_INT nunits;
  unsigned j, number_of_places_left_in_vector;
  tree vector_type;
  tree vop;
  int group_size = stmts.length ();
  unsigned int vec_num, i;
  unsigned number_of_copies = 1;
  vec<tree> voprnds;
  voprnds.create (number_of_vectors);
  struct loop *loop;
  auto_vec<tree, 16> permute_results;

  vector_type = STMT_VINFO_VECTYPE (stmt_vinfo);

  gcc_assert (STMT_VINFO_DEF_TYPE (stmt_vinfo) == vect_reduction_def);

  loop = (gimple_bb (stmt))->loop_father;
  gcc_assert (loop);
  edge pe = loop_preheader_edge (loop);

  gcc_assert (!reduc_chain || neutral_op);

  /* NUMBER_OF_COPIES is the number of times we need to use the same values in
     created vectors. It is greater than 1 if unrolling is performed.

     For example, we have two scalar operands, s1 and s2 (e.g., group of
     strided accesses of size two), while NUNITS is four (i.e., four scalars
     of this type can be packed in a vector).  The output vector will contain
     two copies of each scalar operand: {s1, s2, s1, s2}.  (NUMBER_OF_COPIES
     will be 2).

     If GROUP_SIZE > NUNITS, the scalars will be split into several vectors
     containing the operands.

     For example, NUNITS is four as before, and the group size is 8
     (s1, s2, ..., s8).  We will create two vectors {s1, s2, s3, s4} and
     {s5, s6, s7, s8}.  */

  if (!TYPE_VECTOR_SUBPARTS (vector_type).is_constant (&nunits))
    nunits = group_size;

  number_of_copies = nunits * number_of_vectors / group_size;

  number_of_places_left_in_vector = nunits;
  auto_vec<tree, 32> elts (nunits);
  elts.quick_grow (nunits);
  for (j = 0; j < number_of_copies; j++)
    {
      for (i = group_size - 1; stmts.iterate (i, &stmt); i--)
        {
	  tree op;
	  /* Get the def before the loop.  In reduction chain we have only
	     one initial value.  */
	  if ((j != (number_of_copies - 1)
	       || (reduc_chain && i != 0))
	      && neutral_op)
	    op = neutral_op;
	  else
	    op = PHI_ARG_DEF_FROM_EDGE (stmt, pe);

          /* Create 'vect_ = {op0,op1,...,opn}'.  */
          number_of_places_left_in_vector--;
	  elts[number_of_places_left_in_vector] = op;

          if (number_of_places_left_in_vector == 0)
            {
	      gimple_seq ctor_seq = NULL;
	      tree init;
	      if (must_eq (TYPE_VECTOR_SUBPARTS (vector_type), nunits))
		/* Build the vector directly from ELTS.  */
		init = gimple_build_vector (&ctor_seq, vector_type, elts);
	      else if (neutral_op)
		{
		  init = gimple_build_vector_from_val (&ctor_seq, vector_type,
						       neutral_op);
		  int k = nunits;
		  while (k > 0 && elts[k - 1] == neutral_op)
		    k -= 1;
		  while (k > 0)
		    {
		      k -= 1;
		      gcall *call = gimple_build_call_internal
			(IFN_VEC_SHL_INSERT, 2, init, elts[k]);
		      init = make_ssa_name (vector_type);
		      gimple_call_set_lhs (call, init);
		      gimple_seq_add_stmt (&ctor_seq, call);
		    }
		}
	      else
		{
		  if (vec_oprnds->is_empty ())
		    duplicate_and_interleave (&ctor_seq, vector_type, elts,
					      number_of_vectors,
					      permute_results);
		  init = permute_results[number_of_vectors - j - 1];
		}
	      if (ctor_seq != NULL)
		gsi_insert_seq_on_edge_immediate (pe, ctor_seq);
	      voprnds.quick_push (init);

              number_of_places_left_in_vector = nunits;
            }
        }
    }

  /* Since the vectors are created in the reverse order, we should invert
     them.  */
  vec_num = voprnds.length ();
  for (j = vec_num; j != 0; j--)
    {
      vop = voprnds[j - 1];
      vec_oprnds->quick_push (vop);
    }

  voprnds.release ();

  /* In case that VF is greater than the unrolling factor needed for the SLP
     group of stmts, NUMBER_OF_VECTORS to be created is greater than
     NUMBER_OF_SCALARS/NUNITS or NUNITS/NUMBER_OF_SCALARS, and hence we have
     to replicate the vectors.  */
  tree neutral_vec = NULL;
  while (number_of_vectors > vec_oprnds->length ())
    {
      if (neutral_op)
        {
          if (!neutral_vec)
	    {
	      gimple_seq ctor_seq = NULL;
	      neutral_vec = gimple_build_vector_from_val
		(&ctor_seq, vector_type, neutral_op);
	      if (ctor_seq != NULL)
		gsi_insert_seq_on_edge_immediate (pe, ctor_seq);
	    }
          vec_oprnds->quick_push (neutral_vec);
        }
      else
        {
          for (i = 0; vec_oprnds->iterate (i, &vop) && i < vec_num; i++)
            vec_oprnds->quick_push (vop);
        }
    }
}


/* Function vect_create_epilog_for_reduction

   Create code at the loop-epilog to finalize the result of a reduction
   computation. 
  
   VECT_DEFS is list of vector of partial results, i.e., the lhs's of vector 
     reduction statements. 
   STMT is the scalar reduction stmt that is being vectorized.
   NCOPIES is > 1 in case the vectorization factor (VF) is bigger than the
     number of elements that we can fit in a vectype (nunits).  In this case
     we have to generate more than one vector stmt - i.e - we need to "unroll"
     the vector stmt by a factor VF/nunits.  For more details see documentation
     in vectorizable_operation.
   REDUC_CODE is the tree-code for the epilog reduction.
   REDUCTION_PHIS is a list of the phi-nodes that carry the reduction 
     computation.
   REDUC_INDEX is the index of the operand in the right hand side of the 
     statement that is defined by REDUCTION_PHI.
   DOUBLE_REDUC is TRUE if double reduction phi nodes should be handled.
   SLP_NODE is an SLP node containing a group of reduction statements. The 
     first one in this group is STMT.
   NEUTRAL_OP is the value given by neutral_op_for_slp_reduction; it is
     null if this is not an SLP reduction

   This function:
   1. Creates the reduction def-use cycles: sets the arguments for 
      REDUCTION_PHIS:
      The loop-entry argument is the vectorized initial-value of the reduction.
      The loop-latch argument is taken from VECT_DEFS - the vector of partial 
      sums.
   2. "Reduces" each vector of partial results VECT_DEFS into a single result,
      by applying the operation specified by REDUC_CODE if available, or by 
      other means (whole-vector shifts or a scalar loop).
      The function also creates a new phi node at the loop exit to preserve
      loop-closed form, as illustrated below.

     The flow at the entry to this function:

        loop:
          vec_def = phi <null, null>            # REDUCTION_PHI
          VECT_DEF = vector_stmt                # vectorized form of STMT
          s_loop = scalar_stmt                  # (scalar) STMT
        loop_exit:
          s_out0 = phi <s_loop>                 # (scalar) EXIT_PHI
          use <s_out0>
          use <s_out0>

     The above is transformed by this function into:

        loop:
          vec_def = phi <vec_init, VECT_DEF>    # REDUCTION_PHI
          VECT_DEF = vector_stmt                # vectorized form of STMT
          s_loop = scalar_stmt                  # (scalar) STMT
        loop_exit:
          s_out0 = phi <s_loop>                 # (scalar) EXIT_PHI
          v_out1 = phi <VECT_DEF>               # NEW_EXIT_PHI
          v_out2 = reduce <v_out1>
          s_out3 = extract_field <v_out2, 0>
          s_out4 = adjust_result <s_out3>
          use <s_out4>
          use <s_out4>
*/

static void
vect_create_epilog_for_reduction (vec<tree> vect_defs, gimple *stmt,
				  gimple *reduc_def_stmt,
				  int ncopies, enum tree_code reduc_code,
				  vec<gimple *> reduction_phis,
                                  bool double_reduc, 
				  slp_tree slp_node,
				  slp_instance slp_node_instance,
				  tree neutral_op)
{
  stmt_vec_info stmt_info = vinfo_for_stmt (stmt);
  stmt_vec_info prev_phi_info;
  tree vectype;
  machine_mode mode;
  loop_vec_info loop_vinfo = STMT_VINFO_LOOP_VINFO (stmt_info);
  struct loop *loop = LOOP_VINFO_LOOP (loop_vinfo), *outer_loop = NULL;
  basic_block exit_bb;
  tree scalar_dest;
  tree scalar_type;
  gimple *new_phi = NULL, *phi;
  gimple_stmt_iterator exit_gsi;
  tree vec_dest;
  tree new_temp = NULL_TREE, new_dest, new_name, new_scalar_dest;
  gimple *epilog_stmt = NULL;
  enum tree_code code = gimple_assign_rhs_code (stmt);
  gimple *exit_phi;
  tree bitsize;
  tree adjustment_def = NULL;
  tree vec_initial_def = NULL;
  tree expr, def, initial_def = NULL;
  tree orig_name, scalar_result;
  imm_use_iterator imm_iter, phi_imm_iter;
  use_operand_p use_p, phi_use_p;
  gimple *use_stmt, *orig_stmt, *reduction_phi = NULL;
  bool nested_in_vect_loop = false;
  auto_vec<gimple *> new_phis;
  auto_vec<gimple *> inner_phis;
  enum vect_def_type dt = vect_unknown_def_type;
  int j, i;
  auto_vec<tree> scalar_results;
  unsigned int group_size = 1, k, ratio;
  auto_vec<tree> vec_initial_defs;
  auto_vec<gimple *> phis;
  bool slp_reduc = false;
  bool direct_slp_reduc;
  tree new_phi_result;
  gimple *inner_phi = NULL;
  tree induction_index = NULL_TREE;

  if (slp_node)
    group_size = SLP_TREE_SCALAR_STMTS (slp_node).length (); 

  if (nested_in_vect_loop_p (loop, stmt))
    {
      outer_loop = loop;
      loop = loop->inner;
      nested_in_vect_loop = true;
      gcc_assert (!slp_node);
    }

  vectype = STMT_VINFO_VECTYPE (stmt_info);
  gcc_assert (vectype);
  mode = TYPE_MODE (vectype);

  /* 1. Create the reduction def-use cycle:
     Set the arguments of REDUCTION_PHIS, i.e., transform

        loop:
          vec_def = phi <null, null>            # REDUCTION_PHI
          VECT_DEF = vector_stmt                # vectorized form of STMT
          ...

     into:

        loop:
          vec_def = phi <vec_init, VECT_DEF>    # REDUCTION_PHI
          VECT_DEF = vector_stmt                # vectorized form of STMT
          ...

     (in case of SLP, do it for all the phis). */

  /* Get the loop-entry arguments.  */
  enum vect_def_type initial_def_dt = vect_unknown_def_type;
  if (slp_node)
    {
      unsigned vec_num = SLP_TREE_NUMBER_OF_VEC_STMTS (slp_node);
      vec_initial_defs.reserve (vec_num);
      get_initial_defs_for_reduction (slp_node_instance->reduc_phis,
				      &vec_initial_defs, vec_num,
				      GROUP_FIRST_ELEMENT (stmt_info),
				      neutral_op);
    }
  else
    {
      /* Get at the scalar def before the loop, that defines the initial value
	 of the reduction variable.  */
      gimple *def_stmt;
      initial_def = PHI_ARG_DEF_FROM_EDGE (reduc_def_stmt,
					   loop_preheader_edge (loop));
      vect_is_simple_use (initial_def, loop_vinfo, &def_stmt, &initial_def_dt);
      vec_initial_def = get_initial_def_for_reduction (stmt, initial_def,
						       &adjustment_def);
      vec_initial_defs.create (1);
      vec_initial_defs.quick_push (vec_initial_def);
    }

  /* Set phi nodes arguments.  */
  FOR_EACH_VEC_ELT (reduction_phis, i, phi)
    {
      tree vec_init_def = vec_initial_defs[i];
      tree def = vect_defs[i];
      for (j = 0; j < ncopies; j++)
        {
	  if (j != 0)
	    {
	      phi = STMT_VINFO_RELATED_STMT (vinfo_for_stmt (phi));
	      if (nested_in_vect_loop)
		vec_init_def
		  = vect_get_vec_def_for_stmt_copy (initial_def_dt,
						    vec_init_def);
	    }

	  /* Set the loop-entry arg of the reduction-phi.  */

	  if (STMT_VINFO_VEC_REDUCTION_TYPE (stmt_info)
	      == INTEGER_INDUC_COND_REDUCTION)
	    {
	      /* Initialise the reduction phi to zero.  This prevents initial
		 values of non-zero interferring with the reduction op.  */
	      gcc_assert (ncopies == 1);
	      gcc_assert (i == 0);

	      tree vec_init_def_type = TREE_TYPE (vec_init_def);
	      tree zero_vec = build_zero_cst (vec_init_def_type);

	      add_phi_arg (as_a <gphi *> (phi), zero_vec,
			   loop_preheader_edge (loop), UNKNOWN_LOCATION);
	    }
	  else
	    add_phi_arg (as_a <gphi *> (phi), vec_init_def,
			 loop_preheader_edge (loop), UNKNOWN_LOCATION);

          /* Set the loop-latch arg for the reduction-phi.  */
          if (j > 0)
            def = vect_get_vec_def_for_stmt_copy (vect_unknown_def_type, def);

          add_phi_arg (as_a <gphi *> (phi), def, loop_latch_edge (loop),
		       UNKNOWN_LOCATION);

          if (dump_enabled_p ())
            {
              dump_printf_loc (MSG_NOTE, vect_location,
			       "transform reduction: created def-use cycle: ");
              dump_gimple_stmt (MSG_NOTE, TDF_SLIM, phi, 0);
              dump_gimple_stmt (MSG_NOTE, TDF_SLIM, SSA_NAME_DEF_STMT (def), 0);
            }
        }
    }

  /* For cond reductions we want to create a new vector (INDEX_COND_EXPR)
     which is updated with the current index of the loop for every match of
     the original loop's cond_expr (VEC_STMT).  This results in a vector
     containing the last time the condition passed for that vector lane.
     The first match will be a 1 to allow 0 to be used for non-matching
     indexes.  If there are no matches at all then the vector will be all
     zeroes.  */
  if (STMT_VINFO_VEC_REDUCTION_TYPE (stmt_info) == COND_REDUCTION)
    {
      tree indx_before_incr, indx_after_incr;
      poly_uint64 nunits_out = TYPE_VECTOR_SUBPARTS (vectype);

      gimple *vec_stmt = STMT_VINFO_VEC_STMT (stmt_info);
      gcc_assert (gimple_assign_rhs_code (vec_stmt) == VEC_COND_EXPR);

      int scalar_precision
	= GET_MODE_PRECISION (SCALAR_TYPE_MODE (TREE_TYPE (vectype)));
      tree cr_index_scalar_type = make_unsigned_type (scalar_precision);
      tree cr_index_vector_type = build_vector_type
	(cr_index_scalar_type, TYPE_VECTOR_SUBPARTS (vectype));

      /* First we create a simple vector induction variable which starts
	 with the values {1,2,3,...} (SERIES_VECT) and increments by the
	 vector size (STEP).  */

      /* Create a {1,2,3,...} vector.  */
      tree series_vect = build_index_vector (cr_index_vector_type, 1, 1);

      /* Create a vector of the step value.  */
      tree step = build_int_cst (cr_index_scalar_type, nunits_out);
      tree vec_step = build_vector_from_val (cr_index_vector_type, step);

      /* Create an induction variable.  */
      gimple_stmt_iterator incr_gsi;
      bool insert_after;
      standard_iv_increment_position (loop, &incr_gsi, &insert_after);
      create_iv (series_vect, vec_step, NULL_TREE, loop, &incr_gsi,
		 insert_after, &indx_before_incr, &indx_after_incr);

      /* Next create a new phi node vector (NEW_PHI_TREE) which starts
	 filled with zeros (VEC_ZERO).  */

      /* Create a vector of 0s.  */
      tree zero = build_zero_cst (cr_index_scalar_type);
      tree vec_zero = build_vector_from_val (cr_index_vector_type, zero);

      /* Create a vector phi node.  */
      tree new_phi_tree = make_ssa_name (cr_index_vector_type);
      new_phi = create_phi_node (new_phi_tree, loop->header);
      set_vinfo_for_stmt (new_phi,
			  new_stmt_vec_info (new_phi, loop_vinfo));
      add_phi_arg (as_a <gphi *> (new_phi), vec_zero,
		   loop_preheader_edge (loop), UNKNOWN_LOCATION);

      /* Now take the condition from the loops original cond_expr
	 (VEC_STMT) and produce a new cond_expr (INDEX_COND_EXPR) which for
	 every match uses values from the induction variable
	 (INDEX_BEFORE_INCR) otherwise uses values from the phi node
	 (NEW_PHI_TREE).
	 Finally, we update the phi (NEW_PHI_TREE) to take the value of
	 the new cond_expr (INDEX_COND_EXPR).  */

      /* Duplicate the condition from vec_stmt.  */
      tree ccompare = unshare_expr (gimple_assign_rhs1 (vec_stmt));

      /* Create a conditional, where the condition is taken from vec_stmt
	 (CCOMPARE), then is the induction index (INDEX_BEFORE_INCR) and
	 else is the phi (NEW_PHI_TREE).  */
      tree index_cond_expr = build3 (VEC_COND_EXPR, cr_index_vector_type,
				     ccompare, indx_before_incr,
				     new_phi_tree);
      induction_index = make_ssa_name (cr_index_vector_type);
      gimple *index_condition = gimple_build_assign (induction_index,
						     index_cond_expr);
      gsi_insert_before (&incr_gsi, index_condition, GSI_SAME_STMT);
      stmt_vec_info index_vec_info = new_stmt_vec_info (index_condition,
							loop_vinfo);
      STMT_VINFO_VECTYPE (index_vec_info) = cr_index_vector_type;
      set_vinfo_for_stmt (index_condition, index_vec_info);

      /* Update the phi with the vec cond.  */
      add_phi_arg (as_a <gphi *> (new_phi), induction_index,
		   loop_latch_edge (loop), UNKNOWN_LOCATION);
    }

  /* 2. Create epilog code.
        The reduction epilog code operates across the elements of the vector
        of partial results computed by the vectorized loop.
        The reduction epilog code consists of:

        step 1: compute the scalar result in a vector (v_out2)
        step 2: extract the scalar result (s_out3) from the vector (v_out2)
        step 3: adjust the scalar result (s_out3) if needed.

        Step 1 can be accomplished using one the following three schemes:
          (scheme 1) using reduc_code, if available.
          (scheme 2) using whole-vector shifts, if available.
          (scheme 3) using a scalar loop. In this case steps 1+2 above are
                     combined.

          The overall epilog code looks like this:

          s_out0 = phi <s_loop>         # original EXIT_PHI
          v_out1 = phi <VECT_DEF>       # NEW_EXIT_PHI
          v_out2 = reduce <v_out1>              # step 1
          s_out3 = extract_field <v_out2, 0>    # step 2
          s_out4 = adjust_result <s_out3>       # step 3

          (step 3 is optional, and steps 1 and 2 may be combined).
          Lastly, the uses of s_out0 are replaced by s_out4.  */


  /* 2.1 Create new loop-exit-phis to preserve loop-closed form:
         v_out1 = phi <VECT_DEF> 
         Store them in NEW_PHIS.  */

  exit_bb = single_exit (loop)->dest;
  prev_phi_info = NULL;
  new_phis.create (vect_defs.length ());
  FOR_EACH_VEC_ELT (vect_defs, i, def)
    {
      for (j = 0; j < ncopies; j++)
        {
	  tree new_def = copy_ssa_name (def);
          phi = create_phi_node (new_def, exit_bb);
          set_vinfo_for_stmt (phi, new_stmt_vec_info (phi, loop_vinfo));
          if (j == 0)
            new_phis.quick_push (phi);
          else
	    {
	      def = vect_get_vec_def_for_stmt_copy (dt, def);
	      STMT_VINFO_RELATED_STMT (prev_phi_info) = phi;
	    }

          SET_PHI_ARG_DEF (phi, single_exit (loop)->dest_idx, def);
          prev_phi_info = vinfo_for_stmt (phi);
        }
    }

  /* The epilogue is created for the outer-loop, i.e., for the loop being
     vectorized.  Create exit phis for the outer loop.  */
  if (double_reduc)
    {
      loop = outer_loop;
      exit_bb = single_exit (loop)->dest;
      inner_phis.create (vect_defs.length ());
      FOR_EACH_VEC_ELT (new_phis, i, phi)
	{
	  tree new_result = copy_ssa_name (PHI_RESULT (phi));
	  gphi *outer_phi = create_phi_node (new_result, exit_bb);
	  SET_PHI_ARG_DEF (outer_phi, single_exit (loop)->dest_idx,
			   PHI_RESULT (phi));
	  set_vinfo_for_stmt (outer_phi, new_stmt_vec_info (outer_phi,
							    loop_vinfo));
	  inner_phis.quick_push (phi);
	  new_phis[i] = outer_phi;
	  prev_phi_info = vinfo_for_stmt (outer_phi);
          while (STMT_VINFO_RELATED_STMT (vinfo_for_stmt (phi)))
            {
	      phi = STMT_VINFO_RELATED_STMT (vinfo_for_stmt (phi));
	      new_result = copy_ssa_name (PHI_RESULT (phi));
	      outer_phi = create_phi_node (new_result, exit_bb);
	      SET_PHI_ARG_DEF (outer_phi, single_exit (loop)->dest_idx,
			       PHI_RESULT (phi));
	      set_vinfo_for_stmt (outer_phi, new_stmt_vec_info (outer_phi,
								loop_vinfo));
	      STMT_VINFO_RELATED_STMT (prev_phi_info) = outer_phi;
	      prev_phi_info = vinfo_for_stmt (outer_phi);
	    }
	}
    }

  exit_gsi = gsi_after_labels (exit_bb);

  /* 2.2 Get the relevant tree-code to use in the epilog for schemes 2,3
         (i.e. when reduc_code is not available) and in the final adjustment
	 code (if needed).  Also get the original scalar reduction variable as
         defined in the loop.  In case STMT is a "pattern-stmt" (i.e. - it
         represents a reduction pattern), the tree-code and scalar-def are
         taken from the original stmt that the pattern-stmt (STMT) replaces.
         Otherwise (it is a regular reduction) - the tree-code and scalar-def
         are taken from STMT.  */

  orig_stmt = STMT_VINFO_RELATED_STMT (stmt_info);
  if (!orig_stmt)
    {
      /* Regular reduction  */
      orig_stmt = stmt;
    }
  else
    {
      /* Reduction pattern  */
      stmt_vec_info stmt_vinfo = vinfo_for_stmt (orig_stmt);
      gcc_assert (STMT_VINFO_IN_PATTERN_P (stmt_vinfo));
      gcc_assert (STMT_VINFO_RELATED_STMT (stmt_vinfo) == stmt);
    }

  code = gimple_assign_rhs_code (orig_stmt);
  /* For MINUS_EXPR the initial vector is [init_val,0,...,0], therefore,
     partial results are added and not subtracted.  */
  if (code == MINUS_EXPR) 
    code = PLUS_EXPR;
  
  scalar_dest = gimple_assign_lhs (orig_stmt);
  scalar_type = TREE_TYPE (scalar_dest);
  scalar_results.create (group_size); 
  new_scalar_dest = vect_create_destination_var (scalar_dest, NULL);
  bitsize = TYPE_SIZE (scalar_type);

  /* In case this is a reduction in an inner-loop while vectorizing an outer
     loop - we don't need to extract a single scalar result at the end of the
     inner-loop (unless it is double reduction, i.e., the use of reduction is
     outside the outer-loop).  The final vector of partial results will be used
     in the vectorized outer-loop, or reduced to a scalar result at the end of
     the outer-loop.  */
  if (nested_in_vect_loop && !double_reduc)
    goto vect_finalize_reduction;

  /* SLP reduction without reduction chain, e.g.,
     # a1 = phi <a2, a0>
     # b1 = phi <b2, b0>
     a2 = operation (a1)
     b2 = operation (b1)  */
  slp_reduc = (slp_node && !GROUP_FIRST_ELEMENT (vinfo_for_stmt (stmt)));

  /* True if we should implement SLP_REDUC using native reduction operations
     instead of scalar operations.  */
  direct_slp_reduc = (reduc_code != ERROR_MARK
		      && slp_reduc
		      && !TYPE_VECTOR_SUBPARTS (vectype).is_constant ());

  /* In case of reduction chain, e.g.,
     # a1 = phi <a3, a0>
     a2 = operation (a1)
     a3 = operation (a2),

     we may end up with more than one vector result.  Here we reduce them to
     one vector.  */
  if (GROUP_FIRST_ELEMENT (vinfo_for_stmt (stmt)) || direct_slp_reduc)
    {
      tree first_vect = PHI_RESULT (new_phis[0]);
      gassign *new_vec_stmt = NULL;
      vec_dest = vect_create_destination_var (scalar_dest, vectype);
      for (k = 1; k < new_phis.length (); k++)
        {
	  gimple *next_phi = new_phis[k];
          tree second_vect = PHI_RESULT (next_phi);
          tree tem = make_ssa_name (vec_dest, new_vec_stmt);
          new_vec_stmt = gimple_build_assign (tem, code,
					      first_vect, second_vect);
          gsi_insert_before (&exit_gsi, new_vec_stmt, GSI_SAME_STMT);
	  first_vect = tem;
        }

      new_phi_result = first_vect;
      if (new_vec_stmt)
        {
          new_phis.truncate (0);
          new_phis.safe_push (new_vec_stmt);
        }
    }
  /* Likewise if we couldn't use a single defuse cycle.  */
  else if (ncopies > 1)
    {
      gcc_assert (new_phis.length () == 1);
      tree first_vect = PHI_RESULT (new_phis[0]);
      gassign *new_vec_stmt = NULL;
      vec_dest = vect_create_destination_var (scalar_dest, vectype);
      gimple *next_phi = new_phis[0];
      for (int k = 1; k < ncopies; ++k)
	{
	  next_phi = STMT_VINFO_RELATED_STMT (vinfo_for_stmt (next_phi));
	  tree second_vect = PHI_RESULT (next_phi);
          tree tem = make_ssa_name (vec_dest, new_vec_stmt);
          new_vec_stmt = gimple_build_assign (tem, code,
					      first_vect, second_vect);
          gsi_insert_before (&exit_gsi, new_vec_stmt, GSI_SAME_STMT);
	  first_vect = tem;
	}
      new_phi_result = first_vect;
      new_phis.truncate (0);
      new_phis.safe_push (new_vec_stmt);
    }
  else
    new_phi_result = PHI_RESULT (new_phis[0]);

  if (STMT_VINFO_VEC_REDUCTION_TYPE (stmt_info) == COND_REDUCTION
      && reduc_code != ERROR_MARK)
    {
      /* For condition reductions, we have a vector (NEW_PHI_RESULT) containing
	 various data values where the condition matched and another vector
	 (INDUCTION_INDEX) containing all the indexes of those matches.  We
	 need to extract the last matching index (which will be the index with
	 highest value) and use this to index into the data vector.
	 For the case where there were no matches, the data vector will contain
	 all default values and the index vector will be all zeros.  */

      /* Get various versions of the type of the vector of indexes.  */
      tree index_vec_type = TREE_TYPE (induction_index);
      gcc_checking_assert (TYPE_UNSIGNED (index_vec_type));
      tree index_scalar_type = TREE_TYPE (index_vec_type);
      tree index_vec_cmp_type = build_same_sized_truth_vector_type
	(index_vec_type);

      /* Get an unsigned integer version of the type of the data vector.  */
      int scalar_precision
	= GET_MODE_PRECISION (SCALAR_TYPE_MODE (scalar_type));
      tree scalar_type_unsigned = make_unsigned_type (scalar_precision);
      tree vectype_unsigned = build_vector_type
	(scalar_type_unsigned, TYPE_VECTOR_SUBPARTS (vectype));

      /* First we need to create a vector (ZERO_VEC) of zeros and another
	 vector (MAX_INDEX_VEC) filled with the last matching index, which we
	 can create using a MAX reduction and then expanding.
	 In the case where the loop never made any matches, the max index will
	 be zero.  */

      /* Vector of {0, 0, 0,...}.  */
      tree zero_vec = make_ssa_name (vectype);
      tree zero_vec_rhs = build_zero_cst (vectype);
      gimple *zero_vec_stmt = gimple_build_assign (zero_vec, zero_vec_rhs);
      gsi_insert_before (&exit_gsi, zero_vec_stmt, GSI_SAME_STMT);

      /* Find maximum value from the vector of found indexes.  */
      tree max_index = make_ssa_name (index_scalar_type);
      gimple *max_index_stmt = gimple_build_assign (max_index, REDUC_MAX_EXPR,
						    induction_index);
      gsi_insert_before (&exit_gsi, max_index_stmt, GSI_SAME_STMT);

      /* Vector of {max_index, max_index, max_index,...}.  */
      tree max_index_vec = make_ssa_name (index_vec_type);
      tree max_index_vec_rhs = build_vector_from_val (index_vec_type,
						      max_index);
      gimple *max_index_vec_stmt = gimple_build_assign (max_index_vec,
							max_index_vec_rhs);
      gsi_insert_before (&exit_gsi, max_index_vec_stmt, GSI_SAME_STMT);

      /* Next we compare the new vector (MAX_INDEX_VEC) full of max indexes
	 with the vector (COND_REDUC_RES) of found indexes, choosing values
	 from the data vector (NEW_PHI_RESULT) for matches, 0 (ZERO_VEC)
	 otherwise.  Only one value should match, resulting in a vector
	 (VEC_COND) with one data value and the rest zeros.
	 In the case where the loop never made any matches, every index will
	 match, resulting in a vector with all data values (which will all be
	 the default value).  */

      /* Compare the max index vector to the vector of found indexes to find
	 the position of the max value.  */
      tree vec_compare = make_ssa_name (index_vec_cmp_type);
      gimple *vec_compare_stmt = gimple_build_assign (vec_compare, EQ_EXPR,
						      induction_index,
						      max_index_vec);
      gsi_insert_before (&exit_gsi, vec_compare_stmt, GSI_SAME_STMT);

      /* Use the compare to choose either values from the data vector or
	 zero.  */
      tree vec_cond = make_ssa_name (vectype);
      gimple *vec_cond_stmt = gimple_build_assign (vec_cond, VEC_COND_EXPR,
						   vec_compare, new_phi_result,
						   zero_vec);
      gsi_insert_before (&exit_gsi, vec_cond_stmt, GSI_SAME_STMT);

      /* Finally we need to extract the data value from the vector (VEC_COND)
	 into a scalar (MATCHED_DATA_REDUC).  Logically we want to do a OR
	 reduction, but because this doesn't exist, we can use a MAX reduction
	 instead.  The data value might be signed or a float so we need to cast
	 it first.
	 In the case where the loop never made any matches, the data values are
	 all identical, and so will reduce down correctly.  */

      /* Make the matched data values unsigned.  */
      tree vec_cond_cast = make_ssa_name (vectype_unsigned);
      tree vec_cond_cast_rhs = build1 (VIEW_CONVERT_EXPR, vectype_unsigned,
				       vec_cond);
      gimple *vec_cond_cast_stmt = gimple_build_assign (vec_cond_cast,
							VIEW_CONVERT_EXPR,
							vec_cond_cast_rhs);
      gsi_insert_before (&exit_gsi, vec_cond_cast_stmt, GSI_SAME_STMT);

      /* Reduce down to a scalar value.  */
      tree data_reduc = make_ssa_name (scalar_type_unsigned);
      optab ot = optab_for_tree_code (REDUC_MAX_EXPR, vectype_unsigned,
				      optab_default);
      gcc_assert (optab_handler (ot, TYPE_MODE (vectype_unsigned))
		  != CODE_FOR_nothing);
      gimple *data_reduc_stmt = gimple_build_assign (data_reduc,
						     REDUC_MAX_EXPR,
						     vec_cond_cast);
      gsi_insert_before (&exit_gsi, data_reduc_stmt, GSI_SAME_STMT);

      /* Convert the reduced value back to the result type and set as the
	 result.  */
      gimple_seq stmts = NULL;
      new_temp = gimple_build (&stmts, VIEW_CONVERT_EXPR, scalar_type,
			       data_reduc);
      gsi_insert_seq_before (&exit_gsi, stmts, GSI_SAME_STMT);
      scalar_results.safe_push (new_temp);
    }
  else if (STMT_VINFO_VEC_REDUCTION_TYPE (stmt_info) == COND_REDUCTION
	   && reduc_code == ERROR_MARK)
    {
      /* Condition redution without supported REDUC_MAX_EXPR.  Generate
	 idx = 0;
         idx_val = induction_index[0];
	 val = data_reduc[0];
         for (idx = 0, val = init, i = 0; i < nelts; ++i)
	   if (induction_index[i] > idx_val)
	     val = data_reduc[i], idx_val = induction_index[i];
	 return val;  */

      tree data_eltype = TREE_TYPE (TREE_TYPE (new_phi_result));
      tree idx_eltype = TREE_TYPE (TREE_TYPE (induction_index));
      unsigned HOST_WIDE_INT el_size = tree_to_uhwi (TYPE_SIZE (idx_eltype));
      /* Enforced by vectorizable_reduction, which ensures we have target
	 support before allowing a conditional reduction.  */
      unsigned HOST_WIDE_INT nunits
	= TYPE_VECTOR_SUBPARTS (TREE_TYPE (induction_index)).to_constant ();
      unsigned HOST_WIDE_INT v_size = el_size * nunits;
      tree idx_val = NULL_TREE, val = NULL_TREE;
      for (unsigned HOST_WIDE_INT off = 0; off < v_size; off += el_size)
	{
	  tree old_idx_val = idx_val;
	  tree old_val = val;
	  idx_val = make_ssa_name (idx_eltype);
	  epilog_stmt = gimple_build_assign (idx_val, BIT_FIELD_REF,
					     build3 (BIT_FIELD_REF, idx_eltype,
						     induction_index,
						     bitsize_int (el_size),
						     bitsize_int (off)));
	  gsi_insert_before (&exit_gsi, epilog_stmt, GSI_SAME_STMT);
	  val = make_ssa_name (data_eltype);
	  epilog_stmt = gimple_build_assign (val, BIT_FIELD_REF,
					     build3 (BIT_FIELD_REF,
						     data_eltype,
						     new_phi_result,
						     bitsize_int (el_size),
						     bitsize_int (off)));
	  gsi_insert_before (&exit_gsi, epilog_stmt, GSI_SAME_STMT);
	  if (off != 0)
	    {
	      tree new_idx_val = idx_val;
	      tree new_val = val;
	      if (off != v_size - el_size)
		{
		  new_idx_val = make_ssa_name (idx_eltype);
		  epilog_stmt = gimple_build_assign (new_idx_val,
						     MAX_EXPR, idx_val,
						     old_idx_val);
		  gsi_insert_before (&exit_gsi, epilog_stmt, GSI_SAME_STMT);
		}
	      new_val = make_ssa_name (data_eltype);
	      epilog_stmt = gimple_build_assign (new_val,
						 COND_EXPR,
						 build2 (GT_EXPR,
							 boolean_type_node,
							 idx_val,
							 old_idx_val),
						 val, old_val);
	      gsi_insert_before (&exit_gsi, epilog_stmt, GSI_SAME_STMT);
	      idx_val = new_idx_val;
	      val = new_val;
	    }
	}
      /* Convert the reduced value back to the result type and set as the
	 result.  */
      gimple_seq stmts = NULL;
      val = gimple_convert (&stmts, scalar_type, val);
      gsi_insert_seq_before (&exit_gsi, stmts, GSI_SAME_STMT);
      scalar_results.safe_push (val);
    }

  /* 2.3 Create the reduction code, using one of the three schemes described
         above. In SLP we simply need to extract all the elements from the 
         vector (without reducing them), so we use scalar shifts.  */
  else if (reduc_code != ERROR_MARK && !slp_reduc)
    {
      tree tmp;
      tree vec_elem_type;

      /* Case 1:  Create:
         v_out2 = reduc_expr <v_out1>  */

      if (dump_enabled_p ())
        dump_printf_loc (MSG_NOTE, vect_location,
			 "Reduce using direct vector reduction.\n");

      vec_elem_type = TREE_TYPE (TREE_TYPE (new_phi_result));
      if (!useless_type_conversion_p (scalar_type, vec_elem_type))
	{
          tree tmp_dest =
	      vect_create_destination_var (scalar_dest, vec_elem_type);
	  tmp = build1 (reduc_code, vec_elem_type, new_phi_result);
	  epilog_stmt = gimple_build_assign (tmp_dest, tmp);
	  new_temp = make_ssa_name (tmp_dest, epilog_stmt);
	  gimple_assign_set_lhs (epilog_stmt, new_temp);
	  gsi_insert_before (&exit_gsi, epilog_stmt, GSI_SAME_STMT);

	  tmp = build1 (NOP_EXPR, scalar_type, new_temp);
	}
      else
	tmp = build1 (reduc_code, scalar_type, new_phi_result);

      epilog_stmt = gimple_build_assign (new_scalar_dest, tmp);
      new_temp = make_ssa_name (new_scalar_dest, epilog_stmt);
      gimple_assign_set_lhs (epilog_stmt, new_temp);
      gsi_insert_before (&exit_gsi, epilog_stmt, GSI_SAME_STMT);

      if (STMT_VINFO_VEC_REDUCTION_TYPE (stmt_info)
	  == INTEGER_INDUC_COND_REDUCTION)
	{
	  /* Earlier we set the initial value to be zero.  Check the result
	     and if it is zero then replace with the original initial
	     value.  */
	  tree zero = build_zero_cst (scalar_type);
	  tree zcompare = build2 (EQ_EXPR, boolean_type_node, new_temp, zero);

	  tmp = make_ssa_name (new_scalar_dest);
	  epilog_stmt = gimple_build_assign (tmp, COND_EXPR, zcompare,
					     initial_def, new_temp);
	  gsi_insert_before (&exit_gsi, epilog_stmt, GSI_SAME_STMT);
	  new_temp = tmp;
	}

      scalar_results.safe_push (new_temp);
    }
  else if (direct_slp_reduc)
    {
      /* Enforced by vectorizable_reduction.  */
      gcc_assert (new_phis.length () == 1);
      gcc_assert (pow2p_hwi (group_size));

      slp_tree orig_phis_slp_node = slp_node_instance->reduc_phis;
      vec<gimple *> orig_phis = SLP_TREE_SCALAR_STMTS (orig_phis_slp_node);
      gimple_seq seq = NULL;
      tree index = build_index_vector (vectype, 0, 1);
      tree index_type = TREE_TYPE (index);
      tree index_elt_type = TREE_TYPE (index_type);
      tree mask_type = build_same_sized_truth_vector_type (index_type);

      /* Create a vector that, for each element, identifies which of
	 the GROUP_SIZE results should use it.  */
      tree index_mask = build_int_cst (index_elt_type, group_size - 1);
      index = gimple_build (&seq, BIT_AND_EXPR, index_type, index,
			    build_vector_from_val (index_type, index_mask));

      /* Get a neutral vector value.  This is simply a splat of the neutral
	 scalar value if we have one, otherwise the initial vector is itself
	 a neutral value.  */
      tree vector_identity = NULL_TREE;
      if (neutral_op)
	vector_identity = gimple_build_vector_from_val (&seq, vectype,
							neutral_op);
      for (unsigned int i = 0; i < group_size; ++i)
	{
	  /* If there's no univeral neutral value, we can use the
	     initial scalar value from the original PHI.  This is used
	     for MIN and MAX reduction, for example.  */
	  if (!neutral_op)
	    {
	      tree scalar_value
		= PHI_ARG_DEF_FROM_EDGE (orig_phis[i],
					 loop_preheader_edge (loop));
	      vector_identity = gimple_build_vector_from_val (&seq, vectype,
							      scalar_value);
	    }

	  /* Calculate the equivalent of:

	     sel = (index == i);

	     which selects the elements of NEW_PHI_RESULT that should
	     be included in the result.  */
	  tree compare_val = build_int_cst (index_elt_type, i);
	  compare_val = build_vector_from_val (index_type, compare_val);
	  tree sel = gimple_build (&seq, EQ_EXPR, mask_type,
				   index, compare_val);

	  /* Calculate the equivalent of:

	     vec = seq ? new_phi_result : vector_identity;

	     VEC is now suitable for a full vector reduction.  */
	  tree vec = gimple_build (&seq, VEC_COND_EXPR, vectype,
				   sel, new_phi_result, vector_identity);

	  /* Do the reduction and convert it to the appropriate type.  */
	  tree scalar = gimple_build (&seq, reduc_code,
				      TREE_TYPE (vectype), vec);
	  scalar = gimple_convert (&seq, scalar_type, scalar);
	  scalar_results.safe_push (scalar);
	}
      gsi_insert_seq_before (&exit_gsi, seq, GSI_SAME_STMT);
    }
  else
    {
      bool reduce_with_shift = have_whole_vector_shift (mode);
      int element_bitsize = tree_to_uhwi (bitsize);
      /* Enforced by vectorizable_reduction.  */
      int vec_size_in_bits = tree_to_uhwi (TYPE_SIZE (vectype));
      tree vec_temp;

      /* COND reductions all do the final reduction with MAX_EXPR.  */
      if (code == COND_EXPR)
	code = MAX_EXPR;

      /* Regardless of whether we have a whole vector shift, if we're
         emulating the operation via tree-vect-generic, we don't want
         to use it.  Only the first round of the reduction is likely
         to still be profitable via emulation.  */
      /* ??? It might be better to emit a reduction tree code here, so that
         tree-vect-generic can expand the first round via bit tricks.  */
      if (!VECTOR_MODE_P (mode))
        reduce_with_shift = false;
      else
        {
          optab optab = optab_for_tree_code (code, vectype, optab_default);
          if (optab_handler (optab, mode) == CODE_FOR_nothing)
            reduce_with_shift = false;
        }

      if (reduce_with_shift && !slp_reduc)
        {
          int nelements = vec_size_in_bits / element_bitsize;
          auto_vec_perm_indices sel (nelements);

          int elt_offset;

          tree zero_vec = build_zero_cst (vectype);
          /* Case 2: Create:
             for (offset = nelements/2; offset >= 1; offset/=2)
                {
                  Create:  va' = vec_shift <va, offset>
                  Create:  va = vop <va, va'>
                }  */

          tree rhs;

          if (dump_enabled_p ())
            dump_printf_loc (MSG_NOTE, vect_location,
			     "Reduce using vector shifts\n");

          vec_dest = vect_create_destination_var (scalar_dest, vectype);
          new_temp = new_phi_result;
          for (elt_offset = nelements / 2;
               elt_offset >= 1;
               elt_offset /= 2)
            {
	      sel.truncate (0);
	      calc_vec_perm_mask_for_shift (elt_offset, nelements, &sel);
	      tree mask = vect_gen_perm_mask_any (vectype, sel);
	      epilog_stmt = gimple_build_assign (vec_dest, VEC_PERM_EXPR,
						 new_temp, zero_vec, mask);
              new_name = make_ssa_name (vec_dest, epilog_stmt);
              gimple_assign_set_lhs (epilog_stmt, new_name);
              gsi_insert_before (&exit_gsi, epilog_stmt, GSI_SAME_STMT);

	      epilog_stmt = gimple_build_assign (vec_dest, code, new_name,
						 new_temp);
              new_temp = make_ssa_name (vec_dest, epilog_stmt);
              gimple_assign_set_lhs (epilog_stmt, new_temp);
              gsi_insert_before (&exit_gsi, epilog_stmt, GSI_SAME_STMT);
            }

	  /* 2.4  Extract the final scalar result.  Create:
	     s_out3 = extract_field <v_out2, bitpos>  */

	  if (dump_enabled_p ())
	    dump_printf_loc (MSG_NOTE, vect_location,
			     "extract scalar result\n");

	  rhs = build3 (BIT_FIELD_REF, scalar_type, new_temp,
			bitsize, bitsize_zero_node);
	  epilog_stmt = gimple_build_assign (new_scalar_dest, rhs);
	  new_temp = make_ssa_name (new_scalar_dest, epilog_stmt);
	  gimple_assign_set_lhs (epilog_stmt, new_temp);
	  gsi_insert_before (&exit_gsi, epilog_stmt, GSI_SAME_STMT);
	  scalar_results.safe_push (new_temp);
        }
      else
        {
          /* Case 3: Create:
             s = extract_field <v_out2, 0>
             for (offset = element_size;
                  offset < vector_size;
                  offset += element_size;)
               {
                 Create:  s' = extract_field <v_out2, offset>
                 Create:  s = op <s, s'>  // For non SLP cases
               }  */

          if (dump_enabled_p ())
            dump_printf_loc (MSG_NOTE, vect_location,
			     "Reduce using scalar code.\n");

          vec_size_in_bits = tree_to_uhwi (TYPE_SIZE (vectype));
          FOR_EACH_VEC_ELT (new_phis, i, new_phi)
            {
              int bit_offset;
              if (gimple_code (new_phi) == GIMPLE_PHI)
                vec_temp = PHI_RESULT (new_phi);
              else
                vec_temp = gimple_assign_lhs (new_phi);
              tree rhs = build3 (BIT_FIELD_REF, scalar_type, vec_temp, bitsize,
                            bitsize_zero_node);
              epilog_stmt = gimple_build_assign (new_scalar_dest, rhs);
              new_temp = make_ssa_name (new_scalar_dest, epilog_stmt);
              gimple_assign_set_lhs (epilog_stmt, new_temp);
              gsi_insert_before (&exit_gsi, epilog_stmt, GSI_SAME_STMT);

              /* In SLP we don't need to apply reduction operation, so we just
                 collect s' values in SCALAR_RESULTS.  */
              if (slp_reduc)
                scalar_results.safe_push (new_temp);

              for (bit_offset = element_bitsize;
                   bit_offset < vec_size_in_bits;
                   bit_offset += element_bitsize)
                {
                  tree bitpos = bitsize_int (bit_offset);
                  tree rhs = build3 (BIT_FIELD_REF, scalar_type, vec_temp,
                                     bitsize, bitpos);

                  epilog_stmt = gimple_build_assign (new_scalar_dest, rhs);
                  new_name = make_ssa_name (new_scalar_dest, epilog_stmt);
                  gimple_assign_set_lhs (epilog_stmt, new_name);
                  gsi_insert_before (&exit_gsi, epilog_stmt, GSI_SAME_STMT);

                  if (slp_reduc)
                    {
                      /* In SLP we don't need to apply reduction operation, so 
                         we just collect s' values in SCALAR_RESULTS.  */
                      new_temp = new_name;
                      scalar_results.safe_push (new_name);
                    }
                  else
                    {
		      epilog_stmt = gimple_build_assign (new_scalar_dest, code,
							 new_name, new_temp);
                      new_temp = make_ssa_name (new_scalar_dest, epilog_stmt);
                      gimple_assign_set_lhs (epilog_stmt, new_temp);
                      gsi_insert_before (&exit_gsi, epilog_stmt, GSI_SAME_STMT);
                    }
                }
            }

          /* The only case where we need to reduce scalar results in SLP, is
             unrolling.  If the size of SCALAR_RESULTS is greater than
             GROUP_SIZE, we reduce them combining elements modulo 
             GROUP_SIZE.  */
          if (slp_reduc)
            {
              tree res, first_res, new_res;
	      gimple *new_stmt;
            
              /* Reduce multiple scalar results in case of SLP unrolling.  */
              for (j = group_size; scalar_results.iterate (j, &res);
                   j++)
                {
                  first_res = scalar_results[j % group_size];
		  new_stmt = gimple_build_assign (new_scalar_dest, code,
						  first_res, res);
                  new_res = make_ssa_name (new_scalar_dest, new_stmt);
                  gimple_assign_set_lhs (new_stmt, new_res);
                  gsi_insert_before (&exit_gsi, new_stmt, GSI_SAME_STMT);
                  scalar_results[j % group_size] = new_res;
                }
            }
          else
            /* Not SLP - we have one scalar to keep in SCALAR_RESULTS.  */
            scalar_results.safe_push (new_temp);
        }

      if (STMT_VINFO_VEC_REDUCTION_TYPE (stmt_info)
	  == INTEGER_INDUC_COND_REDUCTION)
	{
	  /* Earlier we set the initial value to be zero.  Check the result
	     and if it is zero then replace with the original initial
	     value.  */
	  tree zero = build_zero_cst (scalar_type);
	  tree zcompare = build2 (EQ_EXPR, boolean_type_node, new_temp, zero);

	  tree tmp = make_ssa_name (new_scalar_dest);
	  epilog_stmt = gimple_build_assign (tmp, COND_EXPR, zcompare,
					     initial_def, new_temp);
	  gsi_insert_before (&exit_gsi, epilog_stmt, GSI_SAME_STMT);
	  scalar_results[0] = tmp;
	}
    }
  
vect_finalize_reduction:

  if (double_reduc)
    loop = loop->inner;

  /* 2.5 Adjust the final result by the initial value of the reduction
	 variable. (When such adjustment is not needed, then
	 'adjustment_def' is zero).  For example, if code is PLUS we create:
	 new_temp = loop_exit_def + adjustment_def  */

  if (adjustment_def)
    {
      gcc_assert (!slp_reduc);
      if (nested_in_vect_loop)
	{
          new_phi = new_phis[0];
	  gcc_assert (TREE_CODE (TREE_TYPE (adjustment_def)) == VECTOR_TYPE);
	  expr = build2 (code, vectype, PHI_RESULT (new_phi), adjustment_def);
	  new_dest = vect_create_destination_var (scalar_dest, vectype);
	}
      else
	{
          new_temp = scalar_results[0];
	  gcc_assert (TREE_CODE (TREE_TYPE (adjustment_def)) != VECTOR_TYPE);
	  expr = build2 (code, scalar_type, new_temp, adjustment_def);
	  new_dest = vect_create_destination_var (scalar_dest, scalar_type);
	}

      epilog_stmt = gimple_build_assign (new_dest, expr);
      new_temp = make_ssa_name (new_dest, epilog_stmt);
      gimple_assign_set_lhs (epilog_stmt, new_temp);
      gsi_insert_before (&exit_gsi, epilog_stmt, GSI_SAME_STMT);
      if (nested_in_vect_loop)
        {
          set_vinfo_for_stmt (epilog_stmt,
                              new_stmt_vec_info (epilog_stmt, loop_vinfo));
          STMT_VINFO_RELATED_STMT (vinfo_for_stmt (epilog_stmt)) =
                STMT_VINFO_RELATED_STMT (vinfo_for_stmt (new_phi));

          if (!double_reduc)
            scalar_results.quick_push (new_temp);
          else
            scalar_results[0] = new_temp;
        }
      else
        scalar_results[0] = new_temp;

      new_phis[0] = epilog_stmt;
    }

  /* 2.6  Handle the loop-exit phis.  Replace the uses of scalar loop-exit
          phis with new adjusted scalar results, i.e., replace use <s_out0>
          with use <s_out4>.        

     Transform:
        loop_exit:
          s_out0 = phi <s_loop>                 # (scalar) EXIT_PHI
          v_out1 = phi <VECT_DEF>               # NEW_EXIT_PHI
          v_out2 = reduce <v_out1>
          s_out3 = extract_field <v_out2, 0>
          s_out4 = adjust_result <s_out3>
          use <s_out0>
          use <s_out0>

     into:

        loop_exit:
          s_out0 = phi <s_loop>                 # (scalar) EXIT_PHI
          v_out1 = phi <VECT_DEF>               # NEW_EXIT_PHI
          v_out2 = reduce <v_out1>
          s_out3 = extract_field <v_out2, 0>
          s_out4 = adjust_result <s_out3>
          use <s_out4>  
          use <s_out4> */


  /* In SLP reduction chain we reduce vector results into one vector if
     necessary, hence we set here GROUP_SIZE to 1.  SCALAR_DEST is the LHS of
     the last stmt in the reduction chain, since we are looking for the loop
     exit phi node.  */
  if (GROUP_FIRST_ELEMENT (vinfo_for_stmt (stmt)))
    {
      gimple *dest_stmt = SLP_TREE_SCALAR_STMTS (slp_node)[group_size - 1];
      /* Handle reduction patterns.  */
      if (STMT_VINFO_RELATED_STMT (vinfo_for_stmt (dest_stmt)))
	dest_stmt = STMT_VINFO_RELATED_STMT (vinfo_for_stmt (dest_stmt));

      scalar_dest = gimple_assign_lhs (dest_stmt);
      group_size = 1;
    }

  /* In SLP we may have several statements in NEW_PHIS and REDUCTION_PHIS (in 
     case that GROUP_SIZE is greater than vectorization factor).  Therefore, we
     need to match SCALAR_RESULTS with corresponding statements.  The first
     (GROUP_SIZE / number of new vector stmts) scalar results correspond to
     the first vector stmt, etc.  
     (RATIO is equal to (GROUP_SIZE / number of new vector stmts)).  */ 
  if (group_size > new_phis.length ())
    {
      ratio = group_size / new_phis.length ();
      gcc_assert (!(group_size % new_phis.length ()));
    }
  else
    ratio = 1;

  for (k = 0; k < group_size; k++)
    {
      if (k % ratio == 0)
        {
          epilog_stmt = new_phis[k / ratio];
          reduction_phi = reduction_phis[k / ratio];
	  if (double_reduc)
	    inner_phi = inner_phis[k / ratio];
        }

      if (slp_reduc)
        {
	  gimple *current_stmt = SLP_TREE_SCALAR_STMTS (slp_node)[k];

          orig_stmt = STMT_VINFO_RELATED_STMT (vinfo_for_stmt (current_stmt));
          /* SLP statements can't participate in patterns.  */
          gcc_assert (!orig_stmt);
          scalar_dest = gimple_assign_lhs (current_stmt);
        }

      phis.create (3);
      /* Find the loop-closed-use at the loop exit of the original scalar
         result.  (The reduction result is expected to have two immediate uses -
         one at the latch block, and one at the loop exit).  */
      FOR_EACH_IMM_USE_FAST (use_p, imm_iter, scalar_dest)
        if (!flow_bb_inside_loop_p (loop, gimple_bb (USE_STMT (use_p)))
	    && !is_gimple_debug (USE_STMT (use_p)))
          phis.safe_push (USE_STMT (use_p));

      /* While we expect to have found an exit_phi because of loop-closed-ssa
         form we can end up without one if the scalar cycle is dead.  */

      FOR_EACH_VEC_ELT (phis, i, exit_phi)
        {
          if (outer_loop)
            {
              stmt_vec_info exit_phi_vinfo = vinfo_for_stmt (exit_phi);
              gphi *vect_phi;

              /* FORNOW. Currently not supporting the case that an inner-loop
                 reduction is not used in the outer-loop (but only outside the
                 outer-loop), unless it is double reduction.  */
              gcc_assert ((STMT_VINFO_RELEVANT_P (exit_phi_vinfo)
                           && !STMT_VINFO_LIVE_P (exit_phi_vinfo))
                          || double_reduc);

	      if (double_reduc)
		STMT_VINFO_VEC_STMT (exit_phi_vinfo) = inner_phi;
	      else
		STMT_VINFO_VEC_STMT (exit_phi_vinfo) = epilog_stmt;
              if (!double_reduc
                  || STMT_VINFO_DEF_TYPE (exit_phi_vinfo)
                      != vect_double_reduction_def)
                continue;

              /* Handle double reduction:

                 stmt1: s1 = phi <s0, s2>  - double reduction phi (outer loop)
                 stmt2:   s3 = phi <s1, s4> - (regular) reduc phi (inner loop)
                 stmt3:   s4 = use (s3)     - (regular) reduc stmt (inner loop)
                 stmt4: s2 = phi <s4>      - double reduction stmt (outer loop)

                 At that point the regular reduction (stmt2 and stmt3) is
                 already vectorized, as well as the exit phi node, stmt4.
                 Here we vectorize the phi node of double reduction, stmt1, and
                 update all relevant statements.  */

              /* Go through all the uses of s2 to find double reduction phi
                 node, i.e., stmt1 above.  */
              orig_name = PHI_RESULT (exit_phi);
              FOR_EACH_IMM_USE_STMT (use_stmt, imm_iter, orig_name)
                {
                  stmt_vec_info use_stmt_vinfo;
                  stmt_vec_info new_phi_vinfo;
                  tree vect_phi_init, preheader_arg, vect_phi_res;
                  basic_block bb = gimple_bb (use_stmt);
		  gimple *use;

                  /* Check that USE_STMT is really double reduction phi
                     node.  */
                  if (gimple_code (use_stmt) != GIMPLE_PHI
                      || gimple_phi_num_args (use_stmt) != 2
                      || bb->loop_father != outer_loop)
                    continue;
                  use_stmt_vinfo = vinfo_for_stmt (use_stmt);
                  if (!use_stmt_vinfo
                      || STMT_VINFO_DEF_TYPE (use_stmt_vinfo)
                          != vect_double_reduction_def)
		    continue;

                  /* Create vector phi node for double reduction:
                     vs1 = phi <vs0, vs2>
                     vs1 was created previously in this function by a call to
                       vect_get_vec_def_for_operand and is stored in
                       vec_initial_def;
                     vs2 is defined by INNER_PHI, the vectorized EXIT_PHI;
                     vs0 is created here.  */

                  /* Create vector phi node.  */
                  vect_phi = create_phi_node (vec_initial_def, bb);
                  new_phi_vinfo = new_stmt_vec_info (vect_phi,
                                    loop_vec_info_for_loop (outer_loop));
                  set_vinfo_for_stmt (vect_phi, new_phi_vinfo);

                  /* Create vs0 - initial def of the double reduction phi.  */
                  preheader_arg = PHI_ARG_DEF_FROM_EDGE (use_stmt,
                                             loop_preheader_edge (outer_loop));
                  vect_phi_init = get_initial_def_for_reduction
		    (stmt, preheader_arg, NULL);

                  /* Update phi node arguments with vs0 and vs2.  */
                  add_phi_arg (vect_phi, vect_phi_init,
                               loop_preheader_edge (outer_loop),
                               UNKNOWN_LOCATION);
                  add_phi_arg (vect_phi, PHI_RESULT (inner_phi),
                               loop_latch_edge (outer_loop), UNKNOWN_LOCATION);
                  if (dump_enabled_p ())
                    {
                      dump_printf_loc (MSG_NOTE, vect_location,
				       "created double reduction phi node: ");
                      dump_gimple_stmt (MSG_NOTE, TDF_SLIM, vect_phi, 0);
                    }

                  vect_phi_res = PHI_RESULT (vect_phi);

                  /* Replace the use, i.e., set the correct vs1 in the regular
                     reduction phi node.  FORNOW, NCOPIES is always 1, so the
                     loop is redundant.  */
                  use = reduction_phi;
                  for (j = 0; j < ncopies; j++)
                    {
                      edge pr_edge = loop_preheader_edge (loop);
                      SET_PHI_ARG_DEF (use, pr_edge->dest_idx, vect_phi_res);
                      use = STMT_VINFO_RELATED_STMT (vinfo_for_stmt (use));
                    }
                }
            }
        }

      phis.release ();
      if (nested_in_vect_loop)
        {
          if (double_reduc)
            loop = outer_loop;
          else
            continue;
        }

      phis.create (3);
      /* Find the loop-closed-use at the loop exit of the original scalar
         result.  (The reduction result is expected to have two immediate uses,
         one at the latch block, and one at the loop exit).  For double
         reductions we are looking for exit phis of the outer loop.  */
      FOR_EACH_IMM_USE_FAST (use_p, imm_iter, scalar_dest)
        {
          if (!flow_bb_inside_loop_p (loop, gimple_bb (USE_STMT (use_p))))
	    {
	      if (!is_gimple_debug (USE_STMT (use_p)))
		phis.safe_push (USE_STMT (use_p));
	    }
          else
            {
              if (double_reduc && gimple_code (USE_STMT (use_p)) == GIMPLE_PHI)
                {
                  tree phi_res = PHI_RESULT (USE_STMT (use_p));

                  FOR_EACH_IMM_USE_FAST (phi_use_p, phi_imm_iter, phi_res)
                    {
                      if (!flow_bb_inside_loop_p (loop,
                                             gimple_bb (USE_STMT (phi_use_p)))
			  && !is_gimple_debug (USE_STMT (phi_use_p)))
                        phis.safe_push (USE_STMT (phi_use_p));
                    }
                }
            }
        }

      FOR_EACH_VEC_ELT (phis, i, exit_phi)
        {
          /* Replace the uses:  */
          orig_name = PHI_RESULT (exit_phi);
          scalar_result = scalar_results[k];
          FOR_EACH_IMM_USE_STMT (use_stmt, imm_iter, orig_name)
            FOR_EACH_IMM_USE_ON_STMT (use_p, imm_iter)
              SET_USE (use_p, scalar_result);
        }

      phis.release ();
    }
}

/* Return a vector of type VECTYPE that is equal to the vector select
   operation "MASK ? VEC : IDENTITY".  Insert the select statements
   before GSI.  */

static tree
merge_with_identity (gimple_stmt_iterator *gsi, tree mask, tree vectype,
		     tree vec, tree identity)
{
  tree cond = make_temp_ssa_name (vectype, NULL, "cond");
  gimple *new_stmt = gimple_build_assign (cond, VEC_COND_EXPR,
					  mask, vec, identity);
  gsi_insert_before (gsi, new_stmt, GSI_SAME_STMT);
  return cond;
}

/* Perform in-order reductions for strict FP math, as opposed to the
   tree-based method used for fast math.  For SLP this only works for
   chained reductions, as non chained reductions would require changing
   the order.  */

static bool
vectorized_strict_reduction (gimple *stmt, gimple_stmt_iterator *gsi,
			     gimple **vec_stmt, slp_tree slp_node,
			     gimple *reduc_def_stmt,
			     tree_code code, tree_code reduc_code,
			     int op_type, tree ops[3], tree vectype_in,
			     int reduc_index, vec_loop_masks *masks)
{
  int i;
  int ncopies;
  stmt_vec_info stmt_info = vinfo_for_stmt (stmt);
  loop_vec_info loop_vinfo = STMT_VINFO_LOOP_VINFO (stmt_info);
  struct loop *loop = LOOP_VINFO_LOOP (loop_vinfo);
  tree def0, op0;
  tree expr = NULL_TREE;
  tree vectype_out = STMT_VINFO_VECTYPE (stmt_info);
  gimple *new_stmt = NULL;
  auto_vec<tree> vec_oprnds0;

  if (slp_node)
    ncopies = 1;
  else
    ncopies = vect_get_num_copies (loop_vinfo, vectype_in);

  gcc_assert (!nested_in_vect_loop_p (loop, stmt));
  gcc_assert (ncopies == 1);
  gcc_assert (op_type == binary_op);
  gcc_assert (reduc_index == (code == MINUS_EXPR ? 0 : 1));
  gcc_assert (STMT_VINFO_VEC_REDUCTION_TYPE (stmt_info)
	      == STRICT_FP_REDUCTION);

  if (slp_node)
    gcc_assert (must_eq (TYPE_VECTOR_SUBPARTS (vectype_out),
			 TYPE_VECTOR_SUBPARTS (vectype_in)));

  op0 = ops[1 - reduc_index];

  int group_size = 1;
  gimple *scalar_dest_def;
  if (slp_node)
    {
      vect_get_vec_defs (op0, NULL_TREE, stmt, &vec_oprnds0, NULL, slp_node);
      group_size = SLP_TREE_SCALAR_STMTS (slp_node).length ();
      scalar_dest_def = SLP_TREE_SCALAR_STMTS (slp_node)[group_size - 1];
    }
  else
    {
      tree loop_vec_def0 = vect_get_vec_def_for_operand (op0, stmt);
      vec_oprnds0.create (1);
      vec_oprnds0.quick_push (loop_vec_def0);
      scalar_dest_def = stmt;
    }

  tree scalar_dest = gimple_assign_lhs (scalar_dest_def);
  tree scalar_type = TREE_TYPE (scalar_dest);
  tree reduc_var = gimple_phi_result (reduc_def_stmt);

  int vec_num = vec_oprnds0.length ();
  gcc_assert (vec_num == 1 || slp_node);
  tree vec_elem_type = TREE_TYPE (vectype_out);
  gcc_checking_assert (useless_type_conversion_p (scalar_type, vec_elem_type));

  tree vector_identity = NULL_TREE;
  if (LOOP_VINFO_FULLY_MASKED_P (loop_vinfo))
    vector_identity = build_zero_cst (vectype_out);

  FOR_EACH_VEC_ELT (vec_oprnds0, i, def0)
    {
      tree mask = NULL_TREE;
      if (LOOP_VINFO_FULLY_MASKED_P (loop_vinfo))
	mask = vect_get_loop_mask (gsi, masks, vec_num, vectype_in, i);
      if (code == MINUS_EXPR)
	{
	  tree negated = make_ssa_name (vectype_out);
	  new_stmt = gimple_build_assign (negated, NEGATE_EXPR, def0);
	  gsi_insert_before (gsi, new_stmt, GSI_SAME_STMT);
	  def0 = negated;
	}

      if (mask)
	def0 = merge_with_identity (gsi, mask, vectype_out, def0,
				    vector_identity);

      /* On first iteration the input is simply the scalar phi result, and for
         subsequent iterations it is the output of the preceding operation.  */

      expr = build2 (reduc_code, scalar_type, reduc_var, def0);

      /* For chained SLP reductions the output of the previous reduction
         operation serves as the input of the next. For the final statement
         the output cannot be a temporary - we reuse the original
         scalar destination of the last statement.  */
      if (i == vec_num - 1)
        reduc_var = scalar_dest;
      else
        reduc_var = vect_create_destination_var (scalar_dest, NULL);

      new_stmt = gimple_build_assign (reduc_var, expr);

      if (i == vec_num - 1)
        {
          SSA_NAME_DEF_STMT (reduc_var) = new_stmt;
	  if (scalar_dest_def == gsi_stmt (*gsi))
	    vect_finish_replace_stmt (scalar_dest_def, new_stmt);
	  else
	    {
	      /* In this case we're moving the definition to later in the
		 block.  That doesn't matter because the only uses of the
		 lhs are in phi statements.  */
	      gimple_stmt_iterator old_gsi = gsi_for_stmt (scalar_dest_def);
	      gsi_remove (&old_gsi, true);
	      vect_finish_stmt_generation (stmt, new_stmt, gsi);
	    }
        }
      else
        {
          reduc_var = make_ssa_name (reduc_var, new_stmt);
          gimple_assign_set_lhs (new_stmt, reduc_var);
          vect_finish_stmt_generation (stmt, new_stmt, gsi);
        }

      if (slp_node)
        SLP_TREE_VEC_STMTS (slp_node).quick_push (new_stmt);
    }

  if (!slp_node)
    STMT_VINFO_VEC_STMT (stmt_info) = *vec_stmt = new_stmt;

  return true;
}

/* Function is_nonwrapping_integer_induction.

   Check if STMT (which is part of loop LOOP) both increments and
   does not cause overflow.  */

static bool
is_nonwrapping_integer_induction (gimple *stmt, struct loop *loop)
{
  stmt_vec_info stmt_vinfo = vinfo_for_stmt (stmt);
  tree base = STMT_VINFO_LOOP_PHI_EVOLUTION_BASE_UNCHANGED (stmt_vinfo);
  tree step = STMT_VINFO_LOOP_PHI_EVOLUTION_PART (stmt_vinfo);
  tree lhs_type = TREE_TYPE (gimple_phi_result (stmt));
  widest_int ni, max_loop_value, lhs_max;
  bool overflow = false;

  /* Make sure the loop is integer based.  */
  if (TREE_CODE (base) != INTEGER_CST
      || TREE_CODE (step) != INTEGER_CST)
    return false;

  /* Check that the induction increments.  */
  if (tree_int_cst_sgn (step) == -1)
    return false;

  /* Check that the max size of the loop will not wrap.  */

  if (TYPE_OVERFLOW_UNDEFINED (lhs_type))
    return true;

  if (! max_stmt_executions (loop, &ni))
    return false;

  max_loop_value = wi::mul (wi::to_widest (step), ni, TYPE_SIGN (lhs_type),
			    &overflow);
  if (overflow)
    return false;

  max_loop_value = wi::add (wi::to_widest (base), max_loop_value,
			    TYPE_SIGN (lhs_type), &overflow);
  if (overflow)
    return false;

  return (wi::min_precision (max_loop_value, TYPE_SIGN (lhs_type))
	  <= TYPE_PRECISION (lhs_type));
}

/* Function vectorizable_reduction.

   Check if STMT performs a reduction operation that can be vectorized.
   If VEC_STMT is also passed, vectorize the STMT: create a vectorized
   stmt to replace it, put it in VEC_STMT, and insert it at GSI.
   Return FALSE if not a vectorizable STMT, TRUE otherwise.

   This function also handles reduction idioms (patterns) that have been
   recognized in advance during vect_pattern_recog.  In this case, STMT may be
   of this form:
     X = pattern_expr (arg0, arg1, ..., X)
   and it's STMT_VINFO_RELATED_STMT points to the last stmt in the original
   sequence that had been detected and replaced by the pattern-stmt (STMT).

   This function also handles reduction of condition expressions, for example:
     for (int i = 0; i < N; i++)
       if (a[i] < value)
	 last = a[i];
   This is handled by vectorising the loop and creating an additional vector
   containing the loop indexes for which "a[i] < value" was true.  In the
   function epilogue this is reduced to a single max value and then used to
   index into the vector of results.

   In some cases of reduction patterns, the type of the reduction variable X is
   different than the type of the other arguments of STMT.
   In such cases, the vectype that is used when transforming STMT into a vector
   stmt is different than the vectype that is used to determine the
   vectorization factor, because it consists of a different number of elements
   than the actual number of elements that are being operated upon in parallel.

   For example, consider an accumulation of shorts into an int accumulator.
   On some targets it's possible to vectorize this pattern operating on 8
   shorts at a time (hence, the vectype for purposes of determining the
   vectorization factor should be V8HI); on the other hand, the vectype that
   is used to create the vector form is actually V4SI (the type of the result).

   Upon entry to this function, STMT_VINFO_VECTYPE records the vectype that
   indicates what is the actual level of parallelism (V8HI in the example), so
   that the right vectorization factor would be derived.  This vectype
   corresponds to the type of arguments to the reduction stmt, and should *NOT*
   be used to create the vectorized stmt.  The right vectype for the vectorized
   stmt is obtained from the type of the result X:
        get_vectype_for_scalar_type (TREE_TYPE (X))

   This means that, contrary to "regular" reductions (or "regular" stmts in
   general), the following equation:
      STMT_VINFO_VECTYPE == get_vectype_for_scalar_type (TREE_TYPE (X))
   does *NOT* necessarily hold for reduction patterns.  */

bool
vectorizable_reduction (gimple *stmt, gimple_stmt_iterator *gsi,
			gimple **vec_stmt, slp_tree slp_node,
			slp_instance slp_node_instance)
{
  tree vec_dest;
  tree scalar_dest;
  stmt_vec_info stmt_info = vinfo_for_stmt (stmt);
  tree vectype_out = STMT_VINFO_VECTYPE (stmt_info);
  tree vectype_in = NULL_TREE;
  tree reduc_vectype;
  loop_vec_info loop_vinfo = STMT_VINFO_LOOP_VINFO (stmt_info);
  struct loop *loop = LOOP_VINFO_LOOP (loop_vinfo);
  enum tree_code code, orig_code, epilog_reduc_code;
  machine_mode vec_mode;
  int op_type;
  optab optab, reduc_optab;
  tree new_temp = NULL_TREE;
  gimple *def_stmt;
  enum vect_def_type dt, cond_reduc_dt = vect_unknown_def_type;
  tree scalar_type;
  bool is_simple_use;
  gimple *orig_stmt;
  stmt_vec_info orig_stmt_info = NULL;
  int i;
  int ncopies;
  int epilog_copies;
  stmt_vec_info prev_stmt_info, prev_phi_info;
  bool single_defuse_cycle = false;
  gimple *new_stmt = NULL;
  int j;
  tree ops[3];
  enum vect_def_type dts[3];
  bool nested_cycle = false, found_nested_cycle_def = false;
  bool double_reduc = false;
  basic_block def_bb;
  struct loop * def_stmt_loop, *outer_loop = NULL;
  tree def_arg;
  gimple *def_arg_stmt;
  auto_vec<tree> vec_oprnds0;
  auto_vec<tree> vec_oprnds1;
  auto_vec<tree> vec_oprnds2;
  auto_vec<tree> vect_defs;
  auto_vec<gimple *> phis;
  int vec_num;
  tree def0, tem;
  bool first_p = true;
  tree cr_index_scalar_type = NULL_TREE, cr_index_vector_type = NULL_TREE;
  tree cond_reduc_val = NULL_TREE;

  /* Make sure it was already recognized as a reduction computation.  */
  if (STMT_VINFO_DEF_TYPE (vinfo_for_stmt (stmt)) != vect_reduction_def
      && STMT_VINFO_DEF_TYPE (vinfo_for_stmt (stmt)) != vect_nested_cycle)
    return false;

  if (nested_in_vect_loop_p (loop, stmt))
    {
      outer_loop = loop;
      loop = loop->inner;
      nested_cycle = true;
    }

  /* In case of reduction chain we switch to the first stmt in the chain, but
     we don't update STMT_INFO, since only the last stmt is marked as reduction
     and has reduction properties.  */
  if (GROUP_FIRST_ELEMENT (stmt_info)
      && GROUP_FIRST_ELEMENT (stmt_info) != stmt)
    {
      stmt = GROUP_FIRST_ELEMENT (stmt_info);
      first_p = false;
    }

  if (gimple_code (stmt) == GIMPLE_PHI)
    {
      /* Analysis is fully done on the reduction stmt invocation.  */
      if (! vec_stmt)
	{
	  if (slp_node)
	    slp_node_instance->reduc_phis = slp_node;

	  STMT_VINFO_TYPE (stmt_info) = reduc_vec_info_type;
	  return true;
	}

      if (STMT_VINFO_REDUC_TYPE (stmt_info) == STRICT_FP_REDUCTION)
	return true;

      gimple *reduc_stmt = STMT_VINFO_REDUC_DEF (stmt_info);
      if (STMT_VINFO_IN_PATTERN_P (vinfo_for_stmt (reduc_stmt)))
	reduc_stmt = STMT_VINFO_RELATED_STMT (vinfo_for_stmt (reduc_stmt));

      if (STMT_VINFO_VEC_REDUCTION_TYPE (vinfo_for_stmt (reduc_stmt))
	  == COND_REDUCTION_CLASTB)
	return true;

      gcc_assert (is_gimple_assign (reduc_stmt));

      for (unsigned k = 1; k < gimple_num_ops (reduc_stmt); ++k)
	{
	  tree op = gimple_op (reduc_stmt, k);
	  if (op == gimple_phi_result (stmt))
	    continue;
	  if (k == 1
	      && gimple_assign_rhs_code (reduc_stmt) == COND_EXPR)
	    continue;
	  if (!vectype_in
	      || (GET_MODE_SIZE (SCALAR_TYPE_MODE (TREE_TYPE (vectype_in)))
		  < GET_MODE_SIZE (SCALAR_TYPE_MODE (TREE_TYPE (op)))))
	    vectype_in = get_vectype_for_scalar_type (TREE_TYPE (op));
	  break;
	}
      gcc_assert (vectype_in);

      if (slp_node)
	ncopies = 1;
      else
	ncopies = vect_get_num_copies (loop_vinfo, vectype_in);

      use_operand_p use_p;
      gimple *use_stmt;
      if (ncopies > 1
	  && (STMT_VINFO_RELEVANT (vinfo_for_stmt (reduc_stmt))
	      <= vect_used_only_live)
	  && single_imm_use (gimple_phi_result (stmt), &use_p, &use_stmt)
	  && (use_stmt == reduc_stmt
	      || (STMT_VINFO_RELATED_STMT (vinfo_for_stmt (use_stmt))
		  == reduc_stmt)))
	single_defuse_cycle = true;

      /* Create the destination vector  */
      scalar_dest = gimple_assign_lhs (reduc_stmt);
      vec_dest = vect_create_destination_var (scalar_dest, vectype_out);

      if (slp_node)
	/* The size vect_schedule_slp_instance computes is off for us.  */
	vec_num = vect_get_num_vectors
	  (LOOP_VINFO_VECT_FACTOR (loop_vinfo)
	   * SLP_TREE_SCALAR_STMTS (slp_node).length (),
	   vectype_in);
      else
	vec_num = 1;

      /* Generate the reduction PHIs upfront.  */
      prev_phi_info = NULL;
      for (j = 0; j < ncopies; j++)
	{
	  if (j == 0 || !single_defuse_cycle)
	    {
	      for (i = 0; i < vec_num; i++)
		{
		  /* Create the reduction-phi that defines the reduction
		     operand.  */
		  gimple *new_phi = create_phi_node (vec_dest, loop->header);
		  set_vinfo_for_stmt (new_phi,
				      new_stmt_vec_info (new_phi, loop_vinfo));

		  if (slp_node)
		    SLP_TREE_VEC_STMTS (slp_node).quick_push (new_phi);
		  else
		    {
		      if (j == 0)
			STMT_VINFO_VEC_STMT (stmt_info) = *vec_stmt = new_phi;
		      else
			STMT_VINFO_RELATED_STMT (prev_phi_info) = new_phi;
		      prev_phi_info = vinfo_for_stmt (new_phi);
		    }
		}
	    }
	}

      return true;
    }

  /* 1. Is vectorizable reduction?  */
  /* Not supportable if the reduction variable is used in the loop, unless
     it's a reduction chain.  */
  if (STMT_VINFO_RELEVANT (stmt_info) > vect_used_in_outer
      && !GROUP_FIRST_ELEMENT (stmt_info))
    return false;

  /* Reductions that are not used even in an enclosing outer-loop,
     are expected to be "live" (used out of the loop).  */
  if (STMT_VINFO_RELEVANT (stmt_info) == vect_unused_in_scope
      && !STMT_VINFO_LIVE_P (stmt_info))
    return false;

  /* 2. Has this been recognized as a reduction pattern?

     Check if STMT represents a pattern that has been recognized
     in earlier analysis stages.  For stmts that represent a pattern,
     the STMT_VINFO_RELATED_STMT field records the last stmt in
     the original sequence that constitutes the pattern.  */

  orig_stmt = STMT_VINFO_RELATED_STMT (vinfo_for_stmt (stmt));
  if (orig_stmt)
    {
      orig_stmt_info = vinfo_for_stmt (orig_stmt);
      gcc_assert (STMT_VINFO_IN_PATTERN_P (orig_stmt_info));
      gcc_assert (!STMT_VINFO_IN_PATTERN_P (stmt_info));
    }

  /* 3. Check the operands of the operation.  The first operands are defined
        inside the loop body. The last operand is the reduction variable,
        which is defined by the loop-header-phi.  */

  gcc_assert (is_gimple_assign (stmt));

  /* Flatten RHS.  */
  switch (get_gimple_rhs_class (gimple_assign_rhs_code (stmt)))
    {
    case GIMPLE_BINARY_RHS:
      code = gimple_assign_rhs_code (stmt);
      op_type = TREE_CODE_LENGTH (code);
      gcc_assert (op_type == binary_op);
      ops[0] = gimple_assign_rhs1 (stmt);
      ops[1] = gimple_assign_rhs2 (stmt);
      break;

    case GIMPLE_TERNARY_RHS:
      code = gimple_assign_rhs_code (stmt);
      op_type = TREE_CODE_LENGTH (code);
      gcc_assert (op_type == ternary_op);
      ops[0] = gimple_assign_rhs1 (stmt);
      ops[1] = gimple_assign_rhs2 (stmt);
      ops[2] = gimple_assign_rhs3 (stmt);
      break;

    case GIMPLE_UNARY_RHS:
      return false;

    default:
      gcc_unreachable ();
    }

  if (code == COND_EXPR && slp_node)
    return false;

  scalar_dest = gimple_assign_lhs (stmt);
  scalar_type = TREE_TYPE (scalar_dest);
  if (!POINTER_TYPE_P (scalar_type) && !INTEGRAL_TYPE_P (scalar_type)
      && !SCALAR_FLOAT_TYPE_P (scalar_type))
    return false;

  /* Do not try to vectorize bit-precision reductions.  */
  if (!type_has_mode_precision_p (scalar_type))
    return false;

  /* All uses but the last are expected to be defined in the loop.
     The last use is the reduction variable.  In case of nested cycle this
     assumption is not true: we use reduc_index to record the index of the
     reduction variable.  */
  gimple *reduc_def_stmt = NULL;
  int reduc_index = -1;
  for (i = 0; i < op_type; i++)
    {
      /* The condition of COND_EXPR is checked in vectorizable_condition().  */
      if (i == 0 && code == COND_EXPR)
        continue;

      is_simple_use = vect_is_simple_use (ops[i], loop_vinfo,
					  &def_stmt, &dts[i], &tem);
      dt = dts[i];
      gcc_assert (is_simple_use);
      if (dt == vect_reduction_def)
	{
          reduc_def_stmt = def_stmt;
	  reduc_index = i;
	  continue;
	}
      else
	{
	  if (!vectype_in)
	    vectype_in = tem;
	}

      if (dt != vect_internal_def
	  && dt != vect_external_def
	  && dt != vect_constant_def
	  && dt != vect_induction_def
          && !(dt == vect_nested_cycle && nested_cycle))
	return false;

      if (dt == vect_nested_cycle)
        {
          found_nested_cycle_def = true;
          reduc_def_stmt = def_stmt;
          reduc_index = i;
        }

      if (i == 1 && code == COND_EXPR)
	{
	  /* Record how value of COND_EXPR is defined.  */
	  if (dt == vect_constant_def)
	    {
	      cond_reduc_dt = dt;
	      cond_reduc_val = ops[i];
	    }
	  if (dt == vect_induction_def && def_stmt != NULL
	      && is_nonwrapping_integer_induction (def_stmt, loop))
	    cond_reduc_dt = dt;
	}
    }

  if (!vectype_in)
    vectype_in = vectype_out;

  /* When vectorizing a reduction chain w/o SLP the reduction PHI is not
     directy used in stmt.  */
  if (reduc_index == -1)
    {
      if (STMT_VINFO_REDUC_TYPE (stmt_info) == STRICT_FP_REDUCTION)
	{
	  if (dump_enabled_p ())
	    dump_printf_loc (MSG_MISSED_OPTIMIZATION, vect_location,
			     "In-order reduction chain without SLP.\n");
	  return false;
	}

      if (orig_stmt)
	reduc_def_stmt = STMT_VINFO_REDUC_DEF (orig_stmt_info);
      else
	reduc_def_stmt = STMT_VINFO_REDUC_DEF (stmt_info);
    }

  if (! reduc_def_stmt || gimple_code (reduc_def_stmt) != GIMPLE_PHI)
    return false;

  if (!(reduc_index == -1
	|| dts[reduc_index] == vect_reduction_def
	|| dts[reduc_index] == vect_nested_cycle
	|| ((dts[reduc_index] == vect_internal_def
	     || dts[reduc_index] == vect_external_def
	     || dts[reduc_index] == vect_constant_def
	     || dts[reduc_index] == vect_induction_def)
	    && nested_cycle && found_nested_cycle_def)))
    {
      /* For pattern recognized stmts, orig_stmt might be a reduction,
	 but some helper statements for the pattern might not, or
	 might be COND_EXPRs with reduction uses in the condition.  */
      gcc_assert (orig_stmt);
      return false;
    }

  stmt_vec_info reduc_def_info = vinfo_for_stmt (reduc_def_stmt);
  enum vect_reduction_type v_reduc_type
    = STMT_VINFO_REDUC_TYPE (reduc_def_info);
  gimple *tmp = STMT_VINFO_REDUC_DEF (reduc_def_info);

  STMT_VINFO_VEC_REDUCTION_TYPE (stmt_info) = v_reduc_type;
  /* If we have a condition reduction, see if we can simplify it further.  */
  if (v_reduc_type == COND_REDUCTION)
    {
      /* Loop peeling modifies initial value of reduction PHI, which
	 makes the reduction stmt to be transformed different to the
	 original stmt analyzed.  We need to record reduction code for
	 CONST_COND_REDUCTION type reduction at analyzing stage, thus
	 it can be used directly at transform stage.  */
      if (STMT_VINFO_VEC_CONST_COND_REDUC_CODE (stmt_info) == MAX_EXPR
	  || STMT_VINFO_VEC_CONST_COND_REDUC_CODE (stmt_info) == MIN_EXPR)
	{
	  /* Also set the reduction type to CONST_COND_REDUCTION.  */
	  gcc_assert (cond_reduc_dt == vect_constant_def);
	  STMT_VINFO_VEC_REDUCTION_TYPE (stmt_info) = CONST_COND_REDUCTION;
	}
      else if (direct_internal_fn_supported_p (IFN_CLASTB, vectype_in,
					       OPTIMIZE_FOR_SPEED))
	{
	  if (dump_enabled_p ())
	    dump_printf_loc (MSG_MISSED_OPTIMIZATION, vect_location,
			     "Optimizing condition reduction with CLASTB.\n");
	  STMT_VINFO_VEC_REDUCTION_TYPE (stmt_info) = COND_REDUCTION_CLASTB;
	}
      else if (cond_reduc_dt == vect_induction_def)
	{
	  if (dump_enabled_p ())
	    dump_printf_loc (MSG_NOTE, vect_location,
			     "Optimizing condition reduction based on "
			     "integer induction.\n");
	  STMT_VINFO_VEC_REDUCTION_TYPE (stmt_info)
	    = INTEGER_INDUC_COND_REDUCTION;
	}
      else if (cond_reduc_dt == vect_constant_def)
	{
	  enum vect_def_type cond_initial_dt;
	  gimple *def_stmt = SSA_NAME_DEF_STMT (ops[reduc_index]);
	  tree cond_initial_val
	    = PHI_ARG_DEF_FROM_EDGE (def_stmt, loop_preheader_edge (loop));

	  gcc_assert (cond_reduc_val != NULL_TREE);
	  vect_is_simple_use (cond_initial_val, loop_vinfo,
			      &def_stmt, &cond_initial_dt);
	  if (cond_initial_dt == vect_constant_def
	      && types_compatible_p (TREE_TYPE (cond_initial_val),
				     TREE_TYPE (cond_reduc_val)))
	    {
	      tree e = fold_binary (LE_EXPR, boolean_type_node,
				    cond_initial_val, cond_reduc_val);
	      if (e && (integer_onep (e) || integer_zerop (e)))
		{
		  if (dump_enabled_p ())
		    dump_printf_loc (MSG_NOTE, vect_location,
				     "condition expression based on "
				     "compile time constant.\n");
		  /* Record reduction code at analysis stage.  */
		  STMT_VINFO_VEC_CONST_COND_REDUC_CODE (stmt_info)
		    = integer_onep (e) ? MAX_EXPR : MIN_EXPR;
		  STMT_VINFO_VEC_REDUCTION_TYPE (stmt_info)
		    = CONST_COND_REDUCTION;
		}
	    }
	}
    }

  if (orig_stmt)
    gcc_assert (tmp == orig_stmt
		|| GROUP_FIRST_ELEMENT (vinfo_for_stmt (tmp)) == orig_stmt);
  else
    /* We changed STMT to be the first stmt in reduction chain, hence we
       check that in this case the first element in the chain is STMT.  */
    gcc_assert (stmt == tmp
		|| GROUP_FIRST_ELEMENT (vinfo_for_stmt (tmp)) == stmt);

  if (STMT_VINFO_LIVE_P (vinfo_for_stmt (reduc_def_stmt)))
    return false;

  if (slp_node)
    ncopies = 1;
  else
    ncopies = vect_get_num_copies (loop_vinfo, vectype_in);

  gcc_assert (ncopies >= 1);

  vec_mode = TYPE_MODE (vectype_in);
  reduc_vectype = vectype_in;

  if (code == COND_EXPR)
    {
      /* Only call during the analysis stage, otherwise we'll lose
	 STMT_VINFO_TYPE.  */
      if (!vec_stmt && !vectorizable_condition (stmt, gsi, NULL,
						ops[reduc_index], 0, NULL))
        {
          if (dump_enabled_p ())
	    dump_printf_loc (MSG_MISSED_OPTIMIZATION, vect_location,
			     "unsupported condition in reduction\n");
	  return false;
        }
    }
  else
    {
      /* 4. Supportable by target?  */

      if (code == LSHIFT_EXPR || code == RSHIFT_EXPR
	  || code == LROTATE_EXPR || code == RROTATE_EXPR)
	{
	  /* Shifts and rotates are only supported by vectorizable_shifts,
	     not vectorizable_reduction.  */
          if (dump_enabled_p ())
	    dump_printf_loc (MSG_MISSED_OPTIMIZATION, vect_location,
			     "unsupported shift or rotation.\n");
	  return false;
	}

      /* 4.1. check support for the operation in the loop  */
      optab = optab_for_tree_code (code, vectype_in, optab_default);
      if (!optab)
        {
          if (dump_enabled_p ())
	    dump_printf_loc (MSG_MISSED_OPTIMIZATION, vect_location,
			     "no optab.\n");

          return false;
        }

      if (optab_handler (optab, vec_mode) == CODE_FOR_nothing)
        {
          if (dump_enabled_p ())
            dump_printf (MSG_NOTE, "op not supported by target.\n");

          if (may_ne (GET_MODE_SIZE (vec_mode), UNITS_PER_WORD)
	      || !vect_worthwhile_without_simd_p (loop_vinfo, code))
            return false;

          if (dump_enabled_p ())
  	    dump_printf (MSG_NOTE, "proceeding using word mode.\n");
        }

      /* Worthwhile without SIMD support?  */
      if (!VECTOR_MODE_P (TYPE_MODE (vectype_in))
	  && !vect_worthwhile_without_simd_p (loop_vinfo, code))
        {
          if (dump_enabled_p ())
	    dump_printf_loc (MSG_MISSED_OPTIMIZATION, vect_location,
			     "not worthwhile without SIMD support.\n");

          return false;
        }
    }

  /* 4.2. Check support for the epilog operation.

          If STMT represents a reduction pattern, then the type of the
          reduction variable may be different than the type of the rest
          of the arguments.  For example, consider the case of accumulation
          of shorts into an int accumulator; The original code:
                        S1: int_a = (int) short_a;
          orig_stmt->   S2: int_acc = plus <int_a ,int_acc>;

          was replaced with:
                        STMT: int_acc = widen_sum <short_a, int_acc>

          This means that:
          1. The tree-code that is used to create the vector operation in the
             epilog code (that reduces the partial results) is not the
             tree-code of STMT, but is rather the tree-code of the original
             stmt from the pattern that STMT is replacing.  I.e, in the example
             above we want to use 'widen_sum' in the loop, but 'plus' in the
             epilog.
          2. The type (mode) we use to check available target support
             for the vector operation to be created in the *epilog*, is
             determined by the type of the reduction variable (in the example
             above we'd check this: optab_handler (plus_optab, vect_int_mode])).
             However the type (mode) we use to check available target support
             for the vector operation to be created *inside the loop*, is
             determined by the type of the other arguments to STMT (in the
             example we'd check this: optab_handler (widen_sum_optab,
	     vect_short_mode)).

          This is contrary to "regular" reductions, in which the types of all
          the arguments are the same as the type of the reduction variable.
          For "regular" reductions we can therefore use the same vector type
          (and also the same tree-code) when generating the epilog code and
          when generating the code inside the loop.  */

  if (orig_stmt
      && (!REDUCTION_IS_COND_REDUCTION_P
	  (STMT_VINFO_VEC_REDUCTION_TYPE (stmt_info))))
    {
      /* This is a reduction pattern: get the vectype from the type of the
         reduction variable, and get the tree-code from orig_stmt.  */
      orig_code = gimple_assign_rhs_code (orig_stmt);
      gcc_assert (vectype_out);
      vec_mode = TYPE_MODE (vectype_out);
      reduc_vectype = vectype_out;
    }
  else
    {
      /* Regular reduction: use the same vectype and tree-code as used for
         the vector code inside the loop can be used for the epilog code. */
      orig_code = code;

      if (code == MINUS_EXPR)
	orig_code = PLUS_EXPR;

      /* For simple condition reductions, replace with the actual expression
	 we want to base our reduction around.  */
      if (STMT_VINFO_VEC_REDUCTION_TYPE (stmt_info) == CONST_COND_REDUCTION)
	{
	  orig_code = STMT_VINFO_VEC_CONST_COND_REDUC_CODE (stmt_info);
	  gcc_assert (orig_code == MAX_EXPR || orig_code == MIN_EXPR);
	}
      else if (STMT_VINFO_VEC_REDUCTION_TYPE (stmt_info)
		 == INTEGER_INDUC_COND_REDUCTION)
	orig_code = MAX_EXPR;
    }

  if (nested_cycle)
    {
      def_bb = gimple_bb (reduc_def_stmt);
      def_stmt_loop = def_bb->loop_father;
      def_arg = PHI_ARG_DEF_FROM_EDGE (reduc_def_stmt,
                                       loop_preheader_edge (def_stmt_loop));
      if (TREE_CODE (def_arg) == SSA_NAME
          && (def_arg_stmt = SSA_NAME_DEF_STMT (def_arg))
          && gimple_code (def_arg_stmt) == GIMPLE_PHI
          && flow_bb_inside_loop_p (outer_loop, gimple_bb (def_arg_stmt))
          && vinfo_for_stmt (def_arg_stmt)
          && STMT_VINFO_DEF_TYPE (vinfo_for_stmt (def_arg_stmt))
              == vect_double_reduction_def)
        double_reduc = true;
    }

  epilog_reduc_code = ERROR_MARK;

  vect_reduction_type reduction_type
    = STMT_VINFO_VEC_REDUCTION_TYPE (stmt_info);
  if (reduction_type == TREE_CODE_REDUCTION
      || reduction_type == STRICT_FP_REDUCTION
      || reduction_type == INTEGER_INDUC_COND_REDUCTION
      || reduction_type == CONST_COND_REDUCTION)
    {
      bool have_reduc_support;
      if (reduction_type == STRICT_FP_REDUCTION)
	have_reduc_support = strict_reduction_code (orig_code, reduc_vectype,
						    &epilog_reduc_code);
      else
	have_reduc_support
	  = reduction_code_for_scalar_code (orig_code, &epilog_reduc_code);

      if (have_reduc_support)
	{
	  reduc_optab = optab_for_tree_code (epilog_reduc_code, vectype_out,
					     optab_default);
	  if (!reduc_optab)
	    {
	      if (dump_enabled_p ())
		dump_printf_loc (MSG_MISSED_OPTIMIZATION, vect_location,
				 "no optab for reduction.\n");

	      epilog_reduc_code = ERROR_MARK;
	    }
	  else if (optab_handler (reduc_optab, vec_mode) == CODE_FOR_nothing)
	    {
	      if (dump_enabled_p ())
		dump_printf_loc (MSG_MISSED_OPTIMIZATION, vect_location,
				 "reduc op not supported by target.\n");

	      epilog_reduc_code = ERROR_MARK;
	    }
	}
      else
	{
	  if (!nested_cycle || double_reduc)
	    {
	      if (dump_enabled_p ())
		dump_printf_loc (MSG_MISSED_OPTIMIZATION, vect_location,
				 "no reduc code for scalar code.\n");

	      return false;
	    }
	}
    }
  else if (reduction_type == COND_REDUCTION)
    {
      int scalar_precision
	= GET_MODE_PRECISION (SCALAR_TYPE_MODE (scalar_type));
      cr_index_scalar_type = make_unsigned_type (scalar_precision);
      cr_index_vector_type = build_vector_type
	(cr_index_scalar_type, TYPE_VECTOR_SUBPARTS (vectype_out));

      optab = optab_for_tree_code (REDUC_MAX_EXPR, cr_index_vector_type,
				   optab_default);
      if (optab_handler (optab, TYPE_MODE (cr_index_vector_type))
	  != CODE_FOR_nothing)
	epilog_reduc_code = REDUC_MAX_EXPR;
    }

  if (reduction_type != COND_REDUCTION_CLASTB
      && epilog_reduc_code == ERROR_MARK
      && !TYPE_VECTOR_SUBPARTS (vectype_out).is_constant ())
    {
      if (dump_enabled_p ())
	dump_printf_loc (MSG_MISSED_OPTIMIZATION, vect_location,
			 "Missing target support for reduction in"
			 " variable-length vectorization.\n");
      return false;
    }

  if ((double_reduc || REDUCTION_IS_COND_REDUCTION_P (reduction_type))
      && ncopies > 1)
    {
      if (dump_enabled_p ())
	dump_printf_loc (MSG_MISSED_OPTIMIZATION, vect_location,
			 "multiple types in double reduction or condition "
			 "reduction.\n");
      return false;
    }

  /* For SLP reductions, see if there is a neutral value we can use.  */
  tree neutral_op = NULL_TREE;
  if (slp_node)
    neutral_op = neutral_op_for_slp_reduction
      (slp_node_instance->reduc_phis, code,
       GROUP_FIRST_ELEMENT (stmt_info) != NULL);

  /* For double reductions, and for SLP reductions with a neutral value,
     we construct a variable-length initial vector by loading a vector
     full of the neutral value and then shift-and-inserting the start
     values into the low-numbered elements.  */
  if ((double_reduc || neutral_op)
      && !TYPE_VECTOR_SUBPARTS (reduc_vectype).is_constant ()
      && !direct_internal_fn_supported_p (IFN_VEC_SHL_INSERT,
					  reduc_vectype, OPTIMIZE_FOR_SPEED))
    {
      if (dump_enabled_p ())
	dump_printf_loc (MSG_MISSED_OPTIMIZATION, vect_location,
			 "Reduction on variable-length vectors requires"
			 " target support for a vector-shift-and-insert"
			 " operation.\n");
      return false;
    }

  /* Check extra constraints for variable-length unchained SLP reductions.  */
  if (STMT_SLP_TYPE (stmt_info)
      && !GROUP_FIRST_ELEMENT (vinfo_for_stmt (stmt))
      && !TYPE_VECTOR_SUBPARTS (reduc_vectype).is_constant ())
    {
      /* We checked above that we could build the initial vector when
	 there's a neutral element value.  Check here for the case in
	 which each SLP statement has its own initial value and in which
	 that value needs to be repeated for every instance of the
	 statement within the initial vector.  */
      unsigned int group_size = SLP_TREE_SCALAR_STMTS (slp_node).length ();
      scalar_mode elt_mode = SCALAR_TYPE_MODE (TREE_TYPE (vectype_out));
      if (!neutral_op
	  && !can_duplicate_and_interleave_p (group_size, elt_mode))
	{
	  if (dump_enabled_p ())
	    dump_printf_loc (MSG_MISSED_OPTIMIZATION, vect_location,
			     "Unsupported form of SLP reduction for"
			     " variable-width vectors: cannot build"
			     " initial vector.\n");
	  return false;
	}
      /* The epilogue code relies on the number of elements being a multiple
	 of the group size.  The duplicate-and-interleave approach to setting
	 up the the initial vector does too.  */
      if (!multiple_p (TYPE_VECTOR_SUBPARTS (reduc_vectype), group_size))
	{
	  if (dump_enabled_p ())
	    dump_printf_loc (MSG_MISSED_OPTIMIZATION, vect_location,
			     "Unsupported form of SLP reduction for"
			     " variable-width vectors: the vector size"
			     " is not a multiple of the number of results.\n");
	  return false;
	}
    }

  if (double_reduc && reduction_type == STRICT_FP_REDUCTION)
    {
      /* We can't support strict math reductions of code such as this:
	   for (int i = 0; i < n1; ++i)
	     for (int j = 0; j < n2; ++j)
	       l += a[j];

	 since gcc effectively transforms the loop when vectorizing:

	   for (int i = 0; i < n1 / VF; ++i)
	     for (int j = 0; j < n2; ++j)
	       for (int k = 0; k < VF; ++k)
		 l += a[j];

	 The strict code could implement the second loop above exactly. The
	 problem is that the second loop is already wrong because it's a
	 reassociation of the first.
      */
      if (dump_enabled_p ())
	dump_printf_loc (MSG_MISSED_OPTIMIZATION, vect_location,
			 "double reduction not supported for strict math\n");

      return false;
    }

  /* TODO SVE: This restriction should be relaxed once we can support
     widening, narrowing operations.  */
  if (reduction_type == STRICT_FP_REDUCTION && ncopies > 1)
    {
      if (dump_enabled_p ())
        dump_printf_loc (MSG_MISSED_OPTIMIZATION, vect_location,
                         "strict reduction with ncopies > 1.\n");
      return false;
    }

  if (reduction_type == STRICT_FP_REDUCTION
      && slp_node
      && !GROUP_FIRST_ELEMENT (vinfo_for_stmt (stmt)))
    {
      /* We cannot support strict math reductions in this case because there is
         an implicit reassociation of the operations involved.  */
      if (dump_enabled_p ())
        dump_printf_loc
          (MSG_MISSED_OPTIMIZATION, vect_location,
           "non chained SLP reduction not supported for strict math.\n");
      return false;
    }

  /* In case of widenning multiplication by a constant, we update the type
     of the constant to be the type of the other operand.  We check that the
     constant fits the type in the pattern recognition pass.  */
  if (code == DOT_PROD_EXPR
      && !types_compatible_p (TREE_TYPE (ops[0]), TREE_TYPE (ops[1])))
    {
      if (TREE_CODE (ops[0]) == INTEGER_CST)
        ops[0] = fold_convert (TREE_TYPE (ops[1]), ops[0]);
      else if (TREE_CODE (ops[1]) == INTEGER_CST)
        ops[1] = fold_convert (TREE_TYPE (ops[0]), ops[1]);
      else
        {
          if (dump_enabled_p ())
	    dump_printf_loc (MSG_MISSED_OPTIMIZATION, vect_location,
			     "invalid types in dot-prod\n");

          return false;
        }
    }

  if (reduction_type == COND_REDUCTION)
    {
      widest_int ni;

      if (! max_loop_iterations (loop, &ni))
	{
	  if (dump_enabled_p ())
	    dump_printf_loc (MSG_NOTE, vect_location,
			     "loop count not known, cannot create cond "
			     "reduction.\n");
	  return false;
	}
      /* Convert backedges to iterations.  */
      ni += 1;

      /* The additional index will be the same type as the condition.  Check
	 that the loop can fit into this less one (because we'll use up the
	 zero slot for when there are no matches).  */
      tree max_index = TYPE_MAX_VALUE (cr_index_scalar_type);
      if (wi::geu_p (ni, wi::to_widest (max_index)))
	{
	  if (dump_enabled_p ())
	    dump_printf_loc (MSG_NOTE, vect_location,
			     "loop size is greater than data size.\n");
	  return false;
	}
    }

  /* In case the vectorization factor (VF) is bigger than the number
     of elements that we can fit in a vectype (nunits), we have to generate
     more than one vector stmt - i.e - we need to "unroll" the
     vector stmt by a factor VF/nunits.  For more details see documentation
     in vectorizable_operation.  */

  /* If the reduction is used in an outer loop we need to generate
     VF intermediate results, like so (e.g. for ncopies=2):
	r0 = phi (init, r0)
	r1 = phi (init, r1)
	r0 = x0 + r0;
        r1 = x1 + r1;
    (i.e. we generate VF results in 2 registers).
    In this case we have a separate def-use cycle for each copy, and therefore
    for each copy we get the vector def for the reduction variable from the
    respective phi node created for this copy.

    Otherwise (the reduction is unused in the loop nest), we can combine
    together intermediate results, like so (e.g. for ncopies=2):
	r = phi (init, r)
	r = x0 + r;
	r = x1 + r;
   (i.e. we generate VF/2 results in a single register).
   In this case for each copy we get the vector def for the reduction variable
   from the vectorized reduction operation generated in the previous iteration.

   This only works when we see both the reduction PHI and its only consumer
   in vectorizable_reduction and there are no intermediate stmts
   participating.  */
  use_operand_p use_p;
  gimple *use_stmt;
  if (ncopies > 1
      && (STMT_VINFO_RELEVANT (stmt_info) <= vect_used_only_live)
      && single_imm_use (gimple_phi_result (reduc_def_stmt), &use_p, &use_stmt)
      && (use_stmt == stmt
	  || STMT_VINFO_RELATED_STMT (vinfo_for_stmt (use_stmt)) == stmt))
    {
      single_defuse_cycle = true;
      epilog_copies = 1;
    }
  else
    epilog_copies = ncopies;

  /* If the reduction stmt is one of the patterns that have lane
     reduction embedded we cannot handle the case of ! single_defuse_cycle.  */
  if ((ncopies > 1
       && ! single_defuse_cycle)
      && (code == DOT_PROD_EXPR
	  || code == WIDEN_SUM_EXPR
	  || code == SAD_EXPR))
    {
      if (dump_enabled_p ())
	dump_printf_loc (MSG_MISSED_OPTIMIZATION, vect_location,
			 "multi def-use cycle not possible for lane-reducing "
			 "reduction operation\n");
      return false;
    }

  internal_fn cond_fn = get_conditional_internal_fn (code, scalar_type);

  /* In a speculative loop, the update must be predicated on the
     nonspeculative masks, so that we don't include speculatively
     loaded elements from beyond the end of the original loop.  */
  vec_loop_masks *masks = &LOOP_VINFO_MASKS (loop_vinfo);
  if (LOOP_VINFO_SPECULATIVE_EXECUTION (loop_vinfo))
    masks = &LOOP_VINFO_NONSPECULATIVE_MASKS (loop_vinfo);

  if (slp_node)
    vec_num = SLP_TREE_NUMBER_OF_VEC_STMTS (slp_node);
  else
    vec_num = 1;

  if (!vec_stmt) /* transformation not required.  */
    {
      if (first_p)
	vect_model_reduction_cost (stmt_info, epilog_reduc_code, ncopies);
      if (loop_vinfo && LOOP_VINFO_CAN_FULLY_MASK_P (loop_vinfo))
	{
	  if (reduction_type != STRICT_FP_REDUCTION
	      && (cond_fn == IFN_LAST
		  || !direct_internal_fn_supported_p (cond_fn, vectype_in,
						      OPTIMIZE_FOR_SPEED)))
	    {
	      if (dump_enabled_p ())
		dump_printf_loc (MSG_MISSED_OPTIMIZATION, vect_location,
				 "Can't use a fully-masked loop because no"
				 " conditional operation is available.\n");
	      LOOP_VINFO_CAN_FULLY_MASK_P (loop_vinfo) = false;
	    }
	  else if (reduc_index == -1)
	    {
	      if (dump_enabled_p ())
		dump_printf_loc (MSG_MISSED_OPTIMIZATION, vect_location,
				 "Can't use a fully-masked loop for chained"
				 " reductions.\n");
	      LOOP_VINFO_CAN_FULLY_MASK_P (loop_vinfo) = false;
	    }
	  else
	    vect_record_loop_mask (loop_vinfo, masks, ncopies * vec_num,
				   vectype_in);
	}
      STMT_VINFO_TYPE (stmt_info) = reduc_vec_info_type;
      return true;
    }

  /* Transform.  */

  if (dump_enabled_p ())
    dump_printf_loc (MSG_NOTE, vect_location, "transform reduction.\n");

  /* FORNOW: Multiple types are not supported for condition.  */
  if (code == COND_EXPR)
    gcc_assert (ncopies == 1);

  bool masked_loop_p = LOOP_VINFO_FULLY_MASKED_P (loop_vinfo);

  gimple_stmt_iterator nonspeculative_gsi
    = gsi_end (LOOP_VINFO_NONSPECULATIVE_SEQ (loop_vinfo));
  if (masked_loop_p
      && masks == &LOOP_VINFO_NONSPECULATIVE_MASKS (loop_vinfo))
    gsi = &nonspeculative_gsi;

  if (reduction_type == STRICT_FP_REDUCTION)
    return vectorized_strict_reduction
      (stmt, gsi, vec_stmt, slp_node, reduc_def_stmt, code,
       epilog_reduc_code, op_type, ops, vectype_in, reduc_index, masks);

  if (reduction_type == COND_REDUCTION_CLASTB)
    {
      gcc_assert (!slp_node);
      return vectorizable_condition (stmt, gsi, vec_stmt, 
				     NULL, reduc_index, NULL);
    }

  /* Create the destination vector  */
  vec_dest = vect_create_destination_var (scalar_dest, vectype_out);

  prev_stmt_info = NULL;
  prev_phi_info = NULL;
  if (!slp_node)
    {
      vec_oprnds0.create (1);
      vec_oprnds1.create (1);
      if (op_type == ternary_op)
        vec_oprnds2.create (1);
    }

  phis.create (vec_num);
  vect_defs.create (vec_num);
  if (!slp_node)
    vect_defs.quick_push (NULL_TREE);

  if (slp_node)
    phis.splice (SLP_TREE_VEC_STMTS (slp_node_instance->reduc_phis));
  else
    phis.quick_push (STMT_VINFO_VEC_STMT (vinfo_for_stmt (reduc_def_stmt)));

  for (j = 0; j < ncopies; j++)
    {
      if (code == COND_EXPR)
        {
          gcc_assert (!slp_node);
          vectorizable_condition (stmt, gsi, vec_stmt, 
                                  PHI_RESULT (phis[0]), 
                                  reduc_index, NULL);
          /* Multiple types are not supported for condition.  */
          break;
        }

      /* Handle uses.  */
      if (j == 0)
        {
	  if (slp_node)
	    {
	      /* Get vec defs for all the operands except the reduction index,
		 ensuring the ordering of the ops in the vector is kept.  */
	      auto_vec<tree, 3> slp_ops;
	      auto_vec<vec<tree>, 3> vec_defs;

	      slp_ops.quick_push (ops[0]);
	      slp_ops.quick_push (ops[1]);
	      if (op_type == ternary_op)
		slp_ops.quick_push (ops[2]);

	      vect_get_slp_defs (slp_ops, slp_node, &vec_defs);

	      vec_oprnds0.safe_splice (vec_defs[0]);
	      vec_defs[0].release ();
	      vec_oprnds1.safe_splice (vec_defs[1]);
	      vec_defs[1].release ();
	      if (op_type == ternary_op)
		{
		  vec_oprnds2.safe_splice (vec_defs[2]);
		  vec_defs[2].release ();
		}
	    }
          else
	    {
              vec_oprnds0.quick_push
		(vect_get_vec_def_for_operand (ops[0], stmt));
              vec_oprnds1.quick_push
		(vect_get_vec_def_for_operand (ops[1], stmt));
              if (op_type == ternary_op)
		vec_oprnds2.quick_push 
		  (vect_get_vec_def_for_operand (ops[2], stmt));
	    }
        }
      else
        {
          if (!slp_node)
            {
	      gcc_assert (reduc_index != -1 || ! single_defuse_cycle);

	      if (single_defuse_cycle && reduc_index == 0)
		vec_oprnds0[0] = gimple_get_lhs (new_stmt);
	      else
		vec_oprnds0[0]
		  = vect_get_vec_def_for_stmt_copy (dts[0], vec_oprnds0[0]);
	      if (single_defuse_cycle && reduc_index == 1)
		vec_oprnds1[0] = gimple_get_lhs (new_stmt);
	      else
		vec_oprnds1[0]
		  = vect_get_vec_def_for_stmt_copy (dts[1], vec_oprnds1[0]);
	      if (op_type == ternary_op)
		{
		  if (single_defuse_cycle && reduc_index == 2)
		    vec_oprnds2[0] = gimple_get_lhs (new_stmt);
		  else
		    vec_oprnds2[0] 
		      = vect_get_vec_def_for_stmt_copy (dts[2], vec_oprnds2[0]);
		}
            }
        }

      FOR_EACH_VEC_ELT (vec_oprnds0, i, def0)
        {
	  tree vop[3] = { def0, vec_oprnds1[i], NULL_TREE };
	  if (masked_loop_p)
	    {
	      /* Make sure that the reduction accumulator is vop[0].  */
	      if (reduc_index == 1)
		{
		  gcc_assert (commutative_tree_code (code));
		  std::swap (vop[0], vop[1]);
		}
	      tree mask = vect_get_loop_mask (gsi, masks, vec_num * ncopies,
					      vectype_in, i * ncopies + j);
	      gcall *call = gimple_build_call_internal (cond_fn, 3, mask,
							vop[0], vop[1]);
	      new_temp = make_ssa_name (vec_dest, call);
	      gimple_call_set_lhs (call, new_temp);
	      gimple_call_set_nothrow (call, true);
	      new_stmt = call;
	    }
	  else
	    {
	      if (op_type == ternary_op)
		vop[2] = vec_oprnds2[i];

	      new_temp = make_ssa_name (vec_dest, new_stmt);
	      new_stmt = gimple_build_assign (new_temp, code,
					      vop[0], vop[1], vop[2]);
	    }
	  vect_finish_stmt_generation (stmt, new_stmt, gsi);

          if (slp_node)
            {
              SLP_TREE_VEC_STMTS (slp_node).quick_push (new_stmt);
              vect_defs.quick_push (new_temp);
            }
          else
            vect_defs[0] = new_temp;
        }

      if (slp_node)
        continue;

      if (j == 0)
	STMT_VINFO_VEC_STMT (stmt_info) = *vec_stmt = new_stmt;
      else
	STMT_VINFO_RELATED_STMT (prev_stmt_info) = new_stmt;

      prev_stmt_info = vinfo_for_stmt (new_stmt);
    }

  /* Finalize the reduction-phi (set its arguments) and create the
     epilog reduction code.  */
  if ((!single_defuse_cycle || code == COND_EXPR) && !slp_node)
    vect_defs[0] = gimple_get_lhs (*vec_stmt);

  vect_create_epilog_for_reduction (vect_defs, stmt, reduc_def_stmt,
				    epilog_copies,
                                    epilog_reduc_code, phis,
				    double_reduc, slp_node, slp_node_instance,
				    neutral_op);

  return true;
}

/* Function vect_min_worthwhile_factor.

   For a loop where we could vectorize the operation indicated by CODE,
   return the minimum vectorization factor that makes it worthwhile
   to use generic vectors.  */
static unsigned int
vect_min_worthwhile_factor (enum tree_code code)
{
  switch (code)
    {
    case PLUS_EXPR:
    case MINUS_EXPR:
    case NEGATE_EXPR:
      return 4;

    case BIT_AND_EXPR:
    case BIT_IOR_EXPR:
    case BIT_XOR_EXPR:
    case BIT_NOT_EXPR:
      return 2;

    default:
      return INT_MAX;
    }
}

/* Return true if VINFO indicates we are doing loop vectorization and if
   it is worth decomposing CODE operations into scalar operations for
   that loop's vectorization factor.  */

bool
vect_worthwhile_without_simd_p (vec_info *vinfo, tree_code code)
{
  loop_vec_info loop_vinfo = dyn_cast <loop_vec_info> (vinfo);
  unsigned HOST_WIDE_INT value;
  return (loop_vinfo
	  && LOOP_VINFO_VECT_FACTOR (loop_vinfo).is_constant (&value)
	  && value >= vect_min_worthwhile_factor (code));
}


/* Function vectorizable_induction

   Check if PHI performs an induction computation that can be vectorized.
   If VEC_STMT is also passed, vectorize the induction PHI: create a vectorized
   phi to replace it, put it in VEC_STMT, and add it to the same basic block.
   Return FALSE if not a vectorizable STMT, TRUE otherwise.  */

bool
vectorizable_induction (gimple *phi,
			gimple_stmt_iterator *gsi ATTRIBUTE_UNUSED,
			gimple **vec_stmt, slp_tree slp_node)
{
  stmt_vec_info stmt_info = vinfo_for_stmt (phi);
  loop_vec_info loop_vinfo = STMT_VINFO_LOOP_VINFO (stmt_info);
  struct loop *loop = LOOP_VINFO_LOOP (loop_vinfo);
  unsigned ncopies;
  bool nested_in_vect_loop = false;
  struct loop *iv_loop;
  tree vec_def;
  edge pe = loop_preheader_edge (loop);
  basic_block new_bb;
  tree new_vec, vec_init, vec_step, t;
  tree new_name;
  gimple *new_stmt;
  gphi *induction_phi;
  tree induc_def, vec_dest;
  tree init_expr, step_expr;
  tree vf = LOOP_VINFO_CAP (loop_vinfo).niters;
  unsigned i;
  tree expr;
  gimple_seq stmts;
  imm_use_iterator imm_iter;
  use_operand_p use_p;
  gimple *exit_phi;
  edge latch_e;
  tree loop_arg;
  gimple_stmt_iterator si;
  basic_block bb = gimple_bb (phi);

  if (gimple_code (phi) != GIMPLE_PHI)
    return false;

  if (!STMT_VINFO_RELEVANT_P (stmt_info))
    return false;

  /* Make sure it was recognized as induction computation.  */
  if (STMT_VINFO_DEF_TYPE (stmt_info) != vect_induction_def)
    return false;

  tree vectype = STMT_VINFO_VECTYPE (stmt_info);
  poly_uint64 nunits = TYPE_VECTOR_SUBPARTS (vectype);

  if (slp_node)
    ncopies = 1;
  else
    ncopies = vect_get_num_copies (loop_vinfo, vectype);
  gcc_assert (ncopies >= 1);

  /* FORNOW. These restrictions should be relaxed.  */
  if (nested_in_vect_loop_p (loop, phi))
    {
      imm_use_iterator imm_iter;
      use_operand_p use_p;
      gimple *exit_phi;
      edge latch_e;
      tree loop_arg;

      if (ncopies > 1)
	{
	  if (dump_enabled_p ())
	    dump_printf_loc (MSG_MISSED_OPTIMIZATION, vect_location,
			     "multiple types in nested loop.\n");
	  return false;
	}

      /* FORNOW: outer loop induction with SLP not supported.  */
      if (STMT_SLP_TYPE (stmt_info))
	return false;

      exit_phi = NULL;
      latch_e = loop_latch_edge (loop->inner);
      loop_arg = PHI_ARG_DEF_FROM_EDGE (phi, latch_e);
      FOR_EACH_IMM_USE_FAST (use_p, imm_iter, loop_arg)
	{
	  gimple *use_stmt = USE_STMT (use_p);
	  if (is_gimple_debug (use_stmt))
	    continue;

	  if (!flow_bb_inside_loop_p (loop->inner, gimple_bb (use_stmt)))
	    {
	      exit_phi = use_stmt;
	      break;
	    }
	}
      if (exit_phi)
	{
	  stmt_vec_info exit_phi_vinfo  = vinfo_for_stmt (exit_phi);
	  if (!(STMT_VINFO_RELEVANT_P (exit_phi_vinfo)
		&& !STMT_VINFO_LIVE_P (exit_phi_vinfo)))
	    {
	      if (dump_enabled_p ())
		dump_printf_loc (MSG_MISSED_OPTIMIZATION, vect_location,
				 "inner-loop induction only used outside "
				 "of the outer vectorized loop.\n");
	      return false;
	    }
	}

      nested_in_vect_loop = true;
      iv_loop = loop->inner;
    }
  else
    iv_loop = loop;
  gcc_assert (iv_loop == (gimple_bb (phi))->loop_father);

  if (slp_node && !TYPE_VECTOR_SUBPARTS (vectype).is_constant ())
    {
      /* The current SLP code creates the initial value element-by-element.  */
      if (dump_enabled_p ())
	dump_printf_loc (MSG_MISSED_OPTIMIZATION, vect_location,
			 "SLP induction not supported for variable-length"
			 " vectors.\n");
      return false;
    }

  if (!vec_stmt) /* transformation not required.  */
    {
      STMT_VINFO_TYPE (stmt_info) = induc_vec_info_type;
      if (dump_enabled_p ())
        dump_printf_loc (MSG_NOTE, vect_location,
                         "=== vectorizable_induction ===\n");
      vect_model_induction_cost (stmt_info, ncopies);
      return true;
    }

  /* Transform.  */

  /* Compute a vector variable, initialized with the first VF values of
     the induction variable.  E.g., for an iv with IV_PHI='X' and
     evolution S, for a vector of 4 units, we want to compute:
     [X, X + S, X + 2*S, X + 3*S].  */

  if (dump_enabled_p ())
    dump_printf_loc (MSG_NOTE, vect_location, "transform induction phi.\n");

  latch_e = loop_latch_edge (iv_loop);
  loop_arg = PHI_ARG_DEF_FROM_EDGE (phi, latch_e);

  step_expr = STMT_VINFO_LOOP_PHI_EVOLUTION_PART (stmt_info);
  gcc_assert (step_expr != NULL_TREE);

  pe = loop_preheader_edge (iv_loop);
  init_expr = PHI_ARG_DEF_FROM_EDGE (phi,
				     loop_preheader_edge (iv_loop));

  /* Convert the initial value and step to the desired type.  */
  stmts = NULL;
  init_expr = gimple_convert (&stmts, TREE_TYPE (vectype), init_expr);
  step_expr = gimple_convert (&stmts, TREE_TYPE (vectype), step_expr);

  /* If we are using the loop mask to "peel" for alignment then we need
     to adjust the start value here.  */
  tree skip_niters = LOOP_VINFO_MASK_SKIP_NITERS (loop_vinfo);
  if (skip_niters != NULL_TREE)
    {
      if (FLOAT_TYPE_P (vectype))
	skip_niters = gimple_build (&stmts, FLOAT_EXPR, TREE_TYPE (vectype),
				    skip_niters);
      else
	skip_niters = gimple_convert (&stmts, TREE_TYPE (vectype),
				      skip_niters);
      tree skip_step = gimple_build (&stmts, MULT_EXPR, TREE_TYPE (vectype),
				     skip_niters, step_expr);
      init_expr = gimple_build (&stmts, MINUS_EXPR, TREE_TYPE (vectype),
				init_expr, skip_step);
    }

  if (stmts)
    {
      new_bb = gsi_insert_seq_on_edge_immediate (pe, stmts);
      gcc_assert (!new_bb);
    }

  /* Find the first insertion point in the BB.  */
  si = gsi_after_labels (bb);

  /* For SLP induction we have to generate several IVs as for example
     with group size 3 we need [i, i, i, i + S] [i + S, i + S, i + 2*S, i + 2*S]
     [i + 2*S, i + 3*S, i + 3*S, i + 3*S].  The step is the same uniform
     [VF*S, VF*S, VF*S, VF*S] for all.  */
  if (slp_node)
    {
      /* Enforced above.  */
      unsigned int const_nunits = nunits.to_constant ();

      /* Convert the init to the desired type.  */
      stmts = NULL;
      init_expr = gimple_convert (&stmts, TREE_TYPE (vectype), init_expr);
      if (stmts)
	{
	  new_bb = gsi_insert_seq_on_edge_immediate (pe, stmts);
	  gcc_assert (!new_bb);
	}

      /* Generate [VF*S, VF*S, ... ].  */
      if (SCALAR_FLOAT_TYPE_P (TREE_TYPE (step_expr)))
	expr = fold_convert (TREE_TYPE (step_expr), vf);
      else
	expr = vf;
      new_name = fold_build2 (MULT_EXPR, TREE_TYPE (step_expr),
			      expr, step_expr);
      if (! CONSTANT_CLASS_P (new_name))
	new_name = vect_init_vector (phi, new_name,
				     TREE_TYPE (step_expr), NULL);
      new_vec = build_vector_from_val (vectype, new_name);
      vec_step = vect_init_vector (phi, new_vec, vectype, NULL);

      /* Now generate the IVs.  */
      unsigned group_size = SLP_TREE_SCALAR_STMTS (slp_node).length ();
      unsigned nvects = SLP_TREE_NUMBER_OF_VEC_STMTS (slp_node);
      unsigned elts = const_nunits * nvects;
      unsigned nivs = least_common_multiple (group_size,
					     const_nunits) / const_nunits;
      gcc_assert (elts % group_size == 0);
      tree elt = init_expr;
      unsigned ivn;
      for (ivn = 0; ivn < nivs; ++ivn)
	{
	  auto_vec<tree, 32> elts (const_nunits);
	  stmts = NULL;
	  for (unsigned eltn = 0; eltn < const_nunits; ++eltn)
	    {
	      if (ivn*const_nunits + eltn >= group_size
		  && (ivn * const_nunits + eltn) % group_size == 0)
		elt = gimple_build (&stmts, PLUS_EXPR, TREE_TYPE (elt),
				    elt, step_expr);
	      elts.quick_push (elt);
	    }
	  vec_init = gimple_build_vector (&stmts, vectype, elts);
	  if (stmts)
	    {
	      new_bb = gsi_insert_seq_on_edge_immediate (pe, stmts);
	      gcc_assert (!new_bb);
	    }

	  /* Create the induction-phi that defines the induction-operand.  */
	  vec_dest = vect_get_new_vect_var (vectype, vect_simple_var, "vec_iv_");
	  induction_phi = create_phi_node (vec_dest, iv_loop->header);
	  set_vinfo_for_stmt (induction_phi,
			      new_stmt_vec_info (induction_phi, loop_vinfo));
	  induc_def = PHI_RESULT (induction_phi);

	  /* Create the iv update inside the loop  */
	  vec_def = make_ssa_name (vec_dest);
	  new_stmt = gimple_build_assign (vec_def, PLUS_EXPR, induc_def, vec_step);
	  gsi_insert_before (&si, new_stmt, GSI_SAME_STMT);
	  set_vinfo_for_stmt (new_stmt, new_stmt_vec_info (new_stmt, loop_vinfo));

	  /* Set the arguments of the phi node:  */
	  add_phi_arg (induction_phi, vec_init, pe, UNKNOWN_LOCATION);
	  add_phi_arg (induction_phi, vec_def, loop_latch_edge (iv_loop),
		       UNKNOWN_LOCATION);

	  SLP_TREE_VEC_STMTS (slp_node).quick_push (induction_phi);
	}

      /* Re-use IVs when we can.  */
      if (ivn < nvects)
	{
	  unsigned vfp
	    = least_common_multiple (group_size, const_nunits) / group_size;
	  /* Generate [VF'*S, VF'*S, ... ].  */
	  if (SCALAR_FLOAT_TYPE_P (TREE_TYPE (step_expr)))
	    {
	      expr = build_int_cst (integer_type_node, vfp);
	      expr = fold_convert (TREE_TYPE (step_expr), expr);
	    }
	  else
	    expr = build_int_cst (TREE_TYPE (step_expr), vfp);
	  new_name = fold_build2 (MULT_EXPR, TREE_TYPE (step_expr),
				  expr, step_expr);
	  if (! CONSTANT_CLASS_P (new_name))
	    new_name = vect_init_vector (phi, new_name,
					 TREE_TYPE (step_expr), NULL);
	  new_vec = build_vector_from_val (vectype, new_name);
	  vec_step = vect_init_vector (phi, new_vec, vectype, NULL);
	  for (; ivn < nvects; ++ivn)
	    {
	      gimple *iv = SLP_TREE_VEC_STMTS (slp_node)[ivn - nivs];
	      tree def;
	      if (gimple_code (iv) == GIMPLE_PHI)
		def = gimple_phi_result (iv);
	      else
		def = gimple_assign_lhs (iv);
	      new_stmt = gimple_build_assign (make_ssa_name (vectype),
					      PLUS_EXPR,
					      def, vec_step);
	      if (gimple_code (iv) == GIMPLE_PHI)
		gsi_insert_before (&si, new_stmt, GSI_SAME_STMT);
	      else
		{
		  gimple_stmt_iterator tgsi = gsi_for_stmt (iv);
		  gsi_insert_after (&tgsi, new_stmt, GSI_CONTINUE_LINKING);
		}
	      set_vinfo_for_stmt (new_stmt,
				  new_stmt_vec_info (new_stmt, loop_vinfo));
	      SLP_TREE_VEC_STMTS (slp_node).quick_push (new_stmt);
	    }
	}

      return true;
    }

  /* Create the vector that holds the initial_value of the induction.  */
  if (nested_in_vect_loop)
    {
      /* iv_loop is nested in the loop to be vectorized.  init_expr had already
	 been created during vectorization of previous stmts.  We obtain it
	 from the STMT_VINFO_VEC_STMT of the defining stmt.  */
      vec_init = vect_get_vec_def_for_operand (init_expr, phi);
      /* If the initial value is not of proper type, convert it.  */
      if (!useless_type_conversion_p (vectype, TREE_TYPE (vec_init)))
	{
	  new_stmt
	    = gimple_build_assign (vect_get_new_ssa_name (vectype,
							  vect_simple_var,
							  "vec_iv_"),
				   VIEW_CONVERT_EXPR,
				   build1 (VIEW_CONVERT_EXPR, vectype,
					   vec_init));
	  vec_init = gimple_assign_lhs (new_stmt);
	  new_bb = gsi_insert_on_edge_immediate (loop_preheader_edge (iv_loop),
						 new_stmt);
	  gcc_assert (!new_bb);
	  set_vinfo_for_stmt (new_stmt,
			      new_stmt_vec_info (new_stmt, loop_vinfo));
	}
    }
  else
    {
      /* iv_loop is the loop to be vectorized. Create:
	 vec_init = [X, X+S, X+2*S, X+3*S] (S = step_expr, X = init_expr)  */
      stmts = NULL;
      new_name = gimple_convert (&stmts, TREE_TYPE (vectype), init_expr);

      unsigned HOST_WIDE_INT const_nunits;
      if (nunits.is_constant (&const_nunits))
	{
	  auto_vec<tree, 32> elts (const_nunits);
	  elts.quick_push (new_name);
	  for (i = 1; i < const_nunits; i++)
	    {
	      /* Create: new_name_i = new_name + step_expr  */
	      new_name = gimple_build (&stmts, PLUS_EXPR, TREE_TYPE (new_name),
				       new_name, step_expr);
	      elts.quick_push (new_name);
	    }
	  /* Create a vector from [new_name_0, new_name_1, ...,
	     new_name_nunits-1]  */
	  vec_init = gimple_build_vector (&stmts, vectype, elts);
	}
      else if (INTEGRAL_TYPE_P (TREE_TYPE (step_expr)))
	vec_init = gimple_build (&stmts, VEC_SERIES_EXPR, vectype,
				 new_name, step_expr);
      else
	{
	  gcc_assert (SCALAR_FLOAT_TYPE_P (TREE_TYPE (step_expr)));
	  gcc_assert (flag_associative_math);
	  tree index = build_index_vector (vectype, 0, 1);
	  tree base_vec = gimple_build_vector_from_val (&stmts, vectype,
							new_name);
	  tree step_vec = gimple_build_vector_from_val (&stmts, vectype,
							step_expr);
	  vec_init = gimple_build (&stmts, FLOAT_EXPR, vectype, index);
	  vec_init = gimple_build (&stmts, MULT_EXPR, vectype,
				   vec_init, step_vec);
	  vec_init = gimple_build (&stmts, PLUS_EXPR, vectype,
				   vec_init, base_vec);
	}

      if (stmts)
	{
	  new_bb = gsi_insert_seq_on_edge_immediate (pe, stmts);
	  gcc_assert (!new_bb);
	}
    }

  /* Create the vector that holds the step of the induction.  */
  if (LOOP_VINFO_FIRSTFAULTING_EXECUTION (loop_vinfo))
    {
      bool insert_after;
      standard_iv_increment_position (loop, &si, &insert_after);
      gcc_assert (!insert_after);

      t = LOOP_VINFO_NONFAULTING (loop_vinfo).niters;
      tree step_type = TREE_TYPE (step_expr);
      gimple_seq seq = NULL;

      /* Create scalar version of step.  */
      t = gimple_convert (&seq, step_type, t);

      /* Create vector version of step.  */
      new_vec = gimple_build_vector_from_val (&seq, vectype, t);
      gsi_insert_seq_before (&si, seq, GSI_SAME_STMT);
      vec_step = vect_init_vector (phi, new_vec, vectype, &si);
    }
  else
    {
      si = gsi_after_labels (bb);

      /* Create the vector that holds the step of the induction.  */
      if (nested_in_vect_loop)
	/* iv_loop is nested in the loop to be vectorized.  Generate:
	   vec_step = [S, S, S, S]  */
	new_name = step_expr;
      else
	{
	  /* iv_loop is the loop to be vectorized.  Generate:
	     vec_step = [VF*S, VF*S, VF*S, VF*S]  */
	  gimple_seq seq = NULL;
	  if (SCALAR_FLOAT_TYPE_P (TREE_TYPE (step_expr)))
	    expr = gimple_build (&seq, FLOAT_EXPR, TREE_TYPE (step_expr), vf);
	  else
	    expr = gimple_convert (&seq, TREE_TYPE (step_expr), vf);
	  new_name = gimple_build (&seq, MULT_EXPR, TREE_TYPE (step_expr),
				   expr, step_expr);
	  if (seq)
	    {
	      new_bb = gsi_insert_seq_on_edge_immediate (pe, seq);
	      gcc_assert (!new_bb);
	    }
	}

      t = unshare_expr (new_name);
      gcc_assert (constant_tree_p (new_name)
		  || TREE_CODE (new_name) == SSA_NAME);
      new_vec = build_vector_from_val (vectype, t);
      vec_step = vect_init_vector (phi, new_vec, vectype, NULL);
    }

  /* Create the following def-use cycle:
     loop prolog:
         vec_init = ...
	 vec_step = ...
     loop:
         vec_iv = PHI <vec_init, vec_loop>
         ...
         STMT
         ...
         vec_loop = vec_iv + vec_step;  */

  /* Create the induction-phi that defines the induction-operand.  */
  vec_dest = vect_get_new_vect_var (vectype, vect_simple_var, "vec_iv_");
  induction_phi = create_phi_node (vec_dest, iv_loop->header);
  set_vinfo_for_stmt (induction_phi,
		      new_stmt_vec_info (induction_phi, loop_vinfo));
  induc_def = PHI_RESULT (induction_phi);

  /* Create the iv update inside the loop  */
  vec_def = make_ssa_name (vec_dest);
  new_stmt = gimple_build_assign (vec_def, PLUS_EXPR, induc_def, vec_step);
  gsi_insert_before (&si, new_stmt, GSI_SAME_STMT);
  set_vinfo_for_stmt (new_stmt, new_stmt_vec_info (new_stmt, loop_vinfo));

  /* Set the arguments of the phi node:  */
  add_phi_arg (induction_phi, vec_init, pe, UNKNOWN_LOCATION);
  add_phi_arg (induction_phi, vec_def, loop_latch_edge (iv_loop),
	       UNKNOWN_LOCATION);

  STMT_VINFO_VEC_STMT (stmt_info) = *vec_stmt = induction_phi;

  /* In case that vectorization factor (VF) is bigger than the number
     of elements that we can fit in a vectype (nunits), we have to generate
     more than one vector stmt - i.e - we need to "unroll" the
     vector stmt by a factor VF/nunits.  For more details see documentation
     in vectorizable_operation.  */

  if (ncopies > 1)
    {
      gimple_seq seq = NULL;
      stmt_vec_info prev_stmt_vinfo;
      /* FORNOW. This restriction should be relaxed.  */
      gcc_assert (!nested_in_vect_loop);

      if (LOOP_VINFO_FIRSTFAULTING_EXECUTION (loop_vinfo))
	si = gsi_after_labels (bb);

      /* Create the vector that holds the step of the induction.  */
      if (SCALAR_FLOAT_TYPE_P (TREE_TYPE (step_expr)))
	{
	  expr = build_int_cst (integer_type_node, nunits);
	  expr = gimple_build (&seq, FLOAT_EXPR, TREE_TYPE (step_expr), expr);
	}
      else
	expr = build_int_cst (TREE_TYPE (step_expr), nunits);
      new_name = gimple_build (&seq, MULT_EXPR, TREE_TYPE (step_expr),
			       expr, step_expr);
      if (seq)
	{
	  new_bb = gsi_insert_seq_on_edge_immediate (pe, seq);
	  gcc_assert (!new_bb);
	}

      t = unshare_expr (new_name);
      gcc_assert (constant_tree_p (new_name)
		  || TREE_CODE (new_name) == SSA_NAME);
      new_vec = build_vector_from_val (vectype, t);
      vec_step = vect_init_vector (phi, new_vec, vectype, NULL);

      vec_def = induc_def;
      prev_stmt_vinfo = vinfo_for_stmt (induction_phi);
      for (i = 1; i < ncopies; i++)
	{
	  /* vec_i = vec_prev + vec_step  */
	  new_stmt = gimple_build_assign (vec_dest, PLUS_EXPR,
					  vec_def, vec_step);
	  vec_def = make_ssa_name (vec_dest, new_stmt);
	  gimple_assign_set_lhs (new_stmt, vec_def);
 
	  gsi_insert_before (&si, new_stmt, GSI_SAME_STMT);
	  set_vinfo_for_stmt (new_stmt,
			      new_stmt_vec_info (new_stmt, loop_vinfo));
	  STMT_VINFO_RELATED_STMT (prev_stmt_vinfo) = new_stmt;
	  prev_stmt_vinfo = vinfo_for_stmt (new_stmt);
	}
    }

  if (nested_in_vect_loop)
    {
      /* Find the loop-closed exit-phi of the induction, and record
         the final vector of induction results:  */
      exit_phi = NULL;
      FOR_EACH_IMM_USE_FAST (use_p, imm_iter, loop_arg)
        {
	  gimple *use_stmt = USE_STMT (use_p);
	  if (is_gimple_debug (use_stmt))
	    continue;

	  if (!flow_bb_inside_loop_p (iv_loop, gimple_bb (use_stmt)))
	    {
	      exit_phi = use_stmt;
	      break;
	    }
        }
      if (exit_phi)
	{
	  stmt_vec_info stmt_vinfo = vinfo_for_stmt (exit_phi);
	  /* FORNOW. Currently not supporting the case that an inner-loop induction
	     is not used in the outer-loop (i.e. only outside the outer-loop).  */
	  gcc_assert (STMT_VINFO_RELEVANT_P (stmt_vinfo)
		      && !STMT_VINFO_LIVE_P (stmt_vinfo));

	  STMT_VINFO_VEC_STMT (stmt_vinfo) = new_stmt;
	  if (dump_enabled_p ())
	    {
	      dump_printf_loc (MSG_NOTE, vect_location,
			       "vector of inductions after inner-loop:");
	      dump_gimple_stmt (MSG_NOTE, TDF_SLIM, new_stmt, 0);
	    }
	}
    }


  if (dump_enabled_p ())
    {
      dump_printf_loc (MSG_NOTE, vect_location,
		       "transform induction: created def-use cycle: ");
      dump_gimple_stmt (MSG_NOTE, TDF_SLIM, induction_phi, 0);
      dump_gimple_stmt (MSG_NOTE, TDF_SLIM,
			SSA_NAME_DEF_STMT (vec_def), 0);
    }

  return true;
}

/* Function vectorizable_live_operation.

   STMT computes a value that is used outside the loop.  Check if
   it can be supported.  */

bool
vectorizable_live_operation (gimple *stmt,
			     gimple_stmt_iterator *gsi ATTRIBUTE_UNUSED,
			     slp_tree slp_node, int slp_index,
			     gimple **vec_stmt)
{
  stmt_vec_info stmt_info = vinfo_for_stmt (stmt);
  loop_vec_info loop_vinfo = STMT_VINFO_LOOP_VINFO (stmt_info);
  struct loop *loop = LOOP_VINFO_LOOP (loop_vinfo);
  imm_use_iterator imm_iter;
  tree lhs, lhs_type, bitsize, vec_bitsize;
  tree vectype = STMT_VINFO_VECTYPE (stmt_info);
  poly_uint64 nunits = TYPE_VECTOR_SUBPARTS (vectype);
  int ncopies;
  gimple *use_stmt;
  auto_vec<tree> vec_oprnds;
  int vec_entry = 0;
  poly_uint64 vec_index = 0;

  gcc_assert (STMT_VINFO_LIVE_P (stmt_info));

  if (STMT_VINFO_DEF_TYPE (stmt_info) == vect_reduction_def)
    return false;

  /* FORNOW.  CHECKME.  */
  if (nested_in_vect_loop_p (loop, stmt))
    return false;

  /* If STMT is not relevant and it is a simple assignment and its inputs are
     invariant then it can remain in place, unvectorized.  The original last
     scalar value that it computes will be used.  */
  if (!STMT_VINFO_RELEVANT_P (stmt_info))
    {
      gcc_assert (is_simple_and_all_uses_invariant (stmt, loop_vinfo));
      if (dump_enabled_p ())
	dump_printf_loc (MSG_NOTE, vect_location,
			 "statement is simple and uses invariant.  Leaving in "
			 "place.\n");
      return true;
    }

  if (slp_node)
<<<<<<< HEAD
    {
      gcc_assert (slp_index >= 0);

      int num_scalar = SLP_TREE_SCALAR_STMTS (slp_node).length ();
      int num_vec = SLP_TREE_NUMBER_OF_VEC_STMTS (slp_node);

      /* Get the last occurrence of the scalar index from the concatenation of
	 all the slp vectors. Calculate which slp vector it is and the index
	 within.  */
      poly_uint64 pos = (num_vec * nunits) - num_scalar + slp_index;

      /* Calculate which vector contains the result, and which lane of
	 that vector we need.  */
      if (!can_div_trunc_p (pos, nunits, &vec_entry, &vec_index))
	{
	  if (dump_enabled_p ())
	    dump_printf_loc (MSG_MISSED_OPTIMIZATION, vect_location,
			     "Cannot determine which vector holds the"
			     " final result.\n");
	  return false;
	}
    }

  /* Check if required operations can be supported.  */

  if (!direct_internal_fn_supported_p (IFN_EXTRACT_LAST, vectype,
				       OPTIMIZE_FOR_SPEED))
    {
      if (LOOP_VINFO_SPECULATIVE_EXECUTION (loop_vinfo))
	{
	  if (dump_enabled_p ())
	    dump_printf_loc (MSG_MISSED_OPTIMIZATION, vect_location,
			     "Not vectorized: "
			     "Extract last reduction not supported.\n");
	  return false;
	}

      if (LOOP_VINFO_CAN_FULLY_MASK_P (loop_vinfo))
	{
	  if (dump_enabled_p ())
	    dump_printf_loc (MSG_MISSED_OPTIMIZATION, vect_location,
			     "Can't use a fully-masked loop because "
			     "the target doesn't support extract last "
			     "reduction.\n");
	  LOOP_VINFO_CAN_FULLY_MASK_P (loop_vinfo) = false;
	  /* Don't return - we can still vectorize without masking.  */
	}
    }

  if (slp_node && LOOP_VINFO_CAN_FULLY_MASK_P (loop_vinfo))
    {
      if (dump_enabled_p ())
	dump_printf_loc (MSG_MISSED_OPTIMIZATION, vect_location,
			 "Can't use a fully-masked loop; "
			 "SLP statement is live after the loop.\n");
      LOOP_VINFO_CAN_FULLY_MASK_P (loop_vinfo) = false;
      /* Don't return - we can still vectorize without masking.  */
    }

  if (LOOP_VINFO_SPECULATIVE_EXECUTION (loop_vinfo))
    {
      /* Need to construct the type because on the checking stage we don't
	 yet have the speculative exit phi.  */
      tree mask_type = build_same_sized_truth_vector_type (vectype);

      if (!direct_internal_fn_supported_p (IFN_BREAK_AFTER, mask_type,
					   OPTIMIZE_FOR_SPEED))
	{
	  if (dump_enabled_p ())
	    dump_printf_loc (MSG_MISSED_OPTIMIZATION, vect_location,
			     "Not vectorized: Break after not supported.\n");
	  return false;
	}
    }

  if (ncopies > 1)
    {
      if (LOOP_VINFO_SPECULATIVE_EXECUTION (loop_vinfo))
	{
	  if (dump_enabled_p ())
	    dump_printf_loc (MSG_MISSED_OPTIMIZATION, vect_location,
			     "Not vectorized: "
			     "Multiple ncopies not supported.\n");
	  return false;
	}

      if (LOOP_VINFO_CAN_FULLY_MASK_P (loop_vinfo))
	{
	  if (dump_enabled_p ())
	    dump_printf_loc (MSG_MISSED_OPTIMIZATION, vect_location,
			     "Can't use a fully-masked loop because"
			     " ncopies is greater than 1.\n");
	  LOOP_VINFO_CAN_FULLY_MASK_P (loop_vinfo) = false;
	  /* Don't return - we can still vectorize without masking.  */
	}
    }
=======
    ncopies = 1;
  else
    ncopies = vect_get_num_copies (loop_vinfo, vectype);
>>>>>>> 3bbc3f79

  if (!vec_stmt)
    {
      /* No transformation required.  */
      if (LOOP_VINFO_CAN_FULLY_MASK_P (loop_vinfo))
	{
	  gcc_assert (ncopies == 1 && !slp_node);
	  vect_record_loop_mask (loop_vinfo, &LOOP_VINFO_MASKS (loop_vinfo),
				 1, vectype);
	}
      return true;
    }

  /* If stmt has a related stmt, then use that for getting the lhs.  */
  if (is_pattern_stmt_p (stmt_info))
    stmt = STMT_VINFO_RELATED_STMT (stmt_info);

  lhs = (is_a <gphi *> (stmt)) ? gimple_phi_result (stmt)
	: gimple_get_lhs (stmt);
  lhs_type = TREE_TYPE (lhs);

  bitsize = (VECTOR_BOOLEAN_TYPE_P (vectype)
	     ? bitsize_int (TYPE_PRECISION (TREE_TYPE (vectype)))
	     : TYPE_SIZE (TREE_TYPE (vectype)));
  vec_bitsize = TYPE_SIZE (vectype);

  /* Get the vectorized lhs of STMT and the lane to use (counted in bits).  */
  tree vec_lhs, bitstart;
  if (slp_node)
    {
      gcc_assert (!LOOP_VINFO_FULLY_MASKED_P (loop_vinfo));

      /* Get the correct slp vectorized stmt.  */
      vec_lhs = gimple_get_lhs (SLP_TREE_VEC_STMTS (slp_node)[vec_entry]);

      /* Get entry to use.  */
      bitstart = bitsize_int (vec_index);
      bitstart = int_const_binop (MULT_EXPR, bitsize, bitstart);
    }
  else
    {
      enum vect_def_type dt = STMT_VINFO_DEF_TYPE (stmt_info);
      vec_lhs = vect_get_vec_def_for_operand_1 (stmt, dt);
      gcc_checking_assert (ncopies == 1
			   || !LOOP_VINFO_FULLY_MASKED_P (loop_vinfo));

      /* For multiple copies, get the last copy.  */
      for (int i = 1; i < ncopies; ++i)
	vec_lhs = vect_get_vec_def_for_stmt_copy (vect_unknown_def_type,
						  vec_lhs);

      /* Get the last lane in the vector.  */
      bitstart = int_const_binop (MINUS_EXPR, vec_bitsize, bitsize);
    }

  gimple_seq stmts = NULL;
  tree new_tree;
  if (LOOP_VINFO_FULLY_MASKED_P (loop_vinfo)
      || LOOP_VINFO_SPECULATIVE_EXECUTION (loop_vinfo))
    {
      tree scalar_type = TREE_TYPE (STMT_VINFO_VECTYPE (stmt_info));
      tree scalar_res = make_ssa_name (scalar_type);
      tree mask;
      gimple *new_stmt;

      if (LOOP_VINFO_SPECULATIVE_EXECUTION (loop_vinfo))
	{
	  tree orig_mask = LOOP_VINFO_EXIT_MASK (loop_vinfo);
	  tree all_ones = build_minus_one_cst (TREE_TYPE (orig_mask));

	  mask = make_ssa_name (TREE_TYPE (orig_mask));
	  new_stmt = gimple_build_call_internal (IFN_BREAK_AFTER, 2,
						 all_ones, orig_mask);
	  gimple_call_set_lhs (new_stmt, mask);
	  gimple_seq_add_stmt (&stmts, new_stmt);
	}
      else
	{
	  gcc_assert (ncopies == 1 && !slp_node);
	  mask = vect_get_loop_mask (gsi, &LOOP_VINFO_MASKS (loop_vinfo),
				     1, vectype, 0);
	}

      new_stmt = gimple_build_call_internal (IFN_EXTRACT_LAST, 2, vec_lhs,
					     mask);
      gimple_call_set_lhs (new_stmt, scalar_res);
      gimple_seq_add_stmt (&stmts, new_stmt);

      new_tree = gimple_convert (&stmts, lhs_type, scalar_res);
    }
  else
    {
      tree bftype = TREE_TYPE (vectype);
      if (VECTOR_BOOLEAN_TYPE_P (vectype))
	bftype = build_nonstandard_integer_type (tree_to_uhwi (bitsize), 1);
      new_tree = build3 (BIT_FIELD_REF, bftype, vec_lhs, bitsize, bitstart);
      new_tree = force_gimple_operand (fold_convert (lhs_type, new_tree),
				       &stmts, true, NULL_TREE);
    }

  if (stmts)
    gsi_insert_seq_on_edge_immediate (single_exit (loop), stmts);

  /* Replace use of lhs with newly computed result.  If the use stmt is a
     single arg PHI, just replace all uses of PHI result.  It's necessary
     because lcssa PHI defining lhs may be before newly inserted stmt.  */
  use_operand_p use_p;
  FOR_EACH_IMM_USE_STMT (use_stmt, imm_iter, lhs)
    if (!flow_bb_inside_loop_p (loop, gimple_bb (use_stmt))
	&& !is_gimple_debug (use_stmt))
    {
      if (gimple_code (use_stmt) == GIMPLE_PHI
	  && gimple_phi_num_args (use_stmt) == 1)
	{
	  replace_uses_by (gimple_phi_result (use_stmt), new_tree);
	}
      else
	{
	  FOR_EACH_IMM_USE_ON_STMT (use_p, imm_iter)
	    SET_USE (use_p, new_tree);
	}
      update_stmt (use_stmt);
    }

  return true;
}

/* Kill any debug uses outside LOOP of SSA names defined in STMT.  */

static void
vect_loop_kill_debug_uses (struct loop *loop, gimple *stmt)
{
  ssa_op_iter op_iter;
  imm_use_iterator imm_iter;
  def_operand_p def_p;
  gimple *ustmt;

  FOR_EACH_PHI_OR_STMT_DEF (def_p, stmt, op_iter, SSA_OP_DEF)
    {
      FOR_EACH_IMM_USE_STMT (ustmt, imm_iter, DEF_FROM_PTR (def_p))
	{
	  basic_block bb;

	  if (!is_gimple_debug (ustmt))
	    continue;

	  bb = gimple_bb (ustmt);

	  if (!flow_bb_inside_loop_p (loop, bb))
	    {
	      if (gimple_debug_bind_p (ustmt))
		{
		  if (dump_enabled_p ())
		    dump_printf_loc (MSG_NOTE, vect_location,
                                     "killing debug use\n");

		  gimple_debug_bind_reset_value (ustmt);
		  update_stmt (ustmt);
		}
	      else
		gcc_unreachable ();
	    }
	}
    }
}

/* Given loop represented by LOOP_VINFO, return true if computation of
   LOOP_VINFO_NITERS (= LOOP_VINFO_NITERSM1 + 1) doesn't overflow, false
   otherwise.  */

static bool
loop_niters_no_overflow (loop_vec_info loop_vinfo)
{
  if (LOOP_VINFO_SPECULATIVE_EXECUTION (loop_vinfo))
    return false;

  /* Constant case.  */
  if (LOOP_VINFO_NITERS_KNOWN_P (loop_vinfo))
    {
      tree cst_niters = LOOP_VINFO_NITERS (loop_vinfo);
      tree cst_nitersm1 = LOOP_VINFO_NITERSM1 (loop_vinfo);

      gcc_assert (TREE_CODE (cst_niters) == INTEGER_CST);
      gcc_assert (TREE_CODE (cst_nitersm1) == INTEGER_CST);
      if (wi::to_widest (cst_nitersm1) < wi::to_widest (cst_niters))
	return true;
    }

  widest_int max;
  struct loop *loop = LOOP_VINFO_LOOP (loop_vinfo);
  /* Check the upper bound of loop niters.  */
  if (get_max_loop_iterations (loop, &max))
    {
      tree type = TREE_TYPE (LOOP_VINFO_NITERS (loop_vinfo));
      signop sgn = TYPE_SIGN (type);
      widest_int type_max = widest_int::from (wi::max_value (type), sgn);
      if (max < type_max)
	return true;
    }
  return false;
}

/* Return a mask type with half the number of elements as TYPE.  */

tree
vect_halve_mask_nunits (tree type)
{
  poly_uint64 nunits = exact_div (TYPE_VECTOR_SUBPARTS (type), 2);
  return build_truth_vector_type (nunits, current_vector_size);
}

/* Return a mask type with twice as many elements as TYPE.  */

tree
vect_double_mask_nunits (tree type)
{
  poly_uint64 nunits = TYPE_VECTOR_SUBPARTS (type) * 2;
  return build_truth_vector_type (nunits, current_vector_size);
}

/* Record that a fully-masked version of LOOP_VINFO would need MASKS to
   contain a sequence of NVECTORS masks that each control a vector of type
   VECTYPE.  */

void
vect_record_loop_mask (loop_vec_info loop_vinfo, vec_loop_masks *masks,
		       unsigned int nvectors, tree vectype)
{
  gcc_assert (nvectors != 0);
  if (masks->length () < nvectors)
    masks->safe_grow_cleared (nvectors);
  rgroup_masks *rgm = &(*masks)[nvectors - 1];
  /* The number of scalars per iteration and the number of vectors are
     both compile-time constants.  */
  unsigned int nscalars_per_iter
    = exact_div (nvectors * TYPE_VECTOR_SUBPARTS (vectype),
		 LOOP_VINFO_VECT_FACTOR (loop_vinfo)).to_constant ();
  if (rgm->max_nscalars_per_iter < nscalars_per_iter)
    {
      rgm->max_nscalars_per_iter = nscalars_per_iter;
      rgm->mask_type = build_same_sized_truth_vector_type (vectype);
    }

  /* Ensure that the required nonspeculative masks are a subset of
     the speculative ones.  This has two benefits: it means that we
     can test for target support in one go, and that we can AND in
     the speculative masks when setting up the nonspeculative ones.  */
  if (masks == &LOOP_VINFO_NONSPECULATIVE_MASKS (loop_vinfo))
    vect_record_loop_mask (loop_vinfo, &LOOP_VINFO_MASKS (loop_vinfo),
			   nvectors, vectype);
}

/* Given a complete set of masks MASKS, extract mask number INDEX
   for an rgroup that operates on NVECTORS vectors of type VECTYPE,
   where 0 <= INDEX < NVECTORS.  Insert any set-up statements before GSI.

   See the comment above vec_loop_masks for more details about the mask
   arrangement.  */

tree
vect_get_loop_mask (gimple_stmt_iterator *gsi, vec_loop_masks *masks,
		    unsigned int nvectors, tree vectype, unsigned int index)
{
  rgroup_masks *rgm = &(*masks)[nvectors - 1];
  tree mask_type = rgm->mask_type;

  /* Populate the rgroup's mask array, if this is the first time we've
     used it.  */
  if (rgm->masks.is_empty ())
    {
      rgm->masks.safe_grow_cleared (nvectors);
      for (unsigned int i = 0; i < nvectors; ++i)
	{
	  tree mask = make_temp_ssa_name (mask_type, NULL, "loop_mask");
	  /* Provide a dummy definition until the real one is available.  */
	  SSA_NAME_DEF_STMT (mask) = gimple_build_nop ();
	  rgm->masks[i] = mask;
	}
    }

  tree mask = rgm->masks[index];
  if (may_ne (TYPE_VECTOR_SUBPARTS (mask_type),
	      TYPE_VECTOR_SUBPARTS (vectype)))
    {
      /* A loop mask for data type X can be reused for data type Y
	 if X has N times more elements than Y and if Y's elements
	 are N times bigger than X's.  In this case each sequence
	 of N elements in the loop mask will be all-zero or all-one.
	 We can then view-convert the mask so that each sequence of
	 N elements is replaced by a single element.  */
      gcc_assert (multiple_p (TYPE_VECTOR_SUBPARTS (mask_type),
			      TYPE_VECTOR_SUBPARTS (vectype)));
      gimple_seq seq = NULL;
      mask_type = build_same_sized_truth_vector_type (vectype);
      mask = gimple_build (&seq, VIEW_CONVERT_EXPR, mask_type, mask);
      if (seq)
	gsi_insert_seq_before (gsi, seq, GSI_SAME_STMT);
    }
  return mask;
}

/* Get the mask to use for loads in LOOP_VINFO, or null if loads don't
   need to be masked.  The arguments are as for vec_get_loop_mask.  */

tree
vect_get_load_mask (loop_vec_info loop_vinfo, gimple_stmt_iterator *gsi,
		    unsigned int nvectors, tree vectype, unsigned int index)
{
  /* At present all loads in a speculative loop are speculative.
     They need to be masked iff we are using masking to reach
     alignment.  */
  if (LOOP_VINFO_SPECULATIVE_EXECUTION (loop_vinfo)
      && !LOOP_VINFO_MASK_SKIP_NITERS (loop_vinfo))
    return NULL_TREE;

  return vect_get_loop_mask (gsi, &LOOP_VINFO_MASKS (loop_vinfo),
			     nvectors, vectype, index);
}

/* Return the mask type to use when computing which scalar iterations
   are active in speculative loop LOOP_VINFO.  */

tree
vect_mask_type_for_speculation (loop_vec_info loop_vinfo)
{
  gcc_checking_assert (LOOP_VINFO_SPECULATIVE_EXECUTION (loop_vinfo));
  return build_truth_vector_type (LOOP_VINFO_VECT_FACTOR (loop_vinfo),
				  current_vector_size);
}

/* Calculate the scalar number of iterations in NIM from its mask,
   adding any new statements to SEQ.  Return the number of iterations.  */

tree
vect_get_niters_from_mask (gimple_seq *seq, vec_niters_and_mask *nim)
{
  if (nim->niters == NULL_TREE)
    {
      nim->niters = make_temp_ssa_name (sizetype, NULL, "niters");
      gcall *call = gimple_build_call_internal (IFN_MASK_POPCOUNT,
						1, nim->mask);
      gimple_call_set_lhs (call, nim->niters);
      gimple_seq_add_stmt (seq, call);
    }
  return nim->niters;
}

/* Scale profiling counters by estimation for LOOP which is vectorized
   by factor VF.  */

static void
scale_profile_for_vect_loop (struct loop *loop, unsigned vf)
{
  edge preheader = loop_preheader_edge (loop);
  /* Reduce loop iterations by the vectorization factor.  */
  gcov_type new_est_niter = niter_for_unrolled_loop (loop, vf);
  profile_count freq_h = loop->header->count, freq_e = preheader->count;

  /* Use frequency only if counts are zero.  */
  if (!(freq_h > 0) && !(freq_e > 0))
    {
      freq_h = profile_count::from_gcov_type (loop->header->frequency);
      freq_e = profile_count::from_gcov_type (EDGE_FREQUENCY (preheader));
    }
  if (freq_h > 0)
    {
      profile_probability p;

      /* Avoid dropping loop body profile counter to 0 because of zero count
	 in loop's preheader.  */
      if (!(freq_e > profile_count::from_gcov_type (1)))
       freq_e = profile_count::from_gcov_type (1);
      p = freq_e.apply_scale (new_est_niter + 1, 1).probability_in (freq_h);
      scale_loop_frequencies (loop, p);
    }

  basic_block exit_bb = single_pred (loop->latch);
  edge exit_e = single_exit (loop);
  exit_e->count = loop_preheader_edge (loop)->count;
  exit_e->probability = profile_probability::always ()
				 .apply_scale (1, new_est_niter + 1);

  edge exit_l = single_pred_edge (loop->latch);
  profile_probability prob = exit_l->probability;
  exit_l->probability = exit_e->probability.invert ();
  exit_l->count = exit_bb->count - exit_e->count;
  if (prob.initialized_p () && exit_l->probability.initialized_p ())
    scale_bbs_frequencies (&loop->latch, 1, exit_l->probability / prob);
}

/* Function vect_transform_loop.

   The analysis phase has determined that the loop is vectorizable.
   Vectorize the loop - created vectorized stmts to replace the scalar
   stmts in the loop, and update the loop exit condition.
   Returns scalar epilogue loop if any.  */

struct loop *
vect_transform_loop (loop_vec_info loop_vinfo)
{
  struct loop *loop = LOOP_VINFO_LOOP (loop_vinfo);
  struct loop *epilogue = NULL;
  basic_block *bbs = LOOP_VINFO_BBS (loop_vinfo);
  int nbbs = loop->num_nodes;
  int i;
  tree niters_vector = NULL;
  poly_uint64 vf = LOOP_VINFO_VECT_FACTOR (loop_vinfo);
  unsigned int lowest_vf;
  bool grouped_store;
  bool slp_scheduled = false;
  gimple *stmt, *pattern_stmt;
  gimple_seq pattern_def_seq = NULL;
  gimple_stmt_iterator pattern_def_si = gsi_none ();
  bool transform_pattern_stmt = false;
  bool check_profitability = false;
  unsigned int th;

  lowest_vf = constant_lower_bound (vf);
  lowest_vf = MIN (lowest_vf, LOOP_VINFO_MAX_VECT_FACTOR (loop_vinfo));

  if (dump_enabled_p ())
    dump_printf_loc (MSG_NOTE, vect_location, "=== vec_transform_loop ===\n");

  /* Use the more conservative vectorization threshold.  If the number
     of iterations is constant assume the cost check has been performed
     by our caller.  If the threshold makes all loops profitable that
     run at least the (estimated) vectorization factor number of times
     checking is pointless, too.  */
  th = LOOP_VINFO_COST_MODEL_THRESHOLD (loop_vinfo);
  if (th >= vect_vf_for_cost (loop_vinfo)
      && !LOOP_VINFO_NITERS_KNOWN_P (loop_vinfo)
      && !LOOP_VINFO_SPECULATIVE_EXECUTION (loop_vinfo))
    {
      if (dump_enabled_p ())
	dump_printf_loc (MSG_NOTE, vect_location,
			 "Profitability threshold is %d loop iterations.\n",
                         th);
      check_profitability = true;
    }

  /* Make sure there exists a single-predecessor exit bb.  Do this before 
     versioning.   */
  edge e = single_exit (loop);
  if (! single_pred_p (e->dest))
    {
      split_loop_exit_edge (e);
      if (dump_enabled_p ())
	dump_printf (MSG_NOTE, "split exit edge\n");
    }

  /* Version the loop first, if required, so the profitability check
     comes first.  */

  if (LOOP_REQUIRES_VERSIONING (loop_vinfo))
    {
      poly_uint64 versioning_threshold
	= LOOP_VINFO_VERSIONING_THRESHOLD (loop_vinfo);
      if (check_profitability
	  && ordered_p (poly_uint64 (th), versioning_threshold))
	{
	  versioning_threshold = ordered_max (poly_uint64 (th),
					      versioning_threshold);
	  check_profitability = false;
	}
      vect_loop_versioning (loop_vinfo, th, check_profitability,
			    versioning_threshold);
      check_profitability = false;
    }

  /* Make sure there exists a single-predecessor exit bb also on the
     scalar loop copy.  Do this after versioning but before peeling
     so CFG structure is fine for both scalar and if-converted loop
     to make slpeel_duplicate_current_defs_from_edges face matched
     loop closed PHI nodes on the exit.  */
  if (LOOP_VINFO_SCALAR_LOOP (loop_vinfo))
    {
      e = single_exit (LOOP_VINFO_SCALAR_LOOP (loop_vinfo));
      if (! single_pred_p (e->dest))
	{
	  split_loop_exit_edge (e);
	  if (dump_enabled_p ())
	    dump_printf (MSG_NOTE, "split exit edge of scalar loop\n");
	}
    }

  vect_build_cap (loop_vinfo);

  tree niters = vect_build_loop_niters (loop_vinfo);
  LOOP_VINFO_NITERS_UNCHANGED (loop_vinfo) = niters;
  tree nitersm1 = unshare_expr (LOOP_VINFO_NITERSM1 (loop_vinfo));
  bool niters_no_overflow = loop_niters_no_overflow (loop_vinfo);
  tree niters_minus_gap = NULL_TREE;
  epilogue = vect_do_peeling (loop_vinfo, niters, nitersm1, &niters_minus_gap,
			      &niters_vector, th, check_profitability,
			      niters_no_overflow);

  bool final_iter_may_be_partial = LOOP_VINFO_FULLY_MASKED_P (loop_vinfo);
  if (niters_vector == NULL_TREE
      && !LOOP_VINFO_SPECULATIVE_EXECUTION (loop_vinfo))
    {
      gcc_assert (!LOOP_VINFO_PEELING_FOR_GAPS (loop_vinfo));
      if (LOOP_VINFO_NITERS_KNOWN_P (loop_vinfo) && must_eq (lowest_vf, vf))
	{
	  niters_minus_gap = LOOP_VINFO_NITERS (loop_vinfo);

	  wide_int niters_vector_val
	    = (final_iter_may_be_partial
	       ? wi::udiv_ceil (LOOP_VINFO_NITERS (loop_vinfo),
				lowest_vf)
	       : wi::udiv_floor (LOOP_VINFO_NITERS (loop_vinfo),
				 lowest_vf));
	  niters_vector
	    = wide_int_to_tree (TREE_TYPE (LOOP_VINFO_NITERS (loop_vinfo)),
				niters_vector_val);
	}
      else
	vect_gen_vector_loop_niters (loop_vinfo, niters, &niters_minus_gap,
				     &niters_vector, niters_no_overflow);
    }

  /* 1) Make sure the loop header has exactly two entries
     2) Make sure we have a preheader basic block.  */

  gcc_assert (EDGE_COUNT (loop->header->preds) == 2);

  split_edge (loop_preheader_edge (loop));

  if (LOOP_VINFO_FULLY_MASKED_P (loop_vinfo)
      && vect_use_loop_mask_for_alignment_p (loop_vinfo))
    /* This will deal with any possible peeling.  */
    vect_prepare_for_masked_peels (loop_vinfo);

  if (LOOP_VINFO_SPECULATIVE_EXECUTION (loop_vinfo))
    {
      tree mask_type = vect_mask_type_for_speculation (loop_vinfo);
      if (LOOP_VINFO_FIRSTFAULTING_EXECUTION (loop_vinfo))
	{
	  /* Update the IVs.  */
	  gimple *tmp_stmt;
	  gcc_assert (LOOP_VINFO_FULLY_MASKED_P (loop_vinfo));

	  gimple_stmt_iterator iv_gsi;
	  bool insert_after;
	  standard_iv_increment_position (loop, &iv_gsi, &insert_after);

	  /* Read the non-faulting mask.  */
	  tree nfmask = make_temp_ssa_name (mask_type, NULL, "nfmask");
	  tmp_stmt = gimple_build_call_internal (IFN_READ_NF, 0);
	  gimple_call_set_lhs (tmp_stmt, nfmask);
	  gsi_insert_before (&iv_gsi, tmp_stmt, GSI_SAME_STMT);

	  /* Find the number steps the loop iterated on the current pass.  */
	  tree loop_iter = make_temp_ssa_name (sizetype, NULL, "loop_iter");
	  tmp_stmt = gimple_build_call_internal (IFN_MASK_POPCOUNT, 1,
						 nfmask);
	  gimple_call_set_lhs (tmp_stmt, loop_iter);
	  gsi_insert_before (&iv_gsi, tmp_stmt, GSI_SAME_STMT);

	  LOOP_VINFO_NONFAULTING (loop_vinfo).mask = nfmask;
	  LOOP_VINFO_NONFAULTING (loop_vinfo).niters = loop_iter;
	}

      /* Create a dummy definition of the exit mask.  We'll fill in the
	 real definition later.  */
      tree mask = make_temp_ssa_name (mask_type, NULL, "exit_mask");
      SSA_NAME_DEF_STMT (mask) = gimple_build_nop ();
      LOOP_VINFO_EXIT_MASK (loop_vinfo) = mask;
    }

  /* FORNOW: the vectorizer supports only loops which body consist
     of one basic block (header + empty latch). When the vectorizer will
     support more involved loop forms, the order by which the BBs are
     traversed need to be reconsidered.  */

  for (i = 0; i < nbbs; i++)
    {
      basic_block bb = bbs[i];
      stmt_vec_info stmt_info;

      for (gphi_iterator si = gsi_start_phis (bb); !gsi_end_p (si);
	   gsi_next (&si))
        {
	  gphi *phi = si.phi ();
	  if (dump_enabled_p ())
	    {
	      dump_printf_loc (MSG_NOTE, vect_location,
                               "------>vectorizing phi: ");
	      dump_gimple_stmt (MSG_NOTE, TDF_SLIM, phi, 0);
	    }
	  stmt_info = vinfo_for_stmt (phi);
	  if (!stmt_info)
	    continue;

	  if (MAY_HAVE_DEBUG_STMTS && !STMT_VINFO_LIVE_P (stmt_info))
	    vect_loop_kill_debug_uses (loop, phi);

	  if (!STMT_VINFO_RELEVANT_P (stmt_info)
	      && !STMT_VINFO_LIVE_P (stmt_info))
	    continue;

	  if (STMT_VINFO_VECTYPE (stmt_info)
	      && may_ne (TYPE_VECTOR_SUBPARTS (STMT_VINFO_VECTYPE (stmt_info)),
			 vf)
	      && dump_enabled_p ())
	    dump_printf_loc (MSG_NOTE, vect_location, "multiple-types.\n");

	  if ((STMT_VINFO_DEF_TYPE (stmt_info) == vect_induction_def
	       || STMT_VINFO_DEF_TYPE (stmt_info) == vect_reduction_def
	       || STMT_VINFO_DEF_TYPE (stmt_info) == vect_nested_cycle)
	      && ! PURE_SLP_STMT (stmt_info))
	    {
	      if (dump_enabled_p ())
		dump_printf_loc (MSG_NOTE, vect_location, "transform phi.\n");
	      vect_transform_stmt (phi, NULL, NULL, NULL, NULL);
	    }
	}

      pattern_stmt = NULL;
      for (gimple_stmt_iterator si = gsi_start_bb (bb);
	   !gsi_end_p (si) || transform_pattern_stmt;)
	{
	  bool is_store;

          if (transform_pattern_stmt)
	    stmt = pattern_stmt;
          else
	    {
	      stmt = gsi_stmt (si);
	      /* During vectorization remove existing clobber stmts.  */
	      if (gimple_clobber_p (stmt))
		{
		  unlink_stmt_vdef (stmt);
		  gsi_remove (&si, true);
		  release_defs (stmt);
		  continue;
		}
	    }

	  if (dump_enabled_p ())
	    {
	      dump_printf_loc (MSG_NOTE, vect_location,
			       "------>vectorizing statement: ");
	      dump_gimple_stmt (MSG_NOTE, TDF_SLIM, stmt, 0);
	    }

	  stmt_info = vinfo_for_stmt (stmt);

	  /* vector stmts created in the outer-loop during vectorization of
	     stmts in an inner-loop may not have a stmt_info, and do not
	     need to be vectorized.  */
	  if (!stmt_info)
	    {
	      gsi_next (&si);
	      continue;
	    }

	  if (MAY_HAVE_DEBUG_STMTS && !STMT_VINFO_LIVE_P (stmt_info))
	    vect_loop_kill_debug_uses (loop, stmt);

	  if (!STMT_VINFO_RELEVANT_P (stmt_info)
	      && !STMT_VINFO_LIVE_P (stmt_info))
            {
              if (STMT_VINFO_IN_PATTERN_P (stmt_info)
                  && (pattern_stmt = STMT_VINFO_RELATED_STMT (stmt_info))
                  && (STMT_VINFO_RELEVANT_P (vinfo_for_stmt (pattern_stmt))
                      || STMT_VINFO_LIVE_P (vinfo_for_stmt (pattern_stmt))))
                {
                  stmt = pattern_stmt;
                  stmt_info = vinfo_for_stmt (stmt);
                }
              else
	        {
   	          gsi_next (&si);
	          continue;
                }
	    }
          else if (STMT_VINFO_IN_PATTERN_P (stmt_info)
                   && (pattern_stmt = STMT_VINFO_RELATED_STMT (stmt_info))
                   && (STMT_VINFO_RELEVANT_P (vinfo_for_stmt (pattern_stmt))
                       || STMT_VINFO_LIVE_P (vinfo_for_stmt (pattern_stmt))))
            transform_pattern_stmt = true;

	  /* If pattern statement has def stmts, vectorize them too.  */
	  if (is_pattern_stmt_p (stmt_info))
	    {
	      if (pattern_def_seq == NULL)
		{
		  pattern_def_seq = STMT_VINFO_PATTERN_DEF_SEQ (stmt_info);
		  pattern_def_si = gsi_start (pattern_def_seq);
		}
	      else if (!gsi_end_p (pattern_def_si))
		gsi_next (&pattern_def_si);
	      if (pattern_def_seq != NULL)
		{
		  gimple *pattern_def_stmt = NULL;
		  stmt_vec_info pattern_def_stmt_info = NULL;

		  while (!gsi_end_p (pattern_def_si))
		    {
		      pattern_def_stmt = gsi_stmt (pattern_def_si);
		      pattern_def_stmt_info
			= vinfo_for_stmt (pattern_def_stmt);
		      if (STMT_VINFO_RELEVANT_P (pattern_def_stmt_info)
			  || STMT_VINFO_LIVE_P (pattern_def_stmt_info))
			break;
		      gsi_next (&pattern_def_si);
		    }

		  if (!gsi_end_p (pattern_def_si))
		    {
		      if (dump_enabled_p ())
			{
			  dump_printf_loc (MSG_NOTE, vect_location,
					   "==> vectorizing pattern def "
					   "stmt: ");
			  dump_gimple_stmt (MSG_NOTE, TDF_SLIM,
					    pattern_def_stmt, 0);
			}

		      stmt = pattern_def_stmt;
		      stmt_info = pattern_def_stmt_info;
		    }
		  else
		    {
		      pattern_def_si = gsi_none ();
		      transform_pattern_stmt = false;
		    }
		}
	      else
		transform_pattern_stmt = false;
            }

	  if (STMT_VINFO_VECTYPE (stmt_info))
	    {
	      poly_uint64 nunits
		= TYPE_VECTOR_SUBPARTS (STMT_VINFO_VECTYPE (stmt_info));
	      if (!STMT_SLP_TYPE (stmt_info)
		  && may_ne (nunits, vf)
		  && dump_enabled_p ())
		  /* For SLP VF is set according to unrolling factor, and not
		     to vector size, hence for SLP this print is not valid.  */
		dump_printf_loc (MSG_NOTE, vect_location, "multiple-types.\n");
	    }

	  /* SLP. Schedule all the SLP instances when the first SLP stmt is
	     reached.  */
	  if (STMT_SLP_TYPE (stmt_info))
	    {
	      if (!slp_scheduled)
		{
		  slp_scheduled = true;

		  if (dump_enabled_p ())
		    dump_printf_loc (MSG_NOTE, vect_location,
				     "=== scheduling SLP instances ===\n");

		  vect_schedule_slp (loop_vinfo);
		}

	      /* Hybrid SLP stmts must be vectorized in addition to SLP.  */
	      if (!vinfo_for_stmt (stmt) || PURE_SLP_STMT (stmt_info))
		{
		  if (!transform_pattern_stmt && gsi_end_p (pattern_def_si))
		    {
		      pattern_def_seq = NULL;
		      gsi_next (&si);
		    }
		  continue;
		}
	    }

	  /* -------- vectorize statement ------------ */
	  if (dump_enabled_p ())
	    dump_printf_loc (MSG_NOTE, vect_location, "transform statement.\n");

	  grouped_store = false;
	  is_store = vect_transform_stmt (stmt, &si, &grouped_store, NULL, NULL);
          if (is_store)
            {
	      if (STMT_VINFO_GROUPED_ACCESS (stmt_info))
		{
		  /* Remove all the stores once we've vectorized the
		     whole group.  */
		  gsi_next (&si);
		  gimple *first_stmt = GROUP_FIRST_ELEMENT (stmt_info);
		  if (GROUP_STORE_COUNT (vinfo_for_stmt (first_stmt))
		      == GROUP_NUM_STMTS (vinfo_for_stmt (first_stmt)))
		    vect_remove_stores (first_stmt);
		}
	      else
		{
		  /* Free the attached stmt_vec_info and remove the stmt.  */
		  gimple *store = gsi_stmt (si);
		  free_stmt_vec_info (store);
		  unlink_stmt_vdef (store);
		  gsi_remove (&si, true);
		  release_defs (store);
		}

	      /* Stores can only appear at the end of pattern statements.  */
	      gcc_assert (!transform_pattern_stmt);
	      pattern_def_seq = NULL;
	    }
	  else if (!transform_pattern_stmt && gsi_end_p (pattern_def_si))
	    {
	      pattern_def_seq = NULL;
	      gsi_next (&si);
	    }
	}		        /* stmts in BB */
    }				/* BBs in loop */

  /* Provide the real definition of LOOP_VINFO_EXIT_MASK.  */
  if (LOOP_VINFO_SPECULATIVE_EXECUTION (loop_vinfo))
    {
      tree imask = LOOP_VINFO_EXIT_TEST_MASK (loop_vinfo);
      tree omask = LOOP_VINFO_EXIT_MASK (loop_vinfo);
      gphi *new_phi = create_phi_node (omask, single_exit (loop)->dest);
      add_phi_arg (new_phi, imask, single_exit (loop), UNKNOWN_LOCATION);
    }

  slpeel_finalize_loop_iterations (loop, loop_vinfo, niters_vector,
				   niters_minus_gap);

  unsigned int assumed_vf = vect_vf_for_cost (loop_vinfo);
  scale_profile_for_vect_loop (loop, assumed_vf);

  /* The minimum number of iterations performed by the epilogue.  This
     is 1 when peeling for gaps because we always need a final scalar
     iteration.  */
  int min_epilogue_iters = LOOP_VINFO_PEELING_FOR_GAPS (loop_vinfo) ? 1 : 0;
  /* +1 to convert latch counts to loop iteration counts,
     -min_epilogue_iters to remove iterations that cannot be performed
       by the vector code.  */
  int bias_for_lowest = 1 - min_epilogue_iters;
  int bias_for_assumed = bias_for_lowest;
  int alignment_npeels = LOOP_VINFO_PEELING_FOR_ALIGNMENT (loop_vinfo);
  if (alignment_npeels && LOOP_VINFO_FULLY_MASKED_P (loop_vinfo))
    {
      /* When the amount of peeling is known at compile time, the first
	 iteration will have exactly alignment_npeels active elements.
	 In the worst case it will have at least one.  */
      int min_first_active = (alignment_npeels > 0 ? alignment_npeels : 1);
      bias_for_lowest += lowest_vf - min_first_active;
      bias_for_assumed += assumed_vf - min_first_active;
    }
  /* In these calculations the "- 1" converts loop iteration counts
     back to latch counts.  */
  if (loop->any_upper_bound)
    loop->nb_iterations_upper_bound
      = (final_iter_may_be_partial
	 ? wi::udiv_ceil (loop->nb_iterations_upper_bound + bias_for_lowest,
			  lowest_vf) - 1
	 : wi::udiv_floor (loop->nb_iterations_upper_bound + bias_for_lowest,
			   lowest_vf) - 1);
  if (loop->any_likely_upper_bound)
    loop->nb_iterations_likely_upper_bound
      = (final_iter_may_be_partial
	 ? wi::udiv_ceil (loop->nb_iterations_likely_upper_bound
			  + bias_for_lowest, lowest_vf) - 1
	 : wi::udiv_floor (loop->nb_iterations_likely_upper_bound
			   + bias_for_lowest, lowest_vf) - 1);
  if (loop->any_estimate)
    loop->nb_iterations_estimate
      = (final_iter_may_be_partial
	 ? wi::udiv_ceil (loop->nb_iterations_estimate + bias_for_assumed,
			  assumed_vf) - 1
	 : wi::udiv_floor (loop->nb_iterations_estimate + bias_for_assumed,
			   assumed_vf) - 1);

  if (dump_enabled_p ())
    {
      if (!LOOP_VINFO_EPILOGUE_P (loop_vinfo))
	{
	  dump_printf_loc (MSG_NOTE, vect_location,
			   "LOOP VECTORIZED\n");
	  if (loop->inner)
	    dump_printf_loc (MSG_NOTE, vect_location,
			     "OUTER LOOP VECTORIZED\n");
	  dump_printf (MSG_NOTE, "\n");
	}
      else
	{
	  dump_printf_loc (MSG_NOTE, vect_location,
			   "LOOP EPILOGUE VECTORIZED (VS=");
	  dump_dec (MSG_NOTE, current_vector_size);
	  dump_printf (MSG_NOTE, ")\n");
	}
    }

  /* Free SLP instances here because otherwise stmt reference counting
     won't work.  */
  slp_instance instance;
  FOR_EACH_VEC_ELT (LOOP_VINFO_SLP_INSTANCES (loop_vinfo), i, instance)
    vect_free_slp_instance (instance);
  LOOP_VINFO_SLP_INSTANCES (loop_vinfo).release ();
  /* Clear-up safelen field since its value is invalid after vectorization
     since vectorized loop can have loop-carried dependencies.  */
  loop->safelen = 0;

  /* Don't vectorize epilogue for epilogue.  */
  if (LOOP_VINFO_EPILOGUE_P (loop_vinfo))
    epilogue = NULL;

  if (!PARAM_VALUE (PARAM_VECT_EPILOGUES_NOMASK))
    epilogue = NULL;

  if (epilogue)
    {
      auto_vec<poly_uint64, 8> vector_sizes;
      targetm.vectorize.autovectorize_vector_sizes (vector_sizes);
      unsigned int next_size = 0;

      if (LOOP_VINFO_NITERS_KNOWN_P (loop_vinfo)
	  && LOOP_VINFO_PEELING_FOR_ALIGNMENT (loop_vinfo) >= 0
	  && must_eq (vf, lowest_vf))
	{
	  unsigned int eiters
	    = (LOOP_VINFO_INT_NITERS (loop_vinfo)
	       - LOOP_VINFO_PEELING_FOR_ALIGNMENT (loop_vinfo));
	  eiters = eiters % lowest_vf;
	  epilogue->nb_iterations_upper_bound = eiters - 1;

	  unsigned int ratio;
	  while (next_size < vector_sizes.length ()
		 && !(constant_multiple_p (current_vector_size,
					   vector_sizes[next_size], &ratio)
		      && eiters >= lowest_vf / ratio))
	    next_size += 1;
	}
      else
	while (next_size < vector_sizes.length ()
	       && may_lt (current_vector_size, vector_sizes[next_size]))
	  next_size += 1;

      if (next_size == vector_sizes.length ())
	epilogue = NULL;
    }

  if (epilogue)
    {
      epilogue->force_vectorize = loop->force_vectorize;
      epilogue->safelen = loop->safelen;
      epilogue->dont_vectorize = false;

      /* We may need to if-convert epilogue to vectorize it.  */
      if (LOOP_VINFO_SCALAR_LOOP (loop_vinfo))
	tree_if_conversion (epilogue);
    }

  return epilogue;
}

/* The code below is trying to perform simple optimization - revert
   if-conversion for masked stores, i.e. if the mask of a store is zero
   do not perform it and all stored value producers also if possible.
   For example,
     for (i=0; i<n; i++)
       if (c[i])
	{
	  p1[i] += 1;
	  p2[i] = p3[i] +2;
	}
   this transformation will produce the following semi-hammock:

   if (!mask__ifc__42.18_165 == { 0, 0, 0, 0, 0, 0, 0, 0 })
     {
       vect__11.19_170 = MASK_LOAD (vectp_p1.20_168, 0B, mask__ifc__42.18_165);
       vect__12.22_172 = vect__11.19_170 + vect_cst__171;
       MASK_STORE (vectp_p1.23_175, 0B, mask__ifc__42.18_165, vect__12.22_172);
       vect__18.25_182 = MASK_LOAD (vectp_p3.26_180, 0B, mask__ifc__42.18_165);
       vect__19.28_184 = vect__18.25_182 + vect_cst__183;
       MASK_STORE (vectp_p2.29_187, 0B, mask__ifc__42.18_165, vect__19.28_184);
     }
*/

void
optimize_mask_stores (struct loop *loop)
{
  basic_block *bbs = get_loop_body (loop);
  unsigned nbbs = loop->num_nodes;
  unsigned i;
  basic_block bb;
  struct loop *bb_loop;
  gimple_stmt_iterator gsi;
  gimple *stmt;
  auto_vec<gimple *> worklist;

  vect_location = find_loop_location (loop);
  /* Pick up all masked stores in loop if any.  */
  for (i = 0; i < nbbs; i++)
    {
      bb = bbs[i];
      for (gsi = gsi_start_bb (bb); !gsi_end_p (gsi);
	   gsi_next (&gsi))
	{
	  stmt = gsi_stmt (gsi);
	  if (gimple_call_internal_p (stmt, IFN_MASK_STORE))
	    worklist.safe_push (stmt);
	}
    }

  free (bbs);
  if (worklist.is_empty ())
    return;

  /* Loop has masked stores.  */
  while (!worklist.is_empty ())
    {
      gimple *last, *last_store;
      edge e, efalse;
      tree mask;
      basic_block store_bb, join_bb;
      gimple_stmt_iterator gsi_to;
      tree vdef, new_vdef;
      gphi *phi;
      tree vectype;
      tree zero;

      last = worklist.pop ();
      mask = gimple_call_arg (last, 2);
      bb = gimple_bb (last);
      /* Create then_bb and if-then structure in CFG, then_bb belongs to
	 the same loop as if_bb.  It could be different to LOOP when two
	 level loop-nest is vectorized and mask_store belongs to the inner
	 one.  */
      e = split_block (bb, last);
      bb_loop = bb->loop_father;
      gcc_assert (loop == bb_loop || flow_loop_nested_p (loop, bb_loop));
      join_bb = e->dest;
      store_bb = create_empty_bb (bb);
      add_bb_to_loop (store_bb, bb_loop);
      e->flags = EDGE_TRUE_VALUE;
      efalse = make_edge (bb, store_bb, EDGE_FALSE_VALUE);
      /* Put STORE_BB to likely part.  */
      efalse->probability = profile_probability::unlikely ();
      store_bb->frequency = PROB_ALWAYS - EDGE_FREQUENCY (efalse);
      make_single_succ_edge (store_bb, join_bb, EDGE_FALLTHRU);
      if (dom_info_available_p (CDI_DOMINATORS))
	set_immediate_dominator (CDI_DOMINATORS, store_bb, bb);
      if (dump_enabled_p ())
	dump_printf_loc (MSG_NOTE, vect_location,
			 "Create new block %d to sink mask stores.",
			 store_bb->index);
      /* Create vector comparison with boolean result.  */
      vectype = TREE_TYPE (mask);
      zero = build_zero_cst (vectype);
      stmt = gimple_build_cond (EQ_EXPR, mask, zero, NULL_TREE, NULL_TREE);
      gsi = gsi_last_bb (bb);
      gsi_insert_after (&gsi, stmt, GSI_SAME_STMT);
      /* Create new PHI node for vdef of the last masked store:
	 .MEM_2 = VDEF <.MEM_1>
	 will be converted to
	 .MEM.3 = VDEF <.MEM_1>
	 and new PHI node will be created in join bb
	 .MEM_2 = PHI <.MEM_1, .MEM_3>
      */
      vdef = gimple_vdef (last);
      new_vdef = make_ssa_name (gimple_vop (cfun), last);
      gimple_set_vdef (last, new_vdef);
      phi = create_phi_node (vdef, join_bb);
      add_phi_arg (phi, new_vdef, EDGE_SUCC (store_bb, 0), UNKNOWN_LOCATION);

      /* Put all masked stores with the same mask to STORE_BB if possible.  */
      while (true)
	{
	  gimple_stmt_iterator gsi_from;
	  gimple *stmt1 = NULL;

	  /* Move masked store to STORE_BB.  */
	  last_store = last;
	  gsi = gsi_for_stmt (last);
	  gsi_from = gsi;
	  /* Shift GSI to the previous stmt for further traversal.  */
	  gsi_prev (&gsi);
	  gsi_to = gsi_start_bb (store_bb);
	  gsi_move_before (&gsi_from, &gsi_to);
	  /* Setup GSI_TO to the non-empty block start.  */
	  gsi_to = gsi_start_bb (store_bb);
	  if (dump_enabled_p ())
	    {
	      dump_printf_loc (MSG_NOTE, vect_location,
			       "Move stmt to created bb\n");
	      dump_gimple_stmt (MSG_NOTE, TDF_SLIM, last, 0);
	    }
	  /* Move all stored value producers if possible.  */
	  while (!gsi_end_p (gsi))
	    {
	      tree lhs;
	      imm_use_iterator imm_iter;
	      use_operand_p use_p;
	      bool res;

	      /* Skip debug statements.  */
	      if (is_gimple_debug (gsi_stmt (gsi)))
		{
		  gsi_prev (&gsi);
		  continue;
		}
	      stmt1 = gsi_stmt (gsi);
	      /* Do not consider statements writing to memory or having
		 volatile operand.  */
	      if (gimple_vdef (stmt1)
		  || gimple_has_volatile_ops (stmt1))
		break;
	      gsi_from = gsi;
	      gsi_prev (&gsi);
	      lhs = gimple_get_lhs (stmt1);
	      if (!lhs)
		break;

	      /* LHS of vectorized stmt must be SSA_NAME.  */
	      if (TREE_CODE (lhs) != SSA_NAME)
		break;

	      if (!VECTOR_TYPE_P (TREE_TYPE (lhs)))
		{
		  /* Remove dead scalar statement.  */
		  if (has_zero_uses (lhs))
		    {
		      gsi_remove (&gsi_from, true);
		      continue;
		    }
		}

	      /* Check that LHS does not have uses outside of STORE_BB.  */
	      res = true;
	      FOR_EACH_IMM_USE_FAST (use_p, imm_iter, lhs)
		{
		  gimple *use_stmt;
		  use_stmt = USE_STMT (use_p);
		  if (is_gimple_debug (use_stmt))
		    continue;
		  if (gimple_bb (use_stmt) != store_bb)
		    {
		      res = false;
		      break;
		    }
		}
	      if (!res)
		break;

	      if (gimple_vuse (stmt1)
		  && gimple_vuse (stmt1) != gimple_vuse (last_store))
		break;

	      /* Can move STMT1 to STORE_BB.  */
	      if (dump_enabled_p ())
		{
		  dump_printf_loc (MSG_NOTE, vect_location,
				   "Move stmt to created bb\n");
		  dump_gimple_stmt (MSG_NOTE, TDF_SLIM, stmt1, 0);
		}
	      gsi_move_before (&gsi_from, &gsi_to);
	      /* Shift GSI_TO for further insertion.  */
	      gsi_prev (&gsi_to);
	    }
	  /* Put other masked stores with the same mask to STORE_BB.  */
	  if (worklist.is_empty ()
	      || gimple_call_arg (worklist.last (), 2) != mask
	      || worklist.last () != stmt1)
	    break;
	  last = worklist.pop ();
	}
      add_phi_arg (phi, gimple_vuse (last_store), e, UNKNOWN_LOCATION);
    }
}<|MERGE_RESOLUTION|>--- conflicted
+++ resolved
@@ -4236,18 +4236,10 @@
 	       "  Calculated minimum iters for profitability: %d\n",
 	       min_profitable_iters);
 
-<<<<<<< HEAD
   if (!LOOP_VINFO_FULLY_MASKED_P (loop_vinfo))
     /* We want the vectorized loop to execute at least once.  */
     min_profitable_iters = MAX (min_profitable_iters,
-				assumed_vf
-				+ peel_iters_prologue
-				+ peel_iters_epilogue);
-=======
-  /* We want the vectorized loop to execute at least once.  */
-  if (min_profitable_iters < (vf + peel_iters_prologue))
-    min_profitable_iters = vf + peel_iters_prologue;
->>>>>>> 3bbc3f79
+				assumed_vf + peel_iters_prologue);
 
   if (dump_enabled_p ())
     dump_printf_loc (MSG_NOTE, vect_location,
@@ -8192,7 +8184,11 @@
     }
 
   if (slp_node)
-<<<<<<< HEAD
+    ncopies = 1;
+  else
+    ncopies = vect_get_num_copies (loop_vinfo, vectype);
+
+  if (slp_node)
     {
       gcc_assert (slp_index >= 0);
 
@@ -8289,11 +8285,6 @@
 	  /* Don't return - we can still vectorize without masking.  */
 	}
     }
-=======
-    ncopies = 1;
-  else
-    ncopies = vect_get_num_copies (loop_vinfo, vectype);
->>>>>>> 3bbc3f79
 
   if (!vec_stmt)
     {
