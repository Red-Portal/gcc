/* { dg-do compile } */
/* { dg-options "-O2 -mcmodel=large -mpc-relative-literal-loads" } */
/* { dg-require-effective-target lp64 } */
/* { dg-skip-if "-mcmodel=large, no support for -fpic" { aarch64-*-* }  { "-fpic" } { "" } } */

__int128
t (void)
{
  return ((__int128)0x123456789abcdef << 64) | 0xfedcba987654321;
}

<<<<<<< HEAD
/* { dg-final { scan-assembler "\tmov\tx0, 0" } } */
/* { dg-final { scan-assembler "\tmov\tx1, 65536" } } */
=======
/* { dg-final { scan-assembler "adr" } } */
/* { dg-final { scan-assembler-not "adrp" } } */
>>>>>>> 70783a86
<|MERGE_RESOLUTION|>--- conflicted
+++ resolved
@@ -9,10 +9,5 @@
   return ((__int128)0x123456789abcdef << 64) | 0xfedcba987654321;
 }
 
-<<<<<<< HEAD
-/* { dg-final { scan-assembler "\tmov\tx0, 0" } } */
-/* { dg-final { scan-assembler "\tmov\tx1, 65536" } } */
-=======
 /* { dg-final { scan-assembler "adr" } } */
-/* { dg-final { scan-assembler-not "adrp" } } */
->>>>>>> 70783a86
+/* { dg-final { scan-assembler-not "adrp" } } */