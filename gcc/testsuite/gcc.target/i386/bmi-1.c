/* { dg-do compile } */
/* { dg-options "-O2 -mbmi " } */
/* { dg-final { scan-assembler "andn\[^\\n]*eax" } } */
/* { dg-final { scan-assembler-times "bextr\[ \\t]+\[^\\n]*eax" 2 } } */
<<<<<<< HEAD
/* { dg-final { scan-assembler-times "blsi\[^\\n]*eax" 2 } } */
/* { dg-final { scan-assembler-times "blsmsk\[^\\n]*eax" 2 } } */
/* { dg-final { scan-assembler-times "blsr\[^\\n]*eax" 2 } } */
/* { dg-final { scan-assembler-times "tzcntl\[^\\n]*eax" 2 } } */
=======
/* { dg-final { scan-assembler "blsi\[^\\n]*eax" } } */
/* { dg-final { scan-assembler "blsmsk\[^\\n]*eax" } } */
/* { dg-final { scan-assembler "blsr\[^\\n]*eax" } } */
/* { dg-final { scan-assembler "tzcntl\[^\\n]*eax" } } */
>>>>>>> 4d0aec87

#include <x86intrin.h>

unsigned int
func_andn32 (unsigned int X, unsigned int Y)
{
  return __andn_u32(X, Y);
}

unsigned int
func_bextr32 (unsigned int X, unsigned int Y)
{
  return __bextr_u32(X, Y);
}

unsigned int
func_bextr32_3args (unsigned int X,
		    unsigned int Y,
		    unsigned int Z)
{
  return _bextr_u32(X, Y, Z);
}

unsigned int
func_blsi32 (unsigned int X)
{
  return __blsi_u32(X);
}

unsigned int
func_blsi32_2 (unsigned int X)
{
  return _blsi_u32(X);
}

unsigned int
func_blsmsk32 (unsigned int X)
{
  return __blsmsk_u32(X);
}

unsigned int
func_blsmsk32_2 (unsigned int X)
{
  return _blsmsk_u32(X);
}

unsigned int
func_blsr32 (unsigned int X)
{
  return __blsr_u32(X);
}

unsigned int
func_blsr32_2 (unsigned int X)
{
  return _blsr_u32(X);
}

unsigned int
func_tzcnt32 (unsigned int X)
{
  return __tzcnt_u32(X);
}

unsigned int
func_tzcnt32_2 (unsigned int X)
{
  return _tzcnt_u32(X);
}<|MERGE_RESOLUTION|>--- conflicted
+++ resolved
@@ -2,17 +2,10 @@
 /* { dg-options "-O2 -mbmi " } */
 /* { dg-final { scan-assembler "andn\[^\\n]*eax" } } */
 /* { dg-final { scan-assembler-times "bextr\[ \\t]+\[^\\n]*eax" 2 } } */
-<<<<<<< HEAD
-/* { dg-final { scan-assembler-times "blsi\[^\\n]*eax" 2 } } */
-/* { dg-final { scan-assembler-times "blsmsk\[^\\n]*eax" 2 } } */
-/* { dg-final { scan-assembler-times "blsr\[^\\n]*eax" 2 } } */
-/* { dg-final { scan-assembler-times "tzcntl\[^\\n]*eax" 2 } } */
-=======
 /* { dg-final { scan-assembler "blsi\[^\\n]*eax" } } */
 /* { dg-final { scan-assembler "blsmsk\[^\\n]*eax" } } */
 /* { dg-final { scan-assembler "blsr\[^\\n]*eax" } } */
 /* { dg-final { scan-assembler "tzcntl\[^\\n]*eax" } } */
->>>>>>> 4d0aec87
 
 #include <x86intrin.h>
 
@@ -43,21 +36,9 @@
 }
 
 unsigned int
-func_blsi32_2 (unsigned int X)
-{
-  return _blsi_u32(X);
-}
-
-unsigned int
 func_blsmsk32 (unsigned int X)
 {
   return __blsmsk_u32(X);
-}
-
-unsigned int
-func_blsmsk32_2 (unsigned int X)
-{
-  return _blsmsk_u32(X);
 }
 
 unsigned int
@@ -67,19 +48,7 @@
 }
 
 unsigned int
-func_blsr32_2 (unsigned int X)
-{
-  return _blsr_u32(X);
-}
-
-unsigned int
 func_tzcnt32 (unsigned int X)
 {
   return __tzcnt_u32(X);
-}
-
-unsigned int
-func_tzcnt32_2 (unsigned int X)
-{
-  return _tzcnt_u32(X);
 }