# Copyright (C) 1997, 2004, 2007, 2008, 2009, 2010
# Free Software Foundation, Inc.

# This program is free software; you can redistribute it and/or modify
# it under the terms of the GNU General Public License as published by
# the Free Software Foundation; either version 3 of the License, or
# (at your option) any later version.
# 
# This program is distributed in the hope that it will be useful,
# but WITHOUT ANY WARRANTY; without even the implied warranty of
# MERCHANTABILITY or FITNESS FOR A PARTICULAR PURPOSE.  See the
# GNU General Public License for more details.
# 
# You should have received a copy of the GNU General Public License
# along with GCC; see the file COPYING3.  If not see
# <http://www.gnu.org/licenses/>.

# GCC testsuite that uses the `dg.exp' driver.

# Exit immediately if this isn't a x86 target.
if { ![istarget i?86*-*-*] && ![istarget x86_64-*-*] } then {
  return
}

# Load support procs.
load_lib gcc-dg.exp

# Return 1 if attribute ms_hook_prologue is supported.
proc check_effective_target_ms_hook_prologue { } {
<<<<<<< HEAD
    if { [check_effective_target_ilp32]
	 && [check_no_compiler_messages ms_hook_prologue object {
=======
    if { [check_no_compiler_messages ms_hook_prologue object {
>>>>>>> 3082eeb7
	     void __attribute__ ((__ms_hook_prologue__)) foo ();
	 } ""] } {
	return 1
    } else {
	return 0
    }
}

<<<<<<< HEAD
=======
# Return 1 if 3dnow instructions can be compiled.
proc check_effective_target_3dnow { } {
    return [check_no_compiler_messages 3dnow object {
	typedef int __m64 __attribute__ ((__vector_size__ (8)));
	typedef float __v2sf __attribute__ ((__vector_size__ (8)));

	__m64 _m_pfadd (__m64 __A, __m64 __B)
	{
	    return (__m64) __builtin_ia32_pfadd ((__v2sf)__A, (__v2sf)__B);
	}
    } "-O2 -m3dnow" ]
}

# Return 1 if sse3 instructions can be compiled.
proc check_effective_target_sse3 { } {
    return [check_no_compiler_messages sse3 object {
	typedef double __m128d __attribute__ ((__vector_size__ (16)));
	typedef double __v2df __attribute__ ((__vector_size__ (16)));

	__m128d _mm_addsub_pd (__m128d __X, __m128d __Y)
	{
	    return (__m128d) __builtin_ia32_addsubpd ((__v2df)__X, (__v2df)__Y);
	}
    } "-O2 -msse3" ]
}

>>>>>>> 3082eeb7
# Return 1 if ssse3 instructions can be compiled.
proc check_effective_target_ssse3 { } {
    return [check_no_compiler_messages ssse3 object {
	typedef long long __m128i __attribute__ ((__vector_size__ (16)));
	typedef int __v4si __attribute__ ((__vector_size__ (16)));

	__m128i _mm_abs_epi32 (__m128i __X)
	{
	    return (__m128i) __builtin_ia32_pabsd128 ((__v4si)__X);
	}
    } "-O2 -mssse3" ]
}

# Return 1 if sse4 instructions can be compiled.
proc check_effective_target_sse4 { } {
    return [check_no_compiler_messages sse4.1 object {
	typedef long long __m128i __attribute__ ((__vector_size__ (16)));
	typedef int __v4si __attribute__ ((__vector_size__ (16)));

	__m128i _mm_mullo_epi32 (__m128i __X, __m128i __Y)
	{
	    return (__m128i) __builtin_ia32_pmulld128 ((__v4si)__X,
						       (__v4si)__Y);
	}
    } "-O2 -msse4.1" ]
}

# Return 1 if aes instructions can be compiled.
proc check_effective_target_aes { } {
    return [check_no_compiler_messages aes object {
	typedef long long __m128i __attribute__ ((__vector_size__ (16)));
	typedef long long __v2di __attribute__ ((__vector_size__ (16)));

	__m128i _mm_aesimc_si128 (__m128i __X)
	{
	    return (__m128i) __builtin_ia32_aesimc128 ((__v2di)__X);
	}
    } "-O2 -maes" ]
}

# Return 1 if vaes instructions can be compiled.
proc check_effective_target_vaes { } {
    return [check_no_compiler_messages vaes object {
	typedef long long __m128i __attribute__ ((__vector_size__ (16)));
	typedef long long __v2di __attribute__ ((__vector_size__ (16)));

	__m128i _mm_aesimc_si128 (__m128i __X)
	{
	    return (__m128i) __builtin_ia32_aesimc128 ((__v2di)__X);
	}
    } "-O2 -maes -mavx" ]
}

# Return 1 if pclmul instructions can be compiled.
proc check_effective_target_pclmul { } {
    return [check_no_compiler_messages pclmul object {
	typedef long long __m128i __attribute__ ((__vector_size__ (16)));
	typedef long long __v2di __attribute__ ((__vector_size__ (16)));

	__m128i pclmulqdq_test (__m128i __X, __m128i __Y)
	{
	    return (__m128i) __builtin_ia32_pclmulqdq128 ((__v2di)__X,
							  (__v2di)__Y,
							  1);
	}
    } "-O2 -mpclmul" ]
}

# Return 1 if vpclmul instructions can be compiled.
proc check_effective_target_vpclmul { } {
    return [check_no_compiler_messages vpclmul object {
	typedef long long __m128i __attribute__ ((__vector_size__ (16)));
	typedef long long __v2di __attribute__ ((__vector_size__ (16)));

	__m128i pclmulqdq_test (__m128i __X, __m128i __Y)
	{
	    return (__m128i) __builtin_ia32_pclmulqdq128 ((__v2di)__X,
							  (__v2di)__Y,
							  1);
	}
    } "-O2 -mpclmul -mavx" ]
}

# Return 1 if sse4a instructions can be compiled.
proc check_effective_target_sse4a { } {
    return [check_no_compiler_messages sse4a object {
	typedef long long __m128i __attribute__ ((__vector_size__ (16)));
	typedef long long __v2di __attribute__ ((__vector_size__ (16)));

	__m128i _mm_insert_si64 (__m128i __X,__m128i __Y)
	{
	    return (__m128i) __builtin_ia32_insertq ((__v2di)__X, (__v2di)__Y);
	}
    } "-O2 -msse4a" ]
}

# Return 1 if fma4 instructions can be compiled.
proc check_effective_target_fma4 { } {
    return [check_no_compiler_messages fma4 object {
        typedef float __m128 __attribute__ ((__vector_size__ (16)));
	typedef float __v4sf __attribute__ ((__vector_size__ (16)));
	__m128 _mm_macc_ps(__m128 __A, __m128 __B, __m128 __C)
	{
	    return (__m128) __builtin_ia32_vfmaddps ((__v4sf)__A,
						     (__v4sf)__B,
						     (__v4sf)__C);
	}
    } "-O2 -mfma4" ]
}

<<<<<<< HEAD
# Return 1 if xop instructions can be compiled.
proc check_effective_target_xop { } {
    return [check_no_compiler_messages xop object {
	typedef long long __m128i __attribute__ ((__vector_size__ (16), __may_alias__));
=======
# Return 1 if fma instructions can be compiled.
proc check_effective_target_fma { } {
    return [check_no_compiler_messages fma object {
        typedef float __m128 __attribute__ ((__vector_size__ (16)));
	typedef float __v4sf __attribute__ ((__vector_size__ (16)));
	__m128 _mm_macc_ps(__m128 __A, __m128 __B, __m128 __C)
	{
	    return (__m128) __builtin_ia32_vfmaddps ((__v4sf)__A,
						     (__v4sf)__B,
						     (__v4sf)__C);
	}
    } "-O2 -mfma" ]
}

# Return 1 if xop instructions can be compiled.
proc check_effective_target_xop { } {
    return [check_no_compiler_messages xop object {
	typedef long long __m128i __attribute__ ((__vector_size__ (16)));
>>>>>>> 3082eeb7
	typedef short __v8hi __attribute__ ((__vector_size__ (16)));
	__m128i _mm_maccs_epi16(__m128i __A, __m128i __B, __m128i __C)
	{
	    return (__m128i) __builtin_ia32_vpmacssww ((__v8hi)__A,
						       (__v8hi)__B,
						       (__v8hi)__C);
<<<<<<< HEAD
	}
    } "-O2 -mxop" ]
=======
	}
    } "-O2 -mxop" ]
}

# Return 1 if lzcnt instruction can be compiled.
proc check_effective_target_lzcnt { } {
    return [check_no_compiler_messages lzcnt object {
	unsigned short _lzcnt (unsigned short __X)
	{
	   return __builtin_clzs (__X);
	}
    } "-mlzcnt" ]
}

# Return 1 if avx2 instructions can be compiled.
proc check_effective_target_avx2 { } {
    return [check_no_compiler_messages avx2 object {
	typedef long long __v4di __attribute__ ((__vector_size__ (32)));
	__v4di
	mm256_is32_andnotsi256  (__v4di __X, __v4di __Y)
        {
	   return __builtin_ia32_andnotsi256 (__X, __Y);
	}
    } "-O0 -mavx2" ]
}

# Return 1 if bmi instructions can be compiled.
proc check_effective_target_bmi { } {
    return [check_no_compiler_messages bmi object {
	unsigned int __bextr_u32 (unsigned int __X, unsigned int __Y)
	{
	  return __builtin_ia32_bextr_u32 (__X, __Y);
	}
    } "-mbmi" ]
}

# Return 1 if bmi2 instructions can be compiled.
proc check_effective_target_bmi2 { } {
    return [check_no_compiler_messages bmi2 object {
	unsigned int
	_bzhi_u32 (unsigned int __X, unsigned int __Y)
	{
	    return __builtin_ia32_bzhi_si (__X, __Y);
	}
    } "-mbmi2" ]
>>>>>>> 3082eeb7
}

# If the linker used understands -M <mapfile>, pass it to clear hardware
# capabilities set by the Sun assembler.
<<<<<<< HEAD
set FLAGS ""
=======
>>>>>>> 3082eeb7
set clearcap_ldflags "-Wl,-M,$srcdir/$subdir/clearcap.map"

if [check_no_compiler_messages mapfile executable {
	int main (void) { return 0; }
  } $clearcap_ldflags ] {
<<<<<<< HEAD
  set FLAGS $clearcap_ldflags
=======

  if { [info procs gcc_target_compile] != [list] \
	&& [info procs saved_gcc_target_compile] == [list] } {
    rename gcc_target_compile saved_gcc_target_compile

    proc gcc_target_compile { source dest type options } {
      global clearcap_ldflags
      # Always pass -Wl,-M,<mapfile>, but don't let it show up in gcc.sum.
      lappend options "additional_flags=$clearcap_ldflags"

      return [saved_gcc_target_compile $source $dest $type $options]
    }
  }
>>>>>>> 3082eeb7
}

# If a testcase doesn't have special options, use these.
global DEFAULT_CFLAGS
if ![info exists DEFAULT_CFLAGS] then {
    set DEFAULT_CFLAGS " -ansi -pedantic-errors"
}

# Initialize `dg'.
dg-init

# Special case compilation of vect-args.c so we don't have to
# replicate it 10 times.
foreach type { "" -mmmx -m3dnow -msse -msse2 } {
  foreach level { "" -O } {
    set flags "$type $level"
    verbose -log "Testing vect-args, $flags" 1
    dg-test $srcdir/$subdir/vect-args.c $flags ""
  }
}

# Everything else.
set tests [lsort [glob -nocomplain $srcdir/$subdir/*.\[cS\]]]
set tests [prune $tests $srcdir/$subdir/vect-args.c]

# Main loop.
dg-runtest $tests $FLAGS $DEFAULT_CFLAGS

# All done.
dg-finish<|MERGE_RESOLUTION|>--- conflicted
+++ resolved
@@ -27,12 +27,7 @@
 
 # Return 1 if attribute ms_hook_prologue is supported.
 proc check_effective_target_ms_hook_prologue { } {
-<<<<<<< HEAD
-    if { [check_effective_target_ilp32]
-	 && [check_no_compiler_messages ms_hook_prologue object {
-=======
     if { [check_no_compiler_messages ms_hook_prologue object {
->>>>>>> 3082eeb7
 	     void __attribute__ ((__ms_hook_prologue__)) foo ();
 	 } ""] } {
 	return 1
@@ -41,8 +36,6 @@
     }
 }
 
-<<<<<<< HEAD
-=======
 # Return 1 if 3dnow instructions can be compiled.
 proc check_effective_target_3dnow { } {
     return [check_no_compiler_messages 3dnow object {
@@ -69,7 +62,6 @@
     } "-O2 -msse3" ]
 }
 
->>>>>>> 3082eeb7
 # Return 1 if ssse3 instructions can be compiled.
 proc check_effective_target_ssse3 { } {
     return [check_no_compiler_messages ssse3 object {
@@ -180,12 +172,6 @@
     } "-O2 -mfma4" ]
 }
 
-<<<<<<< HEAD
-# Return 1 if xop instructions can be compiled.
-proc check_effective_target_xop { } {
-    return [check_no_compiler_messages xop object {
-	typedef long long __m128i __attribute__ ((__vector_size__ (16), __may_alias__));
-=======
 # Return 1 if fma instructions can be compiled.
 proc check_effective_target_fma { } {
     return [check_no_compiler_messages fma object {
@@ -204,17 +190,12 @@
 proc check_effective_target_xop { } {
     return [check_no_compiler_messages xop object {
 	typedef long long __m128i __attribute__ ((__vector_size__ (16)));
->>>>>>> 3082eeb7
 	typedef short __v8hi __attribute__ ((__vector_size__ (16)));
 	__m128i _mm_maccs_epi16(__m128i __A, __m128i __B, __m128i __C)
 	{
 	    return (__m128i) __builtin_ia32_vpmacssww ((__v8hi)__A,
 						       (__v8hi)__B,
 						       (__v8hi)__C);
-<<<<<<< HEAD
-	}
-    } "-O2 -mxop" ]
-=======
 	}
     } "-O2 -mxop" ]
 }
@@ -260,23 +241,15 @@
 	    return __builtin_ia32_bzhi_si (__X, __Y);
 	}
     } "-mbmi2" ]
->>>>>>> 3082eeb7
 }
 
 # If the linker used understands -M <mapfile>, pass it to clear hardware
 # capabilities set by the Sun assembler.
-<<<<<<< HEAD
-set FLAGS ""
-=======
->>>>>>> 3082eeb7
 set clearcap_ldflags "-Wl,-M,$srcdir/$subdir/clearcap.map"
 
 if [check_no_compiler_messages mapfile executable {
 	int main (void) { return 0; }
   } $clearcap_ldflags ] {
-<<<<<<< HEAD
-  set FLAGS $clearcap_ldflags
-=======
 
   if { [info procs gcc_target_compile] != [list] \
 	&& [info procs saved_gcc_target_compile] == [list] } {
@@ -290,7 +263,6 @@
       return [saved_gcc_target_compile $source $dest $type $options]
     }
   }
->>>>>>> 3082eeb7
 }
 
 # If a testcase doesn't have special options, use these.
@@ -317,7 +289,7 @@
 set tests [prune $tests $srcdir/$subdir/vect-args.c]
 
 # Main loop.
-dg-runtest $tests $FLAGS $DEFAULT_CFLAGS
+dg-runtest $tests "" $DEFAULT_CFLAGS
 
 # All done.
 dg-finish