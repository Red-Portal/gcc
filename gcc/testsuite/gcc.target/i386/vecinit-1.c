/* { dg-do compile } */
/* { dg-options "-O2 -msse2" } */
<<<<<<< HEAD
/* { dg-require-effective-target sse2 } */
=======

>>>>>>> 3bd7a983
#define vector __attribute__((vector_size(16)))

float a;
vector float f1(void) { return (vector float){ a, 0.0, 0.0, 0.0}; }
vector float f2(void) { return (vector float){ 0.0, a, 0.0, 0.0}; }
vector float f3(void) { return (vector float){ 0.0, 0.0, a, 0.0}; }
vector float f4(void) { return (vector float){ 0.0, 0.0, 0.0, a}; }
/* { dg-final { scan-assembler-not "movaps" } } */
/* { dg-final { scan-assembler-not "xor" } } */
/* { dg-final { scan-assembler-not "%mm" } } */<|MERGE_RESOLUTION|>--- conflicted
+++ resolved
@@ -1,10 +1,6 @@
 /* { dg-do compile } */
 /* { dg-options "-O2 -msse2" } */
-<<<<<<< HEAD
-/* { dg-require-effective-target sse2 } */
-=======
 
->>>>>>> 3bd7a983
 #define vector __attribute__((vector_size(16)))
 
 float a;
