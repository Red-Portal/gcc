/* Same as sse-14, except converted to use #pragma GCC option.  */
/* { dg-do compile } */
/* { dg-options "-O0 -Werror-implicit-function-declaration" } */

#include <mm_malloc.h>

/* Test that the intrinsics compile without optimization.  All of them
   are defined as inline functions in {,x,e,p,t,s,w,a}mmintrin.h,
   xopintrin.h, lwpintrin.h, popcntintrin.h and mm3dnow.h that
   reference the proper builtin functions.  Defining away "extern" and
   "__inline" results in all of them being compiled as proper
   functions.  */

#define extern
#define __inline

#define _CONCAT(x,y) x ## y

#define test_1(func, type, op1_type, imm)				\
  type _CONCAT(_,func) (op1_type A, int const I)			\
  { return func (A, imm); }

#define test_1x(func, type, op1_type, imm1, imm2)			\
  type _CONCAT(_,func) (op1_type A, int const I, int const L)		\
  { return func (A, imm1, imm2); }

#define test_2(func, type, op1_type, op2_type, imm)			\
  type _CONCAT(_,func) (op1_type A, op2_type B, int const I)		\
  { return func (A, B, imm); }

#define test_2x(func, type, op1_type, op2_type, imm1, imm2)		\
  type _CONCAT(_,func) (op1_type A, op2_type B, int const I, int const L) \
  { return func (A, B, imm1, imm2); }

#define test_4(func, type, op1_type, op2_type, op3_type, op4_type, imm)	\
  type _CONCAT(_,func) (op1_type A, op2_type B,				\
			op3_type C, op4_type D, int const I)		\
  { return func (A, B, C, D, imm); }


#ifndef DIFFERENT_PRAGMAS
<<<<<<< HEAD
#pragma GCC target ("mmx,3dnow,sse,sse2,sse3,ssse3,sse4.1,sse4.2,sse4a,aes,pclmul,xop,popcnt,abm,lwp")
=======
#pragma GCC target ("mmx,3dnow,sse,sse2,sse3,ssse3,sse4.1,sse4.2,sse4a,aes,pclmul,xop,popcnt,abm,lwp,fsgsbase,rdrnd,f16c")
>>>>>>> 3bd7a983
#endif

/* Following intrinsics require immediate arguments.  They
   are defined as macros for non-optimized compilations. */

/* mmintrin.h (MMX).  */
#ifdef DIFFERENT_PRAGMAS
#pragma GCC target ("mmx")
#endif
#include <mmintrin.h>

/* mm3dnow.h (3DNOW).  */
#ifdef DIFFERENT_PRAGMAS
#pragma GCC target ("3dnow")
#endif
#include <mm3dnow.h>

/* xmmintrin.h (SSE).  */
#ifdef DIFFERENT_PRAGMAS
#pragma GCC target ("sse")
#endif
#include <xmmintrin.h>
test_2 (_mm_shuffle_ps, __m128, __m128, __m128, 1)
test_1 (_mm_extract_pi16, int, __m64, 1)
test_1 (_m_pextrw, int, __m64, 1)
test_2 (_mm_insert_pi16, __m64, __m64, int, 1)
test_2 (_m_pinsrw, __m64, __m64, int, 1)
test_1 (_mm_shuffle_pi16, __m64, __m64, 1)
test_1 (_m_pshufw, __m64, __m64, 1)
test_1 (_mm_prefetch, void, void *, _MM_HINT_NTA)

/* emmintrin.h (SSE2).  */
#ifdef DIFFERENT_PRAGMAS
#pragma GCC target ("sse2")
#endif
#include <emmintrin.h>
test_2 (_mm_shuffle_pd, __m128d, __m128d, __m128d, 1)
test_1 (_mm_srli_si128, __m128i, __m128i, 1)
test_1 (_mm_slli_si128, __m128i, __m128i, 1)
test_1 (_mm_extract_epi16, int, __m128i, 1)
test_2 (_mm_insert_epi16, __m128i, __m128i, int, 1)
test_1 (_mm_shufflehi_epi16, __m128i, __m128i, 1)
test_1 (_mm_shufflelo_epi16, __m128i, __m128i, 1)
test_1 (_mm_shuffle_epi32, __m128i, __m128i, 1)

/* pmmintrin.h (SSE3).  */
#ifdef DIFFERENT_PRAGMAS
#pragma GCC target ("sse3")
#endif
#include <pmmintrin.h>

/* tmmintrin.h (SSSE3).  */
#ifdef DIFFERENT_PRAGMAS
#pragma GCC target ("ssse3")
#endif
#include <tmmintrin.h>
test_2 (_mm_alignr_epi8, __m128i, __m128i, __m128i, 1)
test_2 (_mm_alignr_pi8, __m64, __m64, __m64, 1)

/* ammintrin.h (SSE4A).  */
#ifdef DIFFERENT_PRAGMAS
#pragma GCC target ("sse4a")
#endif
#include <ammintrin.h>
test_1x (_mm_extracti_si64, __m128i, __m128i, 1, 1)
test_2x (_mm_inserti_si64, __m128i, __m128i, __m128i, 1, 1)

/* smmintrin.h (SSE4.1).  */
/* nmmintrin.h (SSE4.2).  */
/* Note, nmmintrin.h includes smmintrin.h, and smmintrin.h checks for the
   #ifdef.  So just set the option to SSE4.2.  */
#ifdef DIFFERENT_PRAGMAS
#pragma GCC target ("sse4.2")
#endif
#include <nmmintrin.h>
test_2 (_mm_blend_epi16, __m128i, __m128i, __m128i, 1)
test_2 (_mm_blend_ps, __m128, __m128, __m128, 1)
test_2 (_mm_blend_pd, __m128d, __m128d, __m128d, 1)
test_2 (_mm_dp_ps, __m128, __m128, __m128, 1)
test_2 (_mm_dp_pd, __m128d, __m128d, __m128d, 1)
test_2 (_mm_insert_ps, __m128, __m128, __m128, 1)
test_1 (_mm_extract_ps, int, __m128, 1)
test_2 (_mm_insert_epi8, __m128i, __m128i, int, 1)
test_2 (_mm_insert_epi32, __m128i, __m128i, int, 1)
#ifdef __x86_64__
test_2 (_mm_insert_epi64, __m128i, __m128i, long long, 1)
#endif
test_1 (_mm_extract_epi8, int, __m128i, 1)
test_1 (_mm_extract_epi32, int, __m128i, 1)
#ifdef __x86_64__
test_1 (_mm_extract_epi64, long long, __m128i, 1)
#endif
test_2 (_mm_mpsadbw_epu8, __m128i, __m128i, __m128i, 1)
test_2 (_mm_cmpistrm, __m128i, __m128i, __m128i, 1)
test_2 (_mm_cmpistri, int, __m128i, __m128i, 1)
test_4 (_mm_cmpestrm, __m128i, __m128i, int, __m128i, int, 1)
test_4 (_mm_cmpestri, int, __m128i, int, __m128i, int, 1)
test_2 (_mm_cmpistra, int, __m128i, __m128i, 1)
test_2 (_mm_cmpistrc, int, __m128i, __m128i, 1)
test_2 (_mm_cmpistro, int, __m128i, __m128i, 1)
test_2 (_mm_cmpistrs, int, __m128i, __m128i, 1)
test_2 (_mm_cmpistrz, int, __m128i, __m128i, 1)
test_4 (_mm_cmpestra, int, __m128i, int, __m128i, int, 1)
test_4 (_mm_cmpestrc, int, __m128i, int, __m128i, int, 1)
test_4 (_mm_cmpestro, int, __m128i, int, __m128i, int, 1)
test_4 (_mm_cmpestrs, int, __m128i, int, __m128i, int, 1)
test_4 (_mm_cmpestrz, int, __m128i, int, __m128i, int, 1)

/* wmmintrin.h (AES/PCLMUL).  */
#ifdef DIFFERENT_PRAGMAS
#pragma GCC target ("aes,pclmul")
#endif
#include <wmmintrin.h>
test_1 (_mm_aeskeygenassist_si128, __m128i, __m128i, 1)
test_2 (_mm_clmulepi64_si128, __m128i, __m128i, __m128i, 1)

/* smmintrin.h (SSE4.1).  */
test_1 (_mm_round_pd, __m128d, __m128d, 1)
test_1 (_mm_round_ps, __m128, __m128, 1)
test_2 (_mm_round_sd, __m128d, __m128d, __m128d, 1)
test_2 (_mm_round_ss, __m128, __m128, __m128, 1)

/* xopintrin.h (XOP). */
#ifdef DIFFERENT_PRAGMAS
#pragma GCC target ("xop,lwp")
#endif
#include <x86intrin.h>
test_1 ( _mm_roti_epi8, __m128i, __m128i, 1)
test_1 ( _mm_roti_epi16, __m128i, __m128i, 1)
test_1 ( _mm_roti_epi32, __m128i, __m128i, 1)
test_1 ( _mm_roti_epi64, __m128i, __m128i, 1)

/* lwpintrin.h (LWP). */
test_2 ( __lwpval32, void, unsigned int, unsigned int, 1)
test_2 ( __lwpins32, unsigned char, unsigned int, unsigned int, 1)
#ifdef __x86_64__
test_2 ( __lwpval64, void, unsigned long long, unsigned int, 1)
test_2 ( __lwpins64, unsigned char, unsigned long long, unsigned int, 1)
<<<<<<< HEAD
#endif
=======
#endif

/* immintrin.h (F16C).  */
#ifdef DIFFERENT_PRAGMAS
#pragma GCC target ("f16c")
#endif
#include <x86intrin.h>
test_1 (_cvtss_sh, unsigned short, float, 1)
test_1 (_mm_cvtps_ph, __m128i, __m128, 1)
test_1 (_mm256_cvtps_ph, __m128i, __m256, 1)
>>>>>>> 3bd7a983
<|MERGE_RESOLUTION|>--- conflicted
+++ resolved
@@ -39,11 +39,7 @@
 
 
 #ifndef DIFFERENT_PRAGMAS
-<<<<<<< HEAD
-#pragma GCC target ("mmx,3dnow,sse,sse2,sse3,ssse3,sse4.1,sse4.2,sse4a,aes,pclmul,xop,popcnt,abm,lwp")
-=======
 #pragma GCC target ("mmx,3dnow,sse,sse2,sse3,ssse3,sse4.1,sse4.2,sse4a,aes,pclmul,xop,popcnt,abm,lwp,fsgsbase,rdrnd,f16c")
->>>>>>> 3bd7a983
 #endif
 
 /* Following intrinsics require immediate arguments.  They
@@ -182,9 +178,6 @@
 #ifdef __x86_64__
 test_2 ( __lwpval64, void, unsigned long long, unsigned int, 1)
 test_2 ( __lwpins64, unsigned char, unsigned long long, unsigned int, 1)
-<<<<<<< HEAD
-#endif
-=======
 #endif
 
 /* immintrin.h (F16C).  */
@@ -194,5 +187,4 @@
 #include <x86intrin.h>
 test_1 (_cvtss_sh, unsigned short, float, 1)
 test_1 (_mm_cvtps_ph, __m128i, __m128, 1)
-test_1 (_mm256_cvtps_ph, __m128i, __m256, 1)
->>>>>>> 3bd7a983
+test_1 (_mm256_cvtps_ph, __m128i, __m256, 1)