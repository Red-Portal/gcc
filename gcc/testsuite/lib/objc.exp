--- conflicted
+++ resolved
@@ -1,9 +1,5 @@
 # Copyright (C) 1992, 1993, 1994, 1996, 1997, 2000, 2001, 2002, 2004, 2005,
-<<<<<<< HEAD
-# 2007, 2008 Free Software Foundation, Inc.
-=======
 # 2007, 2008, 2010 Free Software Foundation, Inc.
->>>>>>> 3082eeb7
 
 # This program is free software; you can redistribute it and/or modify
 # it under the terms of the GNU General Public License as published by
@@ -154,11 +150,7 @@
     # we need to add the include path for the gnu runtime if that is in 
     # use.
     # First set the default...
-<<<<<<< HEAD
-    if { [istarget "*-*-darwin*"] } {
-=======
     if { [istarget *-*-darwin*] } {
->>>>>>> 3082eeb7
 	set nextruntime 1
     } else {
 	set nextruntime 0
