<<<<<<< HEAD
#   Copyright (C) 1997, 1999, 2000, 2003, 2004, 2005, 2006, 2007, 2008, 2009
#   Free Software Foundation, Inc.
=======
#   Copyright (C) 1997, 1999, 2000, 2003, 2004, 2005, 2006, 2007, 2008, 2009,
#   2010 Free Software Foundation, Inc.
>>>>>>> 3082eeb7

# This program is free software; you can redistribute it and/or modify
# it under the terms of the GNU General Public License as published by
# the Free Software Foundation; either version 3 of the License, or
# (at your option) any later version.
#
# This program is distributed in the hope that it will be useful,
# but WITHOUT ANY WARRANTY; without even the implied warranty of
# MERCHANTABILITY or FITNESS FOR A PARTICULAR PURPOSE.  See the
# GNU General Public License for more details.
#
# You should have received a copy of the GNU General Public License
# along with GCC; see the file COPYING3.  If not see
# <http://www.gnu.org/licenses/>.

load_lib dg.exp
load_lib file-format.exp
load_lib target-supports.exp
load_lib target-supports-dg.exp
load_lib scanasm.exp
load_lib scanrtl.exp
load_lib scantree.exp
load_lib scanipa.exp
load_lib timeout.exp
load_lib timeout-dg.exp
load_lib prune.exp
load_lib libgloss.exp
load_lib target-libpath.exp
load_lib torture-options.exp

# We set LC_ALL and LANG to C so that we get the same error messages as expected.
setenv LC_ALL C
setenv LANG C

# Many hosts now default to a non-ASCII C locale, however, so
# they can set a charset encoding here if they need.
if { [ishost "*-*-cygwin*"] } {
  setenv LC_ALL C.ASCII
  setenv LANG C.ASCII
}

if [info exists TORTURE_OPTIONS] {
    set DG_TORTURE_OPTIONS $TORTURE_OPTIONS
} else {
    # It is theoretically beneficial to group all of the O2/O3 options together,
    # as in many cases the compiler will generate identical executables for
    # all of them--and the c-torture testsuite will skip testing identical
    # executables multiple times.
    # Also note that -finline-functions is explicitly included in one of the
    # items below, even though -O3 is also specified, because some ports may
    # choose to disable inlining functions by default, even when optimizing.
    set DG_TORTURE_OPTIONS [list \
	{ -O0 } \
	{ -O1 } \
	{ -O2 } \
	{ -O3 -fomit-frame-pointer } \
	{ -O3 -fomit-frame-pointer -funroll-loops } \
	{ -O3 -fomit-frame-pointer -funroll-all-loops -finline-functions } \
	{ -O3 -g } \
	{ -Os } ]
}

if [info exists ADDITIONAL_TORTURE_OPTIONS] {
    set DG_TORTURE_OPTIONS \
	[concat $DG_TORTURE_OPTIONS $ADDITIONAL_TORTURE_OPTIONS]
}

set LTO_TORTURE_OPTIONS ""
if [check_effective_target_lto] {
    set LTO_TORTURE_OPTIONS [list \
<<<<<<< HEAD
	{ -O2 -flto } \
	{ -O2 -fwhopr }
=======
	{ -O2 -flto -flto-partition=none } \
	{ -O2 -flto }
>>>>>>> 3082eeb7
    ]
}


global GCC_UNDER_TEST
if ![info exists GCC_UNDER_TEST] {
    set GCC_UNDER_TEST "[find_gcc]"
}

global orig_environment_saved

# This file may be sourced, so don't override environment settings
# that have been previously setup.
if { $orig_environment_saved == 0 } {
    append ld_library_path [gcc-set-multilib-library-path $GCC_UNDER_TEST]
    set_ld_library_path_env_vars
}

# Define gcc callbacks for dg.exp.

proc gcc-dg-test-1 { target_compile prog do_what extra_tool_flags } {
    # Set up the compiler flags, based on what we're going to do.

    set options [list]

    # Tests should be able to use "dg-do repo".  However, the dg test
    # driver checks the argument to dg-do against a list of acceptable
    # options, and "repo" is not among them.  Therefore, we resort to
    # this ugly approach.
    if [string match "*-frepo*" $extra_tool_flags] then {
	set do_what "repo"
    }

    switch $do_what {
	"preprocess" {
	    set compile_type "preprocess"
	    set output_file "[file rootname [file tail $prog]].i"
	}
	"compile" {
	    set compile_type "assembly"
	    set output_file "[file rootname [file tail $prog]].s"
	}
	"assemble" {
	    set compile_type "object"
	    set output_file "[file rootname [file tail $prog]].o"
	}
	"precompile" {
	    set compile_type "precompiled_header"
	    set output_file "[file tail $prog].gch"
	}
	"link" {
	    set compile_type "executable"
	    set output_file "[file rootname [file tail $prog]].exe"
	    # The following line is needed for targets like the i960 where
	    # the default output file is b.out.  Sigh.
	}
	"repo" {
	    set compile_type "object"
	    set output_file "[file rootname [file tail $prog]].o"
	}
	"run" {
	    set compile_type "executable"
	    # FIXME: "./" is to cope with "." not being in $PATH.
	    # Should this be handled elsewhere?
	    # YES.
	    set output_file "./[file rootname [file tail $prog]].exe"
	    # This is the only place where we care if an executable was
	    # created or not.  If it was, dg.exp will try to run it.
	    catch { remote_file build delete $output_file }
	}
	default {
	    perror "$do_what: not a valid dg-do keyword"
	    return ""
	}
    }

    if { $extra_tool_flags != "" } {
	lappend options "additional_flags=$extra_tool_flags"
    }

    set comp_output [$target_compile "$prog" "$output_file" "$compile_type" $options]

    # Look for an internal compiler error, which sometimes masks the fact
    # that we didn't get an expected error message.  XFAIL an ICE via
    # dg-xfail-if and use { dg-prune-output ".*internal compiler error.*" }
    # to avoid a second failure for excess errors.
    if [string match "*internal compiler error*" $comp_output] {
	upvar 2 name name
	fail "$name (internal compiler error)"
    }

    if { $do_what == "repo" } {
	set object_file "$output_file"
	set output_file "[file rootname [file tail $prog]].exe"
	set comp_output \
	    [ concat $comp_output \
		  [$target_compile "$object_file" "$output_file" \
		       "executable" $options] ]
    }

    return [list $comp_output $output_file]
}

proc gcc-dg-test { prog do_what extra_tool_flags } {
    return [gcc-dg-test-1 gcc_target_compile $prog $do_what $extra_tool_flags]
}

proc gcc-dg-prune { system text } {
    global additional_prunes

    set text [prune_gcc_output $text]

    foreach p $additional_prunes {
	if { [string length $p] > 0 } {
	    # Following regexp matches a complete line containing $p.
	    regsub -all "(^|\n)\[^\n\]*$p\[^\n\]*" $text "" text
	}
    }

    # If we see "region xxx is full" then the testcase is too big for ram.
    # This is tricky to deal with in a large testsuite like c-torture so
    # deal with it here.  Just mark the testcase as unsupported.
    if [regexp "(^|\n)\[^\n\]*: region \[^\n\]* is full" $text] {
	# The format here is important.  See dg.exp.
	return "::unsupported::memory full"
    }

    # Likewise, if we see ".text exceeds local store range" or
    # similar.
    if {[string match "spu-*" $system] && \
	    [string match "*exceeds local store*" $text]} {
	# The format here is important.  See dg.exp.
	return "::unsupported::memory full"
    }

    return $text
}

# Replace ${tool}_load with a wrapper to provide for an expected nonzero
# exit status.  Multiple languages include this file so this handles them
# all, not just gcc.
if { [info procs ${tool}_load] != [list] \
      && [info procs saved_${tool}_load] == [list] } {
    rename ${tool}_load saved_${tool}_load

    proc ${tool}_load { program args } {
	global tool
	global shouldfail
	set result [eval [list saved_${tool}_load $program] $args]
	if { $shouldfail != 0 } {
	    switch [lindex $result 0] {
		"pass" { set status "fail" }
		"fail" { set status "pass" }
	    }
	    set result [list $status [lindex $result 1]]
	}
	return $result
    }
}

# Utility routines.

#
# search_for -- looks for a string match in a file
#
proc search_for { file pattern } {
    set fd [open $file r]
    while { [gets $fd cur_line]>=0 } {
	if [string match "*$pattern*" $cur_line] then {
	    close $fd
	    return 1
	}
    }
    close $fd
    return 0
}

# Modified dg-runtest that can cycle through a list of optimization options
# as c-torture does.
proc gcc-dg-runtest { testcases default-extra-flags } {
    global runtests

    # Some callers set torture options themselves; don't override those.
    set existing_torture_options [torture-options-exist]
    if { $existing_torture_options == 0 } {
	global DG_TORTURE_OPTIONS LTO_TORTURE_OPTIONS
	torture-init
	set-torture-options $DG_TORTURE_OPTIONS [list {}] $LTO_TORTURE_OPTIONS
    }
    dump-torture-options

    foreach test $testcases {
	global torture_with_loops torture_without_loops
	# If we're only testing specific files and this isn't one of
	# them, skip it.
	if ![runtest_file_p $runtests $test] {
	    continue
        }

	# Look for a loop within the source code - if we don't find one,
	# don't pass -funroll[-all]-loops.
	if [expr [search_for $test "for*("]+[search_for $test "while*("]] {
	    set option_list $torture_with_loops
	} else {
	    set option_list $torture_without_loops
	}

	set nshort [file tail [file dirname $test]]/[file tail $test]

	foreach flags $option_list {
	    verbose "Testing $nshort, $flags" 1
	    dg-test $test $flags ${default-extra-flags}
	}
    }

    if { $existing_torture_options == 0 } {
	torture-finish
    }
}

proc gcc-dg-debug-runtest { target_compile trivial opt_opts testcases } {
    global srcdir subdir

    if ![info exists DEBUG_TORTURE_OPTIONS] {
	set DEBUG_TORTURE_OPTIONS ""
	foreach type {-gdwarf-2 -gstabs -gstabs+ -gxcoff -gxcoff+ -gcoff} {
	    set comp_output [$target_compile \
		    "$srcdir/$subdir/$trivial" "trivial.S" assembly \
		    "additional_flags=$type"]
	    if { ! [string match "*: target system does not support the * debug format*" \
		    $comp_output] } {
		remove-build-file "trivial.S"
		foreach level {1 "" 3} {
		    if { ($type == "-gdwarf-2") && ($level != "") } {
			lappend DEBUG_TORTURE_OPTIONS [list "${type}" "-g${level}"]
			foreach opt $opt_opts {
			    lappend DEBUG_TORTURE_OPTIONS \
				    [list "${type}" "-g${level}" "$opt" ]
			}
		    } else {
			lappend DEBUG_TORTURE_OPTIONS [list "${type}${level}"]
			foreach opt $opt_opts {
			    lappend DEBUG_TORTURE_OPTIONS \
				    [list "${type}${level}" "$opt" ]
			}
		    }
		}
	    }
	}
    }

    verbose -log "Using options $DEBUG_TORTURE_OPTIONS"

    global runtests

    foreach test $testcases {
	# If we're only testing specific files and this isn't one of
	# them, skip it.
	if ![runtest_file_p $runtests $test] {
	    continue
	}

	set nshort [file tail [file dirname $test]]/[file tail $test]

	foreach flags $DEBUG_TORTURE_OPTIONS {
	    set doit 1

	    # These tests check for information which may be deliberately
	    # suppressed at -g1.
	    if { ([string match {*/debug-[126].c} "$nshort"] \
		   || [string match {*/enum-1.c} "$nshort"] \
		   || [string match {*/enum-[12].C} "$nshort"]) \
		    && ([string match "*1" [lindex "$flags" 0] ]
			|| [lindex "$flags" 1] == "-g1") } {
		set doit 0
	    }

    # High optimization can remove the variable whose existence is tested.
    # Dwarf debugging with commentary (-dA) preserves the symbol name in the
    # assembler output, but stabs debugging does not.
    # http://gcc.gnu.org/ml/gcc-regression/2003-04/msg00095.html
	    if { [string match {*/debug-[12].c} "$nshort"] \
		    && [string match "*O*" "$flags"] \
		    && ( [string match "*coff*" "$flags"] \
			 || [string match "*stabs*" "$flags"] ) } {
		set doit 0
	    }

	    if { $doit } {
		verbose -log "Testing $nshort, $flags" 1
		dg-test $test $flags ""
	    }
	}
    }
}

# Prune any messages matching ARGS[1] (a regexp) from test output.
proc dg-prune-output { args } {
    global additional_prunes

    if { [llength $args] != 2 } {
	error "[lindex $args 1]: need one argument"
	return
    }

    lappend additional_prunes [lindex $args 1]
}

# Remove files matching the pattern from the build machine.
proc remove-build-file { pat } {
    verbose "remove-build-file `$pat'" 2
    set file_list "[glob -nocomplain $pat]"
    verbose "remove-build-file `$file_list'" 2
    foreach output_file $file_list {
	if [is_remote host] {
	    # Ensure the host knows the file is gone by deleting there
	    # first.
	    remote_file host delete $output_file
	}
	remote_file build delete $output_file
    }
}

# Remove runtime-generated profile file for the current test.
proc cleanup-profile-file { } {
    remove-build-file "mon.out"
    remove-build-file "gmon.out"
}

# Remove compiler-generated coverage files for the current test.
proc cleanup-coverage-files { } {
    # This assumes that we are two frames down from dg-test or some other proc
    # that stores the filename of the testcase in a local variable "name".
    # A cleaner solution would require a new DejaGnu release.
    upvar 2 name testcase
    # The name might include a list of options; extract the file name.
    set testcase [lindex $testcase 0]
    remove-build-file "[file rootname [file tail $testcase]].gc??"

    # Clean up coverage files for additional source files.
    if [info exists additional_sources] {
	foreach srcfile $additional_sources {
	    remove-build-file "[file rootname [file tail $srcfile]].gc??"
	}
    }
}

# Remove compiler-generated files from -repo for the current test.
proc cleanup-repo-files { } {
    # This assumes that we are two frames down from dg-test or some other proc
    # that stores the filename of the testcase in a local variable "name".
    # A cleaner solution would require a new DejaGnu release.
    upvar 2 name testcase
    # The name might include a list of options; extract the file name.
    set testcase [lindex $testcase 0]
    remove-build-file "[file rootname [file tail $testcase]].o"
    remove-build-file "[file rootname [file tail $testcase]].rpo"

    # Clean up files for additional source files.
    if [info exists additional_sources] {
	foreach srcfile $additional_sources {
	    remove-build-file "[file rootname [file tail $srcfile]].o"
	    remove-build-file "[file rootname [file tail $srcfile]].rpo"
	}
    }
}

# Remove compiler-generated RTL dump files for the current test.
#
# SUFFIX is the filename suffix pattern.
proc cleanup-rtl-dump { suffix } {
  cleanup-dump "\[0-9\]\[0-9\]\[0-9\]r.$suffix"
}

# Remove a specific tree dump file for the current test.
#
# SUFFIX is the tree dump file suffix pattern.
proc cleanup-tree-dump { suffix } {
  cleanup-dump "\[0-9\]\[0-9\]\[0-9\]t.$suffix"
}

# Remove a specific ipa dump file for the current test.
#
# SUFFIX is the ipa dump file suffix pattern.
proc cleanup-ipa-dump { suffix } {
  cleanup-dump "\[0-9\]\[0-9\]\[0-9\]i.$suffix"
}

# Remove a stack usage file for the current test.
proc cleanup-stack-usage { } {
    # This assumes that we are two frames down from dg-test or some other proc
    # that stores the filename of the testcase in a local variable "name".
    # A cleaner solution would require a new DejaGnu release.
    upvar 2 name testcase
    # The name might include a list of options; extract the file name.
    set testcase [lindex $testcase 0]
    remove-build-file "[file rootname [file tail $testcase]].su"

    # Clean up files for additional source files.
    if [info exists additional_sources] {
	foreach srcfile $additional_sources {
	    remove-build-file "[file rootname [file tail $srcfile]].su"
	}
    }
}

# Remove all dump files with the provided suffix.
proc cleanup-dump { suffix } {
    # This assumes that we are three frames down from dg-test or some other
    # proc that stores the filename of the testcase in a local variable
    # "name".  A cleaner solution would require a new DejaGnu release.
    upvar 3 name testcase
    # The name might include a list of options; extract the file name.
    set src [file tail [lindex $testcase 0]]
    remove-build-file "[file tail $src].$suffix"
<<<<<<< HEAD
=======
    remove-build-file "[file rootname [file tail $src]].exe.$suffix"
    remove-build-file "[file rootname [file tail $src]].exe.ltrans\[0-9\]*.$suffix"
>>>>>>> 3082eeb7
    # -fcompare-debug dumps
    remove-build-file "[file tail $src].gk.$suffix"

    # Clean up dump files for additional source files.
    if [info exists additional_sources] {
	foreach srcfile $additional_sources {
	    remove-build-file "[file tail $srcfile].$suffix"
<<<<<<< HEAD
=======
	    remove-build-file "[file rootname [file tail $srcfile]].exe.$suffix"
	    remove-build-file "[file rootname [file tail $srcfile]].exe.ltrans\[0-9\]*.$suffix"
>>>>>>> 3082eeb7
	    # -fcompare-debug dumps
	    remove-build-file "[file tail $srcfile].gk.$suffix"
	}
    }
}

# Remove files kept by --save-temps for the current test.
#
# Currently this is only .i, .ii, .s and .o files, but more can be added
# if there are tests generating them.
# ARGS is a list of suffixes to NOT delete.
proc cleanup-saved-temps { args } {
    global additional_sources
    set suffixes {}

    # add the to-be-kept suffixes
    foreach suffix {".ii" ".i" ".s" ".o" ".gkd"} {
	if {[lsearch $args $suffix] < 0} {
	    lappend suffixes $suffix
	}
    }

    # This assumes that we are two frames down from dg-test or some other proc
    # that stores the filename of the testcase in a local variable "name".
    # A cleaner solution would require a new DejaGnu release.
    upvar 2 name testcase
    # The name might include a list of options; extract the file name.
    set testcase [lindex $testcase 0]
    foreach suffix $suffixes {
	remove-build-file "[file rootname [file tail $testcase]]$suffix"
	# -fcompare-debug dumps
	remove-build-file "[file rootname [file tail $testcase]].gk$suffix"
    }

    # Clean up saved temp files for additional source files.
    if [info exists additional_sources] {
	foreach srcfile $additional_sources {
	    foreach suffix $suffixes {
		remove-build-file "[file rootname [file tail $srcfile]]$suffix"
		# -fcompare-debug dumps
		remove-build-file "[file rootname [file tail $srcfile]].gk$suffix"
	    }
	}
    }
}

# Remove files for specified Fortran modules.
proc cleanup-modules { modlist } {
    foreach modname $modlist {
	remove-build-file [string tolower $modname].mod
    }
}

# Scan Fortran modules for a given regexp.
#
# Argument 0 is the module name
# Argument 1 is the regexp to match
proc scan-module { args } {
    set modfilename [string tolower [lindex $args 0]].mod
    set fd [open $modfilename r]
    set text [read $fd]
    close $fd

    upvar 2 name testcase
    if [regexp -- [lindex $args 1] $text] {
      pass "$testcase scan-module [lindex $args 1]"
    } else {
      fail "$testcase scan-module [lindex $args 1]"
    }
}

# Verify that the compiler output file exists, invoked via dg-final.
proc output-exists { args } {
    # Process an optional target or xfail list.
    if { [llength $args] >= 1 } {
	switch [dg-process-target [lindex $args 0]] {
	    "S" { }
	    "N" { return }
	    "F" { setup_xfail "*-*-*" }
	    "P" { }
	}
    }

    # Access variables from gcc-dg-test-1.
    upvar 2 name testcase
    upvar 2 output_file output_file

    if [file exists $output_file] {
	pass "$testcase output-exists $output_file"
    } else {
	fail "$testcase output-exists $output_file"
    }
}

# Verify that the compiler output file does not exist, invoked via dg-final.
proc output-exists-not { args } {
    # Process an optional target or xfail list.
    if { [llength $args] >= 1 } {
	switch [dg-process-target [lindex $args 0]] {
	    "S" { }
	    "N" { return }
	    "F" { setup_xfail "*-*-*" }
	    "P" { }
	}
    }

    # Access variables from gcc-dg-test-1.
    upvar 2 name testcase
    upvar 2 output_file output_file

    if [file exists $output_file] {
	fail "$testcase output-exists-not $output_file"
    } else {
	pass "$testcase output-exists-not $output_file"
    }
}

# We need to make sure that additional_* are cleared out after every
# test.  It is not enough to clear them out *before* the next test run
# because gcc-target-compile gets run directly from some .exp files
# (outside of any test).  (Those uses should eventually be eliminated.)

# Because the DG framework doesn't provide a hook that is run at the
# end of a test, we must replace dg-test with a wrapper.

if { [info procs saved-dg-test] == [list] } {
    rename dg-test saved-dg-test

    proc dg-test { args } {
	global additional_files
	global additional_sources
	global additional_prunes
	global errorInfo
	global compiler_conditional_xfail_data
	global shouldfail

	if { [ catch { eval saved-dg-test $args } errmsg ] } {
	    set saved_info $errorInfo
	    set additional_files ""
	    set additional_sources ""
	    set additional_prunes ""
	    set shouldfail 0
	    if [info exists compiler_conditional_xfail_data] {
		unset compiler_conditional_xfail_data
	    }
	    unset_timeout_vars
	    error $errmsg $saved_info
	}
	set additional_files ""
	set additional_sources ""
	set additional_prunes ""
	set shouldfail 0
	unset_timeout_vars
	if [info exists compiler_conditional_xfail_data] {
	    unset compiler_conditional_xfail_data
	}
    }
}

if { [info procs saved-dg-warning] == [list] \
     && [info exists gcc_warning_prefix] } {
    rename dg-warning saved-dg-warning

    proc dg-warning { args } {
	# Make this variable available here and to the saved proc.
	upvar dg-messages dg-messages
	global gcc_warning_prefix

 	process-message saved-dg-warning "$gcc_warning_prefix" "$args"
    }
}

if { [info procs saved-dg-error] == [list] \
     && [info exists gcc_error_prefix] } {
    rename dg-error saved-dg-error

    proc dg-error { args } {
	# Make this variable available here and to the saved proc.
	upvar dg-messages dg-messages
	global gcc_error_prefix

	process-message saved-dg-error "$gcc_error_prefix" "$args"
    }

    # Override dg-bogus at the same time.  It doesn't handle a prefix
    # but its expression should include a column number.  Otherwise the
    # line number can match the column number for other messages, leading
    # to insanity.
    rename dg-bogus saved-dg-bogus

    proc dg-bogus { args } {
	upvar dg-messages dg-messages
	process-message saved-dg-bogus "" $args
    }
}

# Modify the regular expression saved by a DejaGnu message directive to
# include a prefix and to force the expression to match a single line.
# MSGPROC is the procedure to call.
# MSGPREFIX is the prefix to prepend.
# DGARGS is the original argument list.

proc process-message { msgproc msgprefix dgargs } {
    upvar dg-messages dg-messages

    # Process the dg- directive, including adding the regular expression
    # to the new message entry in dg-messages.
    set msgcnt [llength ${dg-messages}]
    catch { eval $msgproc $dgargs }

    # If the target expression wasn't satisfied there is no new message.
    if { [llength ${dg-messages}] == $msgcnt } {
	return;
    }

    # Get the entry for the new message.  Prepend the message prefix to
    # the regular expression and make it match a single line.
    set newentry [lindex ${dg-messages} end]
    set expmsg [lindex $newentry 2]

    # Handle column numbers from the specified expression (if there is
    # one) and set up the search expression that will be used by DejaGnu.
    if [regexp "^(\[0-9\]+):" $expmsg "" column] {
	# The expression in the directive included a column number.
	# Remove "COLUMN:" from the original expression and move it
	# to the proper place in the search expression.
	regsub "^\[0-9\]+:" $expmsg "" expmsg
	set expmsg "$column: $msgprefix\[^\n\]*$expmsg"
    } elseif [string match "" [lindex $newentry 0]] {
	# The specified line number is 0; don't expect a column number.
	set expmsg "$msgprefix\[^\n\]*$expmsg"
    } else {
	# There is no column number in the search expression, but we
	# should expect one in the message itself.
	set expmsg "\[0-9\]+: $msgprefix\[^\n\]*$expmsg"
    }

    set newentry [lreplace $newentry 2 2 $expmsg]
    set dg-messages [lreplace ${dg-messages} end end $newentry]
    verbose "process-message:\n${dg-messages}" 2
}

# Look for messages that don't have standard prefixes.

proc dg-message { args } {
    upvar dg-messages dg-messages
    process-message saved-dg-warning "" $args
}

set additional_prunes ""<|MERGE_RESOLUTION|>--- conflicted
+++ resolved
@@ -1,10 +1,5 @@
-<<<<<<< HEAD
-#   Copyright (C) 1997, 1999, 2000, 2003, 2004, 2005, 2006, 2007, 2008, 2009
-#   Free Software Foundation, Inc.
-=======
 #   Copyright (C) 1997, 1999, 2000, 2003, 2004, 2005, 2006, 2007, 2008, 2009,
 #   2010 Free Software Foundation, Inc.
->>>>>>> 3082eeb7
 
 # This program is free software; you can redistribute it and/or modify
 # it under the terms of the GNU General Public License as published by
@@ -75,13 +70,8 @@
 set LTO_TORTURE_OPTIONS ""
 if [check_effective_target_lto] {
     set LTO_TORTURE_OPTIONS [list \
-<<<<<<< HEAD
-	{ -O2 -flto } \
-	{ -O2 -fwhopr }
-=======
 	{ -O2 -flto -flto-partition=none } \
 	{ -O2 -flto }
->>>>>>> 3082eeb7
     ]
 }
 
@@ -497,11 +487,8 @@
     # The name might include a list of options; extract the file name.
     set src [file tail [lindex $testcase 0]]
     remove-build-file "[file tail $src].$suffix"
-<<<<<<< HEAD
-=======
     remove-build-file "[file rootname [file tail $src]].exe.$suffix"
     remove-build-file "[file rootname [file tail $src]].exe.ltrans\[0-9\]*.$suffix"
->>>>>>> 3082eeb7
     # -fcompare-debug dumps
     remove-build-file "[file tail $src].gk.$suffix"
 
@@ -509,11 +496,8 @@
     if [info exists additional_sources] {
 	foreach srcfile $additional_sources {
 	    remove-build-file "[file tail $srcfile].$suffix"
-<<<<<<< HEAD
-=======
 	    remove-build-file "[file rootname [file tail $srcfile]].exe.$suffix"
 	    remove-build-file "[file rootname [file tail $srcfile]].exe.ltrans\[0-9\]*.$suffix"
->>>>>>> 3082eeb7
 	    # -fcompare-debug dumps
 	    remove-build-file "[file tail $srcfile].gk.$suffix"
 	}
