#   Copyright (C) 1999, 2001, 2003, 2004, 2005, 2006, 2007, 2008, 2009, 2010
#    Free Software Foundation, Inc.

# This program is free software; you can redistribute it and/or modify
# it under the terms of the GNU General Public License as published by
# the Free Software Foundation; either version 3 of the License, or
# (at your option) any later version.
#
# This program is distributed in the hope that it will be useful,
# but WITHOUT ANY WARRANTY; without even the implied warranty of
# MERCHANTABILITY or FITNESS FOR A PARTICULAR PURPOSE.  See the
# GNU General Public License for more details.
#
# You should have received a copy of the GNU General Public License
# along with GCC; see the file COPYING3.  If not see
# <http://www.gnu.org/licenses/>.

# Please email any bugs, comments, and/or additions to this file to:
# gcc-patches@gcc.gnu.org

# This file defines procs for determining features supported by the target.

# Try to compile the code given by CONTENTS into an output file of
# type TYPE, where TYPE is as for target_compile.  Return a list
# whose first element contains the compiler messages and whose
# second element is the name of the output file.
#
# BASENAME is a prefix to use for source and output files.
# If ARGS is not empty, its first element is a string that
# should be added to the command line.
#
# Assume by default that CONTENTS is C code.  
# Otherwise, code should contain:
# "// C++" for c++,
# "! Fortran" for Fortran code,
# "/* ObjC", for ObjC
<<<<<<< HEAD
# and "// ObjC++" for ObjC++
=======
# "// ObjC++" for ObjC++
# and "// Go" for Go
>>>>>>> b56a5220
# If the tool is ObjC/ObjC++ then we overide the extension to .m/.mm to 
# allow for ObjC/ObjC++ specific flags.
proc check_compile {basename type contents args} {
    global tool
    verbose "check_compile tool: $tool for $basename" 

    if { [llength $args] > 0 } {
	set options [list "additional_flags=[lindex $args 0]"]
    } else {
	set options ""
    }
    switch -glob -- $contents {
	"*! Fortran*" { set src ${basename}[pid].f90 }
	"*// C++*" { set src ${basename}[pid].cc }
	"*// ObjC++*" { set src ${basename}[pid].mm }
	"*/* ObjC*" { set src ${basename}[pid].m }
<<<<<<< HEAD
=======
	"*// Go*" { set src ${basename}[pid].go }
>>>>>>> b56a5220
	default {
	    switch -- $tool {
		"objc" { set src ${basename}[pid].m }
		"obj-c++" { set src ${basename}[pid].mm }
		default { set src ${basename}[pid].c }
	    }
	}
    }

    set compile_type $type
    switch -glob $type {
	assembly { set output ${basename}[pid].s }
	object { set output ${basename}[pid].o }
	executable { set output ${basename}[pid].exe }
	"rtl-*" {
	    set output ${basename}[pid].s
	    lappend options "additional_flags=-fdump-$type"
	    set compile_type assembly
	}
    }
    set f [open $src "w"]
    puts $f $contents
    close $f
    set lines [${tool}_target_compile $src $output $compile_type "$options"]
    file delete $src

    set scan_output $output
    # Don't try folding this into the switch above; calling "glob" before the
    # file is created won't work.
    if [regexp "rtl-(.*)" $type dummy rtl_type] {
	set scan_output "[glob $src.\[0-9\]\[0-9\]\[0-9\]r.$rtl_type]"
	file delete $output
    }

    return [list $lines $scan_output]
}

proc current_target_name { } {
    global target_info
    if [info exists target_info(target,name)] {
	set answer $target_info(target,name)
    } else {
	set answer ""
    }
    return $answer
}

# Implement an effective-target check for property PROP by invoking
# the Tcl command ARGS and seeing if it returns true.

proc check_cached_effective_target { prop args } {
    global et_cache

    set target [current_target_name]
    if {![info exists et_cache($prop,target)]
	|| $et_cache($prop,target) != $target} {
	verbose "check_cached_effective_target $prop: checking $target" 2
	set et_cache($prop,target) $target
	set et_cache($prop,value) [uplevel eval $args]
    }
    set value $et_cache($prop,value)
    verbose "check_cached_effective_target $prop: returning $value for $target" 2
    return $value
}

# Like check_compile, but delete the output file and return true if the
# compiler printed no messages.
proc check_no_compiler_messages_nocache {args} {
    set result [eval check_compile $args]
    set lines [lindex $result 0]
    set output [lindex $result 1]
    remote_file build delete $output
    return [string match "" $lines]
}

# Like check_no_compiler_messages_nocache, but cache the result.
# PROP is the property we're checking, and doubles as a prefix for
# temporary filenames.
proc check_no_compiler_messages {prop args} {
    return [check_cached_effective_target $prop {
	eval [list check_no_compiler_messages_nocache $prop] $args
    }]
}

# Like check_compile, but return true if the compiler printed no
# messages and if the contents of the output file satisfy PATTERN.
# If PATTERN has the form "!REGEXP", the contents satisfy it if they
# don't match regular expression REGEXP, otherwise they satisfy it
# if they do match regular expression PATTERN.  (PATTERN can start
# with something like "[!]" if the regular expression needs to match
# "!" as the first character.)
#
# Delete the output file before returning.  The other arguments are
# as for check_compile.
proc check_no_messages_and_pattern_nocache {basename pattern args} {
    global tool

    set result [eval [list check_compile $basename] $args]
    set lines [lindex $result 0]
    set output [lindex $result 1]

    set ok 0
    if { [string match "" $lines] } {
	set chan [open "$output"]
	set invert [regexp {^!(.*)} $pattern dummy pattern]
	set ok [expr { [regexp $pattern [read $chan]] != $invert }]
	close $chan
    }

    remote_file build delete $output
    return $ok
}

# Like check_no_messages_and_pattern_nocache, but cache the result.
# PROP is the property we're checking, and doubles as a prefix for
# temporary filenames.
proc check_no_messages_and_pattern {prop pattern args} {
    return [check_cached_effective_target $prop {
	eval [list check_no_messages_and_pattern_nocache $prop $pattern] $args
    }]
}

# Try to compile and run an executable from code CONTENTS.  Return true
# if the compiler reports no messages and if execution "passes" in the
# usual DejaGNU sense.  The arguments are as for check_compile, with
# TYPE implicitly being "executable".
proc check_runtime_nocache {basename contents args} {
    global tool

    set result [eval [list check_compile $basename executable $contents] $args]
    set lines [lindex $result 0]
    set output [lindex $result 1]

    set ok 0
    if { [string match "" $lines] } {
	# No error messages, everything is OK.
	set result [remote_load target "./$output" "" ""]
	set status [lindex $result 0]
	verbose "check_runtime_nocache $basename: status is <$status>" 2
	if { $status == "pass" } {
	    set ok 1
	}
    }
    remote_file build delete $output
    return $ok
}

# Like check_runtime_nocache, but cache the result.  PROP is the
# property we're checking, and doubles as a prefix for temporary
# filenames.
proc check_runtime {prop args} {
    global tool

    return [check_cached_effective_target $prop {
	eval [list check_runtime_nocache $prop] $args
    }]
}

###############################
# proc check_weak_available { }
###############################

# weak symbols are only supported in some configs/object formats
# this proc returns 1 if they're supported, 0 if they're not, or -1 if unsure

proc check_weak_available { } {
    global target_triplet
    global target_cpu

    # All mips targets should support it

    if { [ string first "mips" $target_cpu ] >= 0 } {
        return 1
    }

    # All solaris2 targets should support it

    if { [regexp ".*-solaris2.*" $target_triplet] } {
        return 1
    }

    # DEC OSF/1/Digital UNIX/Tru64 UNIX supports it

    if { [regexp "alpha.*osf.*" $target_triplet] } {
	return 1
    }

    # Windows targets Cygwin and MingW32 support it

    if { [regexp ".*mingw32|.*cygwin" $target_triplet] } {
	return 1
    }

    # HP-UX 10.X doesn't support it

    if { [istarget "hppa*-*-hpux10*"] } {
	return 0
    }

    # ELF and ECOFF support it. a.out does with gas/gld but may also with
    # other linkers, so we should try it

    set objformat [gcc_target_object_format]

    switch $objformat {
        elf      { return 1 }
        ecoff    { return 1 }
        a.out    { return 1 }
	mach-o	 { return 1 }
	som	 { return 1 }
        unknown  { return -1 }
        default  { return 0 }
    }
}

###############################
# proc check_weak_override_available { }
###############################

# Like check_weak_available, but return 0 if weak symbol definitions
# cannot be overridden.

proc check_weak_override_available { } {
    if { [istarget "*-*-mingw*"] } {
	return 0
    }
    return [check_weak_available]
}

###############################
# proc check_visibility_available { what_kind }
###############################

# The visibility attribute is only support in some object formats
# This proc returns 1 if it is supported, 0 if not.
# The argument is the kind of visibility, default/protected/hidden/internal.

proc check_visibility_available { what_kind } {
    global tool
    global target_triplet

    # On NetWare, support makes no sense.
    if { [istarget *-*-netware*] } {
        return 0
    }

    if [string match "" $what_kind] { set what_kind "hidden" }

    return [check_no_compiler_messages visibility_available_$what_kind object "
	void f() __attribute__((visibility(\"$what_kind\")));
	void f() {}
    "]
}

###############################
# proc check_alias_available { }
###############################

# Determine if the target toolchain supports the alias attribute.

# Returns 2 if the target supports aliases.  Returns 1 if the target
# only supports weak aliased.  Returns 0 if the target does not
# support aliases at all.  Returns -1 if support for aliases could not
# be determined.

proc check_alias_available { } {
    global alias_available_saved
    global tool

    if [info exists alias_available_saved] {
        verbose "check_alias_available  returning saved $alias_available_saved" 2
    } else {
	set src alias[pid].c
	set obj alias[pid].o
        verbose "check_alias_available  compiling testfile $src" 2
	set f [open $src "w"]
	# Compile a small test program.  The definition of "g" is
	# necessary to keep the Solaris assembler from complaining
	# about the program.
	puts $f "#ifdef __cplusplus\nextern \"C\"\n#endif\n"
	puts $f "void g() {} void f() __attribute__((alias(\"g\")));"
	close $f
	set lines [${tool}_target_compile $src $obj object ""]
	file delete $src
	remote_file build delete $obj

	if [string match "" $lines] then {
	    # No error messages, everything is OK.
	    set alias_available_saved 2
	} else {
	    if [regexp "alias definitions not supported" $lines] {
		verbose "check_alias_available  target does not support aliases" 2

		set objformat [gcc_target_object_format]

		if { $objformat == "elf" } {
		    verbose "check_alias_available  but target uses ELF format, so it ought to" 2
		    set alias_available_saved -1
		} else {
		    set alias_available_saved 0
		}
	    } else {
		if [regexp "only weak aliases are supported" $lines] {
		verbose "check_alias_available  target supports only weak aliases" 2
		set alias_available_saved 1
		} else {
		    set alias_available_saved -1
		}
	    }
	}

	verbose "check_alias_available  returning $alias_available_saved" 2
    }

    return $alias_available_saved
}

###############################
# proc check_ifunc_available { }
###############################

# Determine if the target toolchain supports the ifunc attribute.

# Returns 1 if the target supports ifunc.  Returns 0 if the target
# does not support ifunc.

proc check_ifunc_available { } {
    global ifunc_available_saved
    global tool

    if [info exists ifunc_available_saved] {
        verbose "check_ifunc_available  returning saved $ifunc_available_saved" 2
    } else {
	set src ifunc[pid].c
	set obj ifunc[pid].o
        verbose "check_ifunc_available  compiling testfile $src" 2
	set f [open $src "w"]
	puts $f "#endif"
	puts $f "#ifdef __cplusplus\nextern \"C\"\n#endif"
	puts $f "void g() {}"
	puts $f "void f() __attribute__((ifunc(\"g\")));"
	close $f
	set lines [${tool}_target_compile $src $obj object ""]
	file delete $src
	remote_file build delete $obj

	if [string match "" $lines] then {
	    set ifunc_available_saved 1
	} else {
	    set ifunc_available_saved 0
	}

	verbose "check_ifunc_available  returning $ifunc_available_saved" 2
    }

    return $ifunc_available_saved
}

# Returns true if --gc-sections is supported on the target.

proc check_gc_sections_available { } {
    global gc_sections_available_saved
    global tool

    if {![info exists gc_sections_available_saved]} {
	# Some targets don't support gc-sections despite whatever's
	# advertised by ld's options.
	if { [istarget alpha*-*-*]
	     || [istarget ia64-*-*] } {
	    set gc_sections_available_saved 0
	    return 0
	}

	# elf2flt uses -q (--emit-relocs), which is incompatible with
	# --gc-sections.
	if { [board_info target exists ldflags]
	     && [regexp " -elf2flt\[ =\]" " [board_info target ldflags] "] } {
	    set gc_sections_available_saved 0
	    return 0
	}

	# VxWorks kernel modules are relocatable objects linked with -r,
	# while RTP executables are linked with -q (--emit-relocs).
	# Both of these options are incompatible with --gc-sections.
	if { [istarget *-*-vxworks*] } {
	    set gc_sections_available_saved 0
	    return 0
	}

	# Check if the ld used by gcc supports --gc-sections.
	set gcc_spec [${tool}_target_compile "-dumpspecs" "" "none" ""]
	regsub ".*\n\\*linker:\[ \t\]*\n(\[^ \t\n\]*).*" "$gcc_spec" {\1} linker
	set gcc_ld [lindex [${tool}_target_compile "-print-prog-name=$linker" "" "none" ""] 0]
	set ld_output [remote_exec host "$gcc_ld" "--help"]
	if { [ string first "--gc-sections" $ld_output ] >= 0 } {
	    set gc_sections_available_saved 1
	} else {
	    set gc_sections_available_saved 0
	}
    }
    return $gc_sections_available_saved
}

# Return 1 if according to target_info struct and explicit target list
# target is supposed to support trampolines.
 
proc check_effective_target_trampolines { } {
    if [target_info exists no_trampolines] {
      return 0
    }
    if { [istarget avr-*-*]
	 || [istarget hppa2.0w-hp-hpux11.23]
	|| [istarget hppa64-hp-hpux11.23] } {
	return 0;   
    }
    return 1
}

# Return 1 if according to target_info struct and explicit target list
# target is supposed to keep null pointer checks. This could be due to 
# use of option fno-delete-null-pointer-checks or hardwired in target.
 
proc check_effective_target_keeps_null_pointer_checks { } {
    if [target_info exists keeps_null_pointer_checks] {
      return 1
    }
    if { [istarget avr-*-*] } {
	return 1;   
    }
    return 0
}

# Return true if profiling is supported on the target.

proc check_profiling_available { test_what } {
    global profiling_available_saved

    verbose "Profiling argument is <$test_what>" 1

    # These conditions depend on the argument so examine them before
    # looking at the cache variable.

    # Support for -p on solaris2 relies on mcrt1.o which comes with the
    # vendor compiler.  We cannot reliably predict the directory where the
    # vendor compiler (and thus mcrt1.o) is installed so we can't
    # necessarily find mcrt1.o even if we have it.
    if { [istarget *-*-solaris2*] && [lindex $test_what 1] == "-p" } {
	return 0
    }

    # Support for -p on irix relies on libprof1.a which doesn't appear to
    # exist on any irix6 system currently posting testsuite results.
    # Support for -pg on irix relies on gcrt1.o which doesn't exist yet.
    # See: http://gcc.gnu.org/ml/gcc/2002-10/msg00169.html
    if { [istarget mips*-*-irix*]
    && ([lindex $test_what 1] == "-p" || [lindex $test_what 1] == "-pg") } {
	return 0
    }

    # We don't yet support profiling for MIPS16.
    if { [istarget mips*-*-*]
	 && ![check_effective_target_nomips16]
	 && ([lindex $test_what 1] == "-p"
	     || [lindex $test_what 1] == "-pg") } {
	return 0
    }

    # MinGW does not support -p.
    if { [istarget *-*-mingw*] && [lindex $test_what 1] == "-p" } {
	return 0
    }

    # cygwin does not support -p.
    if { [istarget *-*-cygwin*] && [lindex $test_what 1] == "-p" } {
	return 0
    }

    # uClibc does not have gcrt1.o.
    if { [check_effective_target_uclibc]
	 && ([lindex $test_what 1] == "-p"
	     || [lindex $test_what 1] == "-pg") } {
	return 0
    }

    # Now examine the cache variable.
    if {![info exists profiling_available_saved]} {
	# Some targets don't have any implementation of __bb_init_func or are
	# missing other needed machinery.
	if { [istarget mmix-*-*]
	     || [istarget arm*-*-eabi*]
	     || [istarget picochip-*-*]
	     || [istarget *-*-netware*]
	     || [istarget arm*-*-elf]
	     || [istarget arm*-*-symbianelf*]
	     || [istarget avr-*-*]
	     || [istarget bfin-*-*]
	     || [istarget powerpc-*-eabi*]
	     || [istarget powerpc-*-elf]
	     || [istarget cris-*-*]
	     || [istarget crisv32-*-*]
	     || [istarget fido-*-elf]
	     || [istarget h8300-*-*]
             || [istarget lm32-*-*]
             || [istarget m32c-*-elf]
	     || [istarget m68k-*-elf]
	     || [istarget m68k-*-uclinux*]
	     || [istarget mep-*-elf]
	     || [istarget mips*-*-elf*]
	     || [istarget moxie-*-elf*]
	     || [istarget rx-*-*]	
	     || [istarget xstormy16-*]
	     || [istarget xtensa*-*-elf]
	     || [istarget *-*-rtems*]
	     || [istarget *-*-vxworks*] } {
	    set profiling_available_saved 0
	} else {
	    set profiling_available_saved 1
	}
    }

    return $profiling_available_saved
}

# Check to see if a target is "freestanding". This is as per the definition
# in Section 4 of C99 standard. Effectively, it is a target which supports no
# extra headers or libraries other than what is considered essential.
proc check_effective_target_freestanding { } {
    if { [istarget picochip-*-*] } then {
        return 1
    } else {
        return 0
    }
}

# Return 1 if target has packed layout of structure members by
# default, 0 otherwise.  Note that this is slightly different than
# whether the target has "natural alignment": both attributes may be
# false.

proc check_effective_target_default_packed { } {
    return [check_no_compiler_messages default_packed assembly {
	struct x { char a; long b; } c;
	int s[sizeof (c) == sizeof (char) + sizeof (long) ? 1 : -1];
    }]
}

# Return 1 if target has PCC_BITFIELD_TYPE_MATTERS defined.  See
# documentation, where the test also comes from.

proc check_effective_target_pcc_bitfield_type_matters { } {
    # PCC_BITFIELD_TYPE_MATTERS isn't just about unnamed or empty
    # bitfields, but let's stick to the example code from the docs.
    return [check_no_compiler_messages pcc_bitfield_type_matters assembly {
	struct foo1 { char x; char :0; char y; };
	struct foo2 { char x; int :0; char y; };
	int s[sizeof (struct foo1) != sizeof (struct foo2) ? 1 : -1];
    }]
}

# Add to FLAGS all the target-specific flags needed to use thread-local storage.

proc add_options_for_tls { flags } {
    # Tru64 UNIX uses emutls, which relies on a couple of pthread functions
    # which only live in libpthread, so always pass -pthread for TLS.
    if { [istarget *-*-osf*] } {
	return "$flags -pthread"
    }
    # On Solaris 8 and 9, __tls_get_addr/___tls_get_addr only lives in
    # libthread, so always pass -pthread for native TLS.
    # Need to duplicate native TLS check from
    # check_effective_target_tls_native to avoid recursion.
    if { [istarget *-*-solaris2.\[89\]*] &&
	 [check_no_messages_and_pattern tls_native "!emutls" assembly {
	     __thread int i;
	     int f (void) { return i; }
	     void g (int j) { i = j; }
	 }] } {
	return "$flags -pthread"
    }
    return $flags
}

# Return 1 if thread local storage (TLS) is supported, 0 otherwise.

proc check_effective_target_tls {} {
    return [check_no_compiler_messages tls assembly {
	__thread int i;
	int f (void) { return i; }
	void g (int j) { i = j; }
    }]
}

# Return 1 if *native* thread local storage (TLS) is supported, 0 otherwise.

proc check_effective_target_tls_native {} {
    # VxWorks uses emulated TLS machinery, but with non-standard helper
    # functions, so we fail to automatically detect it.
    global target_triplet
    if { [regexp ".*-.*-vxworks.*" $target_triplet] } {
	return 0
    }
    
    return [check_no_messages_and_pattern tls_native "!emutls" assembly {
	__thread int i;
	int f (void) { return i; }
	void g (int j) { i = j; }
    }]
}

# Return 1 if *emulated* thread local storage (TLS) is supported, 0 otherwise.

proc check_effective_target_tls_emulated {} {
    # VxWorks uses emulated TLS machinery, but with non-standard helper
    # functions, so we fail to automatically detect it.
    global target_triplet
    if { [regexp ".*-.*-vxworks.*" $target_triplet] } {
	return 1
    }
    
    return [check_no_messages_and_pattern tls_emulated "emutls" assembly {
	__thread int i;
	int f (void) { return i; }
	void g (int j) { i = j; }
    }]
}

# Return 1 if TLS executables can run correctly, 0 otherwise.

proc check_effective_target_tls_runtime {} {
    return [check_runtime tls_runtime {
	__thread int thr = 0;
	int main (void) { return thr; }
    }]
}

# Return 1 if -ffunction-sections is supported, 0 otherwise.

proc check_effective_target_function_sections {} {
    # Darwin has its own scheme and silently accepts -ffunction-sections.
    global target_triplet
    if { [regexp ".*-.*-darwin.*" $target_triplet] } {
	return 0
    }
    
    return [check_no_compiler_messages functionsections assembly {
 	void foo (void) { }
    } "-ffunction-sections"]
}

# Return 1 if compilation with -fgraphite is error-free for trivial 
# code, 0 otherwise.

proc check_effective_target_fgraphite {} {
    return [check_no_compiler_messages fgraphite object {
	void foo (void) { }
    } "-O1 -fgraphite"]
}

# Return 1 if compilation with -fopenmp is error-free for trivial
# code, 0 otherwise.

proc check_effective_target_fopenmp {} {
    return [check_no_compiler_messages fopenmp object {
	void foo (void) { }
    } "-fopenmp"]
}

# Return 1 if compilation with -pthread is error-free for trivial
# code, 0 otherwise.

proc check_effective_target_pthread {} {
    return [check_no_compiler_messages pthread object {
	void foo (void) { }
    } "-pthread"]
}

# Return 1 if compilation with -mpe-aligned-commons is error-free
# for trivial code, 0 otherwise.

proc check_effective_target_pe_aligned_commons {} {
    if { [istarget *-*-cygwin*] || [istarget *-*-mingw*] } {
	return [check_no_compiler_messages pe_aligned_commons object {
	    int foo;
	} "-mpe-aligned-commons"]
    }
    return 0
}

# Return 1 if the target supports -static
proc check_effective_target_static {} {
    return [check_no_compiler_messages static executable {
	int main (void) { return 0; }
    } "-static"]
}

# Return 1 if the target supports -fstack-protector
proc check_effective_target_fstack_protector {} {
    return [check_runtime fstack_protector {
	int main (void) { return 0; }
    } "-fstack-protector"]
}

# Return 1 if compilation with -freorder-blocks-and-partition is error-free
# for trivial code, 0 otherwise.

proc check_effective_target_freorder {} {
    return [check_no_compiler_messages freorder object {
	void foo (void) { }
    } "-freorder-blocks-and-partition"]
}

# Return 1 if -fpic and -fPIC are supported, as in no warnings or errors
# emitted, 0 otherwise.  Whether a shared library can actually be built is
# out of scope for this test.

proc check_effective_target_fpic { } {
    # Note that M68K has a multilib that supports -fpic but not
    # -fPIC, so we need to check both.  We test with a program that
    # requires GOT references.
    foreach arg {fpic fPIC} {
	if [check_no_compiler_messages $arg object {
	    extern int foo (void); extern int bar;
	    int baz (void) { return foo () + bar; }
	} "-$arg"] {
	    return 1
	}
    }
    return 0
}

# Return true if the target supports -mpaired-single (as used on MIPS).

proc check_effective_target_mpaired_single { } {
    return [check_no_compiler_messages mpaired_single object {
	void foo (void) { }
    } "-mpaired-single"]
}

# Return true if the target has access to FPU instructions.

proc check_effective_target_hard_float { } {
    if { [istarget mips*-*-*] } {
	return [check_no_compiler_messages hard_float assembly {
		#if (defined __mips_soft_float || defined __mips16)
		#error FOO
		#endif
	}]
    }

    # This proc is actually checking the availabilty of FPU
    # support for doubles, so on the RX we must fail if the
    # 64-bit double multilib has been selected.
    if { [istarget rx-*-*] } {
	return 0
	# return [check_no_compiler_messages hard_float assembly {
		#if defined __RX_64_BIT_DOUBLES__
		#error FOO
		#endif
	# }]
    }

    # The generic test equates hard_float with "no call for adding doubles".
    return [check_no_messages_and_pattern hard_float "!\\(call" rtl-expand {
	double a (double b, double c) { return b + c; }
    }]
}

# Return true if the target is a 64-bit MIPS target.

proc check_effective_target_mips64 { } {
    return [check_no_compiler_messages mips64 assembly {
	#ifndef __mips64
	#error FOO
	#endif
    }]
}

# Return true if the target is a MIPS target that does not produce
# MIPS16 code.

proc check_effective_target_nomips16 { } {
    return [check_no_compiler_messages nomips16 object {
	#ifndef __mips
	#error FOO
	#else
	/* A cheap way of testing for -mflip-mips16.  */
	void foo (void) { asm ("addiu $20,$20,1"); }
	void bar (void) { asm ("addiu $20,$20,1"); }
	#endif
    }]
}

# Add the options needed for MIPS16 function attributes.  At the moment,
# we don't support MIPS16 PIC.

proc add_options_for_mips16_attribute { flags } {
    return "$flags -mno-abicalls -fno-pic -DMIPS16=__attribute__((mips16))"
}

# Return true if we can force a mode that allows MIPS16 code generation.
# We don't support MIPS16 PIC, and only support MIPS16 -mhard-float
# for o32 and o64.

proc check_effective_target_mips16_attribute { } {
    return [check_no_compiler_messages mips16_attribute assembly {
	#ifdef PIC
	#error FOO
	#endif
	#if defined __mips_hard_float \
	    && (!defined _ABIO32 || _MIPS_SIM != _ABIO32) \
	    && (!defined _ABIO64 || _MIPS_SIM != _ABIO64)
	#error FOO
	#endif
    } [add_options_for_mips16_attribute ""]]
}

# Return 1 if the target supports long double larger than double when
# using the new ABI, 0 otherwise.

proc check_effective_target_mips_newabi_large_long_double { } {
    return [check_no_compiler_messages mips_newabi_large_long_double object {
	int dummy[sizeof(long double) > sizeof(double) ? 1 : -1];
    } "-mabi=64"]
}

# Return 1 if the current multilib does not generate PIC by default.

proc check_effective_target_nonpic { } {
    return [check_no_compiler_messages nonpic assembly {
	#if __PIC__
	#error FOO
	#endif
    }]
}

# Return 1 if the target does not use a status wrapper.

proc check_effective_target_unwrapped { } {
    if { [target_info needs_status_wrapper] != "" \
	     && [target_info needs_status_wrapper] != "0" } {
	return 0
    }
    return 1
}

# Return true if iconv is supported on the target. In particular IBM1047.

proc check_iconv_available { test_what } {
    global libiconv

    # If the tool configuration file has not set libiconv, try "-liconv"
    if { ![info exists libiconv] } {
	set libiconv "-liconv"
    }
    set test_what [lindex $test_what 1]
    return [check_runtime_nocache $test_what [subst {
	#include <iconv.h>
	int main (void)
	{
	  iconv_t cd;

	  cd = iconv_open ("$test_what", "UTF-8");
	  if (cd == (iconv_t) -1)
	    return 1;
	  return 0;
	}
    }] $libiconv]
}

# Return true if named sections are supported on this target.

proc check_named_sections_available { } {
    return [check_no_compiler_messages named_sections assembly {
	int __attribute__ ((section("whatever"))) foo;
    }]
}

# Return 1 if the target supports Fortran real kinds larger than real(8),
# 0 otherwise.
#
# When the target name changes, replace the cached result.

proc check_effective_target_fortran_large_real { } {
    return [check_no_compiler_messages fortran_large_real executable {
	! Fortran
	integer,parameter :: k = selected_real_kind (precision (0.0_8) + 1)
	real(kind=k) :: x
	x = cos (x)
	end
    }]
}

# Return 1 if the target supports Fortran integer kinds larger than
# integer(8), 0 otherwise.
#
# When the target name changes, replace the cached result.

proc check_effective_target_fortran_large_int { } {
    return [check_no_compiler_messages fortran_large_int executable {
	! Fortran
	integer,parameter :: k = selected_int_kind (range (0_8) + 1)
	integer(kind=k) :: i
	end
    }]
}

# Return 1 if the target supports Fortran integer(16), 0 otherwise.
#
# When the target name changes, replace the cached result.

proc check_effective_target_fortran_integer_16 { } {
    return [check_no_compiler_messages fortran_integer_16 executable {
        ! Fortran
        integer(16) :: i
        end
    }]
}

# Return 1 if we can statically link libgfortran, 0 otherwise.
#
# When the target name changes, replace the cached result.

proc check_effective_target_static_libgfortran { } {
    return [check_no_compiler_messages static_libgfortran executable {
	! Fortran
	print *, 'test'
	end
    } "-static"]
}

proc check_linker_plugin_available { } {
  return [check_no_compiler_messages_nocache linker_plugin executable {
     int main() { return 0; }
  } "-flto -fuse-linker-plugin"]
}

# Return 1 if the target supports executing 750CL paired-single instructions, 0
# otherwise.  Cache the result.

proc check_750cl_hw_available { } {
    return [check_cached_effective_target 750cl_hw_available {
	# If this is not the right target then we can skip the test.
	if { ![istarget powerpc-*paired*] } {
	    expr 0
	} else {
	    check_runtime_nocache 750cl_hw_available {
		 int main()
		 {
		 #ifdef __MACH__
		   asm volatile ("ps_mul v0,v0,v0");
		 #else
		   asm volatile ("ps_mul 0,0,0");
		 #endif
		   return 0;
		 }
	    } "-mpaired"
	}
    }]
}

# Return 1 if the target OS supports running SSE executables, 0
# otherwise.  Cache the result.

proc check_sse_os_support_available { } {
    return [check_cached_effective_target sse_os_support_available {
	# If this is not the right target then we can skip the test.
	if { !([istarget x86_64-*-*] || [istarget i?86-*-*]) } {
	    expr 0
	} elseif { [istarget i?86-*-solaris2*] } {
	    # The Solaris 2 kernel doesn't save and restore SSE registers
	    # before Solaris 9 4/04.  Before that, executables die with SIGILL.
	    check_runtime_nocache sse_os_support_available {
		int main ()
		{
		    __asm__ volatile ("movss %xmm2,%xmm1");
		    return 0;
		}
	    } "-msse"
	} else {
	    expr 1
	}
    }]
}

# Return 1 if the target supports executing SSE instructions, 0
# otherwise.  Cache the result.

proc check_sse_hw_available { } {
    return [check_cached_effective_target sse_hw_available {
	# If this is not the right target then we can skip the test.
	if { !([istarget x86_64-*-*] || [istarget i?86-*-*]) } {
	    expr 0
	} else {
	    check_runtime_nocache sse_hw_available {
		#include "cpuid.h"
		int main ()
		{
		  unsigned int eax, ebx, ecx, edx;
		  if (__get_cpuid (1, &eax, &ebx, &ecx, &edx))
		    return !(edx & bit_SSE);
		  return 1;
		}
	    } ""
	}
    }]
}

# Return 1 if the target supports executing SSE2 instructions, 0
# otherwise.  Cache the result.

proc check_sse2_hw_available { } {
    return [check_cached_effective_target sse2_hw_available {
	# If this is not the right target then we can skip the test.
	if { !([istarget x86_64-*-*] || [istarget i?86-*-*]) } {
	    expr 0
	} else {
	    check_runtime_nocache sse2_hw_available {
		#include "cpuid.h"
		int main ()
		{
		  unsigned int eax, ebx, ecx, edx;
		  if (__get_cpuid (1, &eax, &ebx, &ecx, &edx))
		    return !(edx & bit_SSE2);
		  return 1;
		}
	    } ""
	}
    }]
}

<<<<<<< HEAD
=======
# Return 1 if the target supports executing AVX instructions, 0
# otherwise.  Cache the result.

proc check_avx_hw_available { } {
    return [check_cached_effective_target avx_hw_available {
	# If this is not the right target then we can skip the test.
	if { !([istarget x86_64-*-*] || [istarget i?86-*-*]) } {
	    expr 0
	} else {
	    check_runtime_nocache avx_hw_available {
		#include "cpuid.h"
		int main ()
		{
		  unsigned int eax, ebx, ecx, edx;
		  if (__get_cpuid (1, &eax, &ebx, &ecx, &edx))
		    return ((ecx & (bit_AVX | bit_OSXSAVE))
			    != (bit_AVX | bit_OSXSAVE));
		  return 1;
		}
	    } ""
	}
    }]
}

# Return 1 if the target supports running SSE executables, 0 otherwise.

proc check_effective_target_sse_runtime { } {
    if { [check_effective_target_sse]
	 && [check_sse_hw_available]
	 && [check_sse_os_support_available] } {
	return 1
    }
    return 0
}

# Return 1 if the target supports running SSE2 executables, 0 otherwise.

proc check_effective_target_sse2_runtime { } {
    if { [check_effective_target_sse2]
	 && [check_sse2_hw_available]
	 && [check_sse_os_support_available] } {
	return 1
    }
    return 0
}

# Return 1 if the target supports running AVX executables, 0 otherwise.

proc check_effective_target_avx_runtime { } {
    if { [check_effective_target_avx]
	 && [check_avx_hw_available] } {
	return 1
    }
    return 0
}

>>>>>>> b56a5220
# Return 1 if the target supports executing VSX instructions, 0
# otherwise.  Cache the result.

proc check_vsx_hw_available { } {
    return [check_cached_effective_target vsx_hw_available {
	# Some simulators are known to not support VSX instructions.
	# For now, disable on Darwin
	if { [istarget powerpc-*-eabi] || [istarget powerpc*-*-eabispe] || [istarget *-*-darwin*]} {
	    expr 0
	} else {
	    set options "-mvsx"
	    check_runtime_nocache vsx_hw_available {
		int main()
		{
		#ifdef __MACH__
		  asm volatile ("xxlor vs0,vs0,vs0");
		#else
		  asm volatile ("xxlor 0,0,0");
	        #endif
		  return 0;
		}
	    } $options
	}
    }]
}

# Return 1 if the target supports executing AltiVec instructions, 0
# otherwise.  Cache the result.

proc check_vmx_hw_available { } {
    return [check_cached_effective_target vmx_hw_available {
	# Some simulators are known to not support VMX instructions.
	if { [istarget powerpc-*-eabi] || [istarget powerpc*-*-eabispe] } {
	    expr 0
	} else {
	    # Most targets don't require special flags for this test case, but
	    # Darwin does.  Just to be sure, make sure VSX is not enabled for
	    # the altivec tests.
	    if { [istarget *-*-darwin*]
		 || [istarget *-*-aix*] } {
		set options "-maltivec -mno-vsx"
	    } else {
		set options "-mno-vsx"
	    }
	    check_runtime_nocache vmx_hw_available {
		int main()
		{
		#ifdef __MACH__
		  asm volatile ("vor v0,v0,v0");
		#else
		  asm volatile ("vor 0,0,0");
	        #endif
		  return 0;
		}
	    } $options
	}
    }]
}

proc check_ppc_recip_hw_available { } {
    return [check_cached_effective_target ppc_recip_hw_available {
	# Some simulators may not support FRE/FRES/FRSQRTE/FRSQRTES
	# For now, disable on Darwin
	if { [istarget powerpc-*-eabi] || [istarget powerpc*-*-eabispe] || [istarget *-*-darwin*]} {
	    expr 0
	} else {
	    set options "-mpowerpc-gfxopt -mpowerpc-gpopt -mpopcntb"
	    check_runtime_nocache ppc_recip_hw_available {
		volatile double d_recip, d_rsqrt, d_four = 4.0;
		volatile float f_recip, f_rsqrt, f_four = 4.0f;
		int main()
		{
		  asm volatile ("fres %0,%1" : "=f" (f_recip) : "f" (f_four));
		  asm volatile ("fre %0,%1" : "=d" (d_recip) : "d" (d_four));
		  asm volatile ("frsqrtes %0,%1" : "=f" (f_rsqrt) : "f" (f_four));
		  asm volatile ("frsqrte %0,%1" : "=f" (d_rsqrt) : "d" (d_four));
		  return 0;
		}
	    } $options
	}
    }]
}

# Return 1 if the target supports executing AltiVec and Cell PPU
# instructions, 0 otherwise.  Cache the result.

proc check_effective_target_cell_hw { } {
    return [check_cached_effective_target cell_hw_available {
	# Some simulators are known to not support VMX and PPU instructions.
	if { [istarget powerpc-*-eabi*] } {
	    expr 0
	} else {
	    # Most targets don't require special flags for this test
	    # case, but Darwin and AIX do.
	    if { [istarget *-*-darwin*]
		 || [istarget *-*-aix*] } {
		set options "-maltivec -mcpu=cell"
	    } else {
		set options "-mcpu=cell"
	    }
	    check_runtime_nocache cell_hw_available {
		int main()
		{
		#ifdef __MACH__
		  asm volatile ("vor v0,v0,v0");
                  asm volatile ("lvlx v0,r0,r0");
		#else
		  asm volatile ("vor 0,0,0");
                  asm volatile ("lvlx 0,0,0");
	        #endif
		  return 0;
		}
	    } $options
	}
    }]
}

# Return 1 if the target supports executing 64-bit instructions, 0
# otherwise.  Cache the result.

proc check_effective_target_powerpc64 { } {
    global powerpc64_available_saved
    global tool

    if [info exists powerpc64_available_saved] {
	verbose "check_effective_target_powerpc64 returning saved $powerpc64_available_saved" 2
    } else {
	set powerpc64_available_saved 0

	# Some simulators are known to not support powerpc64 instructions.
	if { [istarget powerpc-*-eabi*] || [istarget powerpc-ibm-aix*] } {
	    verbose "check_effective_target_powerpc64 returning 0" 2
	    return $powerpc64_available_saved
	}

	# Set up, compile, and execute a test program containing a 64-bit
	# instruction.  Include the current process ID in the file
	# names to prevent conflicts with invocations for multiple
	# testsuites.
	set src ppc[pid].c
	set exe ppc[pid].x

	set f [open $src "w"]
	puts $f "int main() {"
	puts $f "#ifdef __MACH__"
	puts $f "  asm volatile (\"extsw r0,r0\");"
	puts $f "#else"
	puts $f "  asm volatile (\"extsw 0,0\");"
	puts $f "#endif"
	puts $f "  return 0; }"
	close $f

	set opts "additional_flags=-mcpu=G5"

	verbose "check_effective_target_powerpc64 compiling testfile $src" 2
	set lines [${tool}_target_compile $src $exe executable "$opts"]
	file delete $src

	if [string match "" $lines] then {
	    # No error message, compilation succeeded.
	    set result [${tool}_load "./$exe" "" ""]
	    set status [lindex $result 0]
	    remote_file build delete $exe
	    verbose "check_effective_target_powerpc64 testfile status is <$status>" 2

	    if { $status == "pass" } then {
		set powerpc64_available_saved 1
	    }
	} else {
	    verbose "check_effective_target_powerpc64 testfile compilation failed" 2
	}
    }

    return $powerpc64_available_saved
}

# GCC 3.4.0 for powerpc64-*-linux* included an ABI fix for passing
# complex float arguments.  This affects gfortran tests that call cabsf
# in libm built by an earlier compiler.  Return 1 if libm uses the same
# argument passing as the compiler under test, 0 otherwise.
#
# When the target name changes, replace the cached result.

proc check_effective_target_broken_cplxf_arg { } {
    return [check_cached_effective_target broken_cplxf_arg {
	# Skip the work for targets known not to be affected.
	if { ![istarget powerpc64-*-linux*] } {
	    expr 0
	} elseif { ![is-effective-target lp64] } {
	    expr 0
	} else {
	    check_runtime_nocache broken_cplxf_arg {
		#include <complex.h>
		extern void abort (void);
		float fabsf (float);
		float cabsf (_Complex float);
		int main ()
		{
		  _Complex float cf;
		  float f;
		  cf = 3 + 4.0fi;
		  f = cabsf (cf);
		  if (fabsf (f - 5.0) > 0.0001)
		    abort ();
		  return 0;
		}
	    } "-lm"
	}
    }]
}

proc check_alpha_max_hw_available { } {
    return [check_runtime alpha_max_hw_available {
	int main() { return __builtin_alpha_amask(1<<8) != 0; }
    }]
}

# Returns true iff the FUNCTION is available on the target system.
# (This is essentially a Tcl implementation of Autoconf's
# AC_CHECK_FUNC.)

proc check_function_available { function } {
    return [check_no_compiler_messages ${function}_available \
		executable [subst {
	#ifdef __cplusplus
	extern "C"
	#endif
	char $function ();
	int main () { $function (); }
    }] "-fno-builtin" ]
}

# Returns true iff "fork" is available on the target system.

proc check_fork_available {} {
    return [check_function_available "fork"]
}

# Returns true iff "mkfifo" is available on the target system.

proc check_mkfifo_available {} {
    if {[istarget *-*-cygwin*]} {
       # Cygwin has mkfifo, but support is incomplete.
       return 0
     }

    return [check_function_available "mkfifo"]
}

# Returns true iff "__cxa_atexit" is used on the target system.

proc check_cxa_atexit_available { } {
    return [check_cached_effective_target cxa_atexit_available {
	if { [istarget "hppa*-*-hpux10*"] } {
	    # HP-UX 10 doesn't have __cxa_atexit but subsequent test passes.
	    expr 0
	} elseif { [istarget "*-*-vxworks"] } {
	    # vxworks doesn't have __cxa_atexit but subsequent test passes.
	    expr 0
	} else {
	    check_runtime_nocache cxa_atexit_available {
		// C++
		#include <stdlib.h>
		static unsigned int count;
		struct X
		{
		  X() { count = 1; }
		  ~X()
		  {
		    if (count != 3)
		      exit(1);
		    count = 4;
		  }
		};
		void f()
		{
		  static X x;
		}
		struct Y
		{
		  Y() { f(); count = 2; }
		  ~Y()
		  {
		    if (count != 2)
		      exit(1);
		    count = 3;
		  }
		};
		Y y;
		int main() { return 0; }
	    }
	}
    }]
}

proc check_effective_target_objc2 { } {
    return [check_no_compiler_messages objc2 object {
	#ifdef __OBJC2__
	int dummy[1];
	#else
	#error
	#endif 
    }]
}

proc check_effective_target_next_runtime { } {
    return [check_no_compiler_messages objc2 object {
	#ifdef __NEXT_RUNTIME__
	int dummy[1];
	#else
	#error
	#endif 
    }]
}

# Return 1 if we're generating 32-bit code using default options, 0
# otherwise.

proc check_effective_target_ilp32 { } {
    return [check_no_compiler_messages ilp32 object {
	int dummy[sizeof (int) == 4
		  && sizeof (void *) == 4
		  && sizeof (long) == 4 ? 1 : -1];
    }]
}

# Return 1 if we're generating 32-bit or larger integers using default
# options, 0 otherwise.

proc check_effective_target_int32plus { } {
    return [check_no_compiler_messages int32plus object {
	int dummy[sizeof (int) >= 4 ? 1 : -1];
    }]
}

# Return 1 if we're generating 32-bit or larger pointers using default
# options, 0 otherwise.

proc check_effective_target_ptr32plus { } {
    return [check_no_compiler_messages ptr32plus object {
	int dummy[sizeof (void *) >= 4 ? 1 : -1];
    }]
}

# Return 1 if we support 32-bit or larger array and structure sizes
# using default options, 0 otherwise.

proc check_effective_target_size32plus { } {
    return [check_no_compiler_messages size32plus object {
	char dummy[65537];
    }]
}

# Returns 1 if we're generating 16-bit or smaller integers with the
# default options, 0 otherwise.

proc check_effective_target_int16 { } {
    return [check_no_compiler_messages int16 object {
	int dummy[sizeof (int) < 4 ? 1 : -1];
    }]
}

# Return 1 if we're generating 64-bit code using default options, 0
# otherwise.

proc check_effective_target_lp64 { } {
    return [check_no_compiler_messages lp64 object {
	int dummy[sizeof (int) == 4
		  && sizeof (void *) == 8
		  && sizeof (long) == 8 ? 1 : -1];
    }]
}

# Return 1 if we're generating 64-bit code using default llp64 options,
# 0 otherwise.

proc check_effective_target_llp64 { } {
    return [check_no_compiler_messages llp64 object {
	int dummy[sizeof (int) == 4
		  && sizeof (void *) == 8
		  && sizeof (long long) == 8
		  && sizeof (long) == 4 ? 1 : -1];
    }]
}

# Return 1 if the target supports long double larger than double,
# 0 otherwise.

proc check_effective_target_large_long_double { } {
    return [check_no_compiler_messages large_long_double object {
	int dummy[sizeof(long double) > sizeof(double) ? 1 : -1];
    }]
}

# Return 1 if the target supports double larger than float,
# 0 otherwise.

proc check_effective_target_large_double { } {
    return [check_no_compiler_messages large_double object {
	int dummy[sizeof(double) > sizeof(float) ? 1 : -1];
    }]
}

# Return 1 if the target supports double of 64 bits,
# 0 otherwise.

proc check_effective_target_double64 { } {
    return [check_no_compiler_messages double64 object {
	int dummy[sizeof(double) == 8 ? 1 : -1];
    }]
}

# Return 1 if the target supports double of at least 64 bits,
# 0 otherwise.

proc check_effective_target_double64plus { } {
    return [check_no_compiler_messages double64plus object {
	int dummy[sizeof(double) >= 8 ? 1 : -1];
    }]
}

# Return 1 if the target supports compiling fixed-point,
# 0 otherwise.

proc check_effective_target_fixed_point { } {
    return [check_no_compiler_messages fixed_point object {
        _Sat _Fract x; _Sat _Accum y;
    }]
}

# Return 1 if the target supports compiling decimal floating point,
# 0 otherwise.

proc check_effective_target_dfp_nocache { } {
    verbose "check_effective_target_dfp_nocache: compiling source" 2
    set ret [check_no_compiler_messages_nocache dfp object {
	float x __attribute__((mode(DD)));
    }]
    verbose "check_effective_target_dfp_nocache: returning $ret" 2
    return $ret
}

proc check_effective_target_dfprt_nocache { } {
    return [check_runtime_nocache dfprt {
	typedef float d64 __attribute__((mode(DD)));
	d64 x = 1.2df, y = 2.3dd, z;
	int main () { z = x + y; return 0; }
    }]
}

# Return 1 if the target supports compiling Decimal Floating Point,
# 0 otherwise.
#
# This won't change for different subtargets so cache the result.

proc check_effective_target_dfp { } {
    return [check_cached_effective_target dfp {
	check_effective_target_dfp_nocache
    }]
}

# Return 1 if the target supports linking and executing Decimal Floating
# Point, 0 otherwise.
#
# This won't change for different subtargets so cache the result.

proc check_effective_target_dfprt { } {
    return [check_cached_effective_target dfprt {
	check_effective_target_dfprt_nocache
    }]
}

# Return 1 if the target supports compiling and assembling UCN, 0 otherwise.

proc check_effective_target_ucn_nocache { } {
    # -std=c99 is only valid for C
    if [check_effective_target_c] {
	set ucnopts "-std=c99"
    }
    append ucnopts " -fextended-identifiers"
    verbose "check_effective_target_ucn_nocache: compiling source" 2
    set ret [check_no_compiler_messages_nocache ucn object {
	int \u00C0;
    } $ucnopts]
    verbose "check_effective_target_ucn_nocache: returning $ret" 2
    return $ret
}

# Return 1 if the target supports compiling and assembling UCN, 0 otherwise.
#
# This won't change for different subtargets, so cache the result.

proc check_effective_target_ucn { } {
    return [check_cached_effective_target ucn {
	check_effective_target_ucn_nocache
    }]
}

# Return 1 if the target needs a command line argument to enable a SIMD
# instruction set.

proc check_effective_target_vect_cmdline_needed { } {
    global et_vect_cmdline_needed_saved
    global et_vect_cmdline_needed_target_name

    if { ![info exists et_vect_cmdline_needed_target_name] } {
	set et_vect_cmdline_needed_target_name ""
    }

    # If the target has changed since we set the cached value, clear it.
    set current_target [current_target_name]
    if { $current_target != $et_vect_cmdline_needed_target_name } {
	verbose "check_effective_target_vect_cmdline_needed: `$et_vect_cmdline_needed_target_name' `$current_target'" 2
	set et_vect_cmdline_needed_target_name $current_target
	if { [info exists et_vect_cmdline_needed_saved] } {
	    verbose "check_effective_target_vect_cmdline_needed: removing cached result" 2
	    unset et_vect_cmdline_needed_saved
	}
    }

    if [info exists et_vect_cmdline_needed_saved] {
	verbose "check_effective_target_vect_cmdline_needed: using cached result" 2
    } else {
	set et_vect_cmdline_needed_saved 1
	if { [istarget alpha*-*-*]
	     || [istarget ia64-*-*]
	     || (([istarget x86_64-*-*] || [istarget i?86-*-*])
		 && [check_effective_target_lp64])
	     || ([istarget powerpc*-*-*]
		 && ([check_effective_target_powerpc_spe]
		     || [check_effective_target_powerpc_altivec]))
             || [istarget spu-*-*]
	     || ([istarget arm*-*-*] && [check_effective_target_arm_neon]) } {
	   set et_vect_cmdline_needed_saved 0
	}
    }

    verbose "check_effective_target_vect_cmdline_needed: returning $et_vect_cmdline_needed_saved" 2
    return $et_vect_cmdline_needed_saved
}

# Return 1 if the target supports hardware vectors of int, 0 otherwise.
#
# This won't change for different subtargets so cache the result.

proc check_effective_target_vect_int { } {
    global et_vect_int_saved

    if [info exists et_vect_int_saved] {
	verbose "check_effective_target_vect_int: using cached result" 2
    } else {
	set et_vect_int_saved 0
	if { [istarget i?86-*-*]
             || ([istarget powerpc*-*-*]
                  && ![istarget powerpc-*-linux*paired*])
	      || [istarget spu-*-*]
	      || [istarget x86_64-*-*]
	      || [istarget sparc*-*-*]
	      || [istarget alpha*-*-*]
	      || [istarget ia64-*-*] 
	      || [check_effective_target_arm32]
	      || ([istarget mips*-*-*]
		  && [check_effective_target_mips_loongson]) } {
	   set et_vect_int_saved 1
	}
    }

    verbose "check_effective_target_vect_int: returning $et_vect_int_saved" 2
    return $et_vect_int_saved
}

# Return 1 if the target supports signed int->float conversion 
#

proc check_effective_target_vect_intfloat_cvt { } {
    global et_vect_intfloat_cvt_saved

    if [info exists et_vect_intfloat_cvt_saved] {
        verbose "check_effective_target_vect_intfloat_cvt: using cached result" 2
    } else {
        set et_vect_intfloat_cvt_saved 0
        if { [istarget i?86-*-*]
              || ([istarget powerpc*-*-*]
                   && ![istarget powerpc-*-linux*paired*])
              || [istarget x86_64-*-*] } {
           set et_vect_intfloat_cvt_saved 1
        }
    }

    verbose "check_effective_target_vect_intfloat_cvt: returning $et_vect_intfloat_cvt_saved" 2
    return $et_vect_intfloat_cvt_saved
}

#Return 1 if we're supporting __int128 for target, 0 otherwise.

proc check_effective_target_int128 { } {
    return [check_no_compiler_messages int128 object {
	int dummy[
    	#ifndef __SIZEOF_INT128__
    	-1
    	#else
    	1
    	#endif
	];
    }]
}

# Return 1 if the target supports unsigned int->float conversion 
#

proc check_effective_target_vect_uintfloat_cvt { } {
    global et_vect_uintfloat_cvt_saved

    if [info exists et_vect_uintfloat_cvt_saved] {
        verbose "check_effective_target_vect_uintfloat_cvt: using cached result" 2
    } else {
        set et_vect_uintfloat_cvt_saved 0
        if { [istarget i?86-*-*]
	      || ([istarget powerpc*-*-*]
		  && ![istarget powerpc-*-linux*paired*])
	      || [istarget x86_64-*-*] } {
           set et_vect_uintfloat_cvt_saved 1
        }
    }

    verbose "check_effective_target_vect_uintfloat_cvt: returning $et_vect_uintfloat_cvt_saved" 2
    return $et_vect_uintfloat_cvt_saved
}


# Return 1 if the target supports signed float->int conversion
#

proc check_effective_target_vect_floatint_cvt { } {
    global et_vect_floatint_cvt_saved

    if [info exists et_vect_floatint_cvt_saved] {
        verbose "check_effective_target_vect_floatint_cvt: using cached result" 2
    } else {
        set et_vect_floatint_cvt_saved 0
        if { [istarget i?86-*-*]
              || ([istarget powerpc*-*-*]
                   && ![istarget powerpc-*-linux*paired*])
              || [istarget x86_64-*-*] } {
           set et_vect_floatint_cvt_saved 1
        }
    }

    verbose "check_effective_target_vect_floatint_cvt: returning $et_vect_floatint_cvt_saved" 2
    return $et_vect_floatint_cvt_saved
}

# Return 1 if the target supports unsigned float->int conversion
#

proc check_effective_target_vect_floatuint_cvt { } {
    global et_vect_floatuint_cvt_saved

    if [info exists et_vect_floatuint_cvt_saved] {
        verbose "check_effective_target_vect_floatuint_cvt: using cached result" 2
    } else {
        set et_vect_floatuint_cvt_saved 0
        if { ([istarget powerpc*-*-*]
	      && ![istarget powerpc-*-linux*paired*]) } {
           set et_vect_floatuint_cvt_saved 1
        }
    }

    verbose "check_effective_target_vect_floatuint_cvt: returning $et_vect_floatuint_cvt_saved" 2
    return $et_vect_floatuint_cvt_saved
}

# Return 1 is this is an arm target using 32-bit instructions
proc check_effective_target_arm32 { } {
    return [check_no_compiler_messages arm32 assembly {
	#if !defined(__arm__) || (defined(__thumb__) && !defined(__thumb2__))
	#error FOO
	#endif
    }]
}

# Return 1 if this is an ARM target that only supports aligned vector accesses
proc check_effective_target_arm_vect_no_misalign { } {
    return [check_no_compiler_messages arm_vect_no_misalign assembly {
	#if !defined(__arm__) \
	    || (defined(__ARMEL__) \
	        && (!defined(__thumb__) || defined(__thumb2__)))
	#error FOO
	#endif
    }]
}


# Return 1 if this is an ARM target supporting -mfpu=vfp
# -mfloat-abi=softfp.  Some multilibs may be incompatible with these
# options.

proc check_effective_target_arm_vfp_ok { } {
    if { [check_effective_target_arm32] } {
	return [check_no_compiler_messages arm_vfp_ok object {
	    int dummy;
	} "-mfpu=vfp -mfloat-abi=softfp"]
    } else {
	return 0
    }
}

# Return 1 if this is an ARM target supporting -mfpu=vfp
# -mfloat-abi=hard.  Some multilibs may be incompatible with these
# options.

proc check_effective_target_arm_hard_vfp_ok { } {
    if { [check_effective_target_arm32] } {
	return [check_no_compiler_messages arm_hard_vfp_ok executable {
	    int main() { return 0;}
	} "-mfpu=vfp -mfloat-abi=hard"]
    } else {
	return 0
<<<<<<< HEAD
    }
}

# Add the options needed for NEON.  We need either -mfloat-abi=softfp
# or -mfloat-abi=hard, but if one is already specified by the
# multilib, use it.  Similarly, if a -mfpu option already enables
# NEON, do not add -mfpu=neon.

proc add_options_for_arm_neon { flags } {
    if { ! [check_effective_target_arm_neon_ok] } {
	return "$flags"
    }
    global et_arm_neon_flags
    return "$flags $et_arm_neon_flags"
}

# Return 1 if this is an ARM target supporting -mfpu=neon
# -mfloat-abi=softfp or equivalent options.  Some multilibs may be
# incompatible with these options.  Also set et_arm_neon_flags to the
# best options to add.

proc check_effective_target_arm_neon_ok_nocache { } {
    global et_arm_neon_flags
    set et_arm_neon_flags ""
    if { [check_effective_target_arm32] } {
	foreach flags {"" "-mfloat-abi=softfp" "-mfpu=neon" "-mfpu=neon -mfloat-abi=softfp"} {
	    if { [check_no_compiler_messages_nocache arm_neon_ok object {
		#include "arm_neon.h"
		int dummy;
	    } "$flags"] } {
		set et_arm_neon_flags $flags
		return 1
	    }
	}
=======
>>>>>>> b56a5220
    }

    return 0
}

proc check_effective_target_arm_neon_ok { } {
    return [check_cached_effective_target arm_neon_ok \
		check_effective_target_arm_neon_ok_nocache]
}

# Add the options needed for NEON.  We need either -mfloat-abi=softfp
# or -mfloat-abi=hard, but if one is already specified by the
# multilib, use it.

proc add_options_for_arm_neon_fp16 { flags } {
    if { ! [check_effective_target_arm_neon_fp16_ok] } {
	return "$flags"
    }
    global et_arm_neon_fp16_flags
    return "$flags $et_arm_neon_fp16_flags"
}

# Return 1 if this is an ARM target supporting -mfpu=neon-fp16
# -mfloat-abi=softfp or equivalent options.  Some multilibs may be
# incompatible with these options.  Also set et_arm_neon_flags to the
# best options to add.

proc check_effective_target_arm_neon_fp16_ok_nocache { } {
    global et_arm_neon_fp16_flags
    set et_arm_neon_fp16_flags ""
    if { [check_effective_target_arm32] } {
	# Always add -mfpu=neon-fp16, since there is no preprocessor
	# macro for FP16 support.
	foreach flags {"-mfpu=neon-fp16" "-mfpu=neon-fp16 -mfloat-abi=softfp"} {
	    if { [check_no_compiler_messages_nocache arm_neon_fp16_ok object {
		#include "arm_neon.h"
		int dummy;
	    } "$flags"] } {
		set et_arm_neon_fp16_flags $flags
		return 1
	    }
	}
    }

    return 0
}

proc check_effective_target_arm_neon_fp16_ok { } {
    return [check_cached_effective_target arm_neon_fp16_ok \
		check_effective_target_arm_neon_fp16_ok_nocache]
}

# Add the options needed for NEON.  We need either -mfloat-abi=softfp
# or -mfloat-abi=hard, but if one is already specified by the
# multilib, use it.  Similarly, if a -mfpu option already enables
# NEON, do not add -mfpu=neon.

proc add_options_for_arm_neon { flags } {
    if { ! [check_effective_target_arm_neon_ok] } {
	return "$flags"
    }
    global et_arm_neon_flags
    return "$flags $et_arm_neon_flags"
}

# Return 1 if this is an ARM target supporting -mfpu=neon
# -mfloat-abi=softfp or equivalent options.  Some multilibs may be
# incompatible with these options.  Also set et_arm_neon_flags to the
# best options to add.

proc check_effective_target_arm_neon_ok_nocache { } {
    global et_arm_neon_flags
    set et_arm_neon_flags ""
    if { [check_effective_target_arm32] } {
	foreach flags {"" "-mfloat-abi=softfp" "-mfpu=neon" "-mfpu=neon -mfloat-abi=softfp"} {
	    if { [check_no_compiler_messages_nocache arm_neon_ok object {
		#include "arm_neon.h"
		int dummy;
	    } "$flags"] } {
		set et_arm_neon_flags $flags
		return 1
	    }
	}
    }

    return 0
}

proc check_effective_target_arm_neon_ok { } {
    return [check_cached_effective_target arm_neon_ok \
		check_effective_target_arm_neon_ok_nocache]
}

# Add the options needed for NEON.  We need either -mfloat-abi=softfp
# or -mfloat-abi=hard, but if one is already specified by the
# multilib, use it.

proc add_options_for_arm_neon_fp16 { flags } {
    if { ! [check_effective_target_arm_neon_fp16_ok] } {
	return "$flags"
    }
    global et_arm_neon_fp16_flags
    return "$flags $et_arm_neon_fp16_flags"
}

# Return 1 if this is an ARM target supporting -mfpu=neon-fp16
# -mfloat-abi=softfp or equivalent options.  Some multilibs may be
# incompatible with these options.  Also set et_arm_neon_flags to the
# best options to add.

proc check_effective_target_arm_neon_fp16_ok_nocache { } {
    global et_arm_neon_fp16_flags
    set et_arm_neon_fp16_flags ""
    if { [check_effective_target_arm32] } {
	# Always add -mfpu=neon-fp16, since there is no preprocessor
	# macro for FP16 support.
	foreach flags {"-mfpu=neon-fp16" "-mfpu=neon-fp16 -mfloat-abi=softfp"} {
	    if { [check_no_compiler_messages_nocache arm_neon_fp16_ok object {
		#include "arm_neon.h"
		int dummy;
	    } "$flags"] } {
		set et_arm_neon_fp16_flags $flags
		return 1
	    }
	}
    }

    return 0
}

proc check_effective_target_arm_neon_fp16_ok { } {
    return [check_cached_effective_target arm_neon_fp16_ok \
		check_effective_target_arm_neon_fp16_ok_nocache]
}

# Return 1 is this is an ARM target where -mthumb causes Thumb-1 to be
# used.

proc check_effective_target_arm_thumb1_ok { } {
    return [check_no_compiler_messages arm_thumb1_ok assembly {
	#if !defined(__arm__) || !defined(__thumb__) || defined(__thumb2__)
	#error FOO
	#endif
    } "-mthumb"]
}

# Return 1 is this is an ARM target where -mthumb causes Thumb-2 to be
# used.

proc check_effective_target_arm_thumb2_ok { } {
    return [check_no_compiler_messages arm_thumb2_ok assembly {
	#if !defined(__thumb2__)
	#error FOO
	#endif
    } "-mthumb"]
}

# Return 1 if the target supports executing NEON instructions, 0
# otherwise.  Cache the result.

proc check_effective_target_arm_neon_hw { } {
    return [check_runtime arm_neon_hw_available {
	int
	main (void)
	{
	  long long a = 0, b = 1;
	  asm ("vorr %P0, %P1, %P2"
	       : "=w" (a)
	       : "0" (a), "w" (b));
	  return (a != 1);
	}
    } [add_options_for_arm_neon ""]]
}

# Return 1 if this is a ARM target with NEON enabled.

proc check_effective_target_arm_neon { } {
    if { [check_effective_target_arm32] } {
	return [check_no_compiler_messages arm_neon object {
	    #ifndef __ARM_NEON__
	    #error not NEON
	    #else
	    int dummy;
	    #endif
	}]
    } else {
	return 0
    }
}

# Return 1 if this a Loongson-2E or -2F target using an ABI that supports
# the Loongson vector modes.

proc check_effective_target_mips_loongson { } {
    return [check_no_compiler_messages loongson assembly {
	#if !defined(__mips_loongson_vector_rev)
	#error FOO
	#endif
    }]
}

# Return 1 if this is an ARM target that adheres to the ABI for the ARM
# Architecture.

proc check_effective_target_arm_eabi { } {
    return [check_no_compiler_messages arm_eabi object {
	#ifndef __ARM_EABI__
	#error not EABI
	#else
	int dummy;
	#endif
    }]
}

# Return 1 if this is an ARM target supporting -mcpu=iwmmxt.
# Some multilibs may be incompatible with this option.

proc check_effective_target_arm_iwmmxt_ok { } {
    if { [check_effective_target_arm32] } {
	return [check_no_compiler_messages arm_iwmmxt_ok object {
	    int dummy;
	} "-mcpu=iwmmxt"]
    } else {
	return 0
    }
}

# Return 1 if this is a PowerPC target with floating-point registers.

proc check_effective_target_powerpc_fprs { } {
    if { [istarget powerpc*-*-*]
	 || [istarget rs6000-*-*] } {
	return [check_no_compiler_messages powerpc_fprs object {
	    #ifdef __NO_FPRS__
	    #error no FPRs
	    #else
	    int dummy;
	    #endif
	}]
    } else {
	return 0
    }
}

# Return 1 if this is a PowerPC target with hardware double-precision
# floating point.

proc check_effective_target_powerpc_hard_double { } {
    if { [istarget powerpc*-*-*]
	 || [istarget rs6000-*-*] } {
	return [check_no_compiler_messages powerpc_hard_double object {
	    #ifdef _SOFT_DOUBLE
	    #error soft double
	    #else
	    int dummy;
	    #endif
	}]
    } else {
	return 0
    }
}

# Return 1 if this is a PowerPC target supporting -maltivec.

proc check_effective_target_powerpc_altivec_ok { } {
    if { ([istarget powerpc*-*-*]
         && ![istarget powerpc-*-linux*paired*])
	 || [istarget rs6000-*-*] } {
	# AltiVec is not supported on AIX before 5.3.
	if { [istarget powerpc*-*-aix4*]
	     || [istarget powerpc*-*-aix5.1*] 
	     || [istarget powerpc*-*-aix5.2*] } {
	    return 0
	}
	return [check_no_compiler_messages powerpc_altivec_ok object {
	    int dummy;
	} "-maltivec"]
    } else {
	return 0
    }
}

# Return 1 if this is a PowerPC target supporting -mvsx

proc check_effective_target_powerpc_vsx_ok { } {
    if { ([istarget powerpc*-*-*]
         && ![istarget powerpc-*-linux*paired*])
	 || [istarget rs6000-*-*] } {
	# AltiVec is not supported on AIX before 5.3.
	if { [istarget powerpc*-*-aix4*]
	     || [istarget powerpc*-*-aix5.1*] 
	     || [istarget powerpc*-*-aix5.2*] } {
	    return 0
	}
	return [check_no_compiler_messages powerpc_vsx_ok object {
	    int main (void) {
#ifdef __MACH__
		asm volatile ("xxlor vs0,vs0,vs0");
#else
		asm volatile ("xxlor 0,0,0");
#endif
		return 0;
	    }
	} "-mvsx"]
    } else {
	return 0
    }
}

# Return 1 if this is a PowerPC target supporting -mcpu=cell.

proc check_effective_target_powerpc_ppu_ok { } {
    if [check_effective_target_powerpc_altivec_ok] {
	return [check_no_compiler_messages cell_asm_available object {
	    int main (void) {
#ifdef __MACH__
		asm volatile ("lvlx v0,v0,v0");
#else
		asm volatile ("lvlx 0,0,0");
#endif
		return 0;
	    }
	}]
    } else {
	return 0
    }
}

# Return 1 if this is a PowerPC target that supports SPU.

proc check_effective_target_powerpc_spu { } {
    if [istarget powerpc*-*-linux*] {
	return [check_effective_target_powerpc_altivec_ok]
    } else {
	return 0
    }
}

# Return 1 if this is a PowerPC SPE target.  The check includes options
# specified by dg-options for this test, so don't cache the result.

proc check_effective_target_powerpc_spe_nocache { } {
    if { [istarget powerpc*-*-*] } {
	return [check_no_compiler_messages_nocache powerpc_spe object {
	    #ifndef __SPE__
	    #error not SPE
	    #else
	    int dummy;
	    #endif
	} [current_compiler_flags]]
    } else {
	return 0
    }
}

# Return 1 if this is a PowerPC target with SPE enabled.

proc check_effective_target_powerpc_spe { } {
    if { [istarget powerpc*-*-*] } {
	return [check_no_compiler_messages powerpc_spe object {
	    #ifndef __SPE__
	    #error not SPE
	    #else
	    int dummy;
	    #endif
	}]
    } else {
	return 0
    }
}

# Return 1 if this is a PowerPC target with Altivec enabled.

proc check_effective_target_powerpc_altivec { } {
    if { [istarget powerpc*-*-*] } {
	return [check_no_compiler_messages powerpc_altivec object {
	    #ifndef __ALTIVEC__
	    #error not Altivec
	    #else
	    int dummy;
	    #endif
	}]
    } else {
	return 0
    }
}

# Return 1 if this is a PowerPC 405 target.  The check includes options
# specified by dg-options for this test, so don't cache the result.

proc check_effective_target_powerpc_405_nocache { } {
    if { [istarget powerpc*-*-*] || [istarget rs6000-*-*] } {
	return [check_no_compiler_messages_nocache powerpc_405 object {
	    #ifdef __PPC405__
	    int dummy;
	    #else
	    #error not a PPC405
	    #endif
	} [current_compiler_flags]]
    } else {
	return 0
    }
}

# Return 1 if this is a SPU target with a toolchain that
# supports automatic overlay generation.

proc check_effective_target_spu_auto_overlay { } {
    if { [istarget spu*-*-elf*] } {
	return [check_no_compiler_messages spu_auto_overlay executable {
		int main (void) { }
		} "-Wl,--auto-overlay" ]
    } else {
	return 0
    }
}

# The VxWorks SPARC simulator accepts only EM_SPARC executables and
# chokes on EM_SPARC32PLUS or EM_SPARCV9 executables.  Return 1 if the
# test environment appears to run executables on such a simulator.

proc check_effective_target_ultrasparc_hw { } {
    return [check_runtime ultrasparc_hw {
	int main() { return 0; }
    } "-mcpu=ultrasparc"]
}

# Return 1 if the target supports hardware vector shift operation.

proc check_effective_target_vect_shift { } {
    global et_vect_shift_saved

    if [info exists et_vect_shift_saved] {
	verbose "check_effective_target_vect_shift: using cached result" 2
    } else {
	set et_vect_shift_saved 0
	if { ([istarget powerpc*-*-*]
             && ![istarget powerpc-*-linux*paired*])
	     || [istarget ia64-*-*]
	     || [istarget i?86-*-*]
	     || [istarget x86_64-*-*]
	     || [check_effective_target_arm32]
	     || ([istarget mips*-*-*]
		 && [check_effective_target_mips_loongson]) } {
	   set et_vect_shift_saved 1
	}
    }

    verbose "check_effective_target_vect_shift: returning $et_vect_shift_saved" 2
    return $et_vect_shift_saved
}

# Return 1 if the target supports hardware vector shift operation with
# scalar shift argument.

proc check_effective_target_vect_shift_scalar { } {
    global et_vect_shift_scalar_saved

    if [info exists et_vect_shift_scalar_saved] {
        verbose "check_effective_target_vect_shift_scalar: using cached result" 2
    } else {
        set et_vect_shift_scalar_saved 0
        if { [istarget x86_64-*-*]
             || [istarget i?86-*-*] } {
           set et_vect_shift_scalar_saved 1
        }
    }

    verbose "check_effective_target_vect_shift_scalar: returning $et_vect_shift_scalar_saved" 2
    return $et_vect_shift_scalar_saved
}


# Return 1 if the target supports hardware vectors of long, 0 otherwise.
#
# This can change for different subtargets so do not cache the result.

proc check_effective_target_vect_long { } {
    if { [istarget i?86-*-*]
	 || (([istarget powerpc*-*-*] 
              && ![istarget powerpc-*-linux*paired*]) 
              && [check_effective_target_ilp32])
	 || [istarget x86_64-*-*]
	 || [check_effective_target_arm32]
	 || ([istarget sparc*-*-*] && [check_effective_target_ilp32]) } {
	set answer 1
    } else {
	set answer 0
    }

    verbose "check_effective_target_vect_long: returning $answer" 2
    return $answer
}

# Return 1 if the target supports hardware vectors of float, 0 otherwise.
#
# This won't change for different subtargets so cache the result.

proc check_effective_target_vect_float { } {
    global et_vect_float_saved

    if [info exists et_vect_float_saved] {
	verbose "check_effective_target_vect_float: using cached result" 2
    } else {
	set et_vect_float_saved 0
	if { [istarget i?86-*-*]
	      || [istarget powerpc*-*-*]
	      || [istarget spu-*-*]
	      || [istarget mipsisa64*-*-*]
	      || [istarget x86_64-*-*]
	      || [istarget ia64-*-*]
	      || [check_effective_target_arm32] } {
	   set et_vect_float_saved 1
	}
    }

    verbose "check_effective_target_vect_float: returning $et_vect_float_saved" 2
    return $et_vect_float_saved
}

# Return 1 if the target supports hardware vectors of double, 0 otherwise.
#
# This won't change for different subtargets so cache the result.

proc check_effective_target_vect_double { } {
    global et_vect_double_saved

    if [info exists et_vect_double_saved] {
	verbose "check_effective_target_vect_double: using cached result" 2
    } else {
	set et_vect_double_saved 0
	if { [istarget i?86-*-*]
	      || [istarget x86_64-*-*] } {
	   if { [check_no_compiler_messages vect_double assembly {
		 #ifdef __tune_atom__
		 # error No double vectorizer support.
		 #endif
		}] } {
		set et_vect_double_saved 1
	    } else {
		set et_vect_double_saved 0
	    }
	} elseif { [istarget spu-*-*] } {
	   set et_vect_double_saved 1
	}
    }

    verbose "check_effective_target_vect_double: returning $et_vect_double_saved" 2
    return $et_vect_double_saved
}

# Return 1 if the target supports hardware vectors of long long, 0 otherwise.
#
# This won't change for different subtargets so cache the result.

proc check_effective_target_vect_long_long { } {
    global et_vect_long_long_saved

    if [info exists et_vect_long_long_saved] {
        verbose "check_effective_target_vect_long_long: using cached result" 2
    } else {
        set et_vect_long_long_saved 0
        if { [istarget i?86-*-*]
              || [istarget x86_64-*-*] } {
           set et_vect_long_long_saved 1
        }
    }

    verbose "check_effective_target_vect_long_long: returning $et_vect_long_long_saved" 2
    return $et_vect_long_long_saved
}


# Return 1 if the target plus current options does not support a vector
# max instruction on "int", 0 otherwise.
#
# This won't change for different subtargets so cache the result.

proc check_effective_target_vect_no_int_max { } {
    global et_vect_no_int_max_saved

    if [info exists et_vect_no_int_max_saved] {
	verbose "check_effective_target_vect_no_int_max: using cached result" 2
    } else {
	set et_vect_no_int_max_saved 0
	if { [istarget sparc*-*-*]
	     || [istarget spu-*-*]
	     || [istarget alpha*-*-*]
	     || ([istarget mips*-*-*]
		 && [check_effective_target_mips_loongson]) } {
	    set et_vect_no_int_max_saved 1
	}
    }
    verbose "check_effective_target_vect_no_int_max: returning $et_vect_no_int_max_saved" 2
    return $et_vect_no_int_max_saved
}

# Return 1 if the target plus current options does not support a vector
# add instruction on "int", 0 otherwise.
#
# This won't change for different subtargets so cache the result.

proc check_effective_target_vect_no_int_add { } {
    global et_vect_no_int_add_saved

    if [info exists et_vect_no_int_add_saved] {
	verbose "check_effective_target_vect_no_int_add: using cached result" 2
    } else {
	set et_vect_no_int_add_saved 0
	# Alpha only supports vector add on V8QI and V4HI.
	if { [istarget alpha*-*-*] } {
	    set et_vect_no_int_add_saved 1
	}
    }
    verbose "check_effective_target_vect_no_int_add: returning $et_vect_no_int_add_saved" 2
    return $et_vect_no_int_add_saved
}

# Return 1 if the target plus current options does not support vector
# bitwise instructions, 0 otherwise.
#
# This won't change for different subtargets so cache the result.

proc check_effective_target_vect_no_bitwise { } {
    global et_vect_no_bitwise_saved

    if [info exists et_vect_no_bitwise_saved] {
	verbose "check_effective_target_vect_no_bitwise: using cached result" 2
    } else {
	set et_vect_no_bitwise_saved 0
    }
    verbose "check_effective_target_vect_no_bitwise: returning $et_vect_no_bitwise_saved" 2
    return $et_vect_no_bitwise_saved
}

# Return 1 if the target plus current options supports vector permutation,
# 0 otherwise.
#
# This won't change for different subtargets so cache the result.

proc check_effective_target_vect_perm { } {
    global et_vect_perm

    if [info exists et_vect_perm_saved] {
        verbose "check_effective_target_vect_perm: using cached result" 2
    } else {
        set et_vect_perm_saved 0
        if { [istarget powerpc*-*-*]
             || [istarget spu-*-*]
	     || [istarget i?86-*-*]
	     || [istarget x86_64-*-*] } {
            set et_vect_perm_saved 1
        }
    }
    verbose "check_effective_target_vect_perm: returning $et_vect_perm_saved" 2
    return $et_vect_perm_saved
}

<<<<<<< HEAD
=======
# Return 1 if the target plus current options supports vector permutation
# on byte-sized elements, 0 otherwise.
#
# This won't change for different subtargets so cache the result.

proc check_effective_target_vect_perm_byte { } {
    global et_vect_perm_byte

    if [info exists et_vect_perm_byte_saved] {
        verbose "check_effective_target_vect_perm_byte: using cached result" 2
    } else {
        set et_vect_perm_byte_saved 0
        if { [istarget powerpc*-*-*]
             || [istarget spu-*-*] } {
            set et_vect_perm_byte_saved 1
        }
    }
    verbose "check_effective_target_vect_perm_byte: returning $et_vect_perm_byte_saved" 2
    return $et_vect_perm_byte_saved
}

# Return 1 if the target plus current options supports vector permutation
# on short-sized elements, 0 otherwise.
#
# This won't change for different subtargets so cache the result.

proc check_effective_target_vect_perm_short { } {
    global et_vect_perm_short

    if [info exists et_vect_perm_short_saved] {
        verbose "check_effective_target_vect_perm_short: using cached result" 2
    } else {
        set et_vect_perm_short_saved 0
        if { [istarget powerpc*-*-*]
             || [istarget spu-*-*] } {
            set et_vect_perm_short_saved 1
        }
    }
    verbose "check_effective_target_vect_perm_short: returning $et_vect_perm_short_saved" 2
    return $et_vect_perm_short_saved
}

>>>>>>> b56a5220
# Return 1 if the target plus current options supports a vector
# widening summation of *short* args into *int* result, 0 otherwise.
#
# This won't change for different subtargets so cache the result.

proc check_effective_target_vect_widen_sum_hi_to_si_pattern { } {
    global et_vect_widen_sum_hi_to_si_pattern

    if [info exists et_vect_widen_sum_hi_to_si_pattern_saved] {
        verbose "check_effective_target_vect_widen_sum_hi_to_si_pattern: using cached result" 2
    } else {
        set et_vect_widen_sum_hi_to_si_pattern_saved 0
<<<<<<< HEAD
        if { [istarget powerpc*-*-*] } {
=======
        if { [istarget powerpc*-*-*]
             || [istarget ia64-*-*] } {
>>>>>>> b56a5220
            set et_vect_widen_sum_hi_to_si_pattern_saved 1
        }
    }
    verbose "check_effective_target_vect_widen_sum_hi_to_si_pattern: returning $et_vect_widen_sum_hi_to_si_pattern_saved" 2
    return $et_vect_widen_sum_hi_to_si_pattern_saved
}

# Return 1 if the target plus current options supports a vector
# widening summation of *short* args into *int* result, 0 otherwise.
# A target can also support this widening summation if it can support
# promotion (unpacking) from shorts to ints.
#
# This won't change for different subtargets so cache the result.
                                                                                                
proc check_effective_target_vect_widen_sum_hi_to_si { } {
    global et_vect_widen_sum_hi_to_si

    if [info exists et_vect_widen_sum_hi_to_si_saved] {
        verbose "check_effective_target_vect_widen_sum_hi_to_si: using cached result" 2
    } else {
        set et_vect_widen_sum_hi_to_si_saved [check_effective_target_vect_unpack]
        if { [istarget powerpc*-*-*] 
	     || [istarget ia64-*-*] } {
            set et_vect_widen_sum_hi_to_si_saved 1
        }
    }
    verbose "check_effective_target_vect_widen_sum_hi_to_si: returning $et_vect_widen_sum_hi_to_si_saved" 2
    return $et_vect_widen_sum_hi_to_si_saved
}

# Return 1 if the target plus current options supports a vector
# widening summation of *char* args into *short* result, 0 otherwise.
# A target can also support this widening summation if it can support
# promotion (unpacking) from chars to shorts.
#
# This won't change for different subtargets so cache the result.
                                                                                                
proc check_effective_target_vect_widen_sum_qi_to_hi { } {
    global et_vect_widen_sum_qi_to_hi

    if [info exists et_vect_widen_sum_qi_to_hi_saved] {
        verbose "check_effective_target_vect_widen_sum_qi_to_hi: using cached result" 2
    } else {
        set et_vect_widen_sum_qi_to_hi_saved 0
	if { [check_effective_target_vect_unpack] 
	     || [istarget ia64-*-*] } {
            set et_vect_widen_sum_qi_to_hi_saved 1
	}
    }
    verbose "check_effective_target_vect_widen_sum_qi_to_hi: returning $et_vect_widen_sum_qi_to_hi_saved" 2
    return $et_vect_widen_sum_qi_to_hi_saved
}

# Return 1 if the target plus current options supports a vector
# widening summation of *char* args into *int* result, 0 otherwise.
#
# This won't change for different subtargets so cache the result.
                                                                                                
proc check_effective_target_vect_widen_sum_qi_to_si { } {
    global et_vect_widen_sum_qi_to_si

    if [info exists et_vect_widen_sum_qi_to_si_saved] {
        verbose "check_effective_target_vect_widen_sum_qi_to_si: using cached result" 2
    } else {
        set et_vect_widen_sum_qi_to_si_saved 0
        if { [istarget powerpc*-*-*] } {
            set et_vect_widen_sum_qi_to_si_saved 1
        }
    }
    verbose "check_effective_target_vect_widen_sum_qi_to_si: returning $et_vect_widen_sum_qi_to_si_saved" 2
    return $et_vect_widen_sum_qi_to_si_saved
}

# Return 1 if the target plus current options supports a vector
# widening multiplication of *char* args into *short* result, 0 otherwise.
# A target can also support this widening multplication if it can support
# promotion (unpacking) from chars to shorts, and vect_short_mult (non-widening
# multiplication of shorts).
#
# This won't change for different subtargets so cache the result.


proc check_effective_target_vect_widen_mult_qi_to_hi { } {
    global et_vect_widen_mult_qi_to_hi

    if [info exists et_vect_widen_mult_qi_to_hi_saved] {
        verbose "check_effective_target_vect_widen_mult_qi_to_hi: using cached result" 2
    } else {
	if { [check_effective_target_vect_unpack]
	     && [check_effective_target_vect_short_mult] } {
	    set et_vect_widen_mult_qi_to_hi_saved 1
	} else {
	    set et_vect_widen_mult_qi_to_hi_saved 0
	}
        if { [istarget powerpc*-*-*] } {
            set et_vect_widen_mult_qi_to_hi_saved 1
        }
    }
    verbose "check_effective_target_vect_widen_mult_qi_to_hi: returning $et_vect_widen_mult_qi_to_hi_saved" 2
    return $et_vect_widen_mult_qi_to_hi_saved
}

# Return 1 if the target plus current options supports a vector
# widening multiplication of *short* args into *int* result, 0 otherwise.
# A target can also support this widening multplication if it can support
# promotion (unpacking) from shorts to ints, and vect_int_mult (non-widening
# multiplication of ints).
#
# This won't change for different subtargets so cache the result.


proc check_effective_target_vect_widen_mult_hi_to_si { } {
    global et_vect_widen_mult_hi_to_si

    if [info exists et_vect_widen_mult_hi_to_si_saved] {
        verbose "check_effective_target_vect_widen_mult_hi_to_si: using cached result" 2
    } else {
        if { [check_effective_target_vect_unpack]
             && [check_effective_target_vect_int_mult] } {
          set et_vect_widen_mult_hi_to_si_saved 1
        } else {
          set et_vect_widen_mult_hi_to_si_saved 0
        }
        if { [istarget powerpc*-*-*]
	      || [istarget spu-*-*]
	      || [istarget ia64-*-*]
	      || [istarget i?86-*-*]
	      || [istarget x86_64-*-*] } {
            set et_vect_widen_mult_hi_to_si_saved 1
        }
    }
    verbose "check_effective_target_vect_widen_mult_hi_to_si: returning $et_vect_widen_mult_hi_to_si_saved" 2
    return $et_vect_widen_mult_hi_to_si_saved
}

# Return 1 if the target plus current options supports a vector
# dot-product of signed chars, 0 otherwise.
#
# This won't change for different subtargets so cache the result.

proc check_effective_target_vect_sdot_qi { } {
    global et_vect_sdot_qi

    if [info exists et_vect_sdot_qi_saved] {
        verbose "check_effective_target_vect_sdot_qi: using cached result" 2
    } else {
        set et_vect_sdot_qi_saved 0
        if { [istarget ia64-*-*] } {
            set et_vect_udot_qi_saved 1
        }
    }
    verbose "check_effective_target_vect_sdot_qi: returning $et_vect_sdot_qi_saved" 2
    return $et_vect_sdot_qi_saved
}

# Return 1 if the target plus current options supports a vector
# dot-product of unsigned chars, 0 otherwise.
#
# This won't change for different subtargets so cache the result.

proc check_effective_target_vect_udot_qi { } {
    global et_vect_udot_qi

    if [info exists et_vect_udot_qi_saved] {
        verbose "check_effective_target_vect_udot_qi: using cached result" 2
    } else {
        set et_vect_udot_qi_saved 0
        if { [istarget powerpc*-*-*]
             || [istarget ia64-*-*] } {
            set et_vect_udot_qi_saved 1
        }
    }
    verbose "check_effective_target_vect_udot_qi: returning $et_vect_udot_qi_saved" 2
    return $et_vect_udot_qi_saved
}

# Return 1 if the target plus current options supports a vector
# dot-product of signed shorts, 0 otherwise.
#
# This won't change for different subtargets so cache the result.

proc check_effective_target_vect_sdot_hi { } {
    global et_vect_sdot_hi

    if [info exists et_vect_sdot_hi_saved] {
        verbose "check_effective_target_vect_sdot_hi: using cached result" 2
    } else {
        set et_vect_sdot_hi_saved 0
        if { ([istarget powerpc*-*-*] && ![istarget powerpc-*-linux*paired*])
	     || [istarget ia64-*-*]
	     || [istarget i?86-*-*]
             || [istarget x86_64-*-*] } {
            set et_vect_sdot_hi_saved 1
        }
    }
    verbose "check_effective_target_vect_sdot_hi: returning $et_vect_sdot_hi_saved" 2
    return $et_vect_sdot_hi_saved
}

# Return 1 if the target plus current options supports a vector
# dot-product of unsigned shorts, 0 otherwise.
#
# This won't change for different subtargets so cache the result.

proc check_effective_target_vect_udot_hi { } {
    global et_vect_udot_hi

    if [info exists et_vect_udot_hi_saved] {
        verbose "check_effective_target_vect_udot_hi: using cached result" 2
    } else {
        set et_vect_udot_hi_saved 0
        if { ([istarget powerpc*-*-*] && ![istarget powerpc-*-linux*paired*]) } {
            set et_vect_udot_hi_saved 1
        }
    }
    verbose "check_effective_target_vect_udot_hi: returning $et_vect_udot_hi_saved" 2
    return $et_vect_udot_hi_saved
}


# Return 1 if the target plus current options supports a vector
# demotion (packing) of shorts (to chars) and ints (to shorts) 
# using modulo arithmetic, 0 otherwise.
#
# This won't change for different subtargets so cache the result.
                                                                                
proc check_effective_target_vect_pack_trunc { } {
    global et_vect_pack_trunc
                                                                                
    if [info exists et_vect_pack_trunc_saved] {
        verbose "check_effective_target_vect_pack_trunc: using cached result" 2
    } else {
        set et_vect_pack_trunc_saved 0
        if { ([istarget powerpc*-*-*] && ![istarget powerpc-*-linux*paired*])
             || [istarget i?86-*-*]
             || [istarget x86_64-*-*]
             || [istarget spu-*-*]
             || ([istarget arm*-*-*] && [check_effective_target_arm_neon]) } {
            set et_vect_pack_trunc_saved 1
        }
    }
    verbose "check_effective_target_vect_pack_trunc: returning $et_vect_pack_trunc_saved" 2
    return $et_vect_pack_trunc_saved
}

# Return 1 if the target plus current options supports a vector
# promotion (unpacking) of chars (to shorts) and shorts (to ints), 0 otherwise.
#
# This won't change for different subtargets so cache the result.
                                   
proc check_effective_target_vect_unpack { } {
    global et_vect_unpack
                                        
    if [info exists et_vect_unpack_saved] {
        verbose "check_effective_target_vect_unpack: using cached result" 2
    } else {
        set et_vect_unpack_saved 0
        if { ([istarget powerpc*-*-*] && ![istarget powerpc-*paired*])
             || [istarget i?86-*-*]
             || [istarget x86_64-*-*] 
             || [istarget spu-*-*]
             || [istarget ia64-*-*]
             || ([istarget arm*-*-*] && [check_effective_target_arm_neon]) } {
            set et_vect_unpack_saved 1
        }
    }
    verbose "check_effective_target_vect_unpack: returning $et_vect_unpack_saved" 2  
    return $et_vect_unpack_saved
}

# Return 1 if the target plus current options does not guarantee
# that its STACK_BOUNDARY is >= the reguired vector alignment.
#
# This won't change for different subtargets so cache the result.

proc check_effective_target_unaligned_stack { } {
    global et_unaligned_stack_saved

    if [info exists et_unaligned_stack_saved] {
        verbose "check_effective_target_unaligned_stack: using cached result" 2
    } else {
        set et_unaligned_stack_saved 0
    }
    verbose "check_effective_target_unaligned_stack: returning $et_unaligned_stack_saved" 2
    return $et_unaligned_stack_saved
}

# Return 1 if the target plus current options does not support a vector
# alignment mechanism, 0 otherwise.
#
# This won't change for different subtargets so cache the result.

proc check_effective_target_vect_no_align { } {
    global et_vect_no_align_saved

    if [info exists et_vect_no_align_saved] {
	verbose "check_effective_target_vect_no_align: using cached result" 2
    } else {
	set et_vect_no_align_saved 0
	if { [istarget mipsisa64*-*-*]
	     || [istarget sparc*-*-*]
	     || [istarget ia64-*-*]
	     || [check_effective_target_arm_vect_no_misalign]
	     || ([istarget mips*-*-*]
		 && [check_effective_target_mips_loongson]) } {
	    set et_vect_no_align_saved 1
	}
    }
    verbose "check_effective_target_vect_no_align: returning $et_vect_no_align_saved" 2
    return $et_vect_no_align_saved
}

# Return 1 if the target supports a vector misalign access, 0 otherwise.
#
# This won't change for different subtargets so cache the result.

proc check_effective_target_vect_hw_misalign { } {
    global et_vect_hw_misalign_saved

    if [info exists et_vect_hw_misalign_saved] {
        verbose "check_effective_target_vect_hw_misalign: using cached result" 2
    } else {
        set et_vect_hw_misalign_saved 0
       if { ([istarget x86_64-*-*] 
            || [istarget i?86-*-*]) } {
          set et_vect_hw_misalign_saved 1
       }
    }
    verbose "check_effective_target_vect_hw_misalign: returning $et_vect_hw_misalign_saved" 2
    return $et_vect_hw_misalign_saved
}


# Return 1 if arrays are aligned to the vector alignment
# boundary, 0 otherwise.
#
# This won't change for different subtargets so cache the result.

proc check_effective_target_vect_aligned_arrays { } {
    global et_vect_aligned_arrays

    if [info exists et_vect_aligned_arrays_saved] {
	verbose "check_effective_target_vect_aligned_arrays: using cached result" 2
    } else {
	set et_vect_aligned_arrays_saved 0
        if { (([istarget x86_64-*-*]
              || [istarget i?86-*-*]) && [is-effective-target lp64])
              || [istarget spu-*-*] } {
	    set et_vect_aligned_arrays_saved 1
	}
    }
    verbose "check_effective_target_vect_aligned_arrays: returning $et_vect_aligned_arrays_saved" 2
    return $et_vect_aligned_arrays_saved
}

# Return 1 if types of size 32 bit or less are naturally aligned
# (aligned to their type-size), 0 otherwise.
#
# This won't change for different subtargets so cache the result.

proc check_effective_target_natural_alignment_32 { } {
    global et_natural_alignment_32

    if [info exists et_natural_alignment_32_saved] {
        verbose "check_effective_target_natural_alignment_32: using cached result" 2
    } else {
        # FIXME: 32bit powerpc: guaranteed only if MASK_ALIGN_NATURAL/POWER.
        set et_natural_alignment_32_saved 1
        if { ([istarget *-*-darwin*] && [is-effective-target lp64]) } {
            set et_natural_alignment_32_saved 0
        }
    }
    verbose "check_effective_target_natural_alignment_32: returning $et_natural_alignment_32_saved" 2
    return $et_natural_alignment_32_saved
}

# Return 1 if types of size 64 bit or less are naturally aligned (aligned to their
# type-size), 0 otherwise.
#
# This won't change for different subtargets so cache the result.

proc check_effective_target_natural_alignment_64 { } {
    global et_natural_alignment_64

    if [info exists et_natural_alignment_64_saved] {
        verbose "check_effective_target_natural_alignment_64: using cached result" 2
    } else {
        set et_natural_alignment_64_saved 0
        if { ([is-effective-target lp64] && ![istarget *-*-darwin*])
             || [istarget spu-*-*] } {
            set et_natural_alignment_64_saved 1
        }
    }
    verbose "check_effective_target_natural_alignment_64: returning $et_natural_alignment_64_saved" 2
    return $et_natural_alignment_64_saved
}

# Return 1 if vector alignment (for types of size 32 bit or less) is reachable, 0 otherwise.
#
# This won't change for different subtargets so cache the result.

proc check_effective_target_vector_alignment_reachable { } {
    global et_vector_alignment_reachable

    if [info exists et_vector_alignment_reachable_saved] {
        verbose "check_effective_target_vector_alignment_reachable: using cached result" 2
    } else {
        if { [check_effective_target_vect_aligned_arrays]
             || [check_effective_target_natural_alignment_32] } {
            set et_vector_alignment_reachable_saved 1
        } else {
            set et_vector_alignment_reachable_saved 0
        }
    }
    verbose "check_effective_target_vector_alignment_reachable: returning $et_vector_alignment_reachable_saved" 2
    return $et_vector_alignment_reachable_saved
}

# Return 1 if vector alignment for 64 bit is reachable, 0 otherwise.
#
# This won't change for different subtargets so cache the result.

proc check_effective_target_vector_alignment_reachable_for_64bit { } {
    global et_vector_alignment_reachable_for_64bit

    if [info exists et_vector_alignment_reachable_for_64bit_saved] {
        verbose "check_effective_target_vector_alignment_reachable_for_64bit: using cached result" 2
    } else {
        if { [check_effective_target_vect_aligned_arrays] 
             || [check_effective_target_natural_alignment_64] } {
            set et_vector_alignment_reachable_for_64bit_saved 1
        } else {
            set et_vector_alignment_reachable_for_64bit_saved 0
        }
    }
    verbose "check_effective_target_vector_alignment_reachable_for_64bit: returning $et_vector_alignment_reachable_for_64bit_saved" 2
    return $et_vector_alignment_reachable_for_64bit_saved
}

# Return 1 if the target only requires element alignment for vector accesses

proc check_effective_target_vect_element_align { } {
    global et_vect_element_align

    if [info exists et_vect_element_align] {
	verbose "check_effective_target_vect_element_align: using cached result" 2
    } else {
	set et_vect_element_align 0
	if { [istarget arm*-*-*]
	     || [check_effective_target_vect_hw_misalign] } {
	   set et_vect_element_align 1
	}
    }

    verbose "check_effective_target_vect_element_align: returning $et_vect_element_align" 2
    return $et_vect_element_align
}

# Return 1 if the target supports vector conditional operations, 0 otherwise.

proc check_effective_target_vect_condition { } {
    global et_vect_cond_saved

    if [info exists et_vect_cond_saved] {
	verbose "check_effective_target_vect_cond: using cached result" 2
    } else {
	set et_vect_cond_saved 0
	if { [istarget powerpc*-*-*]
	     || [istarget ia64-*-*]
	     || [istarget i?86-*-*]
	     || [istarget spu-*-*]
	     || [istarget x86_64-*-*] } {
	   set et_vect_cond_saved 1
	}
    }

    verbose "check_effective_target_vect_cond: returning $et_vect_cond_saved" 2
    return $et_vect_cond_saved
}

# Return 1 if the target supports vector char multiplication, 0 otherwise.

proc check_effective_target_vect_char_mult { } {
    global et_vect_char_mult_saved

    if [info exists et_vect_char_mult_saved] {
	verbose "check_effective_target_vect_char_mult: using cached result" 2
    } else {
	set et_vect_char_mult_saved 0
	if { [istarget ia64-*-*]
	     || [istarget i?86-*-*]
	     || [istarget x86_64-*-*] } {
	   set et_vect_char_mult_saved 1
	}
    }

    verbose "check_effective_target_vect_char_mult: returning $et_vect_char_mult_saved" 2
    return $et_vect_char_mult_saved
}

# Return 1 if the target supports vector short multiplication, 0 otherwise.

proc check_effective_target_vect_short_mult { } {
    global et_vect_short_mult_saved

    if [info exists et_vect_short_mult_saved] {
	verbose "check_effective_target_vect_short_mult: using cached result" 2
    } else {
	set et_vect_short_mult_saved 0
	if { [istarget ia64-*-*]
	     || [istarget spu-*-*]
	     || [istarget i?86-*-*]
	     || [istarget x86_64-*-*]
<<<<<<< HEAD
             || [istarget powerpc*-*-*]
             || [check_effective_target_arm32] } {
=======
	     || [istarget powerpc*-*-*]
	     || [check_effective_target_arm32]
	     || ([istarget mips*-*-*]
		 && [check_effective_target_mips_loongson]) } {
>>>>>>> b56a5220
	   set et_vect_short_mult_saved 1
	}
    }

    verbose "check_effective_target_vect_short_mult: returning $et_vect_short_mult_saved" 2
    return $et_vect_short_mult_saved
}

# Return 1 if the target supports vector int multiplication, 0 otherwise.

proc check_effective_target_vect_int_mult { } {
    global et_vect_int_mult_saved

    if [info exists et_vect_int_mult_saved] {
	verbose "check_effective_target_vect_int_mult: using cached result" 2
    } else {
	set et_vect_int_mult_saved 0
	if { ([istarget powerpc*-*-*] && ![istarget powerpc-*-linux*paired*])
	     || [istarget spu-*-*]
	     || [istarget i?86-*-*]
	     || [istarget x86_64-*-*]
	     || [istarget ia64-*-*]
	     || [check_effective_target_arm32] } {
	   set et_vect_int_mult_saved 1
	}
    }

    verbose "check_effective_target_vect_int_mult: returning $et_vect_int_mult_saved" 2
    return $et_vect_int_mult_saved
}

# Return 1 if the target supports vector even/odd elements extraction, 0 otherwise.

proc check_effective_target_vect_extract_even_odd { } {
    global et_vect_extract_even_odd_saved
    
    if [info exists et_vect_extract_even_odd_saved] {
        verbose "check_effective_target_vect_extract_even_odd: using cached result" 2
    } else {
        set et_vect_extract_even_odd_saved 0 
        if { [istarget powerpc*-*-*] 
             || [istarget i?86-*-*]
             || [istarget x86_64-*-*]
<<<<<<< HEAD
=======
             || [istarget ia64-*-*]
>>>>>>> b56a5220
             || [istarget spu-*-*] } {
           set et_vect_extract_even_odd_saved 1
        }
    }

    verbose "check_effective_target_vect_extract_even_odd: returning $et_vect_extract_even_odd_saved" 2
    return $et_vect_extract_even_odd_saved
}

# Return 1 if the target supports vector even/odd elements extraction of
# vectors with SImode elements or larger, 0 otherwise.

proc check_effective_target_vect_extract_even_odd_wide { } {
    global et_vect_extract_even_odd_wide_saved
    
    if [info exists et_vect_extract_even_odd_wide_saved] {
        verbose "check_effective_target_vect_extract_even_odd_wide: using cached result" 2
    } else {
        set et_vect_extract_even_odd_wide_saved 0 
        if { [istarget powerpc*-*-*] 
             || [istarget i?86-*-*]
             || [istarget x86_64-*-*]
             || [istarget ia64-*-*]
             || [istarget spu-*-*] } {
           set et_vect_extract_even_odd_wide_saved 1
        }
    }

    verbose "check_effective_target_vect_extract_even_wide_odd: returning $et_vect_extract_even_odd_wide_saved" 2
    return $et_vect_extract_even_odd_wide_saved
}

# Return 1 if the target supports vector interleaving, 0 otherwise.

proc check_effective_target_vect_interleave { } {
    global et_vect_interleave_saved
    
    if [info exists et_vect_interleave_saved] {
        verbose "check_effective_target_vect_interleave: using cached result" 2
    } else {
        set et_vect_interleave_saved 0
        if { [istarget powerpc*-*-*]
             || [istarget i?86-*-*]
             || [istarget x86_64-*-*]
             || [istarget ia64-*-*]
             || [istarget spu-*-*] } {
           set et_vect_interleave_saved 1
        }
    }

    verbose "check_effective_target_vect_interleave: returning $et_vect_interleave_saved" 2
    return $et_vect_interleave_saved
}

# Return 1 if the target supports vector interleaving and extract even/odd, 0 otherwise.
proc check_effective_target_vect_strided { } {
    global et_vect_strided_saved

    if [info exists et_vect_strided_saved] {
        verbose "check_effective_target_vect_strided: using cached result" 2
    } else {
        set et_vect_strided_saved 0
        if { [check_effective_target_vect_interleave]
             && [check_effective_target_vect_extract_even_odd] } {
           set et_vect_strided_saved 1
        }
    }

    verbose "check_effective_target_vect_strided: returning $et_vect_strided_saved" 2
    return $et_vect_strided_saved
}

# Return 1 if the target supports vector interleaving and extract even/odd
# for wide element types, 0 otherwise.
proc check_effective_target_vect_strided_wide { } {
    global et_vect_strided_wide_saved

    if [info exists et_vect_strided_wide_saved] {
        verbose "check_effective_target_vect_strided_wide: using cached result" 2
    } else {
        set et_vect_strided_wide_saved 0
        if { [check_effective_target_vect_interleave]
             && [check_effective_target_vect_extract_even_odd_wide] } {
           set et_vect_strided_wide_saved 1
        }
    }

    verbose "check_effective_target_vect_strided_wide: returning $et_vect_strided_wide_saved" 2
    return $et_vect_strided_wide_saved
}

# Return 1 if the target supports section-anchors

proc check_effective_target_section_anchors { } {
    global et_section_anchors_saved

    if [info exists et_section_anchors_saved] {
        verbose "check_effective_target_section_anchors: using cached result" 2
    } else {
        set et_section_anchors_saved 0
        if { [istarget powerpc*-*-*]
	      || [istarget arm*-*-*] } {
           set et_section_anchors_saved 1
        }
    }

    verbose "check_effective_target_section_anchors: returning $et_section_anchors_saved" 2
    return $et_section_anchors_saved
}

# Return 1 if the target supports atomic operations on "int" and "long".

proc check_effective_target_sync_int_long { } {
    global et_sync_int_long_saved

    if [info exists et_sync_int_long_saved] {
        verbose "check_effective_target_sync_int_long: using cached result" 2
    } else {
        set et_sync_int_long_saved 0
# This is intentionally powerpc but not rs6000, rs6000 doesn't have the
# load-reserved/store-conditional instructions.
        if { [istarget ia64-*-*]
	     || [istarget i?86-*-*]
	     || [istarget x86_64-*-*]
	     || [istarget alpha*-*-*] 
<<<<<<< HEAD
	     || [istarget bfin*-*linux*]
=======
	     || [istarget arm*-*-linux-gnueabi] 
	     || [istarget bfin*-*linux*]
	     || [istarget hppa*-*linux*]
>>>>>>> b56a5220
	     || [istarget s390*-*-*] 
	     || [istarget powerpc*-*-*]
	     || [istarget sparc64-*-*]
	     || [istarget sparcv9-*-*]
	     || [istarget mips*-*-*] } {
           set et_sync_int_long_saved 1
        }
    }

    verbose "check_effective_target_sync_int_long: returning $et_sync_int_long_saved" 2
    return $et_sync_int_long_saved
}

# Return 1 if the target supports atomic operations on "char" and "short".

proc check_effective_target_sync_char_short { } {
    global et_sync_char_short_saved

    if [info exists et_sync_char_short_saved] {
        verbose "check_effective_target_sync_char_short: using cached result" 2
    } else {
        set et_sync_char_short_saved 0
# This is intentionally powerpc but not rs6000, rs6000 doesn't have the
# load-reserved/store-conditional instructions.
        if { [istarget ia64-*-*]
	     || [istarget i?86-*-*]
	     || [istarget x86_64-*-*]
	     || [istarget alpha*-*-*] 
	     || [istarget arm*-*-linux-gnueabi] 
	     || [istarget hppa*-*linux*]
	     || [istarget s390*-*-*] 
	     || [istarget powerpc*-*-*]
	     || [istarget sparc64-*-*]
	     || [istarget sparcv9-*-*]
	     || [istarget mips*-*-*] } {
           set et_sync_char_short_saved 1
        }
    }

    verbose "check_effective_target_sync_char_short: returning $et_sync_char_short_saved" 2
    return $et_sync_char_short_saved
}

# Return 1 if the target uses a ColdFire FPU.

proc check_effective_target_coldfire_fpu { } {
    return [check_no_compiler_messages coldfire_fpu assembly {
	#ifndef __mcffpu__
	#error FOO
	#endif
    }]
}

# Return true if this is a uClibc target.

proc check_effective_target_uclibc {} {
    return [check_no_compiler_messages uclibc object {
	#include <features.h>
	#if !defined (__UCLIBC__)
	#error FOO
	#endif
    }]
}

# Return true if this is a uclibc target and if the uclibc feature
# described by __$feature__ is not present.

proc check_missing_uclibc_feature {feature} {
    return [check_no_compiler_messages $feature object "
	#include <features.h>
	#if !defined (__UCLIBC) || defined (__${feature}__)
	#error FOO
	#endif
    "]
}

# Return true if this is a Newlib target.

proc check_effective_target_newlib {} {
    return [check_no_compiler_messages newlib object {
	#include <newlib.h>
    }]
}

# Return 1 if
#   (a) an error of a few ULP is expected in string to floating-point
#       conversion functions; and
#   (b) overflow is not always detected correctly by those functions.

proc check_effective_target_lax_strtofp {} {
    # By default, assume that all uClibc targets suffer from this.
    return [check_effective_target_uclibc]
}

# Return 1 if this is a target for which wcsftime is a dummy
# function that always returns 0.

proc check_effective_target_dummy_wcsftime {} {
    # By default, assume that all uClibc targets suffer from this.
    return [check_effective_target_uclibc]
}

# Return 1 if constructors with initialization priority arguments are
# supposed on this target.

proc check_effective_target_init_priority {} {
    return [check_no_compiler_messages init_priority assembly "
	void f() __attribute__((constructor (1000)));
	void f() \{\}
    "]
}

# Return 1 if the target matches the effective target 'arg', 0 otherwise.
# This can be used with any check_* proc that takes no argument and
# returns only 1 or 0.  It could be used with check_* procs that take
# arguments with keywords that pass particular arguments.

proc is-effective-target { arg } {
    set selected 0
    if { [info procs check_effective_target_${arg}] != [list] } {
	set selected [check_effective_target_${arg}]
    } else {
	switch $arg {
	  "vmx_hw"         { set selected [check_vmx_hw_available] }
	  "vsx_hw"         { set selected [check_vsx_hw_available] }
	  "ppc_recip_hw"   { set selected [check_ppc_recip_hw_available] }
	  "named_sections" { set selected [check_named_sections_available] }
	  "gc_sections"    { set selected [check_gc_sections_available] }
	  "cxa_atexit"     { set selected [check_cxa_atexit_available] }
	  default          { error "unknown effective target keyword `$arg'" }
	}
    }
    verbose "is-effective-target: $arg $selected" 2
    return $selected
}

# Return 1 if the argument is an effective-target keyword, 0 otherwise.

proc is-effective-target-keyword { arg } {
    if { [info procs check_effective_target_${arg}] != [list] } {
	return 1
    } else {
	# These have different names for their check_* procs.
	switch $arg {
	  "vmx_hw"         { return 1 }
	  "vsx_hw"         { return 1 }
	  "ppc_recip_hw"   { return 1 }
	  "named_sections" { return 1 }
	  "gc_sections"    { return 1 }
	  "cxa_atexit"     { return 1 }
	  default          { return 0 }
	}
    }
}

# Return 1 if target default to short enums

proc check_effective_target_short_enums { } {
    return [check_no_compiler_messages short_enums assembly {
	enum foo { bar };
	int s[sizeof (enum foo) == 1 ? 1 : -1];
    }]
}

# Return 1 if target supports merging string constants at link time.

proc check_effective_target_string_merging { } {
    return [check_no_messages_and_pattern string_merging \
		"rodata\\.str" assembly {
		    const char *var = "String";
		} {-O2}]
}

# Return 1 if target has the basic signed and unsigned types in
# <stdint.h>, 0 otherwise.  This will be obsolete when GCC ensures a
# working <stdint.h> for all targets.

proc check_effective_target_stdint_types { } {
    return [check_no_compiler_messages stdint_types assembly {
	#include <stdint.h>
	int8_t a; int16_t b; int32_t c; int64_t d;
	uint8_t e; uint16_t f; uint32_t g; uint64_t h;
    }]
}

# Return 1 if target has the basic signed and unsigned types in
# <inttypes.h>, 0 otherwise.  This is for tests that GCC's notions of
# these types agree with those in the header, as some systems have
# only <inttypes.h>.

proc check_effective_target_inttypes_types { } {
    return [check_no_compiler_messages inttypes_types assembly {
	#include <inttypes.h>
	int8_t a; int16_t b; int32_t c; int64_t d;
	uint8_t e; uint16_t f; uint32_t g; uint64_t h;
    }]
}

# Return 1 if programs are intended to be run on a simulator
# (i.e. slowly) rather than hardware (i.e. fast).

proc check_effective_target_simulator { } {

    # All "src/sim" simulators set this one.
    if [board_info target exists is_simulator] {
	return [board_info target is_simulator]
    }

    # The "sid" simulators don't set that one, but at least they set
    # this one.
    if [board_info target exists slow_simulator] {
	return [board_info target slow_simulator]
    }

    return 0
}

# Return 1 if the target is a VxWorks kernel.

proc check_effective_target_vxworks_kernel { } {
    return [check_no_compiler_messages vxworks_kernel assembly {
	#if !defined __vxworks || defined __RTP__
	#error NO
	#endif
    }]
}

# Return 1 if the target is a VxWorks RTP.

proc check_effective_target_vxworks_rtp { } {
    return [check_no_compiler_messages vxworks_rtp assembly {
	#if !defined __vxworks || !defined __RTP__
	#error NO
	#endif
    }]
}

# Return 1 if the target is expected to provide wide character support.

proc check_effective_target_wchar { } {
    if {[check_missing_uclibc_feature UCLIBC_HAS_WCHAR]} {
	return 0
    }
    return [check_no_compiler_messages wchar assembly {
	#include <wchar.h>
    }]
}

# Return 1 if the target has <pthread.h>.

proc check_effective_target_pthread_h { } {
    return [check_no_compiler_messages pthread_h assembly {
	#include <pthread.h>
    }]
}

# Return 1 if the target can truncate a file from a file-descriptor,
# as used by libgfortran/io/unix.c:fd_truncate; i.e. ftruncate or
# chsize.  We test for a trivially functional truncation; no stubs.
# As libgfortran uses _FILE_OFFSET_BITS 64, we do too; it'll cause a
# different function to be used.

proc check_effective_target_fd_truncate { } {
    set prog {
	#define _FILE_OFFSET_BITS 64
	#include <unistd.h>
	#include <stdio.h>
	#include <stdlib.h>
	int main ()
	{
	  FILE *f = fopen ("tst.tmp", "wb");
	  int fd;
	  const char t[] = "test writing more than ten characters";
	  char s[11];
	  fd =  fileno (f);
	  write (fd, t, sizeof (t) - 1);
	  lseek (fd, 0, 0);
	  if (ftruncate (fd, 10) != 0)
	    exit (1);
	  close (fd);
	  f = fopen ("tst.tmp", "rb");
	  if (fread (s, 1, sizeof (s), f) != 10 || strncmp (s, t, 10) != 0)
	    exit (1);
	  exit (0);
	}
    }

    if { [check_runtime ftruncate $prog] } {
      return 1;
    }

    regsub "ftruncate" $prog "chsize" prog
    return [check_runtime chsize $prog]
}

# Add to FLAGS all the target-specific flags needed to access the c99 runtime.

proc add_options_for_c99_runtime { flags } {
    if { [istarget *-*-solaris2*] } {
	return "$flags -std=c99"
    }
    if { [istarget powerpc-*-darwin*] } {
	return "$flags -mmacosx-version-min=10.3"
    }
    return $flags
}

# Add to FLAGS all the target-specific flags needed to enable
# full IEEE compliance mode.

proc add_options_for_ieee { flags } {
    if { [istarget "alpha*-*-*"]
         || [istarget "sh*-*-*"] } {
       return "$flags -mieee"
    }
    return $flags
}

# Add to FLAGS the flags needed to enable functions to bind locally
# when using pic/PIC passes in the testsuite.

proc add_options_for_bind_pic_locally { flags } {
    if {[check_no_compiler_messages using_pic2 assembly {
        #if __PIC__ != 2
        #error FOO
        #endif
    }]} {
	return "$flags -fPIE"
    }
    if {[check_no_compiler_messages using_pic1 assembly {
        #if __PIC__ != 1
        #error FOO
        #endif
    }]} {
	return "$flags -fpie"
    }

    return $flags
}

<<<<<<< HEAD
=======
# Add to FLAGS the flags needed to enable 128-bit vectors.

proc add_options_for_quad_vectors { flags } {
    if [is-effective-target arm_neon_ok] {
	return "$flags -mvectorize-with-neon-quad"
    }

    return $flags
}

>>>>>>> b56a5220
# Return 1 if the target provides a full C99 runtime.

proc check_effective_target_c99_runtime { } {
    return [check_cached_effective_target c99_runtime {
	global srcdir

	set file [open "$srcdir/gcc.dg/builtins-config.h"]
	set contents [read $file]
	close $file
	append contents {
	    #ifndef HAVE_C99_RUNTIME
	    #error FOO
	    #endif
	}
	check_no_compiler_messages_nocache c99_runtime assembly \
	    $contents [add_options_for_c99_runtime ""]
    }]
}

# Return 1 if  target wchar_t is at least 4 bytes.

proc check_effective_target_4byte_wchar_t { } {
    return [check_no_compiler_messages 4byte_wchar_t object {
	int dummy[sizeof (__WCHAR_TYPE__) >= 4 ? 1 : -1];
    }]
}

# Return 1 if the target supports automatic stack alignment.

proc check_effective_target_automatic_stack_alignment  { } {
    # Ordinarily x86 supports automatic stack alignment ...
    if { [istarget i?86*-*-*] || [istarget x86_64-*-*] } then {
        if { [istarget *-*-mingw*] || [istarget *-*-cygwin*] } {
	    # ... except Win64 SEH doesn't.  Succeed for Win32 though.
	    return [check_effective_target_ilp32];
	}
	return 1;
    }
    return 0;
}

# Return 1 if avx instructions can be compiled.

proc check_effective_target_avx { } {
    return [check_no_compiler_messages avx object {
	void _mm256_zeroall (void)
	{
	   __builtin_ia32_vzeroall ();
	}
    } "-O2 -mavx" ]
}

<<<<<<< HEAD
=======
# Return 1 if sse instructions can be compiled.
proc check_effective_target_sse { } {
    return [check_no_compiler_messages sse object {
	int main ()
	{
	    __builtin_ia32_stmxcsr ();
	    return 0;
	}
    } "-O2 -msse" ]
}

>>>>>>> b56a5220
# Return 1 if sse2 instructions can be compiled.
proc check_effective_target_sse2 { } {
    return [check_no_compiler_messages sse2 object {
	typedef long long __m128i __attribute__ ((__vector_size__ (16)));
	
	__m128i _mm_srli_si128 (__m128i __A, int __N)
	{
	    return (__m128i)__builtin_ia32_psrldqi128 (__A, 8);
	}
    } "-O2 -msse2" ]
}

<<<<<<< HEAD
=======
# Return 1 if F16C instructions can be compiled.

proc check_effective_target_f16c { } {
    return [check_no_compiler_messages f16c object {
	#include "immintrin.h"
	float
	foo (unsigned short val)
	{
	  return _cvtsh_ss (val);
	}
    } "-O2 -mf16c" ]
}

>>>>>>> b56a5220
# Return 1 if C wchar_t type is compatible with char16_t.

proc check_effective_target_wchar_t_char16_t_compatible { } {
    return [check_no_compiler_messages wchar_t_char16_t object {
        __WCHAR_TYPE__ wc;
        __CHAR16_TYPE__ *p16 = &wc;
        char t[(((__CHAR16_TYPE__) -1) < 0 == ((__WCHAR_TYPE__) -1) < 0) ? 1 : -1];
    }]
}

# Return 1 if C wchar_t type is compatible with char32_t.

proc check_effective_target_wchar_t_char32_t_compatible { } {
    return [check_no_compiler_messages wchar_t_char32_t object {
        __WCHAR_TYPE__ wc;
        __CHAR32_TYPE__ *p32 = &wc;
        char t[(((__CHAR32_TYPE__) -1) < 0 == ((__WCHAR_TYPE__) -1) < 0) ? 1 : -1];
    }]
}

# Return 1 if pow10 function exists.

proc check_effective_target_pow10 { } {
    return [check_runtime pow10 {
	#include <math.h>
	int main () {
	double x;
	x = pow10 (1);
	return 0;
	}
    } "-lm" ]
}

# Return 1 if current options generate DFP instructions, 0 otherwise.

proc check_effective_target_hard_dfp {} {
    return [check_no_messages_and_pattern hard_dfp "!adddd3" assembly {
	typedef float d64 __attribute__((mode(DD)));
	d64 x, y, z;
	void foo (void) { z = x + y; }
    }]
}

# Return 1 if string.h and wchar.h headers provide C++ requires overloads
# for strchr etc. functions.

proc check_effective_target_correct_iso_cpp_string_wchar_protos { } {
    return [check_no_compiler_messages correct_iso_cpp_string_wchar_protos assembly {
	#include <string.h>
	#include <wchar.h>
	#if !defined(__cplusplus) \
	    || !defined(__CORRECT_ISO_CPP_STRING_H_PROTO) \
	    || !defined(__CORRECT_ISO_CPP_WCHAR_H_PROTO)
	ISO C++ correct string.h and wchar.h protos not supported.
	#else
	int i;
	#endif
    }]
}

<<<<<<< HEAD
=======
# Return 1 if GNU as is used.

proc check_effective_target_gas { } {
    global use_gas_saved
    global tool

    if {![info exists use_gas_saved]} {
	# Check if the as used by gcc is GNU as.
	set gcc_as [lindex [${tool}_target_compile "-print-prog-name=as" "" "none" ""] 0]
	# Provide /dev/null as input, otherwise gas times out reading from
	# stdin.
	set status [remote_exec host "$gcc_as" "-v /dev/null"]
	set as_output [lindex $status 1]
	if { [ string first "GNU" $as_output ] >= 0 } {
	    set use_gas_saved 1
	} else {
	    set use_gas_saved 0
	}
    }
    return $use_gas_saved
}

>>>>>>> b56a5220
# Return 1 if the compiler has been configure with link-time optimization
# (LTO) support.

proc check_effective_target_lto { } {
    global ENABLE_LTO
    return [info exists ENABLE_LTO]
}

<<<<<<< HEAD
=======
# Return 1 if this target supports the -fsplit-stack option, 0
# otherwise.

proc check_effective_target_split_stack {} {
    return [check_no_compiler_messages split_stack object {
	void foo (void) { }
    } "-fsplit-stack"]
}

>>>>>>> b56a5220
# Return 1 if the language for the compiler under test is C.

proc check_effective_target_c { } {
 global tool
    if [string match $tool "gcc"] {
   return 1
    }
 return 0
}

# Return 1 if the language for the compiler under test is C++.

proc check_effective_target_c++ { } {
 global tool
    if [string match $tool "g++"] {
   return 1
    }
 return 0
<<<<<<< HEAD
}
=======
}

# Return 1 if expensive testcases should be run.

proc check_effective_target_run_expensive_tests { } {
    if { [getenv GCC_TEST_RUN_EXPENSIVE] != "" } {
        return 1
    }
    return 0
}

# Returns 1 if "mempcpy" is available on the target system.

proc check_effective_target_mempcpy {} {
    return [check_function_available "mempcpy"]
}

# Check whether the vectorizer tests are supported by the target and
# append additional target-dependent compile flags to DEFAULT_VECTCFLAGS.
# Set dg-do-what-default to either compile or run, depending on target
# capabilities.  Return 1 if vectorizer tests are supported by
# target, 0 otherwise.

proc check_vect_support_and_set_flags { } {
    global DEFAULT_VECTCFLAGS
    global dg-do-what-default

    if  [istarget "powerpc-*paired*"]  {
        lappend DEFAULT_VECTCFLAGS "-mpaired"
        if [check_750cl_hw_available] {
            set dg-do-what-default run
        } else {
            set dg-do-what-default compile
        }
    } elseif [istarget "powerpc*-*-*"] {
        # Skip targets not supporting -maltivec.
        if ![is-effective-target powerpc_altivec_ok] {
            return 0
        }

        lappend DEFAULT_VECTCFLAGS "-maltivec"
        if [check_vsx_hw_available]  {
            lappend DEFAULT_VECTCFLAGS "-mvsx" "-mno-allow-movmisalign"
        }

        if [check_vmx_hw_available] {
            set dg-do-what-default run
        } else {
            if [is-effective-target ilp32] {
                # Specify a cpu that supports VMX for compile-only tests.
                lappend DEFAULT_VECTCFLAGS "-mcpu=970"
            }
            set dg-do-what-default compile
        }
    } elseif { [istarget  "spu-*-*"] } {
        set dg-do-what-default run
    } elseif { [istarget "i?86-*-*"] || [istarget "x86_64-*-*"] } {
        lappend DEFAULT_VECTCFLAGS "-msse2"
        if { [check_effective_target_sse2_runtime] } {
            set dg-do-what-default run
        } else {
            set dg-do-what-default compile
        }
    } elseif { [istarget "mips*-*-*"]
               && ([check_effective_target_mpaired_single]
                    || [check_effective_target_mips_loongson])
               && [check_effective_target_nomips16] } {
        if { [check_effective_target_mpaired_single] } {
            lappend DEFAULT_VECTCFLAGS "-mpaired-single"
        }
        set dg-do-what-default run
    } elseif [istarget "sparc*-*-*"] {
        lappend DEFAULT_VECTCFLAGS "-mcpu=ultrasparc" "-mvis"
        if [check_effective_target_ultrasparc_hw] {
            set dg-do-what-default run
        } else {
            set dg-do-what-default compile
        }
    } elseif [istarget "alpha*-*-*"] {
        # Alpha's vectorization capabilities are extremely limited.
        # It's more effort than its worth disabling all of the tests
        # that it cannot pass.  But if you actually want to see what
        # does work, command out the return.
        return 0

        lappend DEFAULT_VECTCFLAGS "-mmax"
        if [check_alpha_max_hw_available] {
            set dg-do-what-default run
        } else {
            set dg-do-what-default compile
        }
    } elseif [istarget "ia64-*-*"] {
        set dg-do-what-default run
    } elseif [is-effective-target arm_neon_ok] {
        eval lappend DEFAULT_VECTCFLAGS [add_options_for_arm_neon ""]
        # NEON does not support denormals, so is not used for vectorization by
        # default to avoid loss of precision.  We must pass -ffast-math to test
        # vectorization of float operations.
        lappend DEFAULT_VECTCFLAGS "-ffast-math"
        if [is-effective-target arm_neon_hw] {
            set dg-do-what-default run
        } else {
            set dg-do-what-default compile
        }
    } else {
        return 0
    }

    return 1
}
>>>>>>> b56a5220
<|MERGE_RESOLUTION|>--- conflicted
+++ resolved
@@ -34,12 +34,8 @@
 # "// C++" for c++,
 # "! Fortran" for Fortran code,
 # "/* ObjC", for ObjC
-<<<<<<< HEAD
-# and "// ObjC++" for ObjC++
-=======
 # "// ObjC++" for ObjC++
 # and "// Go" for Go
->>>>>>> b56a5220
 # If the tool is ObjC/ObjC++ then we overide the extension to .m/.mm to 
 # allow for ObjC/ObjC++ specific flags.
 proc check_compile {basename type contents args} {
@@ -56,10 +52,7 @@
 	"*// C++*" { set src ${basename}[pid].cc }
 	"*// ObjC++*" { set src ${basename}[pid].mm }
 	"*/* ObjC*" { set src ${basename}[pid].m }
-<<<<<<< HEAD
-=======
 	"*// Go*" { set src ${basename}[pid].go }
->>>>>>> b56a5220
 	default {
 	    switch -- $tool {
 		"objc" { set src ${basename}[pid].m }
@@ -1090,8 +1083,6 @@
     }]
 }
 
-<<<<<<< HEAD
-=======
 # Return 1 if the target supports executing AVX instructions, 0
 # otherwise.  Cache the result.
 
@@ -1148,7 +1139,6 @@
     return 0
 }
 
->>>>>>> b56a5220
 # Return 1 if the target supports executing VSX instructions, 0
 # otherwise.  Cache the result.
 
@@ -1867,7 +1857,6 @@
 	} "-mfpu=vfp -mfloat-abi=hard"]
     } else {
 	return 0
-<<<<<<< HEAD
     }
 }
 
@@ -1902,8 +1891,6 @@
 		return 1
 	    }
 	}
-=======
->>>>>>> b56a5220
     }
 
     return 0
@@ -1956,89 +1943,6 @@
 		check_effective_target_arm_neon_fp16_ok_nocache]
 }
 
-# Add the options needed for NEON.  We need either -mfloat-abi=softfp
-# or -mfloat-abi=hard, but if one is already specified by the
-# multilib, use it.  Similarly, if a -mfpu option already enables
-# NEON, do not add -mfpu=neon.
-
-proc add_options_for_arm_neon { flags } {
-    if { ! [check_effective_target_arm_neon_ok] } {
-	return "$flags"
-    }
-    global et_arm_neon_flags
-    return "$flags $et_arm_neon_flags"
-}
-
-# Return 1 if this is an ARM target supporting -mfpu=neon
-# -mfloat-abi=softfp or equivalent options.  Some multilibs may be
-# incompatible with these options.  Also set et_arm_neon_flags to the
-# best options to add.
-
-proc check_effective_target_arm_neon_ok_nocache { } {
-    global et_arm_neon_flags
-    set et_arm_neon_flags ""
-    if { [check_effective_target_arm32] } {
-	foreach flags {"" "-mfloat-abi=softfp" "-mfpu=neon" "-mfpu=neon -mfloat-abi=softfp"} {
-	    if { [check_no_compiler_messages_nocache arm_neon_ok object {
-		#include "arm_neon.h"
-		int dummy;
-	    } "$flags"] } {
-		set et_arm_neon_flags $flags
-		return 1
-	    }
-	}
-    }
-
-    return 0
-}
-
-proc check_effective_target_arm_neon_ok { } {
-    return [check_cached_effective_target arm_neon_ok \
-		check_effective_target_arm_neon_ok_nocache]
-}
-
-# Add the options needed for NEON.  We need either -mfloat-abi=softfp
-# or -mfloat-abi=hard, but if one is already specified by the
-# multilib, use it.
-
-proc add_options_for_arm_neon_fp16 { flags } {
-    if { ! [check_effective_target_arm_neon_fp16_ok] } {
-	return "$flags"
-    }
-    global et_arm_neon_fp16_flags
-    return "$flags $et_arm_neon_fp16_flags"
-}
-
-# Return 1 if this is an ARM target supporting -mfpu=neon-fp16
-# -mfloat-abi=softfp or equivalent options.  Some multilibs may be
-# incompatible with these options.  Also set et_arm_neon_flags to the
-# best options to add.
-
-proc check_effective_target_arm_neon_fp16_ok_nocache { } {
-    global et_arm_neon_fp16_flags
-    set et_arm_neon_fp16_flags ""
-    if { [check_effective_target_arm32] } {
-	# Always add -mfpu=neon-fp16, since there is no preprocessor
-	# macro for FP16 support.
-	foreach flags {"-mfpu=neon-fp16" "-mfpu=neon-fp16 -mfloat-abi=softfp"} {
-	    if { [check_no_compiler_messages_nocache arm_neon_fp16_ok object {
-		#include "arm_neon.h"
-		int dummy;
-	    } "$flags"] } {
-		set et_arm_neon_fp16_flags $flags
-		return 1
-	    }
-	}
-    }
-
-    return 0
-}
-
-proc check_effective_target_arm_neon_fp16_ok { } {
-    return [check_cached_effective_target arm_neon_fp16_ok \
-		check_effective_target_arm_neon_fp16_ok_nocache]
-}
-
 # Return 1 is this is an ARM target where -mthumb causes Thumb-1 to be
 # used.
 
@@ -2562,8 +2466,6 @@
     return $et_vect_perm_saved
 }
 
-<<<<<<< HEAD
-=======
 # Return 1 if the target plus current options supports vector permutation
 # on byte-sized elements, 0 otherwise.
 #
@@ -2606,7 +2508,6 @@
     return $et_vect_perm_short_saved
 }
 
->>>>>>> b56a5220
 # Return 1 if the target plus current options supports a vector
 # widening summation of *short* args into *int* result, 0 otherwise.
 #
@@ -2619,12 +2520,8 @@
         verbose "check_effective_target_vect_widen_sum_hi_to_si_pattern: using cached result" 2
     } else {
         set et_vect_widen_sum_hi_to_si_pattern_saved 0
-<<<<<<< HEAD
-        if { [istarget powerpc*-*-*] } {
-=======
         if { [istarget powerpc*-*-*]
              || [istarget ia64-*-*] } {
->>>>>>> b56a5220
             set et_vect_widen_sum_hi_to_si_pattern_saved 1
         }
     }
@@ -3138,15 +3035,10 @@
 	     || [istarget spu-*-*]
 	     || [istarget i?86-*-*]
 	     || [istarget x86_64-*-*]
-<<<<<<< HEAD
-             || [istarget powerpc*-*-*]
-             || [check_effective_target_arm32] } {
-=======
 	     || [istarget powerpc*-*-*]
 	     || [check_effective_target_arm32]
 	     || ([istarget mips*-*-*]
 		 && [check_effective_target_mips_loongson]) } {
->>>>>>> b56a5220
 	   set et_vect_short_mult_saved 1
 	}
     }
@@ -3190,10 +3082,7 @@
         if { [istarget powerpc*-*-*] 
              || [istarget i?86-*-*]
              || [istarget x86_64-*-*]
-<<<<<<< HEAD
-=======
              || [istarget ia64-*-*]
->>>>>>> b56a5220
              || [istarget spu-*-*] } {
            set et_vect_extract_even_odd_saved 1
         }
@@ -3319,13 +3208,9 @@
 	     || [istarget i?86-*-*]
 	     || [istarget x86_64-*-*]
 	     || [istarget alpha*-*-*] 
-<<<<<<< HEAD
-	     || [istarget bfin*-*linux*]
-=======
 	     || [istarget arm*-*-linux-gnueabi] 
 	     || [istarget bfin*-*linux*]
 	     || [istarget hppa*-*linux*]
->>>>>>> b56a5220
 	     || [istarget s390*-*-*] 
 	     || [istarget powerpc*-*-*]
 	     || [istarget sparc64-*-*]
@@ -3666,8 +3551,6 @@
     return $flags
 }
 
-<<<<<<< HEAD
-=======
 # Add to FLAGS the flags needed to enable 128-bit vectors.
 
 proc add_options_for_quad_vectors { flags } {
@@ -3678,7 +3561,6 @@
     return $flags
 }
 
->>>>>>> b56a5220
 # Return 1 if the target provides a full C99 runtime.
 
 proc check_effective_target_c99_runtime { } {
@@ -3731,8 +3613,6 @@
     } "-O2 -mavx" ]
 }
 
-<<<<<<< HEAD
-=======
 # Return 1 if sse instructions can be compiled.
 proc check_effective_target_sse { } {
     return [check_no_compiler_messages sse object {
@@ -3744,7 +3624,6 @@
     } "-O2 -msse" ]
 }
 
->>>>>>> b56a5220
 # Return 1 if sse2 instructions can be compiled.
 proc check_effective_target_sse2 { } {
     return [check_no_compiler_messages sse2 object {
@@ -3757,8 +3636,6 @@
     } "-O2 -msse2" ]
 }
 
-<<<<<<< HEAD
-=======
 # Return 1 if F16C instructions can be compiled.
 
 proc check_effective_target_f16c { } {
@@ -3772,7 +3649,6 @@
     } "-O2 -mf16c" ]
 }
 
->>>>>>> b56a5220
 # Return 1 if C wchar_t type is compatible with char16_t.
 
 proc check_effective_target_wchar_t_char16_t_compatible { } {
@@ -3833,8 +3709,6 @@
     }]
 }
 
-<<<<<<< HEAD
-=======
 # Return 1 if GNU as is used.
 
 proc check_effective_target_gas { } {
@@ -3857,7 +3731,6 @@
     return $use_gas_saved
 }
 
->>>>>>> b56a5220
 # Return 1 if the compiler has been configure with link-time optimization
 # (LTO) support.
 
@@ -3866,8 +3739,6 @@
     return [info exists ENABLE_LTO]
 }
 
-<<<<<<< HEAD
-=======
 # Return 1 if this target supports the -fsplit-stack option, 0
 # otherwise.
 
@@ -3877,7 +3748,6 @@
     } "-fsplit-stack"]
 }
 
->>>>>>> b56a5220
 # Return 1 if the language for the compiler under test is C.
 
 proc check_effective_target_c { } {
@@ -3896,9 +3766,6 @@
    return 1
     }
  return 0
-<<<<<<< HEAD
-}
-=======
 }
 
 # Return 1 if expensive testcases should be run.
@@ -4009,4 +3876,3 @@
 
     return 1
 }
->>>>>>> b56a5220
