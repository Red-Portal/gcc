--- conflicted
+++ resolved
@@ -5833,16 +5833,11 @@
 	    set et_vect_widen_mult_qi_to_hi_saved($et_index) 0
 	}
         if { [istarget powerpc*-*-*]
-<<<<<<< HEAD
               || ([istarget aarch64*-*-*]
 		  && ![check_effective_target_aarch64_sve])
-              || [is-effective-target arm_neon] } {
-=======
-              || [istarget aarch64*-*-*]
               || [is-effective-target arm_neon]
 	      || ([istarget s390*-*-*]
 		  && [check_effective_target_s390_vx]) } {
->>>>>>> e3d0f65c
 	    set et_vect_widen_mult_qi_to_hi_saved($et_index) 1
         }
     }
