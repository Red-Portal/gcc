--- conflicted
+++ resolved
@@ -5477,14 +5477,14 @@
     return $et_vect_perm_short_saved($et_index)
 }
 
-<<<<<<< HEAD
 # Return 1 if the target supports SLP permutation of 3 vectors when each
 # element has 16 bits.
 
 proc check_effective_target_vect_perm3_short { } {
     return [expr { [check_effective_target_vect_perm_short]
 		   && [vect_perm_supported 3 16] }]
-=======
+}
+
 # Return 1 if the target plus current options supports folding of
 # copysign into XORSIGN.
 #
@@ -5505,7 +5505,6 @@
     verbose "check_effective_target_xorsign:\
 	     returning $et_xorsign_saved($et_index)" 2
     return $et_xorsign_saved($et_index)
->>>>>>> 5865bc94
 }
 
 # Return 1 if the target plus current options supports a vector
