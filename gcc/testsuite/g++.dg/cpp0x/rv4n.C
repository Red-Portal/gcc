--- conflicted
+++ resolved
@@ -114,24 +114,14 @@
 int test4_1238()
 {
                    A a;
-<<<<<<< HEAD
-    const          A ca = a;
-          volatile A va;
-    const volatile A cva = a;
-=======
-    const          A ca = a; // { dg-error "lvalue" }
-          volatile A va;
-    const volatile A cva = a; // { dg-error "lvalue" }
->>>>>>> 3082eeb7
+    const          A ca = a; // { dg-error "lvalue" }
+          volatile A va;
+    const volatile A cva = a; // { dg-error "lvalue" }
     sink_4_1238(cva);		// { dg-error "lvalue" }
     return 0;
 }
 
-<<<<<<< HEAD
-one   sink_4_1245(               A&);  // { dg-message "candidates" }
-=======
 one   sink_4_1245(               A&);  // { dg-message "one sink_4_1245|no known conversion" }
->>>>>>> 3082eeb7
 two   sink_4_1245(const          A&);  // { dg-message "note" }
 four  sink_4_1245(const volatile A&);  // { dg-message "note" }
 five  sink_4_1245(               A&&);  // { dg-message "note" }
@@ -215,11 +205,7 @@
                    A a;
     const          A ca = a; // { dg-error "lvalue" }
           volatile A va;
-<<<<<<< HEAD
-    const volatile A cva = a;
-=======
-    const volatile A cva = a; // { dg-error "lvalue" }
->>>>>>> 3082eeb7
+    const volatile A cva = a; // { dg-error "lvalue" }
     sink_4_1257(va);		// { dg-error "lvalue" }
     sink_4_1257(cva);          // { dg-error "no match" }
     // { dg-message "candidate" "candidate note" { target *-*-* } 210 }
@@ -236,25 +222,15 @@
 int test4_1258()
 {
                    A a;
-<<<<<<< HEAD
-    const          A ca = a;
-          volatile A va;
-    const volatile A cva = a;
-=======
-    const          A ca = a; // { dg-error "lvalue" }
-          volatile A va;
-    const volatile A cva = a; // { dg-error "lvalue" }
->>>>>>> 3082eeb7
+    const          A ca = a; // { dg-error "lvalue" }
+          volatile A va;
+    const volatile A cva = a; // { dg-error "lvalue" }
     sink_4_1258(va);		// { dg-error "lvalue" }
     sink_4_1258(cva);		// { dg-error "lvalue" }
     return 0;
 }
 
-<<<<<<< HEAD
-one   sink_4_1267(               A&);  // { dg-message "candidates" }
-=======
 one   sink_4_1267(               A&);  // { dg-message "one sink_4_1267|no known conversion" }
->>>>>>> 3082eeb7
 two   sink_4_1267(const          A&);  // { dg-message "note" }
 six   sink_4_1267(const          A&&);  // { dg-message "note" }
 seven sink_4_1267(volatile       A&&);  // { dg-message "" }
@@ -264,11 +240,7 @@
                    A a;
     const          A ca = a; // { dg-error "lvalue" }
           volatile A va;
-<<<<<<< HEAD
-    const volatile A cva = a;
-=======
-    const volatile A cva = a; // { dg-error "lvalue" }
->>>>>>> 3082eeb7
+    const volatile A cva = a; // { dg-error "lvalue" }
     sink_4_1267(va);		// { dg-error "lvalue" }
     sink_4_1267(cva);          // { dg-error "no match" }
     // { dg-message "candidate" "candidate note" { target *-*-* } 245 }
@@ -295,25 +267,6 @@
     return 0;
 }
 
-<<<<<<< HEAD
-one   sink_4_1268(               A&);
-two   sink_4_1268(const          A&);
-six   sink_4_1268(const          A&&);
-eight sink_4_1268(const volatile A&&); // { dg-message "" }
-
-int test4_1268()
-{
-                   A a;
-    const          A ca = a;
-          volatile A va;
-    const volatile A cva = a;
-    sink_4_1268(va);		// { dg-error "lvalue" }
-    sink_4_1268(cva);		// { dg-error "lvalue" }
-    return 0;
-}
-
-=======
->>>>>>> 3082eeb7
 one   sink_4_1278(               A&);
 two   sink_4_1278(const          A&);
 seven sink_4_1278(volatile       A&&); // { dg-message "" }
@@ -322,25 +275,15 @@
 int test4_1278()
 {
                    A a;
-<<<<<<< HEAD
-    const          A ca = a;
-          volatile A va;
-    const volatile A cva = a;
-=======
-    const          A ca = a; // { dg-error "lvalue" }
-          volatile A va;
-    const volatile A cva = a; // { dg-error "lvalue" }
->>>>>>> 3082eeb7
+    const          A ca = a; // { dg-error "lvalue" }
+          volatile A va;
+    const volatile A cva = a; // { dg-error "lvalue" }
     sink_4_1278(va);		// { dg-error "lvalue" }
     sink_4_1278(cva);		// { dg-error "lvalue" }
     return 0;
 }
 
-<<<<<<< HEAD
-one   sink_4_1345(               A&);  // { dg-message "candidates" }
-=======
 one   sink_4_1345(               A&);  // { dg-message "one sink_4_1345|no known conversion" }
->>>>>>> 3082eeb7
 three sink_4_1345(volatile       A&);  // { dg-message "note" }
 four  sink_4_1345(const volatile A&);  // { dg-message "note" }
 five  sink_4_1345(               A&&);  // { dg-message "note" }
@@ -406,11 +349,7 @@
                    A a;
     const          A ca = a; // { dg-error "lvalue" }
           volatile A va;
-<<<<<<< HEAD
-    const volatile A cva = a;
-=======
-    const volatile A cva = a; // { dg-error "lvalue" }
->>>>>>> 3082eeb7
+    const volatile A cva = a; // { dg-error "lvalue" }
     sink_4_1356(ca);		// { dg-error "lvalue" }
     sink_4_1356(cva);          // { dg-error "no match" }
     // { dg-message "candidate" "candidate note" { target *-*-* } 354 }
@@ -459,27 +398,7 @@
     return 0;
 }
 
-<<<<<<< HEAD
-one   sink_4_1358(               A&);
-three sink_4_1358(volatile       A&);
-five  sink_4_1358(               A&&);
-eight sink_4_1358(const volatile A&&); // { dg-message "" }
-
-int test4_1358()
-{
-                   A a;
-    const          A ca = a;
-          volatile A va;
-    const volatile A cva = a;
-    sink_4_1358(ca);		// { dg-error "lvalue" }
-    sink_4_1358(cva);		// { dg-error "lvalue" }
-    return 0;
-}
-
-one   sink_4_1367(               A&);  // { dg-message "candidates" }
-=======
 one   sink_4_1367(               A&);  // { dg-message "one sink_4_1367|no known conversion" }
->>>>>>> 3082eeb7
 three sink_4_1367(volatile       A&);  // { dg-message "note" }
 six   sink_4_1367(const          A&&);  // { dg-message "" }
 seven sink_4_1367(volatile       A&&);  // { dg-message "note" }
@@ -489,11 +408,7 @@
                    A a;
     const          A ca = a; // { dg-error "lvalue" }
           volatile A va;
-<<<<<<< HEAD
-    const volatile A cva = a;
-=======
-    const volatile A cva = a; // { dg-error "lvalue" }
->>>>>>> 3082eeb7
+    const volatile A cva = a; // { dg-error "lvalue" }
     sink_4_1367(ca);		// { dg-error "lvalue" }
     sink_4_1367(cva);          // { dg-error "no match" }
     // { dg-message "candidate" "candidate note" { target *-*-* } 413 }
@@ -536,43 +451,7 @@
     return 0;
 }
 
-<<<<<<< HEAD
-one   sink_4_1368(               A&);
-three sink_4_1368(volatile       A&);
-six   sink_4_1368(const          A&&); // { dg-message "" }
-eight sink_4_1368(const volatile A&&); // { dg-message "" }
-
-int test4_1368()
-{
-                   A a;
-    const          A ca = a;
-          volatile A va;
-    const volatile A cva = a;
-    sink_4_1368(ca);		// { dg-error "lvalue" }
-    sink_4_1368(cva);		// { dg-error "lvalue" }
-    return 0;
-}
-
-one   sink_4_1378(               A&);
-three sink_4_1378(volatile       A&);
-seven sink_4_1378(volatile       A&&);
-eight sink_4_1378(const volatile A&&); // { dg-message "" }
-
-int test4_1378()
-{
-                   A a;
-    const          A ca = a;
-          volatile A va;
-    const volatile A cva = a;
-    sink_4_1378(ca);		// { dg-error "lvalue" }
-    sink_4_1378(cva);		// { dg-error "lvalue" }
-    return 0;
-}
-
-one   sink_4_1456(               A&);  // { dg-message "candidates" }
-=======
 one   sink_4_1456(               A&);  // { dg-message "one sink_4_1456|no known conversion" }
->>>>>>> 3082eeb7
 four  sink_4_1456(const volatile A&);  // { dg-message "note" }
 five  sink_4_1456(               A&&);  // { dg-message "note" }
 six   sink_4_1456(const          A&&);  // { dg-message "note" }
@@ -636,11 +515,7 @@
                    A a;
     const          A ca = a; // { dg-error "lvalue" }
           volatile A va;
-<<<<<<< HEAD
-    const volatile A cva = a;
-=======
-    const volatile A cva = a; // { dg-error "lvalue" }
->>>>>>> 3082eeb7
+    const volatile A cva = a; // { dg-error "lvalue" }
     sink_4_1567(ca);	       // { dg-error "lvalue" }
     sink_4_1567(va);	       // { dg-error "lvalue" }
     sink_4_1567(cva);          // { dg-error "no match" }
@@ -684,40 +559,6 @@
     return 0;
 }
 
-one   sink_4_1568(               A&);
-five  sink_4_1568(               A&&);
-six   sink_4_1568(const          A&&); // { dg-message "" }
-eight sink_4_1568(const volatile A&&); // { dg-message "" }
-
-int test4_1568()
-{
-                   A a;
-    const          A ca = a;
-          volatile A va;
-    const volatile A cva = a;
-    sink_4_1568(ca);		// { dg-error "lvalue" }
-    sink_4_1568(va);		// { dg-error "lvalue" }
-    sink_4_1568(cva);		// { dg-error "lvalue" }
-    return 0;
-}
-
-one   sink_4_1578(               A&);
-five  sink_4_1578(               A&&);
-seven sink_4_1578(volatile       A&&); // { dg-message "" }
-eight sink_4_1578(const volatile A&&); // { dg-message "" }
-
-int test4_1578()
-{
-                   A a;
-    const          A ca = a;
-          volatile A va;
-    const volatile A cva = a;
-    sink_4_1578(ca);		// { dg-error "lvalue" }
-    sink_4_1578(va);		// { dg-error "lvalue" }
-    sink_4_1578(cva);		// { dg-error "lvalue" }
-    return 0;
-}
-
 one   sink_4_1678(               A&);
 six   sink_4_1678(const          A&&);  // { dg-message "" }
 seven sink_4_1678(volatile       A&&);  // { dg-message "" }
@@ -728,11 +569,7 @@
                    A a;
     const          A ca = a; // { dg-error "lvalue" }
           volatile A va;
-<<<<<<< HEAD
-    const volatile A cva = a;
-=======
-    const volatile A cva = a; // { dg-error "lvalue" }
->>>>>>> 3082eeb7
+    const volatile A cva = a; // { dg-error "lvalue" }
     sink_4_1678(ca);		// { dg-error "lvalue" }
     sink_4_1678(va);		// { dg-error "lvalue" }
     sink_4_1678(cva);		// { dg-error "lvalue" }
@@ -869,10 +706,7 @@
           volatile A va;
     const volatile A cva = a; // { dg-error "lvalue" }
     sink_4_2358(a);  // { dg-error "ambiguous" }
-<<<<<<< HEAD
-=======
     // { dg-message "candidate" "candidate note" { target *-*-* } 708 }
->>>>>>> 3082eeb7
     sink_4_2358(cva); // { dg-error "lvalue" }
     return 0;
 }
@@ -911,10 +745,7 @@
           volatile A va;
     const volatile A cva = a; // { dg-error "lvalue" }
     sink_4_2368(a);  // { dg-error "ambiguous" }
-<<<<<<< HEAD
-=======
     // { dg-message "candidate" "candidate note" { target *-*-* } 747 }
->>>>>>> 3082eeb7
     sink_4_2368(cva); // { dg-error "lvalue" }
     return 0;
 }
@@ -931,10 +762,7 @@
           volatile A va;
     const volatile A cva = a; // { dg-error "lvalue" }
     sink_4_2378(a);  // { dg-error "ambiguous" }
-<<<<<<< HEAD
-=======
     // { dg-message "candidate" "candidate note" { target *-*-* } 764 }
->>>>>>> 3082eeb7
     sink_4_2378(cva); // { dg-error "lvalue" }
     return 0;
 }
@@ -1001,11 +829,7 @@
                    A a;
     const          A ca = a; // { dg-error "lvalue" }
           volatile A va;
-<<<<<<< HEAD
-    const volatile A cva = a;
-=======
-    const volatile A cva = a; // { dg-error "lvalue" }
->>>>>>> 3082eeb7
+    const volatile A cva = a; // { dg-error "lvalue" }
     sink_4_2567(va);		// { dg-error "lvalue" }
     sink_4_2567(cva);          // { dg-error "no match" }
     // { dg-message "candidate" "candidate note" { target *-*-* } 834 }
@@ -1030,25 +854,6 @@
     return 0;
 }
 
-<<<<<<< HEAD
-two   sink_4_2568(const          A&);
-five  sink_4_2568(               A&&);
-six   sink_4_2568(const          A&&);
-eight sink_4_2568(const volatile A&&); // { dg-message "" }
-
-int test4_2568()
-{
-                   A a;
-    const          A ca = a;
-          volatile A va;
-    const volatile A cva = a;
-    sink_4_2568(va); // { dg-error "lvalue" }
-    sink_4_2568(cva); // { dg-error "lvalue" }
-    return 0;
-}
-
-=======
->>>>>>> 3082eeb7
 two   sink_4_2578(const          A&);
 five  sink_4_2578(               A&&);
 seven sink_4_2578(volatile       A&&); // { dg-message "" }
@@ -1057,25 +862,15 @@
 int test4_2578()
 {
                    A a;
-<<<<<<< HEAD
-    const          A ca = a;
-          volatile A va;
-    const volatile A cva = a;
-=======
-    const          A ca = a; // { dg-error "lvalue" }
-          volatile A va;
-    const volatile A cva = a; // { dg-error "lvalue" }
->>>>>>> 3082eeb7
+    const          A ca = a; // { dg-error "lvalue" }
+          volatile A va;
+    const volatile A cva = a; // { dg-error "lvalue" }
     sink_4_2578(va); // { dg-error "lvalue" }
     sink_4_2578(cva); // { dg-error "lvalue" }
     return 0;
 }
 
-<<<<<<< HEAD
-two   sink_4_2678(const          A&);  // { dg-message "candidates" }
-=======
 two   sink_4_2678(const          A&);  // { dg-message "note" }
->>>>>>> 3082eeb7
 six   sink_4_2678(const          A&&);  // { dg-message "note" }
 seven sink_4_2678(volatile       A&&);  // { dg-message "" }
 eight sink_4_2678(const volatile A&&);  // { dg-message "" }
@@ -1085,11 +880,7 @@
                    A a;
     const          A ca = a; // { dg-error "lvalue" }
           volatile A va;
-<<<<<<< HEAD
-    const volatile A cva = a;
-=======
-    const volatile A cva = a; // { dg-error "lvalue" }
->>>>>>> 3082eeb7
+    const volatile A cva = a; // { dg-error "lvalue" }
     sink_4_2678(va); // { dg-error "lvalue" }
     sink_4_2678(cva); // { dg-error "lvalue" }
     sink_4_2678(source());  // { dg-error "ambiguous" }
@@ -1161,11 +952,7 @@
                    A a;
     const          A ca = a; // { dg-error "lvalue" }
           volatile A va;
-<<<<<<< HEAD
-    const volatile A cva = a;
-=======
-    const volatile A cva = a; // { dg-error "lvalue" }
->>>>>>> 3082eeb7
+    const volatile A cva = a; // { dg-error "lvalue" }
     sink_4_3567(ca);		// { dg-error "lvalue" }
     sink_4_3567(cva);          // { dg-error "no match" }
     // { dg-message "candidate" "candidate note" { target *-*-* } 957 }
@@ -1206,38 +993,6 @@
     return 0;
 }
 
-three sink_4_3568(volatile       A&);
-five  sink_4_3568(               A&&);
-six   sink_4_3568(const          A&&); // { dg-message "" }
-eight sink_4_3568(const volatile A&&); // { dg-message "" }
-
-int test4_3568()
-{
-                   A a;
-    const          A ca = a;
-          volatile A va;
-    const volatile A cva = a;
-    sink_4_3568(ca); // { dg-error "lvalue" }
-    sink_4_3568(cva); // { dg-error "lvalue" }
-    return 0;
-}
-
-three sink_4_3578(volatile       A&);
-five  sink_4_3578(               A&&);
-seven sink_4_3578(volatile       A&&);
-eight sink_4_3578(const volatile A&&); // { dg-message "" }
-
-int test4_3578()
-{
-                   A a;
-    const          A ca = a;
-          volatile A va;
-    const volatile A cva = a;
-    sink_4_3578(ca); // { dg-error "lvalue" }
-    sink_4_3578(cva); // { dg-error "lvalue" }
-    return 0;
-}
-
 three sink_4_3678(volatile       A&);
 six   sink_4_3678(const          A&&);  // { dg-message "" }
 seven sink_4_3678(volatile       A&&);  // { dg-message "note" }
@@ -1248,11 +1003,7 @@
                    A a;
     const          A ca = a; // { dg-error "lvalue" }
           volatile A va;
-<<<<<<< HEAD
-    const volatile A cva = a;
-=======
-    const volatile A cva = a; // { dg-error "lvalue" }
->>>>>>> 3082eeb7
+    const volatile A cva = a; // { dg-error "lvalue" }
     sink_4_3678(ca);		// { dg-error "lvalue" }
     sink_4_3678(cva);		// { dg-error "lvalue" }
     sink_4_3678(source());  // { dg-error "ambiguous" }
@@ -1303,24 +1054,6 @@
     const          A ca = a; // { dg-error "lvalue" }
           volatile A va;
     const volatile A cva = a; // { dg-error "lvalue" }
-    sink_4_5678(a);		// { dg-error "lvalue" }
-    sink_4_5678(ca);		// { dg-error "lvalue" }
-    sink_4_5678(va);		// { dg-error "lvalue" }
-    sink_4_5678(cva);		// { dg-error "lvalue" }
-    return 0;
-}
-
-five  sink_4_5678(               A&&); // { dg-message "" }
-six   sink_4_5678(const          A&&); // { dg-message "" }
-seven sink_4_5678(volatile       A&&); // { dg-message "" }
-eight sink_4_5678(const volatile A&&); // { dg-message "" }
-
-int test4_5678()
-{
-                   A a;
-    const          A ca = a;
-          volatile A va;
-    const volatile A cva = a;
     sink_4_5678(a);		// { dg-error "lvalue" }
     sink_4_5678(ca);		// { dg-error "lvalue" }
     sink_4_5678(va);		// { dg-error "lvalue" }
