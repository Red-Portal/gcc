// { dg-options "-std=gnu++0x" }
template<int I, typename... Args>
<<<<<<< HEAD
void get_ith(const Args&... args); // { dg-message "candidate" }
=======
void get_ith(const Args&... args); // { dg-message "note" }
>>>>>>> b56a5220

void f()
{
  get_ith<1, float>(1, 2.0, 'x');
  get_ith<1, int, double, char, int>(1, 2.0, 'x'); // { dg-error "no matching function" }
  // { dg-message "candidate" "candidate note" { target *-*-* } 8 }
}<|MERGE_RESOLUTION|>--- conflicted
+++ resolved
@@ -1,10 +1,6 @@
 // { dg-options "-std=gnu++0x" }
 template<int I, typename... Args>
-<<<<<<< HEAD
-void get_ith(const Args&... args); // { dg-message "candidate" }
-=======
 void get_ith(const Args&... args); // { dg-message "note" }
->>>>>>> b56a5220
 
 void f()
 {
