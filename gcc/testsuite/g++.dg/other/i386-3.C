<<<<<<< HEAD
/* Test that {,x,e,p,t,s,w,a,i}mmintrin.h, fma4intrin.h, mm3dnow.h, xopintrin.h and
    mm_malloc.h are usable with -O -fkeep-inline-functions.  */
/* { dg-do compile { target i?86-*-* x86_64-*-* } } */
/* { dg-options "-O -fkeep-inline-functions -march=k8 -m3dnow -mavx -msse4a -mfma4 -mxop -maes -mpclmul" } */
=======
/* { dg-do compile { target i?86-*-* x86_64-*-* } } */
/* { dg-options "-O -fkeep-inline-functions -march=k8 -m3dnow -mavx -mxop -maes -mpclmul -mpopcnt -mabm -mlwp -mfsgsbase -mrdrnd -mf16c" } */

/* Test that {,x,e,p,t,s,w,a,b,i}mmintrin.h, xopintrin.h, abmintrin.h,
   lwpintrin.h, popcntintrin.h and mm3dnow.h are usable with
   -O -fkeep-inline-functions.  */
>>>>>>> 779871ac

#include <x86intrin.h><|MERGE_RESOLUTION|>--- conflicted
+++ resolved
@@ -1,15 +1,8 @@
-<<<<<<< HEAD
-/* Test that {,x,e,p,t,s,w,a,i}mmintrin.h, fma4intrin.h, mm3dnow.h, xopintrin.h and
-    mm_malloc.h are usable with -O -fkeep-inline-functions.  */
-/* { dg-do compile { target i?86-*-* x86_64-*-* } } */
-/* { dg-options "-O -fkeep-inline-functions -march=k8 -m3dnow -mavx -msse4a -mfma4 -mxop -maes -mpclmul" } */
-=======
 /* { dg-do compile { target i?86-*-* x86_64-*-* } } */
 /* { dg-options "-O -fkeep-inline-functions -march=k8 -m3dnow -mavx -mxop -maes -mpclmul -mpopcnt -mabm -mlwp -mfsgsbase -mrdrnd -mf16c" } */
 
 /* Test that {,x,e,p,t,s,w,a,b,i}mmintrin.h, xopintrin.h, abmintrin.h,
    lwpintrin.h, popcntintrin.h and mm3dnow.h are usable with
    -O -fkeep-inline-functions.  */
->>>>>>> 779871ac
 
 #include <x86intrin.h>