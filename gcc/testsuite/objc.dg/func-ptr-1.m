--- conflicted
+++ resolved
@@ -2,11 +2,7 @@
 /* { dg-do run } */
 /* { dg-xfail-run-if "Needs OBJC2 ABI" { *-*-darwin* && { lp64 && { ! objc2 } } } { "-fnext-runtime" } { "" } } */
 
-<<<<<<< HEAD
-#include "../objc-obj-c++-shared/Object1.h"
-=======
 #include "../objc-obj-c++-shared/TestsuiteObject.m"
->>>>>>> 3082eeb7
 
 extern int strcmp(const char *, const char *);
 extern void abort(void);
@@ -50,5 +46,3 @@
   CHECK_IF(!strcmp(enc, "{MyObject=#^?^?}"));
   return(0);
 }
-
-#include "../objc-obj-c++-shared/Object1-implementation.h"
