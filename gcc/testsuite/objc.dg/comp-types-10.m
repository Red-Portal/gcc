/* { dg-do compile } */

<<<<<<< HEAD
#include "../objc-obj-c++-shared/Object1.h"
=======
#include "../objc-obj-c++-shared/TestsuiteObject.h"
>>>>>>> 3082eeb7

@protocol Foo
- (id)meth1;
- (id)meth2:(int)arg;
@end

@interface Derived1: TestsuiteObject
@end

@interface Derived2: TestsuiteObject
+ (Derived1 *)new;
@end

id<Foo> func(void) {
  TestsuiteObject *o = [TestsuiteObject new];
  return o;  /* { dg-warning "class .TestsuiteObject. does not implement the .Foo. protocol" } */
}

@implementation Derived2
+ (Derived1 *)new {
  Derived2 *o = [super new];
  return o;  /* { dg-warning "distinct Objective\\-C type in return" } */
}
@end<|MERGE_RESOLUTION|>--- conflicted
+++ resolved
@@ -1,10 +1,6 @@
 /* { dg-do compile } */
 
-<<<<<<< HEAD
-#include "../objc-obj-c++-shared/Object1.h"
-=======
 #include "../objc-obj-c++-shared/TestsuiteObject.h"
->>>>>>> 3082eeb7
 
 @protocol Foo
 - (id)meth1;
