/* Test for ivar access inside of class methods.  It should be allowed (with a warning), but only
   if no other declarations with the same name are seen.  */
/* Author: Ziemowit Laski <zlaski@apple.com>.  */
/* { dg-do compile } */

<<<<<<< HEAD
#include "../objc-obj-c++-shared/Object1.h"
=======
#include "../objc-obj-c++-shared/TestsuiteObject.h"
>>>>>>> 3082eeb7

@interface Sprite: TestsuiteObject {
  int sprite, spree;
}
+ (void)setFoo:(int)foo;
+ (void)setSprite:(int)sprite;
- (void)setFoo:(int)foo;
- (void)setSprite:(int)sprite;
@end

int spree = 23;

@implementation Sprite
+ (void)setFoo:(int)foo {
  sprite = foo;  /* { dg-warning "instance variable .sprite. accessed in class method" } */
  spree = foo;
}
+ (void)setSprite:(int)sprite {
  int spree;
  sprite = 15;
  spree = 17;
  ((Sprite *)self)->sprite = 16;   /* NB: This is how one _should_ access */
  ((Sprite *)self)->spree = 18;    /* ivars from within class methods!    */
}
- (void)setFoo:(int)foo {
  sprite = foo;
  spree = foo;
}
- (void)setSprite:(int)sprite {
  int spree;
  sprite = 15;  /* { dg-warning "local declaration of .sprite. hides instance variable" } */
  self->sprite = 16;
  spree = 17;  /* { dg-warning "local declaration of .spree. hides instance variable" } */
  self->spree = 18;
}   
@end<|MERGE_RESOLUTION|>--- conflicted
+++ resolved
@@ -3,11 +3,7 @@
 /* Author: Ziemowit Laski <zlaski@apple.com>.  */
 /* { dg-do compile } */
 
-<<<<<<< HEAD
-#include "../objc-obj-c++-shared/Object1.h"
-=======
 #include "../objc-obj-c++-shared/TestsuiteObject.h"
->>>>>>> 3082eeb7
 
 @interface Sprite: TestsuiteObject {
   int sprite, spree;
