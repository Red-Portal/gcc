--- conflicted
+++ resolved
@@ -1,9 +1,5 @@
 /* { dg-do link } */
-<<<<<<< HEAD
-/* { dg-require-profiling "-fprofile-generate=." } */
-=======
 /* { dg-require-profiling "" } */
->>>>>>> b56a5220
 /* { dg-options "-fprofile-generate=." } */
 
 int
