/* PR 32283 */

/* { dg-do compile } */
/* { dg-options "-O1 -fdump-tree-optimized" } */

short a[(2048)];
short foo (int len, int v)
{
  int i;
  for (i = 0; i < len; i++) {
      a[i] = v;
  }
  return a[0];
}

/* When we do not have addressing mode including multiplication,
   the memory access should be strength-reduced.  */
<<<<<<< HEAD
/* { dg-final { scan-tree-dump-times " \\+ 2" 1 "optimized" { target arm-*-* } } } */
=======
/* { dg-final { scan-tree-dump-times " \\+ 2" 1 "optimized" { target arm*-*-* } } } */
>>>>>>> 3082eeb7
/* { dg-final { scan-tree-dump-times " \\+ 2" 1 "optimized" { target { ia64-*-* && ilp32 } } } } */
/* { dg-final { scan-tree-dump-times " \\+ 2" 2 "optimized" { target { ia64-*-* && lp64 } } } } */
/* { dg-final { cleanup-tree-dump "optimized" } } */<|MERGE_RESOLUTION|>--- conflicted
+++ resolved
@@ -15,11 +15,7 @@
 
 /* When we do not have addressing mode including multiplication,
    the memory access should be strength-reduced.  */
-<<<<<<< HEAD
-/* { dg-final { scan-tree-dump-times " \\+ 2" 1 "optimized" { target arm-*-* } } } */
-=======
 /* { dg-final { scan-tree-dump-times " \\+ 2" 1 "optimized" { target arm*-*-* } } } */
->>>>>>> 3082eeb7
 /* { dg-final { scan-tree-dump-times " \\+ 2" 1 "optimized" { target { ia64-*-* && ilp32 } } } } */
 /* { dg-final { scan-tree-dump-times " \\+ 2" 2 "optimized" { target { ia64-*-* && lp64 } } } } */
 /* { dg-final { cleanup-tree-dump "optimized" } } */