/* { dg-do compile } */
/* { dg-options "-O -fdump-tree-lim2-details" } */

extern const int srcshift;

void foo (int *srcdata, int *dstdata)
{
  int i;

  for (i = 0; i < 256; i++)
    dstdata[i] = srcdata[i] << srcshift;
}

<<<<<<< HEAD
/* { dg-final { scan-tree-dump "Moving statement" "lim2" } } */
/* { dg-final { cleanup-tree-dump "lim2" } } */
=======
/* { dg-final { scan-tree-dump "Moving statement" "lim1" } } */
>>>>>>> cacef506
<|MERGE_RESOLUTION|>--- conflicted
+++ resolved
@@ -11,9 +11,4 @@
     dstdata[i] = srcdata[i] << srcshift;
 }
 
-<<<<<<< HEAD
-/* { dg-final { scan-tree-dump "Moving statement" "lim2" } } */
-/* { dg-final { cleanup-tree-dump "lim2" } } */
-=======
-/* { dg-final { scan-tree-dump "Moving statement" "lim1" } } */
->>>>>>> cacef506
+/* { dg-final { scan-tree-dump "Moving statement" "lim2" } } */