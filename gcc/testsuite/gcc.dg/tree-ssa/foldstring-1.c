--- conflicted
+++ resolved
@@ -1,9 +1,5 @@
 /* { dg-do compile } */
-<<<<<<< HEAD
-/* { dg-options "-O1 -fdump-tree-fre" } */
-=======
 /* { dg-options "-O1 -fdump-tree-fre1" } */
->>>>>>> 3082eeb7
 
 void
 arf ()
@@ -11,10 +7,5 @@
   if (""[0] == 0)
     blah ();
 }
-<<<<<<< HEAD
-/* { dg-final { scan-tree-dump-times "= 0;" 1 "fre"} } */ 
-/* { dg-final { cleanup-tree-dump "fre" } } */
-=======
 /* { dg-final { scan-tree-dump-times "= 0;" 1 "fre1"} } */
-/* { dg-final { cleanup-tree-dump "fre1" } } */
->>>>>>> 3082eeb7
+/* { dg-final { cleanup-tree-dump "fre1" } } */