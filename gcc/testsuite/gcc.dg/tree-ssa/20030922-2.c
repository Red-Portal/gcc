/* { dg-do compile } */
/* { dg-options "-O1 -fdump-tree-dom4 -fdisable-tree-ifcombine" } */

struct rtx_def;
typedef struct rtx_def *rtx;
struct rtx_def
{
  int bb;
};
int *block_to_bb;
int target_bb;

int
rgn_rank (rtx insn1, rtx insn2)
{
  if (block_to_bb[insn1->bb] != block_to_bb[insn2->bb])
    if (block_to_bb[insn2->bb] == target_bb
	&& block_to_bb[insn1->bb] != target_bb)
      return 1;
}

/* There should be two IF conditionals.  */
<<<<<<< HEAD
/* This now fails as it requires a very specific decision of DOM which
   SSA name to record as a copy of the other when DOM derives copies
   from temporary equivalences.  The heuristics there no longer do
   the correct thing.  VRP still optimizes this testcase.  */
/* { dg-final { scan-tree-dump-times "if " 2 "dom4" { xfail *-*-* } } } */
=======
/* { dg-final { scan-tree-dump-times "if " 2 "dom2" } } */
>>>>>>> 666094f0
<|MERGE_RESOLUTION|>--- conflicted
+++ resolved
@@ -20,12 +20,4 @@
 }
 
 /* There should be two IF conditionals.  */
-<<<<<<< HEAD
-/* This now fails as it requires a very specific decision of DOM which
-   SSA name to record as a copy of the other when DOM derives copies
-   from temporary equivalences.  The heuristics there no longer do
-   the correct thing.  VRP still optimizes this testcase.  */
-/* { dg-final { scan-tree-dump-times "if " 2 "dom4" { xfail *-*-* } } } */
-=======
-/* { dg-final { scan-tree-dump-times "if " 2 "dom2" } } */
->>>>>>> 666094f0
+/* { dg-final { scan-tree-dump-times "if " 2 "dom4" } } */