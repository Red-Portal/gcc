--- conflicted
+++ resolved
@@ -40,10 +40,5 @@
   return 0;
 }
 
-<<<<<<< HEAD
-/* { dg-final { scan-tree-dump-times "vectorized 1 loops" 1 "vect" { target { { vect_double && { ! vect_fold_left_plus } } && { vect_perm && vect_hw_misalign } } } } } */
-/* { dg-final { scan-tree-dump-times "vectorized 2 loops" 1 "vect" { target { { vect_double && vect_fold_left_plus } && { vect_perm && vect_hw_misalign } } } } } */
-=======
 /* { dg-final { scan-tree-dump-times {using an in-order \(fold-left\) reduction} 1 "vect" { target vect_double } } } */
-/* { dg-final { scan-tree-dump-times "vectorized 2 loops" 1 "vect" { target { vect_double && { vect_perm && vect_hw_misalign } } } } } */
->>>>>>> 70783a86
+/* { dg-final { scan-tree-dump-times "vectorized 2 loops" 1 "vect" { target { vect_double && { vect_perm && vect_hw_misalign } } } } } */