--- conflicted
+++ resolved
@@ -1,13 +1,10 @@
 // { dg-additional-options "-fdump-tree-gimple" }
 
-<<<<<<< HEAD
 // TODO
+// Remove the comments from the reduction test
+// after the FE learns that reduction variables may appear in data clauses too.
 // Enable and update tree scanning for reduction clauses.
 // Add device_type clauses and tree scanning.
-=======
-// Remove the comments from the reduction test
-// after the FE learns that reduction variables may appear in data clauses too.
->>>>>>> 6a5dcab3
 
 void
 test ()
