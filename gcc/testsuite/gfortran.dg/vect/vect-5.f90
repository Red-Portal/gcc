--- conflicted
+++ resolved
@@ -37,10 +37,5 @@
         end
 
 ! { dg-final { scan-tree-dump-times "vectorized 1 loops" 1 "vect"  } }
-<<<<<<< HEAD
-! { dg-final { scan-tree-dump-times "Alignment of access forced using peeling" 1 "vect" { xfail { { vect_no_align && { ! vect_hw_misalign } } || { { ! vector_alignment_reachable } || aarch64*-*-* } } } } }
-! { dg-final { scan-tree-dump-times "Vectorizing an unaligned access" 1 "vect" { xfail { { ! vect_unaligned_possible } || aarch64*-*-* } } } }
-=======
->>>>>>> 4a85c0b1
 ! { dg-final { scan-tree-dump-times "Alignment of access forced using versioning." 2 "vect" { target { vect_no_align && { ! vect_hw_misalign } } } } }
 ! { dg-final { scan-tree-dump-times "Alignment of access forced using versioning." 1 "vect" { target { {! vector_alignment_reachable} && {! vect_hw_misalign} } } } }