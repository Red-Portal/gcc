--- conflicted
+++ resolved
@@ -1,11 +1,7 @@
-<<<<<<< HEAD
-! { dg-timeout-factor 4.0 }
-=======
 ! Skip this on platforms that don't have the vectorization instructions
 ! to handle complex types.  This test is very slow on these platforms so
 ! skipping is better then running it unvectorized.
 ! { dg-skip-if "" { ia64-*-* sparc*-*-* } { "*" } { "" } }
->>>>>>> b56a5220
 program mymatmul
   implicit none
   integer, parameter :: kp = 4
@@ -26,5 +22,5 @@
 
 end program mymatmul
 
-! { dg-final { scan-tree-dump "vectorized 1 loops" "vect"  { xfail { ia64-*-* sparc*-*-* } } } }
+! { dg-final { scan-tree-dump "vectorized 1 loops" "vect" } }
 ! { dg-final { cleanup-tree-dump "vect" } }