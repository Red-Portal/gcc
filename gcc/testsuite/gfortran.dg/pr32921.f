--- conflicted
+++ resolved
@@ -45,9 +45,4 @@
 
       RETURN
       END
-<<<<<<< HEAD
-! { dg-final { scan-tree-dump-times "stride" 4 "lim2" } }
-! { dg-final { cleanup-tree-dump "lim2" } }
-=======
-! { dg-final { scan-tree-dump-times "stride" 4 "lim1" } }
->>>>>>> cacef506
+! { dg-final { scan-tree-dump-times "stride" 4 "lim2" } }