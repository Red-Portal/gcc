/* Check if ObjC class layout follows the ABI (informally)
   set in the past.  ObjC structs must be laid out as if
   all ivars, including those inherited from superclasses,
   were defined at once (i.e., any padding introduced for
   superclasses should be removed).  */
/* Contributed by Ziemowit Laski <zlaski@apple.com>.  */
/* { dg-do run } */
/* { dg-options "-Wpadded -Wabi" } */

/* Leave blank lines here to keep warnings on the same lines.  */

<<<<<<< HEAD
#include "../objc-obj-c++-shared/Object1.h"
=======
#include "../objc-obj-c++-shared/TestsuiteObject.m"
>>>>>>> 3082eeb7
#include <objc/objc.h>
#include <stdlib.h>

#define CHECK_IF(expr) if(!(expr)) abort()

enum Enum { zero, one, two, three, four };

@interface Base: TestsuiteObject {
@public
  unsigned a: 2;
  int b: 3;
  enum Enum c: 4;
  unsigned d: 5;
} /* { dg-warning "padding struct size to alignment boundary" } */
@end

struct Base_0 { /* { dg-warning "padding struct size to alignment boundary" } */
  Class isa;
  unsigned a: 2;
  int b: 3;
  enum Enum c: 4;
  unsigned d: 5;
};

@interface Derived: Base {
@public
  signed e: 5;
  unsigned f: 4;
  enum Enum g: 3;
}
@end

struct Derived_0 {
  Class isa;
  unsigned a: 2;
  int b: 3;
  enum Enum c: 4;
  unsigned d: 5;
  signed e: 5;
  int f: 4;
  enum Enum g: 3;
};

@interface Leaf: Derived {
@public
  signed h: 2;
}
@end

struct Leaf_0 {
  Class isa;
  unsigned a: 2;
  int b: 3;
  enum Enum c: 4;
  unsigned d: 5;
  signed e: 5;
  unsigned f: 4;
  enum Enum g: 3;
  signed h: 2;
};
  
/* Note that the semicolon after @defs(...) is optional.  */

typedef struct { @defs(Base) } Base_t; /* { dg-warning "padding struct size to alignment boundary" } */
typedef struct { @defs(Derived); } Derived_t;
typedef struct { @defs(Leaf); } Leaf_t;

int main(void)
{
  struct Leaf_0 l_0;
  Leaf *l = (Leaf *)&l_0;
  Leaf_t *l_t = (Leaf_t *)&l_0;

  CHECK_IF(sizeof(Base_t) == sizeof(Base));
  CHECK_IF(sizeof(Derived_t) == sizeof(Derived));
  CHECK_IF(sizeof(Leaf_t) == sizeof(Leaf));

  CHECK_IF(sizeof(struct Base_0) == sizeof(Base));
  CHECK_IF(sizeof(struct Derived_0) == sizeof(Derived));
  CHECK_IF(sizeof(struct Leaf_0) == sizeof(Leaf));

  l_0.isa = (Class)0;
  l_0.a = 3;
  l_0.b = 0;
  l_0.c = three;
  l_0.d = 31;
  l_0.e = 0;
  l_0.f = 15;
  l_0.g = zero;
  l_0.h = -2;

  CHECK_IF(!l_t->isa);
  CHECK_IF(l->a == 3 && l_t->a == 3);
  CHECK_IF(!l->b && !l_t->b);
  CHECK_IF(l->c == three && l_t->c == three);
  CHECK_IF(l->d == 31 && l_t->d == 31);
  CHECK_IF(!l->e && !l_t->e);
  CHECK_IF(l->f == 15 && l_t->f == 15);
  CHECK_IF(l->g == zero && l_t->g == zero);
  CHECK_IF(l->h == -2 && l_t->h == -2);
  
  return 0;
}

/* { dg-prune-output "In file included from" }  Ignore this message.  */
/* { dg-bogus "padding struct to align" "PR23610" { target *-*-* } 0 } */
/* { dg-bogus "padding struct size" "PR23610" { xfail lp64 } 42 } */
/* { dg-bogus "padding struct size" "PR23610" { xfail lp64 } 45 } */
/* { dg-bogus "padding struct size" "PR23610" { xfail lp64 } 59 } */
/* { dg-bogus "padding struct size" "PR23610" { xfail lp64 } 62 } */
/* { dg-bogus "padding struct size" "PR23610" { xfail lp64 } 77 } */
/* { dg-bogus "padding struct size" "PR23610" { xfail lp64 } 78 } */<|MERGE_RESOLUTION|>--- conflicted
+++ resolved
@@ -9,11 +9,7 @@
 
 /* Leave blank lines here to keep warnings on the same lines.  */
 
-<<<<<<< HEAD
-#include "../objc-obj-c++-shared/Object1.h"
-=======
 #include "../objc-obj-c++-shared/TestsuiteObject.m"
->>>>>>> 3082eeb7
 #include <objc/objc.h>
 #include <stdlib.h>
 
