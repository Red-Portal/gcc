--- conflicted
+++ resolved
@@ -2344,26 +2344,10 @@
       vect_sizes.truncate (0);
       vect_masks.truncate (0);
 
-<<<<<<< HEAD
-      for (gsi = gsi_start_bb (bb); !gsi_end_p (gsi); gsi_next (&gsi))
+      for (gsi = gsi_start_bb (bb); !gsi_end_p (gsi);)
 	{
 	  gassign *stmt = dyn_cast <gassign *> (gsi_stmt (gsi));
 	  if (!stmt)
-	    continue;
-	  if (gimple_plf (stmt, GF_PLF_2))
-	    {
-	      tree lhs = gimple_assign_lhs (stmt);
-	      tree mask;
-	      gimple *new_stmt;
-	      gimple_seq stmts = NULL;
-	      machine_mode mode = TYPE_MODE (TREE_TYPE (lhs));
-	      /* We checked before setting GF_PLF_2 that an equivalent
-		 integer mode exists.  */
-	      int bitsize = GET_MODE_BITSIZE (mode).to_constant ();
-=======
-      for (gsi = gsi_start_bb (bb); !gsi_end_p (gsi);)
-	{
-	  if (!gimple_assign_single_p (stmt = gsi_stmt (gsi)))
 	    ;
 	  else if (is_false_predicate (cond))
 	    {
@@ -2375,17 +2359,13 @@
 	  else if (gimple_plf (stmt, GF_PLF_2))
 	    {
 	      tree lhs = gimple_assign_lhs (stmt);
-	      tree rhs = gimple_assign_rhs1 (stmt);
-	      tree ref, addr, ptr, mask;
-	      gcall *new_stmt;
+	      tree mask;
+	      gimple *new_stmt;
 	      gimple_seq stmts = NULL;
-	      int bitsize = GET_MODE_BITSIZE (TYPE_MODE (TREE_TYPE (lhs)));
-	      ref = TREE_CODE (lhs) == SSA_NAME ? rhs : lhs;
-	      mark_addressable (ref);
-	      addr = force_gimple_operand_gsi (&gsi, build_fold_addr_expr (ref),
-					       true, NULL_TREE, true,
-					       GSI_SAME_STMT);
->>>>>>> 3bbc3f79
+	      machine_mode mode = TYPE_MODE (TREE_TYPE (lhs));
+	      /* We checked before setting GF_PLF_2 that an equivalent
+		 integer mode exists.  */
+	      int bitsize = GET_MODE_BITSIZE (mode).to_constant ();
 	      if (!vect_sizes.is_empty ()
 		  && (index = mask_exists (bitsize, vect_sizes)) != -1)
 		/* Use created mask.  */
@@ -2412,45 +2392,14 @@
 		    }
 		  gsi_insert_seq_before (&gsi, stmts, GSI_SAME_STMT);
 
-<<<<<<< HEAD
-=======
-		  mask = ifc_temp_var (TREE_TYPE (mask), mask, &gsi);
->>>>>>> 3bbc3f79
 		  /* Save mask and its size for further use.  */
 		  vect_sizes.safe_push (bitsize);
 		  vect_masks.safe_push (mask);
 		}
-<<<<<<< HEAD
 	      if (gimple_assign_single_p (stmt))
 		new_stmt = predicate_load_or_store (&gsi, stmt, mask);
 	      else
 		new_stmt = predicate_rhs_code (stmt, mask, cond);
-=======
-	      ptr = build_int_cst (reference_alias_ptr_type (ref),
-				   get_object_alignment (ref));
-	      /* Copy points-to info if possible.  */
-	      if (TREE_CODE (addr) == SSA_NAME && !SSA_NAME_PTR_INFO (addr))
-		copy_ref_info (build2 (MEM_REF, TREE_TYPE (ref), addr, ptr),
-			       ref);
-	      if (TREE_CODE (lhs) == SSA_NAME)
-		{
-		  new_stmt
-		    = gimple_build_call_internal (IFN_MASK_LOAD, 3, addr,
-						  ptr, mask);
-		  gimple_call_set_lhs (new_stmt, lhs);
-		  gimple_set_vuse (new_stmt, gimple_vuse (stmt));
-		}
-	      else
-		{
-		  new_stmt
-		    = gimple_build_call_internal (IFN_MASK_STORE, 4, addr, ptr,
-						  mask, rhs);
-		  gimple_set_vuse (new_stmt, gimple_vuse (stmt));
-		  gimple_set_vdef (new_stmt, gimple_vdef (stmt));
-		  SSA_NAME_DEF_STMT (gimple_vdef (new_stmt)) = new_stmt;
-		}
-	      gimple_call_set_nothrow (new_stmt, true);
->>>>>>> 3bbc3f79
 
 	      gsi_replace (&gsi, new_stmt, true);
 	    }
@@ -2471,10 +2420,7 @@
 	      gimple_assign_set_rhs1 (stmt, ifc_temp_var (type, rhs, &gsi));
 	      update_stmt (stmt);
 	    }
-<<<<<<< HEAD
-=======
 	  gsi_next (&gsi);
->>>>>>> 3bbc3f79
 	}
     }
 }
