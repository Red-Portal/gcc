/* brig-code-entry-handler.cc -- a gccbrig base class
   Copyright (C) 2016-2018 Free Software Foundation, Inc.
   Contributed by Pekka Jaaskelainen <pekka.jaaskelainen@parmance.com>
   for General Processor Tech.

   This file is part of GCC.

   GCC is free software; you can redistribute it and/or modify it under
   the terms of the GNU General Public License as published by the Free
   Software Foundation; either version 3, or (at your option) any later
   version.

   GCC is distributed in the hope that it will be useful, but WITHOUT ANY
   WARRANTY; without even the implied warranty of MERCHANTABILITY or
   FITNESS FOR A PARTICULAR PURPOSE.  See the GNU General Public License
   for more details.

   You should have received a copy of the GNU General Public License
   along with GCC; see the file COPYING3.  If not see
   <http://www.gnu.org/licenses/>.  */

#include "brig-code-entry-handler.h"

#include "stringpool.h"
#include "tree-iterator.h"
#include "toplev.h"
#include "diagnostic.h"
#include "brig-machine.h"
#include "brig-util.h"
#include "errors.h"
#include "real.h"
#include "print-tree.h"
#include "tree-pretty-print.h"
#include "target.h"
#include "langhooks.h"
#include "gimple-expr.h"
#include "convert.h"
#include "brig-util.h"
#include "builtins.h"
#include "phsa.h"
#include "brig-builtins.h"
#include "fold-const.h"

brig_code_entry_handler::brig_code_entry_handler (brig_to_generic &parent)
  : brig_entry_handler (parent)
{
}

/* Build a tree operand which is a reference to a piece of code.  REF is the
   original reference as a BRIG object.  */

tree
brig_code_entry_handler::build_code_ref (const BrigBase &ref)
{
  if (ref.kind == BRIG_KIND_DIRECTIVE_LABEL)
    {
      const BrigDirectiveLabel *brig_label = (const BrigDirectiveLabel *) &ref;

      const BrigData *label_name
	= m_parent.get_brig_data_entry (brig_label->name);

      std::string label_str ((const char *) (label_name->bytes),
			     label_name->byteCount);
      return m_parent.m_cf->label (label_str);
    }
  else if (ref.kind == BRIG_KIND_DIRECTIVE_FUNCTION)
    {
      const BrigDirectiveExecutable *func
       = (const BrigDirectiveExecutable *) &ref;
      return m_parent.function_decl (m_parent.get_mangled_name (func));
    }
  else if (ref.kind == BRIG_KIND_DIRECTIVE_FBARRIER)
    {
      const BrigDirectiveFbarrier* fbar = (const BrigDirectiveFbarrier*)&ref;

      std::string var_name = m_parent.get_mangled_name (fbar);
      uint64_t offset
	= m_parent.m_cf->group_variable_segment_offset (var_name);

      tree local_offset = build_int_cst (uint32_type_node, offset);
      if (m_parent.m_cf->m_local_group_variables.has_variable (var_name))
	local_offset
	  = build2 (PLUS_EXPR, uint64_type_node, local_offset,
		    convert (uint64_type_node,
			     m_parent.m_cf->m_group_local_offset_arg));
      return local_offset;
    }
  else
    gcc_unreachable ();
}

/* Produce a tree operand for the given BRIG_INST and its OPERAND.
   OPERAND_TYPE should be the operand type in case it should not
   be dictated by the BrigBase.  IS_INPUT indicates if the operand
   is an input operand or a result.  */

tree
brig_code_entry_handler::build_tree_operand (const BrigInstBase &brig_inst,
					     const BrigBase &operand,
					     tree operand_type, bool is_input)
{
  switch (operand.kind)
    {
    case BRIG_KIND_OPERAND_OPERAND_LIST:
      {
	vec<constructor_elt, va_gc> *constructor_vals = NULL;
	const BrigOperandOperandList &oplist
	  = (const BrigOperandOperandList &) operand;
	const BrigData *data = m_parent.get_brig_data_entry (oplist.elements);
	size_t bytes = data->byteCount;
	const BrigOperandOffset32_t *operand_ptr
	  = (const BrigOperandOffset32_t *) data->bytes;
	while (bytes > 0)
	  {
	    BrigOperandOffset32_t offset = *operand_ptr;
	    const BrigBase *operand_element
	      = m_parent.get_brig_operand_entry (offset);
	    tree element
	      = build_tree_operand (brig_inst, *operand_element, operand_type);

	    /* In case a vector is used an input, cast the elements to
	       correct size here so we don't need a separate unpack/pack for it.
	       fp16-fp32 conversion is done in build_operands ().  */
	    if (is_input && TREE_TYPE (element) != operand_type)
	      element = build_resize_convert_view (operand_type, element);

	    CONSTRUCTOR_APPEND_ELT (constructor_vals, NULL_TREE, element);
	    ++operand_ptr;
	    bytes -= 4;
	  }
	size_t element_count = data->byteCount / 4;
	tree vec_type = build_vector_type (operand_type, element_count);

	return build_constructor (vec_type, constructor_vals);
      }
    case BRIG_KIND_OPERAND_CODE_LIST:
      {
	/* Build a TREE_VEC of code expressions.  */

	const BrigOperandCodeList &oplist
	  = (const BrigOperandCodeList &) operand;
	const BrigData *data = m_parent.get_brig_data_entry (oplist.elements);
	size_t bytes = data->byteCount;
	const BrigOperandOffset32_t *operand_ptr
	  = (const BrigOperandOffset32_t *) data->bytes;

	size_t case_index = 0;
	size_t element_count = data->byteCount / 4;

	/* Create a TREE_VEC out of the labels in the list.  */
	tree vec = make_tree_vec (element_count);

	while (bytes > 0)
	  {
	    BrigOperandOffset32_t offset = *operand_ptr;
	    const BrigBase *ref = m_parent.get_brig_code_entry (offset);
	    tree element = build_code_ref (*ref);

	    gcc_assert (case_index < element_count);
	    TREE_VEC_ELT (vec, case_index) = element;
	    case_index++;

	    ++operand_ptr;
	    bytes -= 4;
	  }
	return vec;
      }
    case BRIG_KIND_OPERAND_REGISTER:
      {
	const BrigOperandRegister *brig_reg
	  = (const BrigOperandRegister *) &operand;
	return m_parent.m_cf->get_m_var_declfor_reg (brig_reg);
      }
    case BRIG_KIND_OPERAND_CONSTANT_BYTES:
      {
	const BrigOperandConstantBytes *brigConst
	  = (const BrigOperandConstantBytes *) &operand;
	/* The constants can be of different type than the instruction
	   and are implicitly casted to the input operand.  */
	return get_tree_cst_for_hsa_operand (brigConst, NULL_TREE);
      }
    case BRIG_KIND_OPERAND_WAVESIZE:
      {
	if (!INTEGRAL_TYPE_P (operand_type))
	  {
	    gcc_unreachable ();
	    return NULL_TREE;
	  }
	return build_int_cstu (operand_type, gccbrig_get_target_wavesize ());
      }
    case BRIG_KIND_OPERAND_CODE_REF:
      {
	const BrigOperandCodeRef *brig_code_ref
	  = (const BrigOperandCodeRef *) &operand;

	const BrigBase *ref = m_parent.get_brig_code_entry (brig_code_ref->ref);

	return build_code_ref (*ref);
      }
    case BRIG_KIND_OPERAND_ADDRESS:
      {
	return build_address_operand (brig_inst,
				      (const BrigOperandAddress &) operand);
      }
    default:
      gcc_unreachable ();
    }
}

/* Build a tree node representing an address reference from a BRIG_INST and its
   ADDR_OPERAND.  */

tree
brig_code_entry_handler::build_address_operand
  (const BrigInstBase &brig_inst, const BrigOperandAddress &addr_operand)
{
  tree instr_type = gccbrig_tree_type_for_hsa_type (brig_inst.type);

  BrigSegment8_t segment = BRIG_SEGMENT_GLOBAL;
  if (brig_inst.opcode == BRIG_OPCODE_LDA)
    segment = ((const BrigInstAddr &) brig_inst).segment;
  else if (brig_inst.base.kind == BRIG_KIND_INST_MEM)
    segment = ((const BrigInstMem &) brig_inst).segment;
  else if (brig_inst.base.kind == BRIG_KIND_INST_ATOMIC)
    segment = ((const BrigInstAtomic &) brig_inst).segment;

  tree var_offset = NULL_TREE;
  tree const_offset = NULL_TREE;
  tree symbol_base = NULL_TREE;

  if (addr_operand.symbol != 0)
    {
      const BrigDirectiveVariable *arg_symbol
	= (const BrigDirectiveVariable *) m_parent.get_brig_code_entry
	(addr_operand.symbol);

      std::string var_name = m_parent.get_mangled_name (arg_symbol);

      if (segment == BRIG_SEGMENT_KERNARG)
	{
	  /* Find the offset to the kernarg buffer for the given
	     kernel argument variable.  */
	  tree func = m_parent.m_cf->m_func_decl;
	  /* __args is the first parameter in kernel functions.  */
	  symbol_base = DECL_ARGUMENTS (func);
	  uint64_t offset = m_parent.m_cf->kernel_arg_offset (arg_symbol);
	  if (offset > 0)
	    const_offset = build_int_cst (size_type_node, offset);
	}
      else if (segment == BRIG_SEGMENT_GROUP)
	{
	  uint64_t offset
	    = m_parent.m_cf->group_variable_segment_offset (var_name);
	  const_offset = build_int_cst (size_type_node, offset);

	  /* If it's a local group variable reference, substract the local
	     group segment offset to get the group base ptr offset.  */
	  if (m_parent.m_cf->m_local_group_variables.has_variable (var_name))
	    const_offset
	      = build2 (PLUS_EXPR, uint64_type_node, const_offset,
			convert (uint64_type_node,
				 m_parent.m_cf->m_group_local_offset_arg));

	}
      else if (segment == BRIG_SEGMENT_PRIVATE || segment == BRIG_SEGMENT_SPILL)
	{
	  uint32_t offset = m_parent.private_variable_segment_offset (var_name);

	  /* Compute the offset to the work item's copy:

	     single-wi-offset * local_size + wiflatid * varsize

	     This way the work items have the same variable in
	     successive elements to each other in the segment,
	     helping to achieve autovectorization of loads/stores
	     with stride 1.  */

	  tree_stl_vec uint32_0
	    = tree_stl_vec (1, build_int_cst (uint32_type_node, 0));

	  tree_stl_vec uint32_1
	    = tree_stl_vec (1, build_int_cst (uint32_type_node, 1));

	  tree_stl_vec uint32_2
	    = tree_stl_vec (1, build_int_cst (uint32_type_node, 2));

	  tree local_size
	    = build2 (MULT_EXPR, uint32_type_node,
		      m_parent.m_cf->expand_or_call_builtin
		      (BRIG_OPCODE_WORKGROUPSIZE, BRIG_TYPE_U32,
		       uint32_type_node, uint32_0),
		      m_parent.m_cf->expand_or_call_builtin
		      (BRIG_OPCODE_WORKGROUPSIZE, BRIG_TYPE_U32,
		       uint32_type_node, uint32_1));

	  local_size
	    = build2 (MULT_EXPR, uint32_type_node,
		      m_parent.m_cf->expand_or_call_builtin
		      (BRIG_OPCODE_WORKGROUPSIZE, BRIG_TYPE_U32,
		       uint32_type_node, uint32_2),
		      local_size);

	  tree var_region
	    = build2 (MULT_EXPR, uint32_type_node,
		      build_int_cst (uint32_type_node, offset), local_size);

	  tree_stl_vec operands;
	  tree pos
	    = build2 (MULT_EXPR, uint32_type_node,
		      build_int_cst (uint32_type_node,
				     m_parent.private_variable_size (var_name)),
		      m_parent.m_cf->expand_or_call_builtin
		      (BRIG_OPCODE_WORKITEMFLATID, BRIG_TYPE_U32,
		       uint32_type_node, operands));

	  tree var_offset
	    = build2 (PLUS_EXPR, uint32_type_node, var_region, pos);

	  /* In case of LDA this is returned directly as an integer value.
	     For other mem-related instructions, we will convert this segment
	     offset to a flat address by adding it as an offset to a (private
	     or group) base pointer later on.  Same applies to group_var_offset.  */
	  symbol_base
	    = m_parent.m_cf->add_temp_var ("priv_var_offset",
					   convert (size_type_node,
						    var_offset));
	}
      else if (segment == BRIG_SEGMENT_ARG)
	{
	  tree arg_var_decl;
	  if (m_parent.m_cf->m_ret_value_brig_var == arg_symbol)
	    arg_var_decl = m_parent.m_cf->m_ret_temp;
	  else
	    arg_var_decl = m_parent.m_cf->arg_variable (arg_symbol);

	  gcc_assert (arg_var_decl != NULL_TREE);

	  tree ptype = build_pointer_type (instr_type);

	  if (arg_symbol->type & BRIG_TYPE_ARRAY)
	    {

	      /* Two different type of array references in case of arguments
		 depending where they are referred at.  In the caller (argument
		 segment), the reference is to an array object and
		 in the callee, the array object has been passed as a pointer
		 to the array object.  */

	      if (POINTER_TYPE_P (TREE_TYPE (arg_var_decl)))
		symbol_base = build_resize_convert_view (ptype, arg_var_decl);
	      else
		{
		  /* In case we are referring to an array (the argument in
		     call site), use its element zero as the base address.  */
		  tree element_zero
		    = build4 (ARRAY_REF, TREE_TYPE (TREE_TYPE (arg_var_decl)),
			      arg_var_decl, integer_zero_node, NULL_TREE,
			      NULL_TREE);
		  symbol_base = build1 (ADDR_EXPR, ptype, element_zero);
		}
	    }
	  else
	    symbol_base = build1 (ADDR_EXPR, ptype, arg_var_decl);
	}
      else
	{
	  tree global_var_decl = m_parent.global_variable (var_name);

	  /* In case the global variable hasn't been defined (yet),
	     use the host def indirection ptr variable.  */
	  if (global_var_decl == NULL_TREE)
	    {
	      std::string host_ptr_name
		= std::string (PHSA_HOST_DEF_PTR_PREFIX) + var_name;
	      tree host_defined_ptr = m_parent.global_variable (host_ptr_name);
	      gcc_assert (host_defined_ptr != NULL_TREE);
	      symbol_base = host_defined_ptr;
	    }
	  else
	    {
	      gcc_assert (global_var_decl != NULL_TREE);

	      tree ptype = build_pointer_type (instr_type);
	      symbol_base = build1 (ADDR_EXPR, ptype, global_var_decl);
	    }
	}
    }

  if (brig_inst.opcode != BRIG_OPCODE_LDA)
    {
      /* In case of lda_* we want to return the segment address because it's
	 used as a value, perhaps in address computation and later converted
	 explicitly to a flat address.

	 In case of other instructions with memory operands we produce the flat
	 address directly here (assuming the target does not have a separate
	 address space for group/private segments for now).  */
      if (segment == BRIG_SEGMENT_GROUP)
	symbol_base = m_parent.m_cf->m_group_base_arg;
      else if (segment == BRIG_SEGMENT_PRIVATE
	       || segment == BRIG_SEGMENT_SPILL)
	{
	  if (symbol_base != NULL_TREE)
	    symbol_base = build2 (POINTER_PLUS_EXPR, ptr_type_node,
				  m_parent.m_cf->m_private_base_arg,
				  symbol_base);
	  else
	    symbol_base = m_parent.m_cf->m_private_base_arg;
	}
    }

  if (addr_operand.reg != 0)
    {
      const BrigOperandRegister *mem_base_reg
	= (const BrigOperandRegister *) m_parent.get_brig_operand_entry
	(addr_operand.reg);
      tree base_reg_var = m_parent.m_cf->get_m_var_declfor_reg (mem_base_reg);
      tree as_uint = build_reinterpret_to_uint (base_reg_var);
      var_offset = convert_to_pointer (ptr_type_node, as_uint);

      gcc_assert (var_offset != NULL_TREE);
    }
  /* The pointer type we use to access the memory.  Should be of the
     width of the load/store instruction, not the target/data
     register.  */
  tree ptype = build_pointer_type (instr_type);

  gcc_assert (ptype != NULL_TREE);

  tree addr = NULL_TREE;
  if (symbol_base != NULL_TREE && var_offset != NULL_TREE)
    /* The most complex addressing mode: symbol + reg [+ const offset].  */
    addr = build2 (POINTER_PLUS_EXPR, ptr_type_node,
		   convert (ptr_type_node, symbol_base),
		   convert (size_type_node, var_offset));
  else if (var_offset != NULL)
    addr = var_offset;
  else if (symbol_base != NULL)
    addr = symbol_base;

  if (const_offset != NULL_TREE)
    {
      if (addr == NULL_TREE)
	/* At least direct module-scope global group symbol access with LDA
	   has only the const_offset.  Group base ptr is not added as LDA should
	   return the segment address, not the flattened one.  */
	addr = const_offset;
      else
	addr = build2 (POINTER_PLUS_EXPR, ptr_type_node,
		       addr, convert (size_type_node, const_offset));
    }

  /* We might have two const offsets in case of group or private arrays
     which have the first offset to the incoming group/private pointer
     arg, and the second one an offset to it. It's also legal to have
     a reference with a zero constant offset but no symbol.  I've seen
     codes that reference kernarg segment like this.  Thus, if at this
     point there is no address expression at all we assume it's an
     access to offset 0. */
  uint64_t offs = gccbrig_to_uint64_t (addr_operand.offset);
  if (offs > 0 || addr == NULL_TREE)
    {
      /* In large mode, the offset is treated as 32bits unless it's
	 global, readonly or kernarg address space.
	 See:
	 http://www.hsafoundation.com/html_spec111/HSA_Library.htm
	 #PRM/Topics/02_ProgModel/small_and_large_machine_models.htm
	 #table_machine_model_data_sizes */

      int is64b_offset = segment == BRIG_SEGMENT_GLOBAL
	|| segment == BRIG_SEGMENT_READONLY
	|| segment == BRIG_SEGMENT_KERNARG;

      /* The original offset is signed and should be sign
	 extended for the pointer arithmetics.  */
      tree const_offset_2 = is64b_offset
        ? build_int_cst (size_type_node, offs)
        : convert (long_integer_type_node,
                   build_int_cst (integer_type_node, offs));

      if (addr == NULL_TREE)
	addr = const_offset_2;
      else
	addr = build2 (POINTER_PLUS_EXPR, ptr_type_node,
		       /* Addr can be a constant offset in case this is
			  a private array access.  */
		       convert (ptr_type_node, addr),
		       convert (size_type_node, const_offset_2));
    }

  gcc_assert (addr != NULL_TREE);
  return convert_to_pointer (ptype, addr);
}

/* Builds a tree operand with the given OPERAND_INDEX for the given
   BRIG_INST with the desired tree OPERAND_TYPE.  OPERAND_TYPE can
   be NULL in case the type is forced by the BRIG_INST type.  */

tree
brig_code_entry_handler::build_tree_operand_from_brig
  (const BrigInstBase *brig_inst, tree operand_type, size_t operand_index)
{
  const BrigData *operand_entries
    = m_parent.get_brig_data_entry (brig_inst->operands);

  uint32_t operand_offset
    = ((const uint32_t *) &operand_entries->bytes)[operand_index];
  const BrigBase *operand_data
    = m_parent.get_brig_operand_entry (operand_offset);

  bool inputp = !gccbrig_hsa_opcode_op_output_p (brig_inst->opcode,
						 operand_index);
  return build_tree_operand (*brig_inst, *operand_data, operand_type, inputp);
}

/* Builds a single (scalar) constant initialized element of type
   ELEMENT_TYPE from the buffer pointed to by NEXT_DATA.  */

tree
brig_code_entry_handler::build_tree_cst_element
  (BrigType16_t element_type, const unsigned char *next_data) const
{

  tree tree_element_type = gccbrig_tree_type_for_hsa_type (element_type);

  tree cst;
  switch (element_type)
    {
    case BRIG_TYPE_F16:
      {
	HOST_WIDE_INT low = *(const uint16_t *) next_data;
	cst = build_int_cst (uint16_type_node, low);
	break;
      }
    case BRIG_TYPE_F32:
      {
	REAL_VALUE_TYPE val;
	ieee_single_format.decode (&ieee_single_format, &val,
				   (const long *) next_data);
	cst = build_real (tree_element_type, val);
	break;
      }
    case BRIG_TYPE_F64:
      {
	long data[2];
	data[0] = *(const uint32_t *) next_data;
	data[1] = *(const uint32_t *) (next_data + 4);
	REAL_VALUE_TYPE val;
	ieee_double_format.decode (&ieee_double_format, &val, data);
	cst = build_real (tree_element_type, val);
	break;
      }
    case BRIG_TYPE_S8:
    case BRIG_TYPE_S16:
    case BRIG_TYPE_S32:
    case BRIG_TYPE_S64:
      {
	HOST_WIDE_INT low = *(const int64_t *) next_data;
	cst = build_int_cst (tree_element_type, low);
	break;
      }
    case BRIG_TYPE_U8:
    case BRIG_TYPE_U16:
    case BRIG_TYPE_U32:
    case BRIG_TYPE_U64:
      {
	unsigned HOST_WIDE_INT low = *(const uint64_t *) next_data;
	cst = build_int_cstu (tree_element_type, low);
	break;
      }
    case BRIG_TYPE_SIG64:
      {
	unsigned HOST_WIDE_INT low = *(const uint64_t *) next_data;
	cst = build_int_cstu (uint64_type_node, low);
	break;
      }
    case BRIG_TYPE_SIG32:
      {
	unsigned HOST_WIDE_INT low = *(const uint64_t *) next_data;
	cst = build_int_cstu (uint32_type_node, low);
	break;
      }
    default:
      gcc_unreachable ();
      return NULL_TREE;
    }
  return cst;
}

/* Produce a tree constant type for the given BRIG constant (BRIG_CONST).
   TYPE should be the forced instruction type, otherwise the type is
   dictated by the BRIG_CONST.  */

tree
brig_code_entry_handler::get_tree_cst_for_hsa_operand
  (const BrigOperandConstantBytes *brig_const, tree type) const
{
  const BrigData *data = m_parent.get_brig_data_entry (brig_const->bytes);

  tree cst = NULL_TREE;

  if (type == NULL_TREE)
    type = gccbrig_tree_type_for_hsa_type (brig_const->type);

  /* The type of a single (scalar) element inside an array,
     vector or an array of vectors.  */
  BrigType16_t scalar_element_type
    = brig_const->type & BRIG_TYPE_BASE_MASK;
  tree tree_element_type = type;

  vec<constructor_elt, va_gc> *constructor_vals = NULL;

  if (TREE_CODE (type) == ARRAY_TYPE)
    tree_element_type = TREE_TYPE (type);

  size_t bytes_left = data->byteCount;
  const unsigned char *next_data = data->bytes;
  size_t scalar_element_size
    = gccbrig_hsa_type_bit_size (scalar_element_type) / BITS_PER_UNIT;

  while (bytes_left > 0)
    {
      if (VECTOR_TYPE_P (tree_element_type))
	{
	  /* In case of vector type elements (or sole vectors),
	     create a vector ctor.  */
	  size_t element_count
	    = gccbrig_type_vector_subparts (tree_element_type);
	  if (bytes_left < scalar_element_size * element_count)
	    fatal_error (UNKNOWN_LOCATION,
			 "Not enough bytes left for the initializer "
			 "(%lu need %lu).", (unsigned long) bytes_left,
			 (unsigned long) (scalar_element_size
					  * element_count));

	  vec<constructor_elt, va_gc> *vec_els = NULL;
	  for (size_t i = 0; i < element_count; ++i)
	    {
	      tree element
		= build_tree_cst_element (scalar_element_type, next_data);
	      CONSTRUCTOR_APPEND_ELT (vec_els, NULL_TREE, element);
	      bytes_left -= scalar_element_size;
	      next_data += scalar_element_size;
	    }
	  cst = build_vector_from_ctor (tree_element_type, vec_els);
	}
      else
	{
	  if (bytes_left < scalar_element_size)
	    fatal_error (UNKNOWN_LOCATION,
			 "Not enough bytes left for the initializer "
			 "(%lu need %lu).", (unsigned long) bytes_left,
			 (unsigned long) scalar_element_size);
	  cst = build_tree_cst_element (scalar_element_type, next_data);
	  bytes_left -= scalar_element_size;
	  next_data += scalar_element_size;
	}
      CONSTRUCTOR_APPEND_ELT (constructor_vals, NULL_TREE, cst);
    }

  if (TREE_CODE (type) == ARRAY_TYPE)
    return build_constructor (type, constructor_vals);
  else
    return cst;
}

/* Return the matching tree instruction arithmetics type for the
   given BRIG_TYPE.  The aritmethics type is the one with which
   computation is done (in contrast to the storage type).  F16
   arithmetics type is emulated using F32 for now.  */

tree
brig_code_entry_handler::get_tree_expr_type_for_hsa_type
  (BrigType16_t brig_type) const
{
  BrigType16_t brig_inner_type = brig_type & BRIG_TYPE_BASE_MASK;
  if (brig_inner_type == BRIG_TYPE_F16)
    {
      if (brig_inner_type == brig_type)
	return m_parent.s_fp32_type;
      size_t element_count = gccbrig_hsa_type_bit_size (brig_type) / 16;
      return build_vector_type (m_parent.s_fp32_type, element_count);
    }
  else
    return gccbrig_tree_type_for_hsa_type (brig_type);
}

<<<<<<< HEAD
/* In case the HSA instruction must be implemented using a builtin,
   this function is called to get the correct builtin function.
   TYPE is the instruction tree type, BRIG_OPCODE the opcode of the
   brig instruction and BRIG_TYPE the brig instruction's type.  */

tree
brig_code_entry_handler::get_builtin_for_hsa_opcode
  (tree type, BrigOpcode16_t brig_opcode, BrigType16_t brig_type) const
{
  tree builtin = NULL_TREE;
  tree builtin_type = type;

  /* For vector types, first find the scalar version of the builtin.  */
  if (type != NULL_TREE && VECTOR_TYPE_P (type))
    builtin_type = TREE_TYPE (type);
  BrigType16_t brig_inner_type = brig_type & BRIG_TYPE_BASE_MASK;

  /* Some BRIG opcodes can use the same builtins for unsigned and
     signed types.  Force these cases to unsigned types.  */

  if (brig_opcode == BRIG_OPCODE_BORROW
      || brig_opcode == BRIG_OPCODE_CARRY
      || brig_opcode == BRIG_OPCODE_LASTBIT
      || brig_opcode == BRIG_OPCODE_BITINSERT)
    {
      if (brig_type == BRIG_TYPE_S32)
	brig_type = BRIG_TYPE_U32;
      else if (brig_type == BRIG_TYPE_S64)
	brig_type = BRIG_TYPE_U64;
    }

  switch (brig_opcode)
    {
    case BRIG_OPCODE_FLOOR:
      builtin = mathfn_built_in (builtin_type, BUILT_IN_FLOOR);
      break;
    case BRIG_OPCODE_CEIL:
      builtin = mathfn_built_in (builtin_type, BUILT_IN_CEIL);
      break;
    case BRIG_OPCODE_SQRT:
    case BRIG_OPCODE_NSQRT:
      builtin = mathfn_built_in (builtin_type, BUILT_IN_SQRT);
      break;
    case BRIG_OPCODE_RINT:
      builtin = mathfn_built_in (builtin_type, BUILT_IN_RINT);
      break;
    case BRIG_OPCODE_TRUNC:
      builtin = mathfn_built_in (builtin_type, BUILT_IN_TRUNC);
      break;
    case BRIG_OPCODE_COPYSIGN:
      builtin = mathfn_built_in (builtin_type, BUILT_IN_COPYSIGN);
      break;
    case BRIG_OPCODE_NSIN:
      builtin = mathfn_built_in (builtin_type, BUILT_IN_SIN);
      break;
    case BRIG_OPCODE_NLOG2:
      builtin = mathfn_built_in (builtin_type, BUILT_IN_LOG2);
      break;
    case BRIG_OPCODE_NEXP2:
      builtin = mathfn_built_in (builtin_type, BUILT_IN_EXP2);
      break;
    case BRIG_OPCODE_FMA:
    case BRIG_OPCODE_NFMA:
      builtin = mathfn_built_in (builtin_type, BUILT_IN_FMA);
      break;
    case BRIG_OPCODE_NCOS:
      builtin = mathfn_built_in (builtin_type, BUILT_IN_COS);
      break;
    case BRIG_OPCODE_POPCOUNT:
      /* Popcount should be typed by its argument type (the return value
	 is always u32).  Let's use a b64 version for also for b32 for now.  */
      return builtin_decl_explicit (BUILT_IN_POPCOUNTL);
    case BRIG_OPCODE_BORROW:
      /* Borrow uses the same builtin for unsigned and signed types.  */
      if (brig_type == BRIG_TYPE_S32 || brig_type == BRIG_TYPE_U32)
	return builtin_decl_explicit (BUILT_IN_HSAIL_BORROW_U32);
      else
	return builtin_decl_explicit (BUILT_IN_HSAIL_BORROW_U64);
    case BRIG_OPCODE_CARRY:
      /* Carry also uses the same builtin for unsigned and signed types.  */
      if (brig_type == BRIG_TYPE_S32 || brig_type == BRIG_TYPE_U32)
	return builtin_decl_explicit (BUILT_IN_HSAIL_CARRY_U32);
      else
	return builtin_decl_explicit (BUILT_IN_HSAIL_CARRY_U64);
    default:

      /* Use our builtin index for finding a proper builtin for the BRIG
	 opcode and BRIG type.  This takes care most of the builtin cases,
	 the special cases are handled in the separate 'case' statements
	 above.  */
      builtin_map::const_iterator i
	= s_custom_builtins.find (std::make_pair (brig_opcode, brig_type));
      if (i != s_custom_builtins.end ())
	return (*i).second;

      if (brig_inner_type != brig_type)
	{
	  /* Try to find a scalar built-in we could use.  */
	  i = s_custom_builtins.find
	    (std::make_pair (brig_opcode, brig_inner_type));
	  if (i != s_custom_builtins.end ())
	    return (*i).second;
	}

      /* In case this is an fp16 operation that is promoted to fp32,
	 try to find a fp32 scalar built-in.  */
      if (brig_inner_type == BRIG_TYPE_F16)
	{
	  i = s_custom_builtins.find
	    (std::make_pair (brig_opcode, BRIG_TYPE_F32));
	  if (i != s_custom_builtins.end ())
	    return (*i).second;
	}
      gcc_unreachable ();
    }

  if (VECTOR_TYPE_P (type) && builtin != NULL_TREE)
    {
      /* Try to find a vectorized version of the built-in.
	 TODO: properly assert that builtin is a mathfn builtin? */
      tree vec_builtin
	= targetm.vectorize.builtin_vectorized_function
	(builtin_mathfn_code (builtin), type, type);
      if (vec_builtin != NULL_TREE)
	return vec_builtin;
      else
	return builtin;
    }
  if (builtin == NULL_TREE)
    gcc_unreachable ();
  return builtin;
}

=======
>>>>>>> 70783a86
/* Return the correct GENERIC type for storing comparison results
   of operand with the type given in SOURCE_TYPE.  */

tree
brig_code_entry_handler::get_comparison_result_type (tree source_type)
{
  if (VECTOR_TYPE_P (source_type))
    {
      size_t element_size = int_size_in_bytes (TREE_TYPE (source_type));
      return build_vector_type
	(build_nonstandard_boolean_type (element_size * BITS_PER_UNIT),
	 gccbrig_type_vector_subparts (source_type));
    }
  else
    return gccbrig_tree_type_for_hsa_type (BRIG_TYPE_B1);
}

<<<<<<< HEAD
/* Returns true in case the given opcode needs to know about work-item context
   data.  In such case the context data is passed as a pointer to a work-item
   context object, as the last argument in the builtin call.  */

bool
brig_code_entry_handler::needs_workitem_context_data
  (BrigOpcode16_t brig_opcode) const
{
  switch (brig_opcode)
    {
    case BRIG_OPCODE_WORKITEMABSID:
    case BRIG_OPCODE_WORKITEMFLATABSID:
    case BRIG_OPCODE_WORKITEMFLATID:
    case BRIG_OPCODE_CURRENTWORKITEMFLATID:
    case BRIG_OPCODE_WORKITEMID:
    case BRIG_OPCODE_WORKGROUPID:
    case BRIG_OPCODE_WORKGROUPSIZE:
    case BRIG_OPCODE_CURRENTWORKGROUPSIZE:
    case BRIG_OPCODE_GRIDGROUPS:
    case BRIG_OPCODE_GRIDSIZE:
    case BRIG_OPCODE_DIM:
    case BRIG_OPCODE_PACKETID:
    case BRIG_OPCODE_PACKETCOMPLETIONSIG:
    case BRIG_OPCODE_BARRIER:
    case BRIG_OPCODE_WAVEBARRIER:
    case BRIG_OPCODE_ARRIVEFBAR:
    case BRIG_OPCODE_INITFBAR:
    case BRIG_OPCODE_JOINFBAR:
    case BRIG_OPCODE_LEAVEFBAR:
    case BRIG_OPCODE_RELEASEFBAR:
    case BRIG_OPCODE_WAITFBAR:
    case BRIG_OPCODE_CUID:
    case BRIG_OPCODE_MAXCUID:
    case BRIG_OPCODE_DEBUGTRAP:
    case BRIG_OPCODE_GROUPBASEPTR:
    case BRIG_OPCODE_KERNARGBASEPTR:
    case BRIG_OPCODE_ALLOCA:
      return true;
    default:
      return false;
    };
}

/* Returns true in case the given opcode that would normally be generated
   as a builtin call can be expanded to tree nodes.  */

bool
brig_code_entry_handler::can_expand_builtin (BrigOpcode16_t brig_opcode) const
{
  switch (brig_opcode)
    {
    case BRIG_OPCODE_WORKITEMFLATABSID:
    case BRIG_OPCODE_WORKITEMFLATID:
    case BRIG_OPCODE_WORKITEMABSID:
    case BRIG_OPCODE_WORKGROUPSIZE:
    case BRIG_OPCODE_CURRENTWORKGROUPSIZE:
      /* TODO: expand more builtins.  */
      return true;
    default:
      return false;
    };
}

/* Try to expand the given builtin call to reuse a previously generated
   variable, if possible.  If not, just call the given builtin.
   BRIG_OPCODE and BRIG_TYPE identify the builtin's BRIG opcode/type,
   ARITH_TYPE its GENERIC type, and OPERANDS contains the builtin's
   input operands.  */

tree
brig_code_entry_handler::expand_or_call_builtin (BrigOpcode16_t brig_opcode,
						 BrigType16_t brig_type,
						 tree arith_type,
						 tree_stl_vec &operands)
{
  if (m_parent.m_cf->m_is_kernel && can_expand_builtin (brig_opcode))
    return expand_builtin (brig_opcode, operands);

  tree built_in
    = get_builtin_for_hsa_opcode (arith_type, brig_opcode, brig_type);

  if (!VECTOR_TYPE_P (TREE_TYPE (TREE_TYPE (built_in)))
      && arith_type != NULL_TREE && VECTOR_TYPE_P (arith_type)
      && brig_opcode != BRIG_OPCODE_LERP
      && brig_opcode != BRIG_OPCODE_PACKCVT
      && brig_opcode != BRIG_OPCODE_SAD
      && brig_opcode != BRIG_OPCODE_SADHI)
    {
      /* Call the scalar built-in for all elements in the vector.  */
      tree_stl_vec operand0_elements;
      if (operands.size () > 0)
	unpack (operands[0], operand0_elements);

      tree_stl_vec operand1_elements;
      if (operands.size () > 1)
	unpack (operands[1], operand1_elements);

      tree_stl_vec result_elements;

      size_t element_count = gccbrig_type_vector_subparts (arith_type);
      for (size_t i = 0; i < element_count; ++i)
	{
	  tree_stl_vec call_operands;
	  if (operand0_elements.size () > 0)
	    call_operands.push_back (operand0_elements.at (i));

	  if (operand1_elements.size () > 0)
	    call_operands.push_back (operand1_elements.at (i));

	  result_elements.push_back
	    (expand_or_call_builtin (brig_opcode, brig_type,
				     TREE_TYPE (arith_type),
				     call_operands));
	}
      return pack (result_elements);
    }

  tree_stl_vec call_operands;
  tree_stl_vec operand_types;

  tree arg_type_chain = TYPE_ARG_TYPES (TREE_TYPE (built_in));

  for (size_t i = 0; i < operands.size (); ++i)
    {
      tree operand_type = TREE_VALUE (arg_type_chain);
      call_operands.push_back (convert (operand_type, operands[i]));
      operand_types.push_back (operand_type);
      arg_type_chain = TREE_CHAIN (arg_type_chain);
    }

  if (needs_workitem_context_data (brig_opcode))
    {
      call_operands.push_back (m_parent.m_cf->m_context_arg);
      operand_types.push_back (ptr_type_node);
      m_parent.m_cf->m_has_unexpanded_dp_builtins = true;
    }

  size_t operand_count = call_operands.size ();

  call_operands.resize (4, NULL_TREE);
  operand_types.resize (4, NULL_TREE);
  for (size_t i = 0; i < operand_count; ++i)
    call_operands.at (i) = build_reinterpret_cast (operand_types.at (i),
						   call_operands.at (i));

  tree fnptr = build_fold_addr_expr (built_in);
  return build_call_array (TREE_TYPE (TREE_TYPE (built_in)), fnptr,
			   operand_count, &call_operands[0]);
}

/* Instead of calling a built-in, reuse a previously returned value known to
   be still valid.  This is beneficial especially for the work-item
   identification related builtins as not having them as calls can lead to
   more easily vectorizable parallel loops for multi work-item work-groups.
   BRIG_OPCODE identifies the builtin and OPERANDS store the operands.  */

tree
brig_code_entry_handler::expand_builtin (BrigOpcode16_t brig_opcode,
					 tree_stl_vec &operands)
{
  tree_stl_vec uint32_0 = tree_stl_vec (1, build_int_cst (uint32_type_node, 0));

  tree_stl_vec uint32_1 = tree_stl_vec (1, build_int_cst (uint32_type_node, 1));

  tree_stl_vec uint32_2 = tree_stl_vec (1, build_int_cst (uint32_type_node, 2));

  if (brig_opcode == BRIG_OPCODE_WORKITEMFLATABSID)
    {
      tree id0 = expand_builtin (BRIG_OPCODE_WORKITEMABSID, uint32_0);
      id0 = convert (uint64_type_node, id0);

      tree id1 = expand_builtin (BRIG_OPCODE_WORKITEMABSID, uint32_1);
      id1 = convert (uint64_type_node, id1);

      tree id2 = expand_builtin (BRIG_OPCODE_WORKITEMABSID, uint32_2);
      id2 = convert (uint64_type_node, id2);

      tree max0 = convert (uint64_type_node,
			   m_parent.m_cf->m_grid_size_vars[0]);
      tree max1 = convert (uint64_type_node,
			   m_parent.m_cf->m_grid_size_vars[1]);

      tree id2_x_max0_x_max1 = build2 (MULT_EXPR, uint64_type_node, id2, max0);
      id2_x_max0_x_max1
	= build2 (MULT_EXPR, uint64_type_node, id2_x_max0_x_max1, max1);

      tree id1_x_max0 = build2 (MULT_EXPR, uint64_type_node, id1, max0);

      tree sum = build2 (PLUS_EXPR, uint64_type_node, id0, id1_x_max0);
      sum = build2 (PLUS_EXPR, uint64_type_node, sum, id2_x_max0_x_max1);

      return add_temp_var ("workitemflatabsid", sum);
    }
  else if (brig_opcode == BRIG_OPCODE_WORKITEMABSID)
    {
      HOST_WIDE_INT dim = int_constant_value (operands[0]);

      tree local_id_var = m_parent.m_cf->m_local_id_vars[dim];
      tree wg_id_var = m_parent.m_cf->m_wg_id_vars[dim];
      tree wg_size_var = m_parent.m_cf->m_wg_size_vars[dim];
      tree grid_size_var = m_parent.m_cf->m_grid_size_vars[dim];

      tree wg_id_x_wg_size = build2 (MULT_EXPR, uint32_type_node,
				     convert (uint32_type_node, wg_id_var),
				     convert (uint32_type_node, wg_size_var));
      tree sum
	= build2 (PLUS_EXPR, uint32_type_node, wg_id_x_wg_size, local_id_var);

      /* We need a modulo here because of work-groups which have dimensions
	 larger than the grid size :( TO CHECK: is this really allowed in the
	 specs?  */
      tree modulo
	= build2 (TRUNC_MOD_EXPR, uint32_type_node, sum, grid_size_var);

      return add_temp_var (std::string ("workitemabsid_")
			     + (char) ((int) 'x' + dim),
			   modulo);
    }
  else if (brig_opcode == BRIG_OPCODE_WORKITEMFLATID)
    {
      tree z_x_wgsx_wgsy
	= build2 (MULT_EXPR, uint32_type_node,
		  m_parent.m_cf->m_local_id_vars[2],
		  m_parent.m_cf->m_wg_size_vars[0]);
      z_x_wgsx_wgsy = build2 (MULT_EXPR, uint32_type_node, z_x_wgsx_wgsy,
			      m_parent.m_cf->m_wg_size_vars[1]);

      tree y_x_wgsx
	= build2 (MULT_EXPR, uint32_type_node,
		  m_parent.m_cf->m_local_id_vars[1],
		  m_parent.m_cf->m_wg_size_vars[0]);

      tree sum = build2 (PLUS_EXPR, uint32_type_node, y_x_wgsx, z_x_wgsx_wgsy);
      sum = build2 (PLUS_EXPR, uint32_type_node,
		    m_parent.m_cf->m_local_id_vars[0],
		    sum);
      return add_temp_var ("workitemflatid", sum);
    }
  else if (brig_opcode == BRIG_OPCODE_WORKGROUPSIZE)
    {
      HOST_WIDE_INT dim = int_constant_value (operands[0]);
      return m_parent.m_cf->m_wg_size_vars[dim];
    }
  else if (brig_opcode == BRIG_OPCODE_CURRENTWORKGROUPSIZE)
    {
      HOST_WIDE_INT dim = int_constant_value (operands[0]);
      return m_parent.m_cf->m_cur_wg_size_vars[dim];
    }
  else
    gcc_unreachable ();

  return NULL_TREE;
}

/* Appends and returns a new temp variable and an accompanying assignment
   statement that stores the value of the given EXPR and has the given NAME.  */

tree
brig_code_entry_handler::add_temp_var (std::string name, tree expr)
{
  tree temp_var = create_tmp_var (TREE_TYPE (expr), name.c_str ());
  tree assign = build2 (MODIFY_EXPR, TREE_TYPE (temp_var), temp_var, expr);
  m_parent.m_cf->append_statement (assign);
  return temp_var;
}

=======
>>>>>>> 70783a86
/* Creates a FP32 to FP16 conversion call, assuming the source and destination
   are FP32 type variables.  */

tree
brig_code_entry_handler::build_f2h_conversion (tree source)
{
  return float_to_half () (*this, source);
}

/* Creates a FP16 to FP32 conversion call, assuming the source and destination
   are FP32 type variables.  */

tree
brig_code_entry_handler::build_h2f_conversion (tree source)
{
  return half_to_float () (*this, source);
}

/* Builds and "normalizes" the dest and source operands for the instruction
   execution; converts the input operands to the expected instruction type,
   performs half to float conversions, constant to correct type variable,
   and flush to zero (if applicable).  */

tree_stl_vec
brig_code_entry_handler::build_operands (const BrigInstBase &brig_inst)
{
  return build_or_analyze_operands (brig_inst, false);
}

void
brig_code_entry_handler::analyze_operands (const BrigInstBase &brig_inst)
{
  build_or_analyze_operands (brig_inst, true);
}

/* Implements both the build_operands () and analyze_operands () call
   so changes go in tandem.  Performs build_operands () when ANALYZE
   is false.  Otherwise, only analyze operands and return empty
   list.

   If analyzing record each HSA register operand with the
   corresponding resolved operand tree type to
   brig_to_generic::m_fn_regs_use_index.  */

tree_stl_vec
brig_code_entry_handler::
build_or_analyze_operands (const BrigInstBase &brig_inst, bool analyze)
{
  /* Flush to zero.  */
  bool ftz = false;
  const BrigBase *base = &brig_inst.base;

  if (base->kind == BRIG_KIND_INST_MOD)
    {
      const BrigInstMod *mod = (const BrigInstMod *) base;
      ftz = mod->modifier & BRIG_ALU_FTZ;
    }
  else if (base->kind == BRIG_KIND_INST_CMP)
    {
      const BrigInstCmp *cmp = (const BrigInstCmp *) base;
      ftz = cmp->modifier & BRIG_ALU_FTZ;
    }

  bool is_vec_instr = hsa_type_packed_p (brig_inst.type);

  size_t element_count;
  if (is_vec_instr)
    {
      BrigType16_t brig_element_type = brig_inst.type & BRIG_TYPE_BASE_MASK;
      element_count = gccbrig_hsa_type_bit_size (brig_inst.type)
		      / gccbrig_hsa_type_bit_size (brig_element_type);
    }
  else
    element_count = 1;

  bool is_fp16_arith = false;

  tree src_type;
  tree dest_type;
  if (base->kind == BRIG_KIND_INST_CMP)
    {
      const BrigInstCmp *cmp_inst = (const BrigInstCmp *) base;
      src_type = gccbrig_tree_type_for_hsa_type (cmp_inst->sourceType);
      dest_type = gccbrig_tree_type_for_hsa_type (brig_inst.type);
      is_fp16_arith
	= (cmp_inst->sourceType & BRIG_TYPE_BASE_MASK) == BRIG_TYPE_F16;
    }
  else if (base->kind == BRIG_KIND_INST_SOURCE_TYPE)
    {
      const BrigInstSourceType *src_type_inst
	= (const BrigInstSourceType *) base;
      src_type = gccbrig_tree_type_for_hsa_type (src_type_inst->sourceType);
      dest_type = gccbrig_tree_type_for_hsa_type (brig_inst.type);
      is_fp16_arith
	= (src_type_inst->sourceType & BRIG_TYPE_BASE_MASK) == BRIG_TYPE_F16
	&& !gccbrig_is_bit_operation (brig_inst.opcode);
    }
  else if (base->kind == BRIG_KIND_INST_SEG_CVT)
    {
      const BrigInstSegCvt *seg_cvt_inst = (const BrigInstSegCvt *) base;
      src_type = gccbrig_tree_type_for_hsa_type (seg_cvt_inst->sourceType);
      dest_type = gccbrig_tree_type_for_hsa_type (brig_inst.type);
    }
  else if (base->kind == BRIG_KIND_INST_MEM)
    {
      src_type = gccbrig_tree_type_for_hsa_type (brig_inst.type);
      dest_type = src_type;
      /* With mem instructions we don't want to cast the fp16
	 back and forth between fp32, because the load/stores
	 are not specific to the data type.  */
      is_fp16_arith = false;
    }
  else if (base->kind == BRIG_KIND_INST_CVT)
    {
      const BrigInstCvt *cvt_inst = (const BrigInstCvt *) base;

      src_type = gccbrig_tree_type_for_hsa_type (cvt_inst->sourceType);
      dest_type = gccbrig_tree_type_for_hsa_type (brig_inst.type);
    }
  else
    {
      switch (brig_inst.opcode)
	{
	case BRIG_OPCODE_INITFBAR:
	case BRIG_OPCODE_JOINFBAR:
	case BRIG_OPCODE_WAITFBAR:
	case BRIG_OPCODE_ARRIVEFBAR:
	case BRIG_OPCODE_LEAVEFBAR:
	case BRIG_OPCODE_RELEASEFBAR:
	  src_type = uint32_type_node;
	  break;
	default:
	  src_type = gccbrig_tree_type_for_hsa_type (brig_inst.type);
	  break;
	}
      dest_type = src_type;
      is_fp16_arith
	= !gccbrig_is_bit_operation (brig_inst.opcode)
	&& (brig_inst.type & BRIG_TYPE_BASE_MASK) == BRIG_TYPE_F16;
    }

  /* Halfs are a tricky special case: their "storage format" is u16, but
     scalars are stored in 32b regs while packed f16 are... well packed.  */
  tree half_storage_type = element_count > 1
			     ? gccbrig_tree_type_for_hsa_type (brig_inst.type)
			     : uint32_type_node;

  const BrigData *operand_entries
    = m_parent.get_brig_data_entry (brig_inst.operands);
  std::vector<tree> operands;
  for (size_t i = 0; i < operand_entries->byteCount / 4; ++i)
    {
      uint32_t operand_offset = ((const uint32_t *) &operand_entries->bytes)[i];
      const BrigBase *operand_data
	= m_parent.get_brig_operand_entry (operand_offset);

      const bool is_output
	= gccbrig_hsa_opcode_op_output_p (brig_inst.opcode, i);

      tree operand_type = is_output ? dest_type : src_type;

      bool half_to_float = is_fp16_arith;

      /* Special cases for operand types.  */
      if ((brig_inst.opcode == BRIG_OPCODE_SHL
	   || brig_inst.opcode == BRIG_OPCODE_SHR)
	  && i == 2)
	  /* The shift amount is always a scalar.  */
	operand_type
	  = VECTOR_TYPE_P (src_type) ? TREE_TYPE (src_type) : src_type;
      else if (brig_inst.opcode == BRIG_OPCODE_SHUFFLE)
	{
	  if (i == 3)
	    /* HSAIL shuffle inputs the MASK vector as tightly packed bits
	       while GENERIC VEC_PERM_EXPR expects the mask elements to be
	       of the same size as the elements in the input vectors.  Let's
	       cast to a scalar type here and convert to the VEC_PERM_EXPR
	       format in instruction handling.  There are no arbitrary bit
	       width int types in GENERIC so we cannot use the original
	       vector type.  */
	    operand_type = uint32_type_node;
	  else
	    /* Always treat the element as unsigned ints to avoid
	       sign extensions/negative offsets with masks, which
	       are expected to be of the same element type as the
	       data in VEC_PERM_EXPR.  With shuffles the data type
	       should not matter as it's a "raw operation".  */
	    operand_type = get_unsigned_int_type (operand_type);
	}
      else if (brig_inst.opcode == BRIG_OPCODE_PACK)
	{
	  if (i == 1)
	    operand_type = get_unsigned_int_type (dest_type);
	  else if (i == 2)
	    operand_type = get_unsigned_int_type (TREE_TYPE (dest_type));
	  else if (i == 3)
	    operand_type = uint32_type_node;
	}
      else if (brig_inst.opcode == BRIG_OPCODE_UNPACK && i == 2)
	operand_type = uint32_type_node;
      else if (brig_inst.opcode == BRIG_OPCODE_SAD && i == 3)
	operand_type = uint32_type_node;
      else if (brig_inst.opcode == BRIG_OPCODE_CLASS && i == 2)
	{
	  operand_type = uint32_type_node;
	  half_to_float = false;
	}
      else if (brig_inst.opcode == BRIG_OPCODE_ACTIVELANEPERMUTE && i == 4)
	{
	  operand_type = uint32_type_node;
	}
      else if (half_to_float)
	/* Treat the operands as the storage type at this point.  */
	operand_type = half_storage_type;

      if (analyze)
	{
	  if (operand_data->kind == BRIG_KIND_OPERAND_REGISTER)
	    {
	      const BrigOperandRegister &brig_reg
		= (const BrigOperandRegister &) *operand_data;
	      m_parent.add_reg_used_as_type (brig_reg, operand_type);
	    }
	  continue;
	}

      tree operand = build_tree_operand (brig_inst, *operand_data, operand_type,
					 !is_output);
      gcc_assert (operand);

      /* Cast/convert the inputs to correct types as expected by the GENERIC
	 opcode instruction.  */
      if (!is_output)
	{
	  if (half_to_float)
	    operand = build_h2f_conversion
	      (build_resize_convert_view (half_storage_type, operand));
	  else if (TREE_CODE (operand) != LABEL_DECL
		   && TREE_CODE (operand) != TREE_VEC
		   && operand_data->kind != BRIG_KIND_OPERAND_ADDRESS
		   && operand_data->kind != BRIG_KIND_OPERAND_OPERAND_LIST)
	    {
	      operand = build_resize_convert_view (operand_type, operand);
	    }
	  else if (brig_inst.opcode == BRIG_OPCODE_SHUFFLE)
	    /* Force the operand type to be treated as the raw type.  */
	    operand = build_resize_convert_view (operand_type, operand);

	  if (brig_inst.opcode == BRIG_OPCODE_CMOV && i == 1)
	    {
	      /* gcc expects the lower bit to be 1 (or all ones in case of
		 vectors) while CMOV assumes false iff 0.  Convert the input
		 here to what gcc likes by generating
		 'operand = operand != 0'.  */
	      tree cmp_res_type = get_comparison_result_type (operand_type);
	      operand = build2 (NE_EXPR, cmp_res_type, operand,
				build_zero_cst (TREE_TYPE (operand)));
	    }

	  if (ftz)
	    operand = flush_to_zero (is_fp16_arith) (*this, operand);
	}
      operands.push_back (operand);
    }
  return operands;
}

/* Build the GENERIC for assigning the result of an instruction to the result
   "register" (variable).  BRIG_INST is the original brig instruction,
   OUTPUT the result variable/register, INST_EXPR the one producing the
   result.  Required bitcasts and fp32 to fp16 conversions are added as
   well.  */

tree
brig_code_entry_handler::build_output_assignment (const BrigInstBase &brig_inst,
						  tree output, tree inst_expr)
{
  /* The result/input type might be different from the output register
     variable type (can be any type; see get_m_var_declfor_reg @
     brig-function.cc).  */
  tree output_type = TREE_TYPE (output);
  bool is_fp16 = (brig_inst.type & BRIG_TYPE_BASE_MASK) == BRIG_TYPE_F16
		 && brig_inst.base.kind != BRIG_KIND_INST_MEM
		 && !gccbrig_is_bit_operation (brig_inst.opcode);

  /* Flush to zero.  */
  bool ftz = false;
  const BrigBase *base = &brig_inst.base;

  if (m_parent.m_cf->is_id_val (inst_expr))
    inst_expr = m_parent.m_cf->id_val (inst_expr);

  tree input_type = TREE_TYPE (inst_expr);

  m_parent.m_cf->add_reg_var_update (output, inst_expr);

  if (base->kind == BRIG_KIND_INST_MOD)
    {
      const BrigInstMod *mod = (const BrigInstMod *) base;
      ftz = mod->modifier & BRIG_ALU_FTZ;
    }
  else if (base->kind == BRIG_KIND_INST_CMP)
    {
      const BrigInstCmp *cmp = (const BrigInstCmp *) base;
      ftz = cmp->modifier & BRIG_ALU_FTZ;
    }

  if (TREE_CODE (inst_expr) == CALL_EXPR)
    {
      tree func_decl = TREE_OPERAND (TREE_OPERAND (inst_expr, 1), 0);
      input_type = TREE_TYPE (TREE_TYPE (func_decl));
    }

  if (ftz && (VECTOR_FLOAT_TYPE_P (TREE_TYPE (inst_expr))
	      || SCALAR_FLOAT_TYPE_P (TREE_TYPE (inst_expr)) || is_fp16))
    {
      /* Ensure we don't duplicate the arithmetics to the arguments of the bit
	 field reference operators.  */
      inst_expr = m_parent.m_cf->add_temp_var ("before_ftz", inst_expr);
      inst_expr = flush_to_zero (is_fp16) (*this, inst_expr);
    }

  if (is_fp16)
    {
      inst_expr = m_parent.m_cf->add_temp_var ("before_f2h", inst_expr);
      tree f2h_output = build_f2h_conversion (inst_expr);
      tree conv = build_resize_convert_view (output_type, f2h_output);
      tree assign = build2 (MODIFY_EXPR, output_type, output, conv);
      m_parent.m_cf->append_statement (assign);
      return assign;
    }
  else if (VECTOR_TYPE_P (output_type) && TREE_CODE (output) == CONSTRUCTOR)
    {
      /* Expand/unpack the input value to the given vector elements.  */
      size_t i;
      tree input = inst_expr;
      tree element_type = gccbrig_tree_type_for_hsa_type (brig_inst.type);
      tree element;
      tree last_assign = NULL_TREE;
      FOR_EACH_CONSTRUCTOR_VALUE (CONSTRUCTOR_ELTS (output), i, element)
	{
	  tree element_ref
	    = build3 (BIT_FIELD_REF, element_type, input,
		      TYPE_SIZE (element_type),
		      bitsize_int (i * int_size_in_bytes (element_type)
				   *  BITS_PER_UNIT));

	  last_assign
	    = build_output_assignment (brig_inst, element, element_ref);
	}
      return last_assign;
    }
  else
    {
      /* All we do here is to bitcast the result and store it to the
	 'register' (variable).  Mainly need to take care of differing
	 bitwidths.  */
      size_t src_width = int_size_in_bytes (input_type);
      size_t dst_width = int_size_in_bytes (output_type);
      tree input = inst_expr;
      /* Integer results are extended to the target register width, using
	 the same sign as the inst_expr.  */
      if (INTEGRAL_TYPE_P (TREE_TYPE (input)) && src_width != dst_width)
	{
	  bool unsigned_p = TYPE_UNSIGNED (TREE_TYPE (input));
	  tree resized_type
	    = build_nonstandard_integer_type (dst_width * BITS_PER_UNIT,
					      unsigned_p);
	  input = convert_to_integer (resized_type, input);
	}
      input = build_resize_convert_view (output_type, input);
      tree assign = build2 (MODIFY_EXPR, output_type, output, input);
      m_parent.m_cf->append_statement (assign);
      return assign;
    }
  return NULL_TREE;
}

/* Appends a GENERIC statement (STMT) to the currently constructed function.  */

void
brig_code_entry_handler::append_statement (tree stmt)
{
  m_parent.m_cf->append_statement (stmt);
}

/* Visits the element(s) in the OPERAND, calling HANDLER to each of them.  */

tree
tree_element_unary_visitor::operator () (brig_code_entry_handler &handler,
					tree operand)
{
  if (VECTOR_TYPE_P (TREE_TYPE (operand)))
    {
      size_t vec_size = int_size_in_bytes (TREE_TYPE (operand));
      size_t element_size = int_size_in_bytes (TREE_TYPE (TREE_TYPE (operand)));
      size_t element_count = vec_size / element_size;

      tree input_element_type = TREE_TYPE (TREE_TYPE (operand));
      tree output_element_type = NULL_TREE;

      vec<constructor_elt, va_gc> *constructor_vals = NULL;
      for (size_t i = 0; i < element_count; ++i)
	{
	  tree element = build3 (BIT_FIELD_REF, input_element_type, operand,
				 TYPE_SIZE (input_element_type),
				 bitsize_int (i * element_size
					      * BITS_PER_UNIT));

	  tree output = visit_element (handler, element);
	  output_element_type = TREE_TYPE (output);

	  CONSTRUCTOR_APPEND_ELT (constructor_vals, NULL_TREE, output);
	}

      tree vec_type = build_vector_type (output_element_type, element_count);

      /* build_constructor creates a vector type which is not a vector_cst
	 that requires compile time constant elements.  */
      tree vec = build_constructor (vec_type, constructor_vals);

      /* Add a temp variable for readability.  */
      tree tmp_var = create_tmp_var (vec_type, "vec_out");
      tree vec_tmp_assign
	= build2 (MODIFY_EXPR, TREE_TYPE (tmp_var), tmp_var, vec);
      handler.append_statement (vec_tmp_assign);
      return tmp_var;
    }
  else
    return visit_element (handler, operand);
}

/* Visits the element pair(s) in the OPERAND0 and OPERAND1, calling HANDLER
   to each of them.  */

tree
tree_element_binary_visitor::operator () (brig_code_entry_handler &handler,
					 tree operand0, tree operand1)
{
  if (VECTOR_TYPE_P (TREE_TYPE (operand0)))
    {
      gcc_assert (VECTOR_TYPE_P (TREE_TYPE (operand1)));
      size_t vec_size = int_size_in_bytes (TREE_TYPE (operand0));
      size_t element_size
	= int_size_in_bytes (TREE_TYPE (TREE_TYPE (operand0)));
      size_t element_count = vec_size / element_size;

      tree input_element_type = TREE_TYPE (TREE_TYPE (operand0));
      tree output_element_type = NULL_TREE;

      vec<constructor_elt, va_gc> *constructor_vals = NULL;
      for (size_t i = 0; i < element_count; ++i)
	{

	  tree element0 = build3 (BIT_FIELD_REF, input_element_type, operand0,
				  TYPE_SIZE (input_element_type),
				  bitsize_int (i * element_size
					       * BITS_PER_UNIT));

	  tree element1 = build3 (BIT_FIELD_REF, input_element_type, operand1,
				  TYPE_SIZE (input_element_type),
				  bitsize_int (i * element_size
					       * BITS_PER_UNIT));

	  tree output = visit_element (handler, element0, element1);
	  output_element_type = TREE_TYPE (output);

	  CONSTRUCTOR_APPEND_ELT (constructor_vals, NULL_TREE, output);
	}

      tree vec_type = build_vector_type (output_element_type, element_count);

      /* build_constructor creates a vector type which is not a vector_cst
	 that requires compile time constant elements.  */
      tree vec = build_constructor (vec_type, constructor_vals);

      /* Add a temp variable for readability.  */
      tree tmp_var = create_tmp_var (vec_type, "vec_out");
      tree vec_tmp_assign
	= build2 (MODIFY_EXPR, TREE_TYPE (tmp_var), tmp_var, vec);
      handler.append_statement (vec_tmp_assign);
      return tmp_var;
    }
  else
    return visit_element (handler, operand0, operand1);
}

/* Generates GENERIC code that flushes the visited element to zero.  */

tree
flush_to_zero::visit_element (brig_code_entry_handler &, tree operand)
{
  size_t size = int_size_in_bytes (TREE_TYPE (operand));
  if (size == 4)
    {
      tree built_in
	= (m_fp16) ? builtin_decl_explicit (BUILT_IN_HSAIL_FTZ_F32_F16) :
	builtin_decl_explicit (BUILT_IN_HSAIL_FTZ_F32);

      return call_builtin (built_in, 1, float_type_node, float_type_node,
			   operand);
    }
  else if (size == 8)
    {
      return call_builtin (builtin_decl_explicit (BUILT_IN_HSAIL_FTZ_F64), 1,
			   double_type_node, double_type_node, operand);
    }
  else
    gcc_unreachable ();
  return NULL_TREE;
}

/* Generates GENERIC code that converts a single precision float to half
   precision float.  */

tree
float_to_half::visit_element (brig_code_entry_handler &caller, tree operand)
{
  tree built_in = builtin_decl_explicit (BUILT_IN_HSAIL_F32_TO_F16);

  tree casted_operand = build_resize_convert_view (uint32_type_node, operand);

  tree call = call_builtin (built_in, 1, uint16_type_node, uint32_type_node,
			    casted_operand);
  tree output
    = create_tmp_var (TREE_TYPE (TREE_TYPE (built_in)), "fp16out");
  tree assign = build2 (MODIFY_EXPR, TREE_TYPE (output), output, call);
  caller.append_statement (assign);
  return output;
}

/* Generates GENERIC code that converts a half precision float to single
   precision float.  */

tree
half_to_float::visit_element (brig_code_entry_handler &caller, tree operand)
{
  tree built_in = builtin_decl_explicit (BUILT_IN_HSAIL_F16_TO_F32);
  tree truncated_source = convert_to_integer (uint16_type_node, operand);

  tree call
    = call_builtin (built_in, 1, uint32_type_node, uint16_type_node,
		    truncated_source);

  tree const_fp32_type
    = build_type_variant (brig_to_generic::s_fp32_type, 1, 0);

  tree output = create_tmp_var (const_fp32_type, "fp32out");
  tree casted_result
    = build_resize_convert_view (brig_to_generic::s_fp32_type, call);

  tree assign = build2 (MODIFY_EXPR, TREE_TYPE (output), output, casted_result);

  caller.append_statement (assign);

  return output;
}

/* Treats the INPUT as SRC_TYPE and sign or zero extends it to DEST_TYPE.  */

tree
brig_code_entry_handler::extend_int (tree input, tree dest_type, tree src_type)
{
  /* Extend integer conversions according to the destination's
     ext mode.  First we need to clip the input register to
     the possible smaller integer size to ensure the correct sign
     bit is extended.  */
  tree clipped_input = convert_to_integer (src_type, input);
  tree conversion_result;

  if (TYPE_UNSIGNED (src_type))
    conversion_result
      = convert_to_integer (unsigned_type_for (dest_type), clipped_input);
  else
    conversion_result
      = convert_to_integer (signed_type_for (dest_type), clipped_input);

  /* Treat the result as unsigned so we do not sign extend to the
     register width.  For some reason this GENERIC sequence sign
     extends to the s register:

     D.1541 = (signed char) s1;
     D.1542 = (signed short) D.1541;
     s0 = (unsigned int) D.1542
  */

  /* The converted result is then extended to the target register
     width, using the same sign as the destination.  */
  return convert_to_integer (dest_type, conversion_result);
}

/* Returns the integer constant value of the given node.
   If it's a cast, looks into the source of the cast.  */
HOST_WIDE_INT
brig_code_entry_handler::int_constant_value (tree node)
{
  tree n = node;
  if (TREE_CODE (n) == VIEW_CONVERT_EXPR)
    n = TREE_OPERAND (n, 0);
  return int_cst_value (n);
}<|MERGE_RESOLUTION|>--- conflicted
+++ resolved
@@ -685,142 +685,6 @@
     return gccbrig_tree_type_for_hsa_type (brig_type);
 }
 
-<<<<<<< HEAD
-/* In case the HSA instruction must be implemented using a builtin,
-   this function is called to get the correct builtin function.
-   TYPE is the instruction tree type, BRIG_OPCODE the opcode of the
-   brig instruction and BRIG_TYPE the brig instruction's type.  */
-
-tree
-brig_code_entry_handler::get_builtin_for_hsa_opcode
-  (tree type, BrigOpcode16_t brig_opcode, BrigType16_t brig_type) const
-{
-  tree builtin = NULL_TREE;
-  tree builtin_type = type;
-
-  /* For vector types, first find the scalar version of the builtin.  */
-  if (type != NULL_TREE && VECTOR_TYPE_P (type))
-    builtin_type = TREE_TYPE (type);
-  BrigType16_t brig_inner_type = brig_type & BRIG_TYPE_BASE_MASK;
-
-  /* Some BRIG opcodes can use the same builtins for unsigned and
-     signed types.  Force these cases to unsigned types.  */
-
-  if (brig_opcode == BRIG_OPCODE_BORROW
-      || brig_opcode == BRIG_OPCODE_CARRY
-      || brig_opcode == BRIG_OPCODE_LASTBIT
-      || brig_opcode == BRIG_OPCODE_BITINSERT)
-    {
-      if (brig_type == BRIG_TYPE_S32)
-	brig_type = BRIG_TYPE_U32;
-      else if (brig_type == BRIG_TYPE_S64)
-	brig_type = BRIG_TYPE_U64;
-    }
-
-  switch (brig_opcode)
-    {
-    case BRIG_OPCODE_FLOOR:
-      builtin = mathfn_built_in (builtin_type, BUILT_IN_FLOOR);
-      break;
-    case BRIG_OPCODE_CEIL:
-      builtin = mathfn_built_in (builtin_type, BUILT_IN_CEIL);
-      break;
-    case BRIG_OPCODE_SQRT:
-    case BRIG_OPCODE_NSQRT:
-      builtin = mathfn_built_in (builtin_type, BUILT_IN_SQRT);
-      break;
-    case BRIG_OPCODE_RINT:
-      builtin = mathfn_built_in (builtin_type, BUILT_IN_RINT);
-      break;
-    case BRIG_OPCODE_TRUNC:
-      builtin = mathfn_built_in (builtin_type, BUILT_IN_TRUNC);
-      break;
-    case BRIG_OPCODE_COPYSIGN:
-      builtin = mathfn_built_in (builtin_type, BUILT_IN_COPYSIGN);
-      break;
-    case BRIG_OPCODE_NSIN:
-      builtin = mathfn_built_in (builtin_type, BUILT_IN_SIN);
-      break;
-    case BRIG_OPCODE_NLOG2:
-      builtin = mathfn_built_in (builtin_type, BUILT_IN_LOG2);
-      break;
-    case BRIG_OPCODE_NEXP2:
-      builtin = mathfn_built_in (builtin_type, BUILT_IN_EXP2);
-      break;
-    case BRIG_OPCODE_FMA:
-    case BRIG_OPCODE_NFMA:
-      builtin = mathfn_built_in (builtin_type, BUILT_IN_FMA);
-      break;
-    case BRIG_OPCODE_NCOS:
-      builtin = mathfn_built_in (builtin_type, BUILT_IN_COS);
-      break;
-    case BRIG_OPCODE_POPCOUNT:
-      /* Popcount should be typed by its argument type (the return value
-	 is always u32).  Let's use a b64 version for also for b32 for now.  */
-      return builtin_decl_explicit (BUILT_IN_POPCOUNTL);
-    case BRIG_OPCODE_BORROW:
-      /* Borrow uses the same builtin for unsigned and signed types.  */
-      if (brig_type == BRIG_TYPE_S32 || brig_type == BRIG_TYPE_U32)
-	return builtin_decl_explicit (BUILT_IN_HSAIL_BORROW_U32);
-      else
-	return builtin_decl_explicit (BUILT_IN_HSAIL_BORROW_U64);
-    case BRIG_OPCODE_CARRY:
-      /* Carry also uses the same builtin for unsigned and signed types.  */
-      if (brig_type == BRIG_TYPE_S32 || brig_type == BRIG_TYPE_U32)
-	return builtin_decl_explicit (BUILT_IN_HSAIL_CARRY_U32);
-      else
-	return builtin_decl_explicit (BUILT_IN_HSAIL_CARRY_U64);
-    default:
-
-      /* Use our builtin index for finding a proper builtin for the BRIG
-	 opcode and BRIG type.  This takes care most of the builtin cases,
-	 the special cases are handled in the separate 'case' statements
-	 above.  */
-      builtin_map::const_iterator i
-	= s_custom_builtins.find (std::make_pair (brig_opcode, brig_type));
-      if (i != s_custom_builtins.end ())
-	return (*i).second;
-
-      if (brig_inner_type != brig_type)
-	{
-	  /* Try to find a scalar built-in we could use.  */
-	  i = s_custom_builtins.find
-	    (std::make_pair (brig_opcode, brig_inner_type));
-	  if (i != s_custom_builtins.end ())
-	    return (*i).second;
-	}
-
-      /* In case this is an fp16 operation that is promoted to fp32,
-	 try to find a fp32 scalar built-in.  */
-      if (brig_inner_type == BRIG_TYPE_F16)
-	{
-	  i = s_custom_builtins.find
-	    (std::make_pair (brig_opcode, BRIG_TYPE_F32));
-	  if (i != s_custom_builtins.end ())
-	    return (*i).second;
-	}
-      gcc_unreachable ();
-    }
-
-  if (VECTOR_TYPE_P (type) && builtin != NULL_TREE)
-    {
-      /* Try to find a vectorized version of the built-in.
-	 TODO: properly assert that builtin is a mathfn builtin? */
-      tree vec_builtin
-	= targetm.vectorize.builtin_vectorized_function
-	(builtin_mathfn_code (builtin), type, type);
-      if (vec_builtin != NULL_TREE)
-	return vec_builtin;
-      else
-	return builtin;
-    }
-  if (builtin == NULL_TREE)
-    gcc_unreachable ();
-  return builtin;
-}
-
-=======
->>>>>>> 70783a86
 /* Return the correct GENERIC type for storing comparison results
    of operand with the type given in SOURCE_TYPE.  */
 
@@ -838,275 +702,6 @@
     return gccbrig_tree_type_for_hsa_type (BRIG_TYPE_B1);
 }
 
-<<<<<<< HEAD
-/* Returns true in case the given opcode needs to know about work-item context
-   data.  In such case the context data is passed as a pointer to a work-item
-   context object, as the last argument in the builtin call.  */
-
-bool
-brig_code_entry_handler::needs_workitem_context_data
-  (BrigOpcode16_t brig_opcode) const
-{
-  switch (brig_opcode)
-    {
-    case BRIG_OPCODE_WORKITEMABSID:
-    case BRIG_OPCODE_WORKITEMFLATABSID:
-    case BRIG_OPCODE_WORKITEMFLATID:
-    case BRIG_OPCODE_CURRENTWORKITEMFLATID:
-    case BRIG_OPCODE_WORKITEMID:
-    case BRIG_OPCODE_WORKGROUPID:
-    case BRIG_OPCODE_WORKGROUPSIZE:
-    case BRIG_OPCODE_CURRENTWORKGROUPSIZE:
-    case BRIG_OPCODE_GRIDGROUPS:
-    case BRIG_OPCODE_GRIDSIZE:
-    case BRIG_OPCODE_DIM:
-    case BRIG_OPCODE_PACKETID:
-    case BRIG_OPCODE_PACKETCOMPLETIONSIG:
-    case BRIG_OPCODE_BARRIER:
-    case BRIG_OPCODE_WAVEBARRIER:
-    case BRIG_OPCODE_ARRIVEFBAR:
-    case BRIG_OPCODE_INITFBAR:
-    case BRIG_OPCODE_JOINFBAR:
-    case BRIG_OPCODE_LEAVEFBAR:
-    case BRIG_OPCODE_RELEASEFBAR:
-    case BRIG_OPCODE_WAITFBAR:
-    case BRIG_OPCODE_CUID:
-    case BRIG_OPCODE_MAXCUID:
-    case BRIG_OPCODE_DEBUGTRAP:
-    case BRIG_OPCODE_GROUPBASEPTR:
-    case BRIG_OPCODE_KERNARGBASEPTR:
-    case BRIG_OPCODE_ALLOCA:
-      return true;
-    default:
-      return false;
-    };
-}
-
-/* Returns true in case the given opcode that would normally be generated
-   as a builtin call can be expanded to tree nodes.  */
-
-bool
-brig_code_entry_handler::can_expand_builtin (BrigOpcode16_t brig_opcode) const
-{
-  switch (brig_opcode)
-    {
-    case BRIG_OPCODE_WORKITEMFLATABSID:
-    case BRIG_OPCODE_WORKITEMFLATID:
-    case BRIG_OPCODE_WORKITEMABSID:
-    case BRIG_OPCODE_WORKGROUPSIZE:
-    case BRIG_OPCODE_CURRENTWORKGROUPSIZE:
-      /* TODO: expand more builtins.  */
-      return true;
-    default:
-      return false;
-    };
-}
-
-/* Try to expand the given builtin call to reuse a previously generated
-   variable, if possible.  If not, just call the given builtin.
-   BRIG_OPCODE and BRIG_TYPE identify the builtin's BRIG opcode/type,
-   ARITH_TYPE its GENERIC type, and OPERANDS contains the builtin's
-   input operands.  */
-
-tree
-brig_code_entry_handler::expand_or_call_builtin (BrigOpcode16_t brig_opcode,
-						 BrigType16_t brig_type,
-						 tree arith_type,
-						 tree_stl_vec &operands)
-{
-  if (m_parent.m_cf->m_is_kernel && can_expand_builtin (brig_opcode))
-    return expand_builtin (brig_opcode, operands);
-
-  tree built_in
-    = get_builtin_for_hsa_opcode (arith_type, brig_opcode, brig_type);
-
-  if (!VECTOR_TYPE_P (TREE_TYPE (TREE_TYPE (built_in)))
-      && arith_type != NULL_TREE && VECTOR_TYPE_P (arith_type)
-      && brig_opcode != BRIG_OPCODE_LERP
-      && brig_opcode != BRIG_OPCODE_PACKCVT
-      && brig_opcode != BRIG_OPCODE_SAD
-      && brig_opcode != BRIG_OPCODE_SADHI)
-    {
-      /* Call the scalar built-in for all elements in the vector.  */
-      tree_stl_vec operand0_elements;
-      if (operands.size () > 0)
-	unpack (operands[0], operand0_elements);
-
-      tree_stl_vec operand1_elements;
-      if (operands.size () > 1)
-	unpack (operands[1], operand1_elements);
-
-      tree_stl_vec result_elements;
-
-      size_t element_count = gccbrig_type_vector_subparts (arith_type);
-      for (size_t i = 0; i < element_count; ++i)
-	{
-	  tree_stl_vec call_operands;
-	  if (operand0_elements.size () > 0)
-	    call_operands.push_back (operand0_elements.at (i));
-
-	  if (operand1_elements.size () > 0)
-	    call_operands.push_back (operand1_elements.at (i));
-
-	  result_elements.push_back
-	    (expand_or_call_builtin (brig_opcode, brig_type,
-				     TREE_TYPE (arith_type),
-				     call_operands));
-	}
-      return pack (result_elements);
-    }
-
-  tree_stl_vec call_operands;
-  tree_stl_vec operand_types;
-
-  tree arg_type_chain = TYPE_ARG_TYPES (TREE_TYPE (built_in));
-
-  for (size_t i = 0; i < operands.size (); ++i)
-    {
-      tree operand_type = TREE_VALUE (arg_type_chain);
-      call_operands.push_back (convert (operand_type, operands[i]));
-      operand_types.push_back (operand_type);
-      arg_type_chain = TREE_CHAIN (arg_type_chain);
-    }
-
-  if (needs_workitem_context_data (brig_opcode))
-    {
-      call_operands.push_back (m_parent.m_cf->m_context_arg);
-      operand_types.push_back (ptr_type_node);
-      m_parent.m_cf->m_has_unexpanded_dp_builtins = true;
-    }
-
-  size_t operand_count = call_operands.size ();
-
-  call_operands.resize (4, NULL_TREE);
-  operand_types.resize (4, NULL_TREE);
-  for (size_t i = 0; i < operand_count; ++i)
-    call_operands.at (i) = build_reinterpret_cast (operand_types.at (i),
-						   call_operands.at (i));
-
-  tree fnptr = build_fold_addr_expr (built_in);
-  return build_call_array (TREE_TYPE (TREE_TYPE (built_in)), fnptr,
-			   operand_count, &call_operands[0]);
-}
-
-/* Instead of calling a built-in, reuse a previously returned value known to
-   be still valid.  This is beneficial especially for the work-item
-   identification related builtins as not having them as calls can lead to
-   more easily vectorizable parallel loops for multi work-item work-groups.
-   BRIG_OPCODE identifies the builtin and OPERANDS store the operands.  */
-
-tree
-brig_code_entry_handler::expand_builtin (BrigOpcode16_t brig_opcode,
-					 tree_stl_vec &operands)
-{
-  tree_stl_vec uint32_0 = tree_stl_vec (1, build_int_cst (uint32_type_node, 0));
-
-  tree_stl_vec uint32_1 = tree_stl_vec (1, build_int_cst (uint32_type_node, 1));
-
-  tree_stl_vec uint32_2 = tree_stl_vec (1, build_int_cst (uint32_type_node, 2));
-
-  if (brig_opcode == BRIG_OPCODE_WORKITEMFLATABSID)
-    {
-      tree id0 = expand_builtin (BRIG_OPCODE_WORKITEMABSID, uint32_0);
-      id0 = convert (uint64_type_node, id0);
-
-      tree id1 = expand_builtin (BRIG_OPCODE_WORKITEMABSID, uint32_1);
-      id1 = convert (uint64_type_node, id1);
-
-      tree id2 = expand_builtin (BRIG_OPCODE_WORKITEMABSID, uint32_2);
-      id2 = convert (uint64_type_node, id2);
-
-      tree max0 = convert (uint64_type_node,
-			   m_parent.m_cf->m_grid_size_vars[0]);
-      tree max1 = convert (uint64_type_node,
-			   m_parent.m_cf->m_grid_size_vars[1]);
-
-      tree id2_x_max0_x_max1 = build2 (MULT_EXPR, uint64_type_node, id2, max0);
-      id2_x_max0_x_max1
-	= build2 (MULT_EXPR, uint64_type_node, id2_x_max0_x_max1, max1);
-
-      tree id1_x_max0 = build2 (MULT_EXPR, uint64_type_node, id1, max0);
-
-      tree sum = build2 (PLUS_EXPR, uint64_type_node, id0, id1_x_max0);
-      sum = build2 (PLUS_EXPR, uint64_type_node, sum, id2_x_max0_x_max1);
-
-      return add_temp_var ("workitemflatabsid", sum);
-    }
-  else if (brig_opcode == BRIG_OPCODE_WORKITEMABSID)
-    {
-      HOST_WIDE_INT dim = int_constant_value (operands[0]);
-
-      tree local_id_var = m_parent.m_cf->m_local_id_vars[dim];
-      tree wg_id_var = m_parent.m_cf->m_wg_id_vars[dim];
-      tree wg_size_var = m_parent.m_cf->m_wg_size_vars[dim];
-      tree grid_size_var = m_parent.m_cf->m_grid_size_vars[dim];
-
-      tree wg_id_x_wg_size = build2 (MULT_EXPR, uint32_type_node,
-				     convert (uint32_type_node, wg_id_var),
-				     convert (uint32_type_node, wg_size_var));
-      tree sum
-	= build2 (PLUS_EXPR, uint32_type_node, wg_id_x_wg_size, local_id_var);
-
-      /* We need a modulo here because of work-groups which have dimensions
-	 larger than the grid size :( TO CHECK: is this really allowed in the
-	 specs?  */
-      tree modulo
-	= build2 (TRUNC_MOD_EXPR, uint32_type_node, sum, grid_size_var);
-
-      return add_temp_var (std::string ("workitemabsid_")
-			     + (char) ((int) 'x' + dim),
-			   modulo);
-    }
-  else if (brig_opcode == BRIG_OPCODE_WORKITEMFLATID)
-    {
-      tree z_x_wgsx_wgsy
-	= build2 (MULT_EXPR, uint32_type_node,
-		  m_parent.m_cf->m_local_id_vars[2],
-		  m_parent.m_cf->m_wg_size_vars[0]);
-      z_x_wgsx_wgsy = build2 (MULT_EXPR, uint32_type_node, z_x_wgsx_wgsy,
-			      m_parent.m_cf->m_wg_size_vars[1]);
-
-      tree y_x_wgsx
-	= build2 (MULT_EXPR, uint32_type_node,
-		  m_parent.m_cf->m_local_id_vars[1],
-		  m_parent.m_cf->m_wg_size_vars[0]);
-
-      tree sum = build2 (PLUS_EXPR, uint32_type_node, y_x_wgsx, z_x_wgsx_wgsy);
-      sum = build2 (PLUS_EXPR, uint32_type_node,
-		    m_parent.m_cf->m_local_id_vars[0],
-		    sum);
-      return add_temp_var ("workitemflatid", sum);
-    }
-  else if (brig_opcode == BRIG_OPCODE_WORKGROUPSIZE)
-    {
-      HOST_WIDE_INT dim = int_constant_value (operands[0]);
-      return m_parent.m_cf->m_wg_size_vars[dim];
-    }
-  else if (brig_opcode == BRIG_OPCODE_CURRENTWORKGROUPSIZE)
-    {
-      HOST_WIDE_INT dim = int_constant_value (operands[0]);
-      return m_parent.m_cf->m_cur_wg_size_vars[dim];
-    }
-  else
-    gcc_unreachable ();
-
-  return NULL_TREE;
-}
-
-/* Appends and returns a new temp variable and an accompanying assignment
-   statement that stores the value of the given EXPR and has the given NAME.  */
-
-tree
-brig_code_entry_handler::add_temp_var (std::string name, tree expr)
-{
-  tree temp_var = create_tmp_var (TREE_TYPE (expr), name.c_str ());
-  tree assign = build2 (MODIFY_EXPR, TREE_TYPE (temp_var), temp_var, expr);
-  m_parent.m_cf->append_statement (assign);
-  return temp_var;
-}
-
-=======
->>>>>>> 70783a86
 /* Creates a FP32 to FP16 conversion call, assuming the source and destination
    are FP32 type variables.  */
 
