--- conflicted
+++ resolved
@@ -732,143 +732,3 @@
   return build3 (VEC_PERM_EXPR, TREE_TYPE (vec_operand), vec_operand,
 		 vec_operand, mask);
 }
-<<<<<<< HEAD
-
-/* Returns the tree code that should be used to implement the given
-   HSA instruction opcode (BRIG_OPCODE) for the given type of instruction
-   (BRIG_TYPE).  In case the opcode cannot be mapped to a TREE node directly,
-   returns TREE_LIST (if it can be emulated with a simple chain of tree
-   nodes) or CALL_EXPR if the opcode should be implemented using a builtin
-   call.  */
-
-tree_code
-brig_basic_inst_handler::get_tree_code_for_hsa_opcode
-  (BrigOpcode16_t brig_opcode, BrigType16_t brig_type) const
-{
-  BrigType16_t brig_inner_type = brig_type & BRIG_TYPE_BASE_MASK;
-  switch (brig_opcode)
-    {
-    case BRIG_OPCODE_NOP:
-      return NOP_EXPR;
-    case BRIG_OPCODE_ADD:
-      return PLUS_EXPR;
-    case BRIG_OPCODE_CMOV:
-      if (brig_inner_type == brig_type)
-	return COND_EXPR;
-      else
-	return VEC_COND_EXPR;
-    case BRIG_OPCODE_SUB:
-      return MINUS_EXPR;
-    case BRIG_OPCODE_MUL:
-    case BRIG_OPCODE_MUL24:
-      return MULT_EXPR;
-    case BRIG_OPCODE_MULHI:
-    case BRIG_OPCODE_MUL24HI:
-      return MULT_HIGHPART_EXPR;
-    case BRIG_OPCODE_DIV:
-      if (gccbrig_is_float_type (brig_inner_type))
-	return RDIV_EXPR;
-      else
-	return TRUNC_DIV_EXPR;
-    case BRIG_OPCODE_NEG:
-      return NEGATE_EXPR;
-    case BRIG_OPCODE_MIN:
-      if (gccbrig_is_float_type (brig_inner_type))
-	return CALL_EXPR;
-      else
-	return MIN_EXPR;
-    case BRIG_OPCODE_MAX:
-      if (gccbrig_is_float_type (brig_inner_type))
-	return CALL_EXPR;
-      else
-	return MAX_EXPR;
-    case BRIG_OPCODE_ABS:
-      return ABS_EXPR;
-    case BRIG_OPCODE_SHL:
-      return LSHIFT_EXPR;
-    case BRIG_OPCODE_SHR:
-      return RSHIFT_EXPR;
-    case BRIG_OPCODE_OR:
-      return BIT_IOR_EXPR;
-    case BRIG_OPCODE_XOR:
-      return BIT_XOR_EXPR;
-    case BRIG_OPCODE_AND:
-      return BIT_AND_EXPR;
-    case BRIG_OPCODE_NOT:
-      return BIT_NOT_EXPR;
-    case BRIG_OPCODE_RET:
-      return RETURN_EXPR;
-    case BRIG_OPCODE_MOV:
-    case BRIG_OPCODE_LDF:
-      return MODIFY_EXPR;
-    case BRIG_OPCODE_LD:
-    case BRIG_OPCODE_ST:
-      return MEM_REF;
-    case BRIG_OPCODE_BR:
-      return GOTO_EXPR;
-    case BRIG_OPCODE_REM:
-      if (brig_type == BRIG_TYPE_U64 || brig_type == BRIG_TYPE_U32)
-	return TRUNC_MOD_EXPR;
-      else
-	return CALL_EXPR;
-    case BRIG_OPCODE_NRCP:
-    case BRIG_OPCODE_NRSQRT:
-      /* Implement as 1/f (x).  gcc should pattern detect that and
-	 use a native instruction, if available, for it.  */
-      return TREE_LIST;
-    case BRIG_OPCODE_FMA:
-    case BRIG_OPCODE_FLOOR:
-    case BRIG_OPCODE_CEIL:
-    case BRIG_OPCODE_SQRT:
-    case BRIG_OPCODE_NSQRT:
-    case BRIG_OPCODE_RINT:
-    case BRIG_OPCODE_TRUNC:
-    case BRIG_OPCODE_POPCOUNT:
-    case BRIG_OPCODE_COPYSIGN:
-    case BRIG_OPCODE_NCOS:
-    case BRIG_OPCODE_NSIN:
-    case BRIG_OPCODE_NLOG2:
-    case BRIG_OPCODE_NEXP2:
-    case BRIG_OPCODE_NFMA:
-      /* Class has type B1 regardless of the float type, thus
-	 the below builtin map search cannot find it.  */
-    case BRIG_OPCODE_CLASS:
-    case BRIG_OPCODE_WORKITEMABSID:
-      return CALL_EXPR;
-    default:
-
-      /* Some BRIG opcodes can use the same builtins for unsigned and
-	 signed types.  Force these cases to unsigned types.
-      */
-
-      if (brig_opcode == BRIG_OPCODE_BORROW
-	  || brig_opcode == BRIG_OPCODE_CARRY
-	  || brig_opcode == BRIG_OPCODE_LASTBIT
-	  || brig_opcode == BRIG_OPCODE_BITINSERT)
-	{
-	  if (brig_type == BRIG_TYPE_S32)
-	    brig_type = BRIG_TYPE_U32;
-	  else if (brig_type == BRIG_TYPE_S64)
-	    brig_type = BRIG_TYPE_U64;
-	}
-
-
-      builtin_map::const_iterator i
-	= s_custom_builtins.find (std::make_pair (brig_opcode, brig_type));
-      if (i != s_custom_builtins.end ())
-	return CALL_EXPR;
-      else if (s_custom_builtins.find
-	       (std::make_pair (brig_opcode, brig_inner_type))
-	       != s_custom_builtins.end ())
-	return CALL_EXPR;
-      if (brig_inner_type == BRIG_TYPE_F16
-	  && s_custom_builtins.find
-	  (std::make_pair (brig_opcode, BRIG_TYPE_F32))
-	  != s_custom_builtins.end ())
-	return CALL_EXPR;
-      break;
-    }
-  return TREE_LIST; /* Emulate using a chain of nodes.  */
-}
-=======
->>>>>>> 70783a86
