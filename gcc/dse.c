--- conflicted
+++ resolved
@@ -1379,11 +1379,7 @@
       /* Handle (set (mem:BLK (addr) [... S36 ...]) (const_int 0))
 	 as memset (addr, 0, 36);  */
       else if (!MEM_SIZE_KNOWN_P (mem)
-<<<<<<< HEAD
-	       || may_le (MEM_SIZE (mem), 0)
-=======
 	       || maybe_le (MEM_SIZE (mem), 0)
->>>>>>> 70783a86
 	       /* This is a limit on the bitmap size, which is only relevant
 		  for constant-sized MEMs.  */
 	       || (MEM_SIZE (mem).is_constant (&const_size)
@@ -1507,11 +1503,7 @@
       group_info *group = rtx_group_vec[group_id];
       mem_addr = group->canon_base_addr;
     }
-<<<<<<< HEAD
-  if (may_ne (offset, 0))
-=======
   if (maybe_ne (offset, 0))
->>>>>>> 70783a86
     mem_addr = plus_constant (get_address_mode (mem), mem_addr, offset);
 
   while (ptr)
@@ -1545,16 +1537,12 @@
 	      && known_subrange_p (offset, width,
 				   s_info->offset, s_info->width)
 	      && all_positions_needed_p (s_info, offset - s_info->offset,
-<<<<<<< HEAD
-					 width))
-=======
 					 width)
 	      /* We can only remove the later store if the earlier aliases
 		 at least all accesses the later one.  */
 	      && (MEM_ALIAS_SET (mem) == MEM_ALIAS_SET (s_info->mem)
 		  || alias_set_subset_of (MEM_ALIAS_SET (mem),
 					  MEM_ALIAS_SET (s_info->mem))))
->>>>>>> 70783a86
 	    {
 	      if (GET_MODE (mem) == BLKmode)
 		{
@@ -1756,11 +1744,7 @@
 
       /* Try a wider mode if truncating the store mode to NEW_MODE
 	 requires a real instruction.  */
-<<<<<<< HEAD
-      if (may_lt (GET_MODE_SIZE (new_mode), GET_MODE_SIZE (store_mode))
-=======
       if (maybe_lt (GET_MODE_SIZE (new_mode), GET_MODE_SIZE (store_mode))
->>>>>>> 70783a86
 	  && !TRULY_NOOP_TRUNCATION_MODES_P (new_mode, store_mode))
 	continue;
 
@@ -1859,11 +1843,7 @@
   else
     gap = read_offset - store_info->offset;
 
-<<<<<<< HEAD
-  if (may_ne (gap, 0))
-=======
   if (maybe_ne (gap, 0))
->>>>>>> 70783a86
     {
       poly_int64 shift = gap * BITS_PER_UNIT;
       poly_int64 access_size = GET_MODE_SIZE (read_mode) + gap;
@@ -2143,11 +2123,7 @@
       group_info *group = rtx_group_vec[group_id];
       mem_addr = group->canon_base_addr;
     }
-<<<<<<< HEAD
-  if (may_ne (offset, 0))
-=======
   if (maybe_ne (offset, 0))
->>>>>>> 70783a86
     mem_addr = plus_constant (get_address_mode (mem), mem_addr, offset);
 
   if (group_id >= 0)
@@ -2216,14 +2192,9 @@
 
 		  /* The bases are the same, just see if the offsets
 		     could overlap.  */
-<<<<<<< HEAD
-		  if (ranges_may_overlap_p (offset, width, store_info->offset,
-					    store_info->width))
-=======
 		  if (ranges_maybe_overlap_p (offset, width,
 					      store_info->offset,
 					      store_info->width))
->>>>>>> 70783a86
 		    remove = true;
 		}
 	    }
