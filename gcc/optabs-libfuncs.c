--- conflicted
+++ resolved
@@ -860,11 +860,7 @@
      have a libgcc2 function for that width.  */
   if (INT_TYPE_SIZE < BITS_PER_WORD)
     {
-<<<<<<< HEAD
-      scalar_int_mode mode = *int_mode_for_size (INT_TYPE_SIZE, 0);
-=======
       scalar_int_mode mode = int_mode_for_size (INT_TYPE_SIZE, 0).require ();
->>>>>>> 5a462df3
       set_optab_libfunc (ffs_optab, mode, "ffs");
     }
 
@@ -918,11 +914,7 @@
   for (i = 1; i <= max; i *= 2)
     {
       if (i > 1)
-<<<<<<< HEAD
-	mode = *GET_MODE_2XWIDER_MODE (mode);
-=======
 	mode = GET_MODE_2XWIDER_MODE (mode).require ();
->>>>>>> 5a462df3
       buf[len + 1] = '0' + i;
       set_optab_libfunc (tab, mode, buf);
     }
