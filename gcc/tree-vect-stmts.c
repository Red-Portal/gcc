/* Statement Analysis and Transformation for Vectorization
   Copyright (C) 2003-2017 Free Software Foundation, Inc.
   Contributed by Dorit Naishlos <dorit@il.ibm.com>
   and Ira Rosen <irar@il.ibm.com>

This file is part of GCC.

GCC is free software; you can redistribute it and/or modify it under
the terms of the GNU General Public License as published by the Free
Software Foundation; either version 3, or (at your option) any later
version.

GCC is distributed in the hope that it will be useful, but WITHOUT ANY
WARRANTY; without even the implied warranty of MERCHANTABILITY or
FITNESS FOR A PARTICULAR PURPOSE.  See the GNU General Public License
for more details.

You should have received a copy of the GNU General Public License
along with GCC; see the file COPYING3.  If not see
<http://www.gnu.org/licenses/>.  */

#include "config.h"
#include "system.h"
#include "coretypes.h"
#include "backend.h"
#include "target.h"
#include "rtl.h"
#include "tree.h"
#include "gimple.h"
#include "ssa.h"
#include "optabs-tree.h"
#include "insn-config.h"
#include "recog.h"		/* FIXME: for insn_data */
#include "cgraph.h"
#include "dumpfile.h"
#include "alias.h"
#include "fold-const.h"
#include "stor-layout.h"
#include "tree-eh.h"
#include "gimplify.h"
#include "gimple-iterator.h"
#include "gimplify-me.h"
#include "tree-cfg.h"
#include "tree-ssa-loop-manip.h"
#include "cfgloop.h"
#include "tree-ssa-loop.h"
#include "tree-scalar-evolution.h"
#include "tree-vectorizer.h"
#include "builtins.h"
#include "internal-fn.h"
#include "tree-ssa-loop-niter.h"
#include "cfghooks.h"
#include "gimple-fold.h"

/* For lang_hooks.types.type_for_mode.  */
#include "langhooks.h"

/* Says whether a statement is a load, a store of a vectorized statement
   result, or a store of an invariant value.  */
enum vec_load_store_type {
  VLS_LOAD,
  VLS_STORE,
  VLS_STORE_INVARIANT
};

/* Return the vectorized type for the given statement.  */

tree
stmt_vectype (struct _stmt_vec_info *stmt_info)
{
  return STMT_VINFO_VECTYPE (stmt_info);
}

/* Return TRUE iff the given statement is in an inner loop relative to
   the loop being vectorized.  */
bool
stmt_in_inner_loop_p (struct _stmt_vec_info *stmt_info)
{
  gimple *stmt = STMT_VINFO_STMT (stmt_info);
  basic_block bb = gimple_bb (stmt);
  loop_vec_info loop_vinfo = STMT_VINFO_LOOP_VINFO (stmt_info);
  struct loop* loop;

  if (!loop_vinfo)
    return false;

  loop = LOOP_VINFO_LOOP (loop_vinfo);

  return (bb->loop_father == loop->inner);
}

/* Record the cost of a statement, either by directly informing the 
   target model or by saving it in a vector for later processing.
   Return a preliminary estimate of the statement's cost.  */

unsigned
record_stmt_cost (stmt_vector_for_cost *body_cost_vec, int count,
		  enum vect_cost_for_stmt kind, stmt_vec_info stmt_info,
		  int misalign, enum vect_cost_model_location where)
{
  if (body_cost_vec)
    {
      tree vectype = stmt_info ? stmt_vectype (stmt_info) : NULL_TREE;
      stmt_info_for_cost si = { count, kind,
			        stmt_info ? STMT_VINFO_STMT (stmt_info) : NULL,
				misalign };
      body_cost_vec->safe_push (si);
      return (unsigned)
	(builtin_vectorization_cost (kind, vectype, misalign) * count);
    }
  else
    return add_stmt_cost (stmt_info->vinfo->target_cost_data,
			  count, kind, stmt_info, misalign, where);
}

/* Return a variable of type ELEM_TYPE[NELEMS].  */

static tree
create_vector_array (tree elem_type, unsigned HOST_WIDE_INT nelems)
{
  return create_tmp_var (build_array_type_nelts (elem_type, nelems),
			 "vect_array");
}

/* ARRAY is an array of vectors created by create_vector_array.
   Return an SSA_NAME for the vector in index N.  The reference
   is part of the vectorization of STMT and the vector is associated
   with scalar destination SCALAR_DEST.  */

static tree
read_vector_array (gimple *stmt, gimple_stmt_iterator *gsi, tree scalar_dest,
		   tree array, unsigned HOST_WIDE_INT n)
{
  tree vect_type, vect, vect_name, array_ref;
  gimple *new_stmt;

  gcc_assert (TREE_CODE (TREE_TYPE (array)) == ARRAY_TYPE);
  vect_type = TREE_TYPE (TREE_TYPE (array));
  vect = vect_create_destination_var (scalar_dest, vect_type);
  array_ref = build4 (ARRAY_REF, vect_type, array,
		      build_int_cst (size_type_node, n),
		      NULL_TREE, NULL_TREE);

  new_stmt = gimple_build_assign (vect, array_ref);
  vect_name = make_ssa_name (vect, new_stmt);
  gimple_assign_set_lhs (new_stmt, vect_name);
  vect_finish_stmt_generation (stmt, new_stmt, gsi);

  return vect_name;
}

/* ARRAY is an array of vectors created by create_vector_array.
   Emit code to store SSA_NAME VECT in index N of the array.
   The store is part of the vectorization of STMT.  */

static void
write_vector_array (gimple *stmt, gimple_stmt_iterator *gsi, tree vect,
		    tree array, unsigned HOST_WIDE_INT n)
{
  tree array_ref;
  gimple *new_stmt;

  array_ref = build4 (ARRAY_REF, TREE_TYPE (vect), array,
		      build_int_cst (size_type_node, n),
		      NULL_TREE, NULL_TREE);

  new_stmt = gimple_build_assign (array_ref, vect);
  vect_finish_stmt_generation (stmt, new_stmt, gsi);
}

/* PTR is a pointer to an array of type TYPE.  Return a representation
   of *PTR.  The memory reference replaces those in FIRST_DR
   (and its group).  */

static tree
create_array_ref (tree type, tree ptr, tree alias_ptr_type)
{
  tree mem_ref;

  mem_ref = build2 (MEM_REF, type, ptr, build_int_cst (alias_ptr_type, 0));
  /* Arrays have the same alignment as their type.  */
  set_ptr_info_alignment (get_ptr_info (ptr), TYPE_ALIGN_UNIT (type), 0);
  return mem_ref;
}

/* Utility functions used by vect_mark_stmts_to_be_vectorized.  */

/* Function vect_mark_relevant.

   Mark STMT as "relevant for vectorization" and add it to WORKLIST.  */

static void
vect_mark_relevant (vec<gimple *> *worklist, gimple *stmt,
		    enum vect_relevant relevant, bool live_p)
{
  stmt_vec_info stmt_info = vinfo_for_stmt (stmt);
  enum vect_relevant save_relevant = STMT_VINFO_RELEVANT (stmt_info);
  bool save_live_p = STMT_VINFO_LIVE_P (stmt_info);
  gimple *pattern_stmt;

  if (dump_enabled_p ())
    {
      dump_printf_loc (MSG_NOTE, vect_location,
		       "mark relevant %d, live %d: ", relevant, live_p);
      dump_gimple_stmt (MSG_NOTE, TDF_SLIM, stmt, 0);
    }

  /* If this stmt is an original stmt in a pattern, we might need to mark its
     related pattern stmt instead of the original stmt.  However, such stmts
     may have their own uses that are not in any pattern, in such cases the
     stmt itself should be marked.  */
  if (STMT_VINFO_IN_PATTERN_P (stmt_info))
    {
      /* This is the last stmt in a sequence that was detected as a
	 pattern that can potentially be vectorized.  Don't mark the stmt
	 as relevant/live because it's not going to be vectorized.
	 Instead mark the pattern-stmt that replaces it.  */

      pattern_stmt = STMT_VINFO_RELATED_STMT (stmt_info);

      if (dump_enabled_p ())
	dump_printf_loc (MSG_NOTE, vect_location,
			 "last stmt in pattern. don't mark"
			 " relevant/live.\n");
      stmt_info = vinfo_for_stmt (pattern_stmt);
      gcc_assert (STMT_VINFO_RELATED_STMT (stmt_info) == stmt);
      save_relevant = STMT_VINFO_RELEVANT (stmt_info);
      save_live_p = STMT_VINFO_LIVE_P (stmt_info);
      stmt = pattern_stmt;
    }

  STMT_VINFO_LIVE_P (stmt_info) |= live_p;
  if (relevant > STMT_VINFO_RELEVANT (stmt_info))
    STMT_VINFO_RELEVANT (stmt_info) = relevant;

  if (STMT_VINFO_RELEVANT (stmt_info) == save_relevant
      && STMT_VINFO_LIVE_P (stmt_info) == save_live_p)
    {
      if (dump_enabled_p ())
        dump_printf_loc (MSG_NOTE, vect_location,
                         "already marked relevant/live.\n");
      return;
    }

  worklist->safe_push (stmt);
}


/* Function is_simple_and_all_uses_invariant

   Return true if STMT is simple and all uses of it are invariant.  */

bool
is_simple_and_all_uses_invariant (gimple *stmt, loop_vec_info loop_vinfo)
{
  tree op;
  gimple *def_stmt;
  ssa_op_iter iter;

  if (!is_gimple_assign (stmt))
    return false;

  FOR_EACH_SSA_TREE_OPERAND (op, stmt, iter, SSA_OP_USE)
    {
      enum vect_def_type dt = vect_uninitialized_def;

      if (!vect_is_simple_use (op, loop_vinfo, &def_stmt, &dt))
	{
	  if (dump_enabled_p ())
	    dump_printf_loc (MSG_MISSED_OPTIMIZATION, vect_location,
			     "use not simple.\n");
	  return false;
	}

      if (dt != vect_external_def && dt != vect_constant_def)
	return false;
    }
  return true;
}

/* Function vect_stmt_relevant_p.

   Return true if STMT in loop that is represented by LOOP_VINFO is
   "relevant for vectorization".

   A stmt is considered "relevant for vectorization" if:
   - it has uses outside the loop.
   - it has vdefs (it alters memory).
   - control stmts in the loop (including the exit condition).

   CHECKME: what other side effects would the vectorizer allow?  */

static bool
vect_stmt_relevant_p (gimple *stmt, loop_vec_info loop_vinfo,
		      enum vect_relevant *relevant, bool *live_p)
{
  struct loop *loop = LOOP_VINFO_LOOP (loop_vinfo);
  ssa_op_iter op_iter;
  imm_use_iterator imm_iter;
  use_operand_p use_p;
  def_operand_p def_p;

  *relevant = vect_unused_in_scope;
  *live_p = false;

  /* cond stmt other than loop exit cond.  */
  if (is_ctrl_stmt (stmt)
      && (STMT_VINFO_TYPE (vinfo_for_stmt (stmt))
	  != loop_exit_ctrl_vec_info_type
	  || LOOP_VINFO_SPECULATIVE_EXECUTION (loop_vinfo)))
    *relevant = vect_used_in_scope;

  /* changing memory.  */
  if (gimple_code (stmt) != GIMPLE_PHI)
    if (gimple_vdef (stmt)
	&& !gimple_clobber_p (stmt))
      {
	if (dump_enabled_p ())
	  dump_printf_loc (MSG_NOTE, vect_location,
                           "vec_stmt_relevant_p: stmt has vdefs.\n");
	*relevant = vect_used_in_scope;
      }

  /* uses outside the loop.  */
  FOR_EACH_PHI_OR_STMT_DEF (def_p, stmt, op_iter, SSA_OP_DEF)
    {
      FOR_EACH_IMM_USE_FAST (use_p, imm_iter, DEF_FROM_PTR (def_p))
	{
	  basic_block bb = gimple_bb (USE_STMT (use_p));
	  if (!flow_bb_inside_loop_p (loop, bb))
	    {
	      if (dump_enabled_p ())
		dump_printf_loc (MSG_NOTE, vect_location,
                                 "vec_stmt_relevant_p: used out of loop.\n");

	      if (is_gimple_debug (USE_STMT (use_p)))
		continue;

	      /* We expect all such uses to be in the loop exit phis
		 (because of loop closed form)   */
	      gcc_assert (gimple_code (USE_STMT (use_p)) == GIMPLE_PHI);
	      gcc_assert (bb == single_exit (loop)->dest);

              *live_p = true;
	    }
	}
    }

  if (*live_p && *relevant == vect_unused_in_scope
      && !is_simple_and_all_uses_invariant (stmt, loop_vinfo))
    {
      if (dump_enabled_p ())
	dump_printf_loc (MSG_NOTE, vect_location,
			 "vec_stmt_relevant_p: stmt live but not relevant.\n");
      *relevant = vect_used_only_live;
    }

  return (*live_p || *relevant);
}


/* Function exist_non_indexing_operands_for_use_p

   USE is one of the uses attached to STMT.  Check if USE is
   used in STMT for anything other than indexing an array.  */

static bool
exist_non_indexing_operands_for_use_p (tree use, gimple *stmt)
{
  tree operand;
  stmt_vec_info stmt_info = vinfo_for_stmt (stmt);

  /* USE corresponds to some operand in STMT.  If there is no data
     reference in STMT, then any operand that corresponds to USE
     is not indexing an array.  */
  if (!STMT_VINFO_DATA_REF (stmt_info))
    return true;

  /* STMT has a data_ref. FORNOW this means that its of one of
     the following forms:
     -1- ARRAY_REF = var
     -2- var = ARRAY_REF
     (This should have been verified in analyze_data_refs).

     'var' in the second case corresponds to a def, not a use,
     so USE cannot correspond to any operands that are not used
     for array indexing.

     Therefore, all we need to check is if STMT falls into the
     first case, and whether var corresponds to USE.  */

  if (!gimple_assign_copy_p (stmt))
    {
      if (is_gimple_call (stmt)
	  && gimple_call_internal_p (stmt))
	switch (gimple_call_internal_fn (stmt))
	  {
	  case IFN_MASK_STORE:
	    operand = gimple_call_arg (stmt, 3);
	    if (operand == use)
	      return true;
	    /* FALLTHRU */
	  case IFN_MASK_LOAD:
	    operand = gimple_call_arg (stmt, 2);
	    if (operand == use)
	      return true;
	    break;
	  default:
	    break;
	  }
      return false;
    }

  if (TREE_CODE (gimple_assign_lhs (stmt)) == SSA_NAME)
    return false;
  operand = gimple_assign_rhs1 (stmt);
  if (TREE_CODE (operand) != SSA_NAME)
    return false;

  if (operand == use)
    return true;

  return false;
}


/*
   Function process_use.

   Inputs:
   - a USE in STMT in a loop represented by LOOP_VINFO
   - RELEVANT - enum value to be set in the STMT_VINFO of the stmt
     that defined USE.  This is done by calling mark_relevant and passing it
     the WORKLIST (to add DEF_STMT to the WORKLIST in case it is relevant).
   - FORCE is true if exist_non_indexing_operands_for_use_p check shouldn't
     be performed.

   Outputs:
   Generally, LIVE_P and RELEVANT are used to define the liveness and
   relevance info of the DEF_STMT of this USE:
       STMT_VINFO_LIVE_P (DEF_STMT_info) <-- live_p
       STMT_VINFO_RELEVANT (DEF_STMT_info) <-- relevant
   Exceptions:
   - case 1: If USE is used only for address computations (e.g. array indexing),
   which does not need to be directly vectorized, then the liveness/relevance
   of the respective DEF_STMT is left unchanged.
   - case 2: If STMT is a reduction phi and DEF_STMT is a reduction stmt, we
   skip DEF_STMT cause it had already been processed.
   - case 3: If DEF_STMT and STMT are in different nests, then  "relevant" will
   be modified accordingly.

   Return true if everything is as expected. Return false otherwise.  */

static bool
process_use (gimple *stmt, tree use, loop_vec_info loop_vinfo,
	     enum vect_relevant relevant, vec<gimple *> *worklist,
	     bool force)
{
  struct loop *loop = LOOP_VINFO_LOOP (loop_vinfo);
  stmt_vec_info stmt_vinfo = vinfo_for_stmt (stmt);
  stmt_vec_info dstmt_vinfo;
  basic_block bb, def_bb;
  gimple *def_stmt;
  enum vect_def_type dt;

  /* case 1: we are only interested in uses that need to be vectorized.  Uses
     that are used for address computation are not considered relevant.  */
  if (!force && !exist_non_indexing_operands_for_use_p (use, stmt))
     return true;

  if (!vect_is_simple_use (use, loop_vinfo, &def_stmt, &dt))
    {
      if (dump_enabled_p ())
        dump_printf_loc (MSG_MISSED_OPTIMIZATION, vect_location,
                         "not vectorized: unsupported use in stmt.\n");
      return false;
    }

  if (!def_stmt || gimple_nop_p (def_stmt))
    return true;

  def_bb = gimple_bb (def_stmt);
  if (!flow_bb_inside_loop_p (loop, def_bb))
    {
      if (dump_enabled_p ())
	dump_printf_loc (MSG_NOTE, vect_location, "def_stmt is out of loop.\n");
      return true;
    }

  /* case 2: A reduction phi (STMT) defined by a reduction stmt (DEF_STMT).
     DEF_STMT must have already been processed, because this should be the
     only way that STMT, which is a reduction-phi, was put in the worklist,
     as there should be no other uses for DEF_STMT in the loop.  So we just
     check that everything is as expected, and we are done.  */
  dstmt_vinfo = vinfo_for_stmt (def_stmt);
  bb = gimple_bb (stmt);
  if (gimple_code (stmt) == GIMPLE_PHI
      && STMT_VINFO_DEF_TYPE (stmt_vinfo) == vect_reduction_def
      && gimple_code (def_stmt) != GIMPLE_PHI
      && STMT_VINFO_DEF_TYPE (dstmt_vinfo) == vect_reduction_def
      && bb->loop_father == def_bb->loop_father)
    {
      if (dump_enabled_p ())
	dump_printf_loc (MSG_NOTE, vect_location,
                         "reduc-stmt defining reduc-phi in the same nest.\n");
      if (STMT_VINFO_IN_PATTERN_P (dstmt_vinfo))
	dstmt_vinfo = vinfo_for_stmt (STMT_VINFO_RELATED_STMT (dstmt_vinfo));
      gcc_assert (STMT_VINFO_RELEVANT (dstmt_vinfo) < vect_used_by_reduction);
      gcc_assert (STMT_VINFO_LIVE_P (dstmt_vinfo)
		  || STMT_VINFO_RELEVANT (dstmt_vinfo) > vect_unused_in_scope);
      return true;
    }

  /* case 3a: outer-loop stmt defining an inner-loop stmt:
	outer-loop-header-bb:
		d = def_stmt
	inner-loop:
		stmt # use (d)
	outer-loop-tail-bb:
		...		  */
  if (flow_loop_nested_p (def_bb->loop_father, bb->loop_father))
    {
      if (dump_enabled_p ())
	dump_printf_loc (MSG_NOTE, vect_location,
                         "outer-loop def-stmt defining inner-loop stmt.\n");

      switch (relevant)
	{
	case vect_unused_in_scope:
	  relevant = (STMT_VINFO_DEF_TYPE (stmt_vinfo) == vect_nested_cycle) ?
		      vect_used_in_scope : vect_unused_in_scope;
	  break;

	case vect_used_in_outer_by_reduction:
          gcc_assert (STMT_VINFO_DEF_TYPE (stmt_vinfo) != vect_reduction_def);
	  relevant = vect_used_by_reduction;
	  break;

	case vect_used_in_outer:
          gcc_assert (STMT_VINFO_DEF_TYPE (stmt_vinfo) != vect_reduction_def);
	  relevant = vect_used_in_scope;
	  break;

	case vect_used_in_scope:
	  break;

	default:
	  gcc_unreachable ();
	}
    }

  /* case 3b: inner-loop stmt defining an outer-loop stmt:
	outer-loop-header-bb:
		...
	inner-loop:
		d = def_stmt
	outer-loop-tail-bb (or outer-loop-exit-bb in double reduction):
		stmt # use (d)		*/
  else if (flow_loop_nested_p (bb->loop_father, def_bb->loop_father))
    {
      if (dump_enabled_p ())
	dump_printf_loc (MSG_NOTE, vect_location,
                         "inner-loop def-stmt defining outer-loop stmt.\n");

      switch (relevant)
        {
        case vect_unused_in_scope:
          relevant = (STMT_VINFO_DEF_TYPE (stmt_vinfo) == vect_reduction_def
            || STMT_VINFO_DEF_TYPE (stmt_vinfo) == vect_double_reduction_def) ?
                      vect_used_in_outer_by_reduction : vect_unused_in_scope;
          break;

        case vect_used_by_reduction:
	case vect_used_only_live:
          relevant = vect_used_in_outer_by_reduction;
          break;

        case vect_used_in_scope:
          relevant = vect_used_in_outer;
          break;

        default:
          gcc_unreachable ();
        }
    }
  /* We are also not interested in uses on loop PHI backedges that are
     inductions.  Otherwise we'll needlessly vectorize the IV increment
     and cause hybrid SLP for SLP inductions.  Unless the PHI is live
     of course.  */
  else if (gimple_code (stmt) == GIMPLE_PHI
	   && STMT_VINFO_DEF_TYPE (stmt_vinfo) == vect_induction_def
	   && ! STMT_VINFO_LIVE_P (stmt_vinfo)
	   && (PHI_ARG_DEF_FROM_EDGE (stmt, loop_latch_edge (bb->loop_father))
	       == use))
    {
      if (dump_enabled_p ())
	dump_printf_loc (MSG_NOTE, vect_location,
                         "induction value on backedge.\n");
      return true;
    }


  vect_mark_relevant (worklist, def_stmt, relevant, false);
  return true;
}


/* Function vect_mark_stmts_to_be_vectorized.

   Not all stmts in the loop need to be vectorized. For example:

     for i...
       for j...
   1.    T0 = i + j
   2.	 T1 = a[T0]

   3.    j = j + 1

   Stmt 1 and 3 do not need to be vectorized, because loop control and
   addressing of vectorized data-refs are handled differently.

   This pass detects such stmts.  */

bool
vect_mark_stmts_to_be_vectorized (loop_vec_info loop_vinfo)
{
  struct loop *loop = LOOP_VINFO_LOOP (loop_vinfo);
  basic_block *bbs = LOOP_VINFO_BBS (loop_vinfo);
  unsigned int nbbs = loop->num_nodes;
  gimple_stmt_iterator si;
  gimple *stmt;
  unsigned int i;
  stmt_vec_info stmt_vinfo;
  basic_block bb;
  gimple *phi;
  bool live_p;
  enum vect_relevant relevant;

  if (dump_enabled_p ())
    dump_printf_loc (MSG_NOTE, vect_location,
                     "=== vect_mark_stmts_to_be_vectorized ===\n");

  auto_vec<gimple *, 64> worklist;

  /* 1. Init worklist.  */
  for (i = 0; i < nbbs; i++)
    {
      bb = bbs[i];
      for (si = gsi_start_phis (bb); !gsi_end_p (si); gsi_next (&si))
	{
	  phi = gsi_stmt (si);
	  if (dump_enabled_p ())
	    {
	      dump_printf_loc (MSG_NOTE, vect_location, "init: phi relevant? ");
	      dump_gimple_stmt (MSG_NOTE, TDF_SLIM, phi, 0);
	    }

	  if (vect_stmt_relevant_p (phi, loop_vinfo, &relevant, &live_p))
	    vect_mark_relevant (&worklist, phi, relevant, live_p);
	}
      for (si = gsi_start_bb (bb); !gsi_end_p (si); gsi_next (&si))
	{
	  stmt = gsi_stmt (si);
	  if (dump_enabled_p ())
	    {
	      dump_printf_loc (MSG_NOTE, vect_location, "init: stmt relevant? ");
	      dump_gimple_stmt (MSG_NOTE, TDF_SLIM, stmt, 0);
	    }

	  if (vect_stmt_relevant_p (stmt, loop_vinfo, &relevant, &live_p))
	    vect_mark_relevant (&worklist, stmt, relevant, live_p);
	}
    }

  /* The exit condition is relevant for speculative loops.  */
  if (LOOP_VINFO_SPECULATIVE_EXECUTION (loop_vinfo)
      && !vect_stmt_relevant_p (get_loop_exit_condition (loop),
				loop_vinfo, &relevant, &live_p))
    gcc_unreachable ();

  /* 2. Process_worklist */
  while (worklist.length () > 0)
    {
      use_operand_p use_p;
      ssa_op_iter iter;

      stmt = worklist.pop ();
      if (dump_enabled_p ())
	{
          dump_printf_loc (MSG_NOTE, vect_location, "worklist: examine stmt: ");
          dump_gimple_stmt (MSG_NOTE, TDF_SLIM, stmt, 0);
	}

      /* Examine the USEs of STMT. For each USE, mark the stmt that defines it
	 (DEF_STMT) as relevant/irrelevant according to the relevance property
	 of STMT.  */
      stmt_vinfo = vinfo_for_stmt (stmt);
      relevant = STMT_VINFO_RELEVANT (stmt_vinfo);

      /* Generally, the relevance property of STMT (in STMT_VINFO_RELEVANT) is
	 propagated as is to the DEF_STMTs of its USEs.

	 One exception is when STMT has been identified as defining a reduction
	 variable; in this case we set the relevance to vect_used_by_reduction.
	 This is because we distinguish between two kinds of relevant stmts -
	 those that are used by a reduction computation, and those that are
	 (also) used by a regular computation.  This allows us later on to
	 identify stmts that are used solely by a reduction, and therefore the
	 order of the results that they produce does not have to be kept.  */

      switch (STMT_VINFO_DEF_TYPE (stmt_vinfo))
        {
          case vect_reduction_def:
	    gcc_assert (relevant != vect_unused_in_scope);
	    if (relevant != vect_unused_in_scope
		&& relevant != vect_used_in_scope
		&& relevant != vect_used_by_reduction
		&& relevant != vect_used_only_live)
	      {
		if (dump_enabled_p ())
		  dump_printf_loc (MSG_MISSED_OPTIMIZATION, vect_location,
				   "unsupported use of reduction.\n");
		return false;
	      }
	    break;

          case vect_nested_cycle:
	    if (relevant != vect_unused_in_scope
		&& relevant != vect_used_in_outer_by_reduction
		&& relevant != vect_used_in_outer)
              {
                if (dump_enabled_p ())
                  dump_printf_loc (MSG_MISSED_OPTIMIZATION, vect_location,
                                   "unsupported use of nested cycle.\n");

                return false;
              }
            break;

          case vect_double_reduction_def:
	    if (relevant != vect_unused_in_scope
		&& relevant != vect_used_by_reduction
		&& relevant != vect_used_only_live)
              {
                if (dump_enabled_p ())
                  dump_printf_loc (MSG_MISSED_OPTIMIZATION, vect_location,
                                   "unsupported use of double reduction.\n");

                return false;
              }
            break;

          default:
            break;
        }

      if (is_pattern_stmt_p (stmt_vinfo))
        {
          /* Pattern statements are not inserted into the code, so
             FOR_EACH_PHI_OR_STMT_USE optimizes their operands out, and we
             have to scan the RHS or function arguments instead.  */
          if (is_gimple_assign (stmt))
            {
	      enum tree_code rhs_code = gimple_assign_rhs_code (stmt);
	      tree op = gimple_assign_rhs1 (stmt);

	      i = 1;
	      if (rhs_code == COND_EXPR && COMPARISON_CLASS_P (op))
		{
		  if (!process_use (stmt, TREE_OPERAND (op, 0), loop_vinfo,
				    relevant, &worklist, false)
		      || !process_use (stmt, TREE_OPERAND (op, 1), loop_vinfo,
				       relevant, &worklist, false))
		    return false;
		  i = 2;
		}
	      for (; i < gimple_num_ops (stmt); i++)
                {
		  op = gimple_op (stmt, i);
                  if (TREE_CODE (op) == SSA_NAME
		      && !process_use (stmt, op, loop_vinfo, relevant,
				       &worklist, false))
                    return false;
                 }
            }
          else if (is_gimple_call (stmt))
            {
              for (i = 0; i < gimple_call_num_args (stmt); i++)
                {
                  tree arg = gimple_call_arg (stmt, i);
		  if (!process_use (stmt, arg, loop_vinfo, relevant,
				    &worklist, false))
                    return false;
                }
            }
        }
      else
        FOR_EACH_PHI_OR_STMT_USE (use_p, stmt, iter, SSA_OP_USE)
          {
            tree op = USE_FROM_PTR (use_p);
	    if (!process_use (stmt, op, loop_vinfo, relevant,
			      &worklist, false))
              return false;
          }

      if (STMT_VINFO_GATHER_SCATTER_P (stmt_vinfo))
	{
	  gather_scatter_info gs_info;
	  if (!vect_check_gather_scatter (stmt, loop_vinfo, &gs_info, false))
	    gcc_unreachable ();
	  if (!process_use (stmt, gs_info.u.offset, loop_vinfo, relevant,
			    &worklist, true))
	    return false;
	}
    } /* while worklist */

  return true;
}


/* Function vect_model_simple_cost.

   Models cost for simple operations, i.e. those that only emit ncopies of a
   single op.  Right now, this does not account for multiple insns that could
   be generated for the single vector op.  We will handle that shortly.  */

void
vect_model_simple_cost (stmt_vec_info stmt_info, int ncopies,
			enum vect_def_type *dt,
			int ndts,
			stmt_vector_for_cost *prologue_cost_vec,
			stmt_vector_for_cost *body_cost_vec)
{
  int i;
  int inside_cost = 0, prologue_cost = 0;

  /* The SLP costs were already calculated during SLP tree build.  */
  if (PURE_SLP_STMT (stmt_info))
    return;

  /* Cost the "broadcast" of a scalar operand in to a vector operand.
     Use scalar_to_vec to cost the broadcast, as elsewhere in the vector
     cost model.  */
  for (i = 0; i < ndts; i++)
    if (dt[i] == vect_constant_def || dt[i] == vect_external_def)
      prologue_cost += record_stmt_cost (prologue_cost_vec, 1, scalar_to_vec,
					 stmt_info, 0, vect_prologue);

  /* Pass the inside-of-loop statements to the target-specific cost model.  */
  inside_cost = record_stmt_cost (body_cost_vec, ncopies, vector_stmt,
				  stmt_info, 0, vect_body);

  if (dump_enabled_p ())
    dump_printf_loc (MSG_NOTE, vect_location,
                     "vect_model_simple_cost: inside_cost = %d, "
                     "prologue_cost = %d .\n", inside_cost, prologue_cost);
}


/* Model cost for type demotion and promotion operations.  PWR is normally
   zero for single-step promotions and demotions.  It will be one if 
   two-step promotion/demotion is required, and so on.  Each additional
   step doubles the number of instructions required.  */

static void
vect_model_promotion_demotion_cost (stmt_vec_info stmt_info,
				    enum vect_def_type *dt, int pwr)
{
  int i, tmp;
  int inside_cost = 0, prologue_cost = 0;
  loop_vec_info loop_vinfo = STMT_VINFO_LOOP_VINFO (stmt_info);
  bb_vec_info bb_vinfo = STMT_VINFO_BB_VINFO (stmt_info);
  void *target_cost_data;

  /* The SLP costs were already calculated during SLP tree build.  */
  if (PURE_SLP_STMT (stmt_info))
    return;

  if (loop_vinfo)
    target_cost_data = LOOP_VINFO_TARGET_COST_DATA (loop_vinfo);
  else
    target_cost_data = BB_VINFO_TARGET_COST_DATA (bb_vinfo);

  for (i = 0; i < pwr + 1; i++)
    {
      tmp = (STMT_VINFO_TYPE (stmt_info) == type_promotion_vec_info_type) ?
	(i + 1) : i;
      inside_cost += add_stmt_cost (target_cost_data, vect_pow2 (tmp),
				    vec_promote_demote, stmt_info, 0,
				    vect_body);
    }

  /* FORNOW: Assuming maximum 2 args per stmts.  */
  for (i = 0; i < 2; i++)
    if (dt[i] == vect_constant_def || dt[i] == vect_external_def)
      prologue_cost += add_stmt_cost (target_cost_data, 1, vector_stmt,
				      stmt_info, 0, vect_prologue);

  if (dump_enabled_p ())
    dump_printf_loc (MSG_NOTE, vect_location,
                     "vect_model_promotion_demotion_cost: inside_cost = %d, "
                     "prologue_cost = %d .\n", inside_cost, prologue_cost);
}

/* Function vect_model_store_cost

   Models cost for stores.  In the case of grouped accesses, one access
   has the overhead of the grouped access attributed to it.  */

void
vect_model_store_cost (stmt_vec_info stmt_info, int ncopies,
		       vect_memory_access_type memory_access_type,
		       enum vect_def_type dt, slp_tree slp_node,
		       stmt_vector_for_cost *prologue_cost_vec,
		       stmt_vector_for_cost *body_cost_vec)
{
  unsigned int inside_cost = 0, prologue_cost = 0;
  struct data_reference *dr = STMT_VINFO_DATA_REF (stmt_info);
  gimple *first_stmt = STMT_VINFO_STMT (stmt_info);

  if (dt == vect_constant_def || dt == vect_external_def)
    prologue_cost += record_stmt_cost (prologue_cost_vec, 1, scalar_to_vec,
				       stmt_info, 0, vect_prologue);

  /* Scatter stores only update elements associated with STMT_INFO.
     Other grouped stores update all elements in the group at once,
     so we want the DR for the first statement.  */
  if (!slp_node
      && STMT_VINFO_GROUPED_ACCESS (stmt_info)
      && memory_access_type != VMAT_GATHER_SCATTER)
    {
      first_stmt = GROUP_FIRST_ELEMENT (stmt_info);
      dr = STMT_VINFO_DATA_REF (vinfo_for_stmt (first_stmt));
    }

  /* True if we should include any once-per-group costs as well as
     the cost of the statement itself.  For SLP we only get called
     once per group anyhow.  */
  bool first_stmt_p = (first_stmt == STMT_VINFO_STMT (stmt_info));

  /* We assume that the cost of a single store-lanes instruction is
     equivalent to the cost of GROUP_SIZE separate stores.  If a grouped
     access is instead being provided by a permute-and-store operation,
     include the cost of the permutes.  */
  if (first_stmt_p
      && memory_access_type == VMAT_CONTIGUOUS_PERMUTE)
    {
      /* Uses a high and low interleave or shuffle operations for each
	 needed permute.  */
      int group_size = GROUP_SIZE (vinfo_for_stmt (first_stmt));
      int nstmts = ncopies * ceil_log2 (group_size) * group_size;
      inside_cost = record_stmt_cost (body_cost_vec, nstmts, vec_perm,
				      stmt_info, 0, vect_body);

      if (dump_enabled_p ())
        dump_printf_loc (MSG_NOTE, vect_location,
                         "vect_model_store_cost: strided group_size = %d .\n",
                         group_size);
    }

  tree vectype = STMT_VINFO_VECTYPE (stmt_info);
  /* Costs of the stores.  */
  if (memory_access_type == VMAT_ELEMENTWISE
      || memory_access_type == VMAT_GATHER_SCATTER)
    {
      /* N scalar stores plus extracting the elements.  */
      unsigned int assumed_nunits = vect_nunits_for_cost (vectype);
      inside_cost += record_stmt_cost (body_cost_vec,
				       ncopies * assumed_nunits,
				       scalar_store, stmt_info, 0, vect_body);
    }
  else
    vect_get_store_cost (dr, ncopies, &inside_cost, body_cost_vec);

  if (memory_access_type == VMAT_ELEMENTWISE
      || memory_access_type == VMAT_STRIDED_SLP)
    {
      /* N scalar stores plus extracting the elements.  */
      unsigned int assumed_nunits = vect_nunits_for_cost (vectype);
      inside_cost += record_stmt_cost (body_cost_vec,
				       ncopies * assumed_nunits,
				       vec_to_scalar, stmt_info, 0, vect_body);
    }

  if (dump_enabled_p ())
    dump_printf_loc (MSG_NOTE, vect_location,
                     "vect_model_store_cost: inside_cost = %d, "
                     "prologue_cost = %d .\n", inside_cost, prologue_cost);
}


/* Calculate cost of DR's memory access.  */
void
vect_get_store_cost (struct data_reference *dr, int ncopies,
		     unsigned int *inside_cost,
		     stmt_vector_for_cost *body_cost_vec)
{
  int alignment_support_scheme = vect_supportable_dr_alignment (dr, false);
  gimple *stmt = DR_STMT (dr);
  stmt_vec_info stmt_info = vinfo_for_stmt (stmt);

  switch (alignment_support_scheme)
    {
    case dr_aligned:
      {
	*inside_cost += record_stmt_cost (body_cost_vec, ncopies,
					  vector_store, stmt_info, 0,
					  vect_body);

        if (dump_enabled_p ())
          dump_printf_loc (MSG_NOTE, vect_location,
                           "vect_model_store_cost: aligned.\n");
        break;
      }

    case dr_unaligned_supported:
      {
        /* Here, we assign an additional cost for the unaligned store.  */
	*inside_cost += record_stmt_cost (body_cost_vec, ncopies,
					  unaligned_store, stmt_info,
					  DR_MISALIGNMENT (dr), vect_body);
        if (dump_enabled_p ())
          dump_printf_loc (MSG_NOTE, vect_location,
                           "vect_model_store_cost: unaligned supported by "
                           "hardware.\n");
        break;
      }

    case dr_unaligned_unsupported:
      {
        *inside_cost = VECT_MAX_COST;

        if (dump_enabled_p ())
          dump_printf_loc (MSG_MISSED_OPTIMIZATION, vect_location,
                           "vect_model_store_cost: unsupported access.\n");
        break;
      }

    default:
      gcc_unreachable ();
    }
}


/* Function vect_model_load_cost

   Models cost for loads.  In the case of grouped accesses, one access has
   the overhead of the grouped access attributed to it.  Since unaligned
   accesses are supported for loads, we also account for the costs of the
   access scheme chosen.  */

void
vect_model_load_cost (stmt_vec_info stmt_info, int ncopies,
		      vect_memory_access_type memory_access_type,
		      slp_tree slp_node,
		      stmt_vector_for_cost *prologue_cost_vec,
		      stmt_vector_for_cost *body_cost_vec)
{
  gimple *first_stmt = STMT_VINFO_STMT (stmt_info);
  struct data_reference *dr = STMT_VINFO_DATA_REF (stmt_info);
  unsigned int inside_cost = 0, prologue_cost = 0;

  /* Gather loads only read elements associated with STMT_INFO.
     Other grouped loads read all elements in the group at once,
     so we want the DR for the first statement.  */
  if (!slp_node
      && STMT_VINFO_GROUPED_ACCESS (stmt_info)
      && memory_access_type != VMAT_GATHER_SCATTER)
    {
      first_stmt = GROUP_FIRST_ELEMENT (stmt_info);
      dr = STMT_VINFO_DATA_REF (vinfo_for_stmt (first_stmt));
    }

  /* True if we should include any once-per-group costs as well as
     the cost of the statement itself.  For SLP we only get called
     once per group anyhow.  */
  bool first_stmt_p = (first_stmt == STMT_VINFO_STMT (stmt_info));

  /* We assume that the cost of a single load-lanes instruction is
     equivalent to the cost of GROUP_SIZE separate loads.  If a grouped
     access is instead being provided by a load-and-permute operation,
     include the cost of the permutes.  */
  if (first_stmt_p
      && memory_access_type == VMAT_CONTIGUOUS_PERMUTE)
    {
      /* Uses an even and odd extract operations or shuffle operations
	 for each needed permute.  */
      int group_size = GROUP_SIZE (vinfo_for_stmt (first_stmt));
      int nstmts = ncopies * ceil_log2 (group_size) * group_size;
      inside_cost = record_stmt_cost (body_cost_vec, nstmts, vec_perm,
				      stmt_info, 0, vect_body);

      if (dump_enabled_p ())
        dump_printf_loc (MSG_NOTE, vect_location,
                         "vect_model_load_cost: strided group_size = %d .\n",
                         group_size);
    }

  /* The loads themselves.  */
  if (memory_access_type == VMAT_ELEMENTWISE
      || memory_access_type == VMAT_GATHER_SCATTER)
    {
      /* N scalar loads plus gathering them into a vector.  */
      tree vectype = STMT_VINFO_VECTYPE (stmt_info);
      unsigned int assumed_nunits = vect_nunits_for_cost (vectype);
      inside_cost += record_stmt_cost (body_cost_vec,
				       ncopies * assumed_nunits,
				       scalar_load, stmt_info, 0, vect_body);
    }
  else
    vect_get_load_cost (dr, ncopies, first_stmt_p,
			&inside_cost, &prologue_cost, 
			prologue_cost_vec, body_cost_vec, true);
  if (memory_access_type == VMAT_ELEMENTWISE
      || memory_access_type == VMAT_STRIDED_SLP)
    inside_cost += record_stmt_cost (body_cost_vec, ncopies, vec_construct,
				     stmt_info, 0, vect_body);

  if (dump_enabled_p ())
    dump_printf_loc (MSG_NOTE, vect_location,
                     "vect_model_load_cost: inside_cost = %d, "
                     "prologue_cost = %d .\n", inside_cost, prologue_cost);
}


/* Calculate cost of DR's memory access.  */
void
vect_get_load_cost (struct data_reference *dr, int ncopies,
		    bool add_realign_cost, unsigned int *inside_cost,
		    unsigned int *prologue_cost,
		    stmt_vector_for_cost *prologue_cost_vec,
		    stmt_vector_for_cost *body_cost_vec,
		    bool record_prologue_costs)
{
  int alignment_support_scheme = vect_supportable_dr_alignment (dr, false);
  gimple *stmt = DR_STMT (dr);
  stmt_vec_info stmt_info = vinfo_for_stmt (stmt);

  switch (alignment_support_scheme)
    {
    case dr_aligned:
      {
	*inside_cost += record_stmt_cost (body_cost_vec, ncopies, vector_load,
					  stmt_info, 0, vect_body);

        if (dump_enabled_p ())
          dump_printf_loc (MSG_NOTE, vect_location,
                           "vect_model_load_cost: aligned.\n");

        break;
      }
    case dr_unaligned_supported:
      {
        /* Here, we assign an additional cost for the unaligned load.  */
	*inside_cost += record_stmt_cost (body_cost_vec, ncopies,
					  unaligned_load, stmt_info,
					  DR_MISALIGNMENT (dr), vect_body);

        if (dump_enabled_p ())
          dump_printf_loc (MSG_NOTE, vect_location,
                           "vect_model_load_cost: unaligned supported by "
                           "hardware.\n");

        break;
      }
    case dr_explicit_realign:
      {
	*inside_cost += record_stmt_cost (body_cost_vec, ncopies * 2,
					  vector_load, stmt_info, 0, vect_body);
	*inside_cost += record_stmt_cost (body_cost_vec, ncopies,
					  vec_perm, stmt_info, 0, vect_body);

        /* FIXME: If the misalignment remains fixed across the iterations of
           the containing loop, the following cost should be added to the
           prologue costs.  */
        if (targetm.vectorize.builtin_mask_for_load)
	  *inside_cost += record_stmt_cost (body_cost_vec, 1, vector_stmt,
					    stmt_info, 0, vect_body);

        if (dump_enabled_p ())
          dump_printf_loc (MSG_NOTE, vect_location,
                           "vect_model_load_cost: explicit realign\n");

        break;
      }
    case dr_explicit_realign_optimized:
      {
        if (dump_enabled_p ())
          dump_printf_loc (MSG_NOTE, vect_location,
                           "vect_model_load_cost: unaligned software "
                           "pipelined.\n");

        /* Unaligned software pipeline has a load of an address, an initial
           load, and possibly a mask operation to "prime" the loop.  However,
           if this is an access in a group of loads, which provide grouped
           access, then the above cost should only be considered for one
           access in the group.  Inside the loop, there is a load op
           and a realignment op.  */

        if (add_realign_cost && record_prologue_costs)
          {
	    *prologue_cost += record_stmt_cost (prologue_cost_vec, 2,
						vector_stmt, stmt_info,
						0, vect_prologue);
            if (targetm.vectorize.builtin_mask_for_load)
	      *prologue_cost += record_stmt_cost (prologue_cost_vec, 1,
						  vector_stmt, stmt_info,
						  0, vect_prologue);
          }

	*inside_cost += record_stmt_cost (body_cost_vec, ncopies, vector_load,
					  stmt_info, 0, vect_body);
	*inside_cost += record_stmt_cost (body_cost_vec, ncopies, vec_perm,
					  stmt_info, 0, vect_body);

        if (dump_enabled_p ())
          dump_printf_loc (MSG_NOTE, vect_location,
                           "vect_model_load_cost: explicit realign optimized"
                           "\n");

        break;
      }

    case dr_unaligned_unsupported:
      {
        *inside_cost = VECT_MAX_COST;

        if (dump_enabled_p ())
          dump_printf_loc (MSG_MISSED_OPTIMIZATION, vect_location,
                           "vect_model_load_cost: unsupported access.\n");
        break;
      }

    default:
      gcc_unreachable ();
    }
}

/* Insert the new stmt NEW_STMT at *GSI or at the appropriate place in
   the loop preheader for the vectorized stmt STMT.  */

static void
vect_init_vector_1 (gimple *stmt, gimple *new_stmt, gimple_stmt_iterator *gsi)
{
  if (gsi)
    vect_finish_stmt_generation (stmt, new_stmt, gsi);
  else
    {
      stmt_vec_info stmt_vinfo = vinfo_for_stmt (stmt);
      loop_vec_info loop_vinfo = STMT_VINFO_LOOP_VINFO (stmt_vinfo);

      if (loop_vinfo)
        {
          struct loop *loop = LOOP_VINFO_LOOP (loop_vinfo);
	  basic_block new_bb;
	  edge pe;

          if (nested_in_vect_loop_p (loop, stmt))
            loop = loop->inner;

	  pe = loop_preheader_edge (loop);
          new_bb = gsi_insert_on_edge_immediate (pe, new_stmt);
          gcc_assert (!new_bb);
	}
      else
       {
          bb_vec_info bb_vinfo = STMT_VINFO_BB_VINFO (stmt_vinfo);
          basic_block bb;
          gimple_stmt_iterator gsi_bb_start;

          gcc_assert (bb_vinfo);
          bb = BB_VINFO_BB (bb_vinfo);
          gsi_bb_start = gsi_after_labels (bb);
          gsi_insert_before (&gsi_bb_start, new_stmt, GSI_SAME_STMT);
       }
    }

  if (dump_enabled_p ())
    {
      dump_printf_loc (MSG_NOTE, vect_location,
                       "created new init_stmt: ");
      dump_gimple_stmt (MSG_NOTE, TDF_SLIM, new_stmt, 0);
    }
}

/* Function vect_init_vector.

   Insert a new stmt (INIT_STMT) that initializes a new variable of type
   TYPE with the value VAL.  If TYPE is a vector type and VAL does not have
   vector type a vector with all elements equal to VAL is created first.
   Place the initialization at BSI if it is not NULL.  Otherwise, place the
   initialization at the loop preheader.
   Return the DEF of INIT_STMT.
   It will be used in the vectorization of STMT.  */

tree
vect_init_vector (gimple *stmt, tree val, tree type, gimple_stmt_iterator *gsi)
{
  gimple *init_stmt;
  tree new_temp;

  /* We abuse this function to push sth to a SSA name with initial 'val'.  */
  if (! useless_type_conversion_p (type, TREE_TYPE (val)))
    {
      gcc_assert (TREE_CODE (type) == VECTOR_TYPE);
      if (! types_compatible_p (TREE_TYPE (type), TREE_TYPE (val)))
	{
	  /* Scalar boolean value should be transformed into
	     all zeros or all ones value before building a vector.  */
	  if (VECTOR_BOOLEAN_TYPE_P (type))
	    {
	      tree true_val = build_all_ones_cst (TREE_TYPE (type));
	      tree false_val = build_zero_cst (TREE_TYPE (type));

	      if (CONSTANT_CLASS_P (val))
		val = integer_zerop (val) ? false_val : true_val;
	      else
		{
		  new_temp = make_ssa_name (TREE_TYPE (type));
		  init_stmt = gimple_build_assign (new_temp, COND_EXPR,
						   val, true_val, false_val);
		  vect_init_vector_1 (stmt, init_stmt, gsi);
		  val = new_temp;
		}
	    }
	  else if (CONSTANT_CLASS_P (val))
	    val = fold_convert (TREE_TYPE (type), val);
	  else
	    {
	      new_temp = make_ssa_name (TREE_TYPE (type));
	      if (! INTEGRAL_TYPE_P (TREE_TYPE (val)))
		init_stmt = gimple_build_assign (new_temp,
						 fold_build1 (VIEW_CONVERT_EXPR,
							      TREE_TYPE (type),
							      val));
	      else
		init_stmt = gimple_build_assign (new_temp, NOP_EXPR, val);
	      vect_init_vector_1 (stmt, init_stmt, gsi);
	      val = new_temp;
	    }
	}
      val = build_vector_from_val (type, val);
    }

  new_temp = vect_get_new_ssa_name (type, vect_simple_var, "cst_");
  init_stmt = gimple_build_assign  (new_temp, val);
  vect_init_vector_1 (stmt, init_stmt, gsi);
  return new_temp;
}

/* Function vect_get_vec_def_for_operand_1.

   For a defining stmt DEF_STMT of a scalar stmt, return a vector def with type
   DT that will be used in the vectorized stmt.  */

tree
vect_get_vec_def_for_operand_1 (gimple *def_stmt, enum vect_def_type dt)
{
  tree vec_oprnd;
  gimple *vec_stmt;
  stmt_vec_info def_stmt_info = NULL;

  switch (dt)
    {
    /* operand is a constant or a loop invariant.  */
    case vect_constant_def:
    case vect_external_def:
      /* Code should use vect_get_vec_def_for_operand.  */
      gcc_unreachable ();

    /* operand is defined inside the loop.  */
    case vect_internal_def:
      {
        /* Get the def from the vectorized stmt.  */
        def_stmt_info = vinfo_for_stmt (def_stmt);

        vec_stmt = STMT_VINFO_VEC_STMT (def_stmt_info);
        /* Get vectorized pattern statement.  */
        if (!vec_stmt
            && STMT_VINFO_IN_PATTERN_P (def_stmt_info)
            && !STMT_VINFO_RELEVANT (def_stmt_info))
          vec_stmt = STMT_VINFO_VEC_STMT (vinfo_for_stmt (
                       STMT_VINFO_RELATED_STMT (def_stmt_info)));
        gcc_assert (vec_stmt);
	if (gimple_code (vec_stmt) == GIMPLE_PHI)
	  vec_oprnd = PHI_RESULT (vec_stmt);
	else if (is_gimple_call (vec_stmt))
	  vec_oprnd = gimple_call_lhs (vec_stmt);
	else
	  vec_oprnd = gimple_assign_lhs (vec_stmt);
        return vec_oprnd;
      }

    /* operand is defined by a loop header phi.  */
    case vect_reduction_def:
    case vect_double_reduction_def:
    case vect_nested_cycle:
    case vect_induction_def:
      {
	gcc_assert (gimple_code (def_stmt) == GIMPLE_PHI);

        /* Get the def from the vectorized stmt.  */
        def_stmt_info = vinfo_for_stmt (def_stmt);
        vec_stmt = STMT_VINFO_VEC_STMT (def_stmt_info);
	if (gimple_code (vec_stmt) == GIMPLE_PHI)
	  vec_oprnd = PHI_RESULT (vec_stmt);
	else
	  vec_oprnd = gimple_get_lhs (vec_stmt);
        return vec_oprnd;
      }

    default:
      gcc_unreachable ();
    }
}


/* Function vect_get_vec_def_for_operand.

   OP is an operand in STMT.  This function returns a (vector) def that will be
   used in the vectorized stmt for STMT.

   In the case that OP is an SSA_NAME which is defined in the loop, then
   STMT_VINFO_VEC_STMT of the defining stmt holds the relevant def.

   In case OP is an invariant or constant, a new stmt that creates a vector def
   needs to be introduced.  VECTYPE may be used to specify a required type for
   vector invariant.  */

tree
vect_get_vec_def_for_operand (tree op, gimple *stmt, tree vectype)
{
  gimple *def_stmt;
  enum vect_def_type dt;
  bool is_simple_use;
  stmt_vec_info stmt_vinfo = vinfo_for_stmt (stmt);
  loop_vec_info loop_vinfo = STMT_VINFO_LOOP_VINFO (stmt_vinfo);

  if (dump_enabled_p ())
    {
      dump_printf_loc (MSG_NOTE, vect_location,
                       "vect_get_vec_def_for_operand: ");
      dump_generic_expr (MSG_NOTE, TDF_SLIM, op);
      dump_printf (MSG_NOTE, "\n");
    }

  is_simple_use = vect_is_simple_use (op, loop_vinfo, &def_stmt, &dt);
  gcc_assert (is_simple_use);
  if (def_stmt && dump_enabled_p ())
    {
      dump_printf_loc (MSG_NOTE, vect_location, "  def_stmt =  ");
      dump_gimple_stmt (MSG_NOTE, TDF_SLIM, def_stmt, 0);
    }

  if (dt == vect_constant_def || dt == vect_external_def)
    {
      tree stmt_vectype = STMT_VINFO_VECTYPE (stmt_vinfo);
      tree vector_type;

      if (vectype)
	vector_type = vectype;
      else if (VECT_SCALAR_BOOLEAN_TYPE_P (TREE_TYPE (op))
	       && VECTOR_BOOLEAN_TYPE_P (stmt_vectype))
	vector_type = build_same_sized_truth_vector_type (stmt_vectype);
      else
	vector_type = get_vectype_for_scalar_type (TREE_TYPE (op));

      gcc_assert (vector_type);
      return vect_init_vector (stmt, op, vector_type, NULL);
    }
  else
    return vect_get_vec_def_for_operand_1 (def_stmt, dt);
}


/* Function vect_get_vec_def_for_stmt_copy

   Return a vector-def for an operand.  This function is used when the
   vectorized stmt to be created (by the caller to this function) is a "copy"
   created in case the vectorized result cannot fit in one vector, and several
   copies of the vector-stmt are required.  In this case the vector-def is
   retrieved from the vector stmt recorded in the STMT_VINFO_RELATED_STMT field
   of the stmt that defines VEC_OPRND.
   DT is the type of the vector def VEC_OPRND.

   Context:
        In case the vectorization factor (VF) is bigger than the number
   of elements that can fit in a vectype (nunits), we have to generate
   more than one vector stmt to vectorize the scalar stmt.  This situation
   arises when there are multiple data-types operated upon in the loop; the
   smallest data-type determines the VF, and as a result, when vectorizing
   stmts operating on wider types we need to create 'VF/nunits' "copies" of the
   vector stmt (each computing a vector of 'nunits' results, and together
   computing 'VF' results in each iteration).  This function is called when
   vectorizing such a stmt (e.g. vectorizing S2 in the illustration below, in
   which VF=16 and nunits=4, so the number of copies required is 4):

   scalar stmt:         vectorized into:        STMT_VINFO_RELATED_STMT

   S1: x = load         VS1.0:  vx.0 = memref0      VS1.1
                        VS1.1:  vx.1 = memref1      VS1.2
                        VS1.2:  vx.2 = memref2      VS1.3
                        VS1.3:  vx.3 = memref3

   S2: z = x + ...      VSnew.0:  vz0 = vx.0 + ...  VSnew.1
                        VSnew.1:  vz1 = vx.1 + ...  VSnew.2
                        VSnew.2:  vz2 = vx.2 + ...  VSnew.3
                        VSnew.3:  vz3 = vx.3 + ...

   The vectorization of S1 is explained in vectorizable_load.
   The vectorization of S2:
        To create the first vector-stmt out of the 4 copies - VSnew.0 -
   the function 'vect_get_vec_def_for_operand' is called to
   get the relevant vector-def for each operand of S2.  For operand x it
   returns  the vector-def 'vx.0'.

        To create the remaining copies of the vector-stmt (VSnew.j), this
   function is called to get the relevant vector-def for each operand.  It is
   obtained from the respective VS1.j stmt, which is recorded in the
   STMT_VINFO_RELATED_STMT field of the stmt that defines VEC_OPRND.

        For example, to obtain the vector-def 'vx.1' in order to create the
   vector stmt 'VSnew.1', this function is called with VEC_OPRND='vx.0'.
   Given 'vx0' we obtain the stmt that defines it ('VS1.0'); from the
   STMT_VINFO_RELATED_STMT field of 'VS1.0' we obtain the next copy - 'VS1.1',
   and return its def ('vx.1').
   Overall, to create the above sequence this function will be called 3 times:
        vx.1 = vect_get_vec_def_for_stmt_copy (dt, vx.0);
        vx.2 = vect_get_vec_def_for_stmt_copy (dt, vx.1);
        vx.3 = vect_get_vec_def_for_stmt_copy (dt, vx.2);  */

tree
vect_get_vec_def_for_stmt_copy (enum vect_def_type dt, tree vec_oprnd)
{
  gimple *vec_stmt_for_operand;
  stmt_vec_info def_stmt_info;

  /* Do nothing; can reuse same def.  */
  if (dt == vect_external_def || dt == vect_constant_def )
    return vec_oprnd;

  vec_stmt_for_operand = SSA_NAME_DEF_STMT (vec_oprnd);
  def_stmt_info = vinfo_for_stmt (vec_stmt_for_operand);
  gcc_assert (def_stmt_info);
  vec_stmt_for_operand = STMT_VINFO_RELATED_STMT (def_stmt_info);
  gcc_assert (vec_stmt_for_operand);
  if (gimple_code (vec_stmt_for_operand) == GIMPLE_PHI)
    vec_oprnd = PHI_RESULT (vec_stmt_for_operand);
  else
    vec_oprnd = gimple_get_lhs (vec_stmt_for_operand);
  return vec_oprnd;
}


/* Get vectorized definitions for the operands to create a copy of an original
   stmt.  See vect_get_vec_def_for_stmt_copy () for details.  */

void
vect_get_vec_defs_for_stmt_copy (enum vect_def_type *dt,
				 vec<tree> *vec_oprnds0,
				 vec<tree> *vec_oprnds1)
{
  tree vec_oprnd = vec_oprnds0->pop ();

  vec_oprnd = vect_get_vec_def_for_stmt_copy (dt[0], vec_oprnd);
  vec_oprnds0->quick_push (vec_oprnd);

  if (vec_oprnds1 && vec_oprnds1->length ())
    {
      vec_oprnd = vec_oprnds1->pop ();
      vec_oprnd = vect_get_vec_def_for_stmt_copy (dt[1], vec_oprnd);
      vec_oprnds1->quick_push (vec_oprnd);
    }
}


/* Get vectorized definitions for OP0 and OP1.  */

void
vect_get_vec_defs (tree op0, tree op1, gimple *stmt,
		   vec<tree> *vec_oprnds0,
		   vec<tree> *vec_oprnds1,
		   slp_tree slp_node)
{
  if (slp_node)
    {
      int nops = (op1 == NULL_TREE) ? 1 : 2;
      auto_vec<tree> ops (nops);
      auto_vec<vec<tree> > vec_defs (nops);

      ops.quick_push (op0);
      if (op1)
        ops.quick_push (op1);

      vect_get_slp_defs (ops, slp_node, &vec_defs);

      *vec_oprnds0 = vec_defs[0];
      if (op1)
	*vec_oprnds1 = vec_defs[1];
    }
  else
    {
      tree vec_oprnd;

      vec_oprnds0->create (1);
      vec_oprnd = vect_get_vec_def_for_operand (op0, stmt);
      vec_oprnds0->quick_push (vec_oprnd);

      if (op1)
	{
	  vec_oprnds1->create (1);
	  vec_oprnd = vect_get_vec_def_for_operand (op1, stmt);
	  vec_oprnds1->quick_push (vec_oprnd);
	}
    }
}

/* Function vect_finish_stmt_generation_1.

   Helper function called by vect_finish_replace_stmt and
   vect_finish_stmt_generation.  */

static void
vect_finish_stmt_generation_1 (gimple *stmt, gimple *vec_stmt)
{
  stmt_vec_info stmt_info = vinfo_for_stmt (stmt);
  vec_info *vinfo = stmt_info->vinfo;

  set_vinfo_for_stmt (vec_stmt, new_stmt_vec_info (vec_stmt, vinfo));

  if (dump_enabled_p ())
    {
      dump_printf_loc (MSG_NOTE, vect_location, "add new stmt: ");
      dump_gimple_stmt (MSG_NOTE, TDF_SLIM, vec_stmt, 0);
    }

  gimple_set_location (vec_stmt, gimple_location (stmt));

  /* While EH edges will generally prevent vectorization, stmt might
     e.g. be in a must-not-throw region.  Ensure newly created stmts
     that could throw are part of the same region.  */
  int lp_nr = lookup_stmt_eh_lp (stmt);
  if (lp_nr != 0 && stmt_could_throw_p (vec_stmt))
    add_stmt_to_eh_lp (vec_stmt, lp_nr);
}

/* Function vect_finish_replace_stmt.

   Replace the scalar statement STMT with a new vector statement VEC_STMT.  */

void
vect_finish_replace_stmt (gimple *stmt, gimple *vec_stmt)
{
  gcc_assert (gimple_code (stmt) != GIMPLE_LABEL);
  gcc_assert (gimple_get_lhs (stmt) == gimple_get_lhs (vec_stmt));

  gimple_stmt_iterator gsi = gsi_for_stmt (stmt);
  gsi_replace (&gsi, vec_stmt, false);

  vect_finish_stmt_generation_1 (stmt, vec_stmt);
}

/* Function vect_finish_stmt_generation.

   Insert a new stmt.  */

void
vect_finish_stmt_generation (gimple *stmt, gimple *vec_stmt,
			     gimple_stmt_iterator *gsi)
{
  gcc_assert (gimple_code (stmt) != GIMPLE_LABEL);

  if (!gsi_end_p (*gsi)
      && gimple_has_mem_ops (vec_stmt))
    {
      gimple *at_stmt = gsi_stmt (*gsi);
      tree vuse = gimple_vuse (at_stmt);
      if (vuse && TREE_CODE (vuse) == SSA_NAME)
	{
	  tree vdef = gimple_vdef (at_stmt);
	  gimple_set_vuse (vec_stmt, gimple_vuse (at_stmt));
	  /* If we have an SSA vuse and insert a store, update virtual
	     SSA form to avoid triggering the renamer.  Do so only
	     if we can easily see all uses - which is what almost always
	     happens with the way vectorized stmts are inserted.  */
	  if ((vdef && TREE_CODE (vdef) == SSA_NAME)
	      && ((is_gimple_assign (vec_stmt)
		   && !is_gimple_reg (gimple_assign_lhs (vec_stmt)))
		  || (is_gimple_call (vec_stmt)
		      && !(gimple_call_flags (vec_stmt)
			   & (ECF_CONST|ECF_PURE|ECF_NOVOPS)))))
	    {
	      tree new_vdef = copy_ssa_name (vuse, vec_stmt);
	      gimple_set_vdef (vec_stmt, new_vdef);
	      SET_USE (gimple_vuse_op (at_stmt), new_vdef);
	    }
	}
    }
  gsi_insert_before (gsi, vec_stmt, GSI_SAME_STMT);

  vect_finish_stmt_generation_1 (stmt, vec_stmt);
}

/* We want to vectorize a call to combined function CFN with function
   decl FNDECL, using VECTYPE_OUT as the type of the output and VECTYPE_IN
   as the types of all inputs.  Check whether this is possible using
   an internal function, returning its code if so or IFN_LAST if not.  */

static internal_fn
vectorizable_internal_function (combined_fn cfn, tree fndecl,
				tree vectype_out, tree vectype_in)
{
  internal_fn ifn;
  if (internal_fn_p (cfn))
    ifn = as_internal_fn (cfn);
  else
    ifn = associated_internal_fn (fndecl);
  if (ifn != IFN_LAST && direct_internal_fn_p (ifn))
    {
      const direct_internal_fn_info &info = direct_internal_fn (ifn);
      if (info.vectorizable)
	{
	  tree type0 = (info.type0 < 0 ? vectype_out : vectype_in);
	  tree type1 = (info.type1 < 0 ? vectype_out : vectype_in);
	  if (direct_internal_fn_supported_p (ifn, tree_pair (type0, type1),
					      OPTIMIZE_FOR_SPEED))
	    return ifn;
	}
    }
  return IFN_LAST;
}


static tree permute_vec_elements (tree, tree, tree, gimple *,
				  gimple_stmt_iterator *);

/* Check whether a load or store statement in the loop described by
   LOOP_VINFO is possible in a fully-masked loop.  This is testing
   whether the vectorizer pass has the appropriate support, as well as
   whether the target does.

   IS_LOAD is true if the statement is a load and VECTYPE is the type
   of the vector being loaded or stored.  MEMORY_ACCESS_TYPE says how the
   load or store is going to be implemented and GROUP_SIZE is the number of
   load or store statements in the containing group.  WIDENED_OFFSET_TYPE
   is as for gather_scatter_info.

   Clear LOOP_VINFO_CAN_FULLY_MASK_P if a fully-masked loop is not
   supported, otherwise record the required mask types.  */

static void
check_load_store_masking (loop_vec_info loop_vinfo, tree vectype,
			  bool is_load, int group_size,
			  vect_memory_access_type memory_access_type,
			  tree widened_offset_type)
{
<<<<<<< HEAD
  vec_loop_masks *masks = &LOOP_VINFO_MASKS (loop_vinfo);
  machine_mode vecmode = TYPE_MODE (vectype);
=======
  stmt_vec_info stmt_info = vinfo_for_stmt (stmt);
  vec_info *vinfo = stmt_info->vinfo;
  loop_vec_info loop_vinfo = STMT_VINFO_LOOP_VINFO (stmt_info);
  struct loop *loop = loop_vinfo ? LOOP_VINFO_LOOP (loop_vinfo) : NULL;
  gimple *first_stmt = GROUP_FIRST_ELEMENT (stmt_info);
  data_reference *first_dr = STMT_VINFO_DATA_REF (vinfo_for_stmt (first_stmt));
  unsigned int group_size = GROUP_SIZE (vinfo_for_stmt (first_stmt));
  bool single_element_p = (stmt == first_stmt
			   && !GROUP_NEXT_ELEMENT (stmt_info));
  unsigned HOST_WIDE_INT gap = GROUP_GAP (vinfo_for_stmt (first_stmt));
  unsigned nunits = TYPE_VECTOR_SUBPARTS (vectype);

  /* True if the vectorized statements would access beyond the last
     statement in the group.  */
  bool overrun_p = false;

  /* True if we can cope with such overrun by peeling for gaps, so that
     there is at least one final scalar iteration after the vector loop.  */
  bool can_overrun_p = (vls_type == VLS_LOAD && loop_vinfo && !loop->inner);

  /* There can only be a gap at the end of the group if the stride is
     known at compile time.  */
  gcc_assert (!STMT_VINFO_STRIDED_P (stmt_info) || gap == 0);
>>>>>>> 3bbc3f79

  /* Invariant loads need no special support.  */
  if (memory_access_type == VMAT_INVARIANT)
    return;

  if (memory_access_type == VMAT_LOAD_STORE_LANES)
    {
      if (is_load
	  ? !vect_load_lanes_supported (vectype, group_size, true)
	  : !vect_store_lanes_supported (vectype, group_size, true))
	{
<<<<<<< HEAD
	  if (dump_enabled_p ())
	    dump_printf_loc (MSG_MISSED_OPTIMIZATION, vect_location,
			     "Can't use a fully-masked loop because the"
			     " target doesn't have an appropriate masked"
			     " %s-lanes instruction.\n",
			     is_load ? "load" : "store");
	  LOOP_VINFO_CAN_FULLY_MASK_P (loop_vinfo) = false;
	  return;
=======
	  overrun_p = loop_vinfo && gap != 0;
	  if (overrun_p && vls_type != VLS_LOAD)
	    {
	      dump_printf_loc (MSG_MISSED_OPTIMIZATION, vect_location,
			       "Grouped store with gaps requires"
			       " non-consecutive accesses\n");
	      return false;
	    }
	  /* An overrun is fine if the trailing elements are smaller
	     than the alignment boundary B.  Every vector access will
	     be a multiple of B and so we are guaranteed to access a
	     non-gap element in the same B-sized block.  */
	  if (overrun_p
	      && gap < (vect_known_alignment_in_bytes (first_dr)
			/ vect_get_scalar_dr_size (first_dr)))
	    overrun_p = false;
	  if (overrun_p && !can_overrun_p)
	    {
	      if (dump_enabled_p ())
		dump_printf_loc (MSG_MISSED_OPTIMIZATION, vect_location,
				 "Peeling for outer loop is not supported\n");
	      return false;
	    }
	  *memory_access_type = VMAT_CONTIGUOUS;
>>>>>>> 3bbc3f79
	}
      unsigned int ncopies = vect_get_num_copies (loop_vinfo, vectype);
      vect_record_loop_mask (loop_vinfo, masks, ncopies, vectype);
      return;
    }

<<<<<<< HEAD
  if (memory_access_type == VMAT_GATHER_SCATTER)
    {
      if (get_gather_scatter_internal_fn (is_load, vectype,
					  widened_offset_type, true)
	  == IFN_LAST)
=======
      /* If there is a gap at the end of the group then these optimizations
	 would access excess elements in the last iteration.  */
      bool would_overrun_p = (gap != 0);
      /* An overrun is fine if the trailing elements are smaller than the
	 alignment boundary B.  Every vector access will be a multiple of B
	 and so we are guaranteed to access a non-gap element in the
	 same B-sized block.  */
      if (would_overrun_p
	  && gap < (vect_known_alignment_in_bytes (first_dr)
		    / vect_get_scalar_dr_size (first_dr)))
	would_overrun_p = false;

      if (!STMT_VINFO_STRIDED_P (stmt_info)
	  && (can_overrun_p || !would_overrun_p)
	  && compare_step_with_zero (stmt) > 0)
>>>>>>> 3bbc3f79
	{
	  if (dump_enabled_p ())
	    dump_printf_loc (MSG_MISSED_OPTIMIZATION, vect_location,
			     "Can't use a fully-masked loop because the"
			     " target doesn't have the appropriate masked"
			     " %s.\n",
			     is_load ? "gather load" : "scatter store");
	  LOOP_VINFO_CAN_FULLY_MASK_P (loop_vinfo) = false;
	  return;
	}
      unsigned int ncopies = vect_get_num_copies (loop_vinfo, vectype);
      vect_record_loop_mask (loop_vinfo, masks, ncopies, vectype);
      return;
    }

  if (memory_access_type != VMAT_CONTIGUOUS
      && memory_access_type != VMAT_CONTIGUOUS_PERMUTE)
    {
      /* Element X of the data must come from iteration i * VF + X of the
	 scalar loop.  We need more work to support other mappings.  */
      if (dump_enabled_p ())
	dump_printf_loc (MSG_MISSED_OPTIMIZATION, vect_location,
			 "Can't use a fully-masked loop because an access"
			 " isn't contiguous.\n");
      LOOP_VINFO_CAN_FULLY_MASK_P (loop_vinfo) = false;
      return;
    }

  machine_mode mask_mode;
  if (!(targetm.vectorize.get_mask_mode
	(GET_MODE_NUNITS (vecmode),
	 GET_MODE_SIZE (vecmode)).exists (&mask_mode))
      || !can_vec_mask_load_store_p (vecmode, mask_mode, is_load))
    {
      if (dump_enabled_p ())
	dump_printf_loc (MSG_MISSED_OPTIMIZATION, vect_location,
			 "Can't use a fully-masked loop because the target"
			 " doesn't have the appropriate masked %s.\n",
			 is_load ? "load" : "store");
      LOOP_VINFO_CAN_FULLY_MASK_P (loop_vinfo) = false;
      return;
    }
  /* We might load more scalars than we need for permuting SLP loads.
     We checked in get_group_load_store_type that the extra elements
     don't leak into a new vector.  */
  poly_uint64 nunits = TYPE_VECTOR_SUBPARTS (vectype);
  poly_uint64 vf = LOOP_VINFO_VECT_FACTOR (loop_vinfo);
  unsigned int nvectors;
  if (can_div_away_from_zero_p (group_size * vf, nunits, &nvectors))
    vect_record_loop_mask (loop_vinfo, masks, nvectors, vectype);
  else
    gcc_unreachable ();
}

/* Return the mask input to a masked load or store.  VEC_MASK is the vectorized
   form of the scalar mask condition and LOOP_MASK, if nonnull, is the mask
   that needs to be applied to all loads and stores in a vectorized loop.
   Return VEC_MASK if LOOP_MASK is null, otherwise return VEC_MASK & LOOP_MASK.

   MASK_TYPE is the type of both masks.  If new statements are needed,
   insert them before GSI.  */

static tree
prepare_load_store_mask (tree mask_type, tree loop_mask, tree vec_mask,
			 gimple_stmt_iterator *gsi)
{
  gcc_assert (useless_type_conversion_p (mask_type, TREE_TYPE (vec_mask)));
  if (!loop_mask)
    return vec_mask;

  gcc_assert (TREE_TYPE (loop_mask) == mask_type);
  tree and_res = make_temp_ssa_name (mask_type, NULL, "vec_mask_and");
  gimple *and_stmt = gimple_build_assign (and_res, BIT_AND_EXPR,
					  vec_mask, loop_mask);
  gsi_insert_before (gsi, and_stmt, GSI_SAME_STMT);
  return and_res;
}

/* Function vect_gen_widened_results_half

   Create a vector stmt whose code, type, and result variable are CODE,
   OP_TYPE, and VEC_DEST, and its arguments are VEC_OPRND0 and VEC_OPRND1.
   The new vector stmt is to be inserted at GSI.  In the case that CODE is a
   CALL_EXPR, this means that a call to DECL needs to be created (DECL is a
   function-decl of a target-builtin).  STMT is the original scalar stmt that
   we are vectorizing.  */

static gimple *
vect_gen_widened_results_half (enum tree_code code,
			       tree decl,
                               tree vec_oprnd0, tree vec_oprnd1, int op_type,
			       tree vec_dest, gimple_stmt_iterator *gsi,
			       gimple *stmt)
{
  gimple *new_stmt;
  tree new_temp;

  /* Generate half of the widened result:  */
  if (code == CALL_EXPR)
    {
      /* Target specific support  */
      if (op_type == binary_op)
	new_stmt = gimple_build_call (decl, 2, vec_oprnd0, vec_oprnd1);
      else
	new_stmt = gimple_build_call (decl, 1, vec_oprnd0);
      new_temp = make_ssa_name (vec_dest, new_stmt);
      gimple_call_set_lhs (new_stmt, new_temp);
    }
  else
    {
      /* Generic support */
      gcc_assert (op_type == TREE_CODE_LENGTH (code));
      if (op_type != binary_op)
	vec_oprnd1 = NULL;
      new_stmt = gimple_build_assign (vec_dest, code, vec_oprnd0, vec_oprnd1);
      new_temp = make_ssa_name (vec_dest, new_stmt);
      gimple_assign_set_lhs (new_stmt, new_temp);
    }
  vect_finish_stmt_generation (stmt, new_stmt, gsi);

  return new_stmt;
}

/* Create vectorized promotion statements for vector operands from VEC_OPRNDS0
   and VEC_OPRNDS1 (for binary operations).  For multi-step conversions store
   the resulting vectors and call the function recursively.  */

static void
vect_create_vectorized_promotion_stmts (vec<tree> *vec_oprnds0,
					vec<tree> *vec_oprnds1,
					gimple *stmt, tree vec_dest,
					gimple_stmt_iterator *gsi,
					enum tree_code code1,
					enum tree_code code2, tree decl1,
					tree decl2, int op_type)
{
  int i;
  tree vop0, vop1, new_tmp1, new_tmp2;
  gimple *new_stmt1, *new_stmt2;
  vec<tree> vec_tmp = vNULL;

  vec_tmp.create (vec_oprnds0->length () * 2);
  FOR_EACH_VEC_ELT (*vec_oprnds0, i, vop0)
    {
      if (op_type == binary_op)
	vop1 = (*vec_oprnds1)[i];
      else
	vop1 = NULL_TREE;

      /* Generate the two halves of promotion operation.  */
      new_stmt1 = vect_gen_widened_results_half (code1, decl1, vop0, vop1,
						 op_type, vec_dest, gsi, stmt);
      new_stmt2 = vect_gen_widened_results_half (code2, decl2, vop0, vop1,
						 op_type, vec_dest, gsi, stmt);
      if (is_gimple_call (new_stmt1))
	{
	  new_tmp1 = gimple_call_lhs (new_stmt1);
	  new_tmp2 = gimple_call_lhs (new_stmt2);
	}
      else
	{
	  new_tmp1 = gimple_assign_lhs (new_stmt1);
	  new_tmp2 = gimple_assign_lhs (new_stmt2);
	}

      /* Store the results for the next step.  */
      vec_tmp.quick_push (new_tmp1);
      vec_tmp.quick_push (new_tmp2);
    }

  vec_oprnds0->release ();
  *vec_oprnds0 = vec_tmp;
}

/* Replace IFN_MASK_LOAD statement STMT with a dummy assignment, to ensure
   that it won't be expanded even when there's no following DCE pass.  */

static void
replace_mask_load (gimple *stmt, gimple_stmt_iterator *gsi)
{
  /* If this statement is part of a pattern created by the vectorizer,
     get the original statement.  */
  stmt_vec_info stmt_info = vinfo_for_stmt (stmt);
  if (STMT_VINFO_RELATED_STMT (stmt_info))
    {
      stmt = STMT_VINFO_RELATED_STMT (stmt_info);
      stmt_info = vinfo_for_stmt (stmt);
    }

  gcc_assert (gsi_stmt (*gsi) == stmt);
  tree lhs = gimple_call_lhs (stmt);
  tree zero = build_zero_cst (TREE_TYPE (lhs));
  gimple *new_stmt = gimple_build_assign (lhs, zero);
  set_vinfo_for_stmt (new_stmt, stmt_info);
  set_vinfo_for_stmt (stmt, NULL);
  STMT_VINFO_STMT (stmt_info) = new_stmt;

  /* If STMT was the first statement in a group, redirect all
     GROUP_FIRST_ELEMENT pointers to the new statement (which has the
     same stmt_info as the old statement).  */
  if (GROUP_FIRST_ELEMENT (stmt_info) == stmt)
    {
      gimple *group_stmt = new_stmt;
      do
	{
	  GROUP_FIRST_ELEMENT (vinfo_for_stmt (group_stmt)) = new_stmt;
	  group_stmt = GROUP_NEXT_ELEMENT (vinfo_for_stmt (group_stmt));
	}
      while (group_stmt);
    }
  else if (GROUP_FIRST_ELEMENT (stmt_info))
    {
      /* Otherwise redirect the GROUP_NEXT_ELEMENT.  It would be more
	 efficient if these pointers were to the stmt_vec_info rather
	 than the gimple statements themselves, but this is by no means
	 the only quadractic loop for groups.  */
      gimple *group_stmt = GROUP_FIRST_ELEMENT (stmt_info);
      while (GROUP_NEXT_ELEMENT (vinfo_for_stmt (group_stmt)) != stmt)
	group_stmt = GROUP_NEXT_ELEMENT (vinfo_for_stmt (group_stmt));
      GROUP_NEXT_ELEMENT (vinfo_for_stmt (group_stmt)) = new_stmt;
    }
  gsi_replace (gsi, new_stmt, true);
}

/* STMT is either a masked or unconditional store.  Return the value
   being stored.  */

static tree
get_store_op (gimple *stmt)
{
  if (gimple_assign_single_p (stmt))
    return gimple_assign_rhs1 (stmt);
  if (gimple_call_internal_p (stmt, IFN_MASK_STORE))
    return gimple_call_arg (stmt, 3);
  gcc_unreachable ();
}

struct wgather_info
{
  tree_code wcode1, wcode2;
  tree off_vectype;
  int multi_step_cvt;
  vec<tree> interm_types;
};

#define DEFAULT_WGATHER_INFO { ERROR_MARK, ERROR_MARK, NULL_TREE, 0, vNULL }

/* Check to see if a widening gather load described by GS_INFO is
   supported for STMT, where the width of the vector element in result
   RESTYPE is greater than that in offset vector.

   If supported, return TRUE and fill in details about the widening
   operation in WGATHER, otherwise return FALSE.  */
static bool
widened_gather_support_p (tree restype, gather_scatter_info *gs_info,
			  gimple *stmt, wgather_info *wgather)
{
  scalar_int_mode widened_offmode
    = SCALAR_INT_TYPE_MODE (gs_info->widened_offset_type);
  unsigned int bits = GET_MODE_BITSIZE (widened_offmode);
  tree scalar_type = (TYPE_UNSIGNED (gs_info->offset_type)
		      ? make_unsigned_type (bits)
		      : make_signed_type (bits));
  tree woff_vectype
    = build_vector_type (scalar_type, TYPE_VECTOR_SUBPARTS (restype));

  if (!supportable_widening_operation
	 (CONVERT_EXPR, stmt, woff_vectype, gs_info->offset_vectype,
	  &wgather->wcode1, &wgather->wcode2, &wgather->multi_step_cvt,
	  &wgather->interm_types))
    return false;

  wgather->off_vectype = woff_vectype;
  return true;
}

hashval_t
gather_scatter_hasher::hash (const gather_scatter_indices *x)
{
  inchash::hash h;
  h.add_int (TYPE_MODE (x->type));
  inchash::add_expr (x->step, h);
  return h.end ();
}

bool
gather_scatter_hasher::equal (const gather_scatter_indices *x,
			      const gather_scatter_indices *y)
{
  if (!types_compatible_p (x->type, y->type))
    return false;

  return operand_equal_p (x->step, y->step, 0);
}

/* Function copy_gather_scatter_indices.

   Copy tree nodes from SRC to DEST, ensuring that we keep copies of nodes that
   are not SSA_NAME types as future calls to force_gimple_operand will overwrite
   those nodes and replace them with an SSA_NAME.  */

static void
copy_gather_scatter_indices (gather_scatter_indices *dest,
			     gather_scatter_indices *src)
{
  dest->type = src->type;
  dest->step = get_copy_for_caching (src->step);
}

/* For a given scalar STMT and LOOP, return a vector of indices suitable to be
   used as the argument to a gather/scatter internal function.  GATHER contains
   information about the gather/scatter operation.  */
static tree
get_gather_scatter_indices (gimple *stmt, loop_vec_info loop_vinfo,
			    gather_scatter_info *gs_info)
{
  stmt_vec_info stmt_info = vinfo_for_stmt (stmt);

  gcc_assert (STMT_VINFO_MEMORY_ACCESS_TYPE (stmt_info)
	      == VMAT_GATHER_SCATTER);
  if (STMT_VINFO_GATHER_SCATTER_P (stmt_info))
    return vect_get_vec_def_for_operand (gs_info->u.offset, stmt);

  /* Perform a lookup based on the vector type and step (in bytes).  */
  struct data_reference *dr = STMT_VINFO_DATA_REF (stmt_info);
  gather_scatter_indices info;
  info.type = gs_info->offset_vectype;
  /* FIXME: Shouldn't cache this as we have the info->u.step cached that gives
     us better chance of a lookup.  */
  info.step = DR_STEP (dr);

  gather_scatter_indices **slot =
    LOOP_VINFO_GATHER_SCATTER_CACHE (loop_vinfo).find_slot (&info, INSERT);
  if (*slot)
    return (*slot)->indices;

  /* Cache the newly created set of indices.  */
  gather_scatter_indices *entry = XNEW (struct gather_scatter_indices);
  copy_gather_scatter_indices (entry, &info);

  /* Nothing cached so we need to create a new vector series.  */
  struct loop *loop = LOOP_VINFO_LOOP (loop_vinfo);
  gimple_seq seq = NULL;

  tree offtype = TREE_TYPE (gs_info->offset_vectype);
  tree series_step = gs_info->u.step;

  tree stride;
  tree vec_stride;
  tree vf = LOOP_VINFO_CAP (loop_vinfo).niters;

  series_step = force_gimple_operand (series_step, &seq, true, NULL_TREE);
  series_step = gimple_convert (&seq, offtype, series_step);
  vf = gimple_convert (&seq, offtype, vf);
  stride = gimple_build (&seq, MULT_EXPR, offtype, series_step, vf);
  vec_stride = gimple_build_vector_from_val (&seq, gs_info->offset_vectype,
					     stride);

  tree voff_first = gimple_build (&seq, VEC_SERIES_EXPR,
				  gs_info->offset_vectype,
				  build_int_cst (TREE_TYPE (series_step), 0),
				  series_step);

  gsi_insert_seq_on_edge_immediate (loop_preheader_edge (loop), seq);

  tree voff_in = make_temp_ssa_name (gs_info->offset_vectype, NULL,
				     "gather_off_in");
  tree voff_out = make_temp_ssa_name (gs_info->offset_vectype, NULL,
				      "gather_off_out");

  gphi *phi = create_phi_node (voff_in, loop->header);
  add_phi_arg (phi, voff_first, loop_preheader_edge (loop), UNKNOWN_LOCATION);
  add_phi_arg (phi, voff_out, loop_latch_edge (loop), UNKNOWN_LOCATION);

  gcond *orig_cond = get_loop_exit_condition (loop);
  gimple_stmt_iterator tmp_gsi = gsi_for_stmt (orig_cond);

  gimple *new_stmt = gimple_build_assign (voff_out, PLUS_EXPR,
					  voff_in, vec_stride);
  gsi_insert_before (&tmp_gsi, new_stmt, GSI_SAME_STMT);

  entry->indices = voff_in;
  *slot = entry;

  return entry->indices;
}

/* Vectorize STMT as a scatter store.  Insert the new statements
   before GSI and return the first vector statement in *VEC_STMT.
   GS_INFO describes the scatter operation.  If MASK_VECTYPE is nonnull,
   STMT is an IFN_MASK_STORE and the mask should use type MASK_VECTYPE,
   otherwise STMT is a normal unconditional assignment.  */

static void
do_scatter_store (gimple *stmt, gimple_stmt_iterator *gsi, gimple **vec_stmt,
		  loop_vec_info loop_vinfo, gather_scatter_info *gs_info,
		  tree mask_vectype)
{
  tree vec_oprnd0 = NULL_TREE, vec_oprnd1 = NULL_TREE, op, src;
  tree srctype = NULL_TREE, ptrtype, idxtype = NULL_TREE, masktype;
  tree ptr, var, scale, perm_mask = NULL_TREE;
  struct loop *loop = LOOP_VINFO_LOOP (loop_vinfo);
  edge pe = loop_preheader_edge (loop);
  gimple_seq seq;
  basic_block new_bb;
  bool builtin_scatter_p = (targetm.vectorize.builtin_scatter != NULL);
  stmt_vec_info stmt_info = vinfo_for_stmt (stmt);
  tree vectype = STMT_VINFO_VECTYPE (stmt_info);
  poly_uint64 nunits = TYPE_VECTOR_SUBPARTS (vectype);
  int ncopies = vect_get_num_copies (loop_vinfo, vectype);
  enum { NARROW, NONE, WIDEN } modifier;
  poly_uint64 scatter_off_nunits
    = TYPE_VECTOR_SUBPARTS (gs_info->offset_vectype);
  gimple *new_stmt = NULL;
  stmt_vec_info prev_stmt_info;
  tree mask_op = NULL_TREE, vec_mask = NULL_TREE;
  bool masked_stmt_p = (mask_vectype != NULL_TREE);
  tree mask = masked_stmt_p ? gimple_call_arg (stmt, 2) : NULL_TREE;
  vect_def_type scatter_src_dt = vect_unknown_def_type;

  gcc_assert (STMT_VINFO_GATHER_SCATTER_P (stmt_info) || ncopies == 1);

  /* We don't want to implement masked scatter stores for the builtin case, as
     this is probably being worked on upstream.  */
  gcc_assert (!builtin_scatter_p || !masked_stmt_p);

  if (must_eq (nunits, scatter_off_nunits))
    modifier = NONE;
  else if (must_eq (nunits * 2, scatter_off_nunits))
    {
      modifier = WIDEN;

      /* Currently gathers and scatters are only supported for
	 fixed-length vectors.  */
      unsigned int count = scatter_off_nunits.to_constant ();
      auto_vec_perm_indices sel (count);
      for (unsigned int i = 0; i < count; ++i)
	sel.quick_push (i | (count / 2));

      perm_mask = vect_gen_perm_mask_checked (gs_info->offset_vectype, sel);
      gcc_assert (perm_mask != NULL_TREE);
    }
  else if (must_eq (nunits, scatter_off_nunits * 2))
    {
      modifier = NARROW;

      /* Currently gathers and scatters are only supported for
	 fixed-length vectors.  */
      unsigned int count = nunits.to_constant ();
      auto_vec_perm_indices sel (count);
      for (unsigned int i = 0; i < count; ++i)
	sel.quick_push (i | (count / 2));

      perm_mask = vect_gen_perm_mask_checked (vectype, sel);
      gcc_assert (perm_mask != NULL_TREE);
      ncopies *= 2;
    }
  else
    gcc_unreachable ();

  if (builtin_scatter_p)
    {
      tree arglist = TYPE_ARG_TYPES (TREE_TYPE (gs_info->decl));
      tree rettype = TREE_TYPE (TREE_TYPE (gs_info->decl));

      ptrtype = TREE_VALUE (arglist); arglist = TREE_CHAIN (arglist);
      masktype = TREE_VALUE (arglist); arglist = TREE_CHAIN (arglist);
      idxtype = TREE_VALUE (arglist); arglist = TREE_CHAIN (arglist);
      srctype = TREE_VALUE (arglist); arglist = TREE_CHAIN (arglist);
      tree scaletype = TREE_VALUE (arglist);

      gcc_checking_assert (TREE_CODE (masktype) == INTEGER_TYPE
			   && TREE_CODE (rettype) == VOID_TYPE);

      /* Currently we support only unconditional scatter stores,
	 so mask should be all ones.  */
      mask = build_int_cst (masktype, -1);
      mask = vect_init_vector (stmt, mask, masktype, NULL);

      scale = build_int_cst (scaletype, gs_info->scale);
    }
  else
    {
      ptrtype = TREE_TYPE (gs_info->base);
      masktype = build_same_sized_truth_vector_type (gs_info->offset_vectype);
      scale = build_int_cst (size_type_node, gs_info->scale);
    }

  ptr = fold_convert (ptrtype, gs_info->base);
  if (!is_gimple_min_invariant (ptr))
    {
      ptr = force_gimple_operand (ptr, &seq, true, NULL_TREE);
      new_bb = gsi_insert_seq_on_edge_immediate (pe, seq);
      gcc_assert (!new_bb);
    }

  prev_stmt_info = NULL;
  vec_loop_masks *masks = &LOOP_VINFO_MASKS (loop_vinfo);
  for (int j = 0; j < ncopies; ++j)
    {
      gcc_assert (builtin_scatter_p || j == 0);
      if (j == 0)
	{
	  op = vec_oprnd0 = get_gather_scatter_indices (stmt, loop_vinfo,
							gs_info);

	  tree scalar_src = get_store_op (stmt);

	  src = vec_oprnd1 = vect_get_vec_def_for_operand (scalar_src, stmt);
	}
      else if (modifier != NONE && (j & 1))
	{
	  if (modifier == WIDEN)
	    {
	      src = vec_oprnd1
		= vect_get_vec_def_for_stmt_copy (scatter_src_dt, vec_oprnd1);
	      op = permute_vec_elements
		(vec_oprnd0, vec_oprnd0, perm_mask, stmt, gsi);
	    }
	  else if (modifier == NARROW)
	    {
	      src = permute_vec_elements
		(vec_oprnd1, vec_oprnd1, perm_mask, stmt, gsi);
	      op = vec_oprnd0
		= vect_get_vec_def_for_stmt_copy (gs_info->offset_dt,
						  vec_oprnd0);
	    }
	  else
	    gcc_unreachable ();
	}
      else
	{
	  src = vec_oprnd1
	    = vect_get_vec_def_for_stmt_copy (scatter_src_dt, vec_oprnd1);
	  op = vec_oprnd0
	    = vect_get_vec_def_for_stmt_copy (gs_info->offset_dt, vec_oprnd0);
	}

      if (builtin_scatter_p
	  && !useless_type_conversion_p (srctype, TREE_TYPE (src)))
	{
	  gcc_assert (must_eq (TYPE_VECTOR_SUBPARTS (TREE_TYPE (src)),
			       TYPE_VECTOR_SUBPARTS (srctype)));
	  var = vect_get_new_ssa_name (srctype, vect_simple_var);
	  src = build1 (VIEW_CONVERT_EXPR, srctype, src);
	  new_stmt = gimple_build_assign (var, VIEW_CONVERT_EXPR, src);
	  vect_finish_stmt_generation (stmt, new_stmt, gsi);
	  src = var;
	}

      if (builtin_scatter_p
	  && !useless_type_conversion_p (idxtype, TREE_TYPE (op)))
	{
	  gcc_assert (must_eq (TYPE_VECTOR_SUBPARTS (TREE_TYPE (op)),
			       TYPE_VECTOR_SUBPARTS (idxtype)));
	  var = vect_get_new_ssa_name (idxtype, vect_simple_var);
	  op = build1 (VIEW_CONVERT_EXPR, idxtype, op);
	  new_stmt = gimple_build_assign (var, VIEW_CONVERT_EXPR, op);
	  vect_finish_stmt_generation (stmt, new_stmt, gsi);
	  op = var;
	}

      if (masked_stmt_p)
	{
	  if (j == 0)
	    vec_mask = vect_get_vec_def_for_operand (mask, stmt,
						     mask_vectype);
	  else
	    {
	      gimple *def_stmt;
	      enum vect_def_type dt;
	      vect_is_simple_use (vec_mask, loop_vinfo, &def_stmt, &dt);
	      vec_mask = vect_get_vec_def_for_stmt_copy (dt, vec_mask);
	    }

	  mask_op = vec_mask;
	  if (builtin_scatter_p
	      && !useless_type_conversion_p (masktype, TREE_TYPE (vec_mask)))
	    {
	      gcc_assert (must_eq (TYPE_VECTOR_SUBPARTS (TREE_TYPE (mask_op)),
				   TYPE_VECTOR_SUBPARTS (masktype)));
	      var = vect_get_new_ssa_name (masktype, vect_simple_var);
	      mask_op = build1 (VIEW_CONVERT_EXPR, masktype, mask_op);
	      new_stmt = gimple_build_assign (var, VIEW_CONVERT_EXPR, mask_op);
	      vect_finish_stmt_generation (stmt, new_stmt, gsi);
	      mask_op = var;
	    }
	}

      bool masked_loop_p = (loop_vinfo
			    && LOOP_VINFO_FULLY_MASKED_P (loop_vinfo));
      tree offtype = gs_info->offset_type;
      bool off_unsigned =  TYPE_UNSIGNED (offtype);

      /* Always used signed when the offset does not need extending.  */
      if (GET_MODE_BITSIZE (SCALAR_TYPE_MODE (TREE_TYPE (TREE_TYPE (op))))
	  >= GET_MODE_BITSIZE (SCALAR_TYPE_MODE (ptrtype)))
	off_unsigned = false;

      gcall *call;
      if (builtin_scatter_p)
	call
	  = gimple_build_call (gs_info->decl, 5, ptr, mask, op, src, scale);
      else if (masked_loop_p)
	{
	  tree mask = vect_get_loop_mask (gsi, masks, ncopies, vectype, j);
	  if (masked_stmt_p)
	    mask = prepare_load_store_mask (masktype, mask, mask_op, gsi);
	  call = gimple_build_call_internal
	    (off_unsigned ? IFN_MASK_SCATTER_STOREU : IFN_MASK_SCATTER_STORES,
	     5, ptr, op, scale, src, mask);
	}
      else
	call = gimple_build_call_internal
	  (off_unsigned ? IFN_SCATTER_STOREU : IFN_SCATTER_STORES, 4, ptr, op,
	   scale, src);
      gimple_call_set_nothrow (call, true);
      new_stmt = call;

      vect_finish_stmt_generation (stmt, new_stmt, gsi);

      if (prev_stmt_info == NULL)
	STMT_VINFO_VEC_STMT (stmt_info) = *vec_stmt = new_stmt;
      else
	STMT_VINFO_RELATED_STMT (prev_stmt_info) = new_stmt;
      prev_stmt_info = vinfo_for_stmt (new_stmt);
    }
}

/* Vectorize STMT as a gather load.  Insert the new statements
   before GSI and return the first vector statement in *VEC_STMT.
   GS_INFO describes the gather operation.  If MASK_VECTYPE is nonnull,
   STMT is an IFN_MASK_LOAD and the mask should use type MASK_VECTYPE,
   otherwise STMT is a normal unconditional assignment.  */

static void
do_gather_load (gimple *stmt, gimple_stmt_iterator *gsi, gimple **vec_stmt,
		loop_vec_info loop_vinfo, gather_scatter_info *gs_info,
		wgather_info *wgather, tree mask_vectype)
{
  tree vec_oprnd0 = NULL_TREE, op, rettype, ptrtype, idxtype = NULL_TREE;
  tree ptr, var, scale, merge = NULL_TREE;
  tree perm_mask = NULL_TREE, prev_res = NULL_TREE, masktype;
  struct loop *loop = LOOP_VINFO_LOOP (loop_vinfo);
  edge pe = loop_preheader_edge (loop);
  gimple_seq seq;
  basic_block new_bb;
  bool builtin_gather_p = (targetm.vectorize.builtin_gather != NULL);
  stmt_vec_info stmt_info = vinfo_for_stmt (stmt);
  tree vectype = STMT_VINFO_VECTYPE (stmt_info);
  poly_uint64 nunits = TYPE_VECTOR_SUBPARTS (vectype);
  int ncopies = vect_get_num_copies (loop_vinfo, vectype);
  enum { NARROW, NONE, WIDEN } modifier;
  poly_uint64 gather_off_nunits
    = TYPE_VECTOR_SUBPARTS (gs_info->offset_vectype);
  gimple *new_stmt = NULL;
  stmt_vec_info prev_stmt_info;
  tree mask_perm_mask = NULL_TREE, mask_op = NULL_TREE, vec_mask = NULL_TREE;
  bool masked_stmt_p = (mask_vectype != NULL_TREE);
  tree mask = masked_stmt_p ? gimple_call_arg (stmt, 2) : NULL_TREE;

  gcc_assert (STMT_VINFO_GATHER_SCATTER_P (stmt_info) || ncopies == 1);

  if (builtin_gather_p)
    {
      tree arglist, srctype, scaletype;

      arglist = TYPE_ARG_TYPES (TREE_TYPE (gs_info->decl));
      rettype = TREE_TYPE (TREE_TYPE (gs_info->decl));
      srctype = TREE_VALUE (arglist); arglist = TREE_CHAIN (arglist);
      ptrtype = TREE_VALUE (arglist); arglist = TREE_CHAIN (arglist);
      idxtype = TREE_VALUE (arglist); arglist = TREE_CHAIN (arglist);
      masktype = TREE_VALUE (arglist); arglist = TREE_CHAIN (arglist);
      scaletype = TREE_VALUE (arglist);

      gcc_checking_assert (types_compatible_p (srctype, rettype));
      gcc_checking_assert (!masked_stmt_p
			   || types_compatible_p (srctype, masktype));

      scale = build_int_cst (scaletype, gs_info->scale);
    }
  else
    {
      rettype = vectype;
      ptrtype = TREE_TYPE (gs_info->base);
      masktype
	= build_same_sized_truth_vector_type (wgather->off_vectype
					      ? wgather->off_vectype
					      : gs_info->offset_vectype);
      scale = build_int_cst (size_type_node, gs_info->scale);
    }

  if (must_eq (nunits, gather_off_nunits))
    modifier = NONE;
  else if (wgather->off_vectype || must_eq (nunits * 2, gather_off_nunits))
    {
      modifier = WIDEN;
      if (!wgather->off_vectype)
	{
	  /* Enforced when we checked the mask originally.  */
	  unsigned int count = gather_off_nunits.to_constant ();
	  auto_vec_perm_indices sel (count);
	  for (unsigned int i = 0; i < count; ++i)
	    sel.quick_push (i | (count / 2));
	  perm_mask
	    = vect_gen_perm_mask_checked (gs_info->offset_vectype, sel);
	}
    }
  else if (must_eq (nunits, gather_off_nunits * 2))
    {
      modifier = NARROW;

      /* Enforced when we checked the mask originally.  */
      unsigned int count = nunits.to_constant ();
      auto_vec_perm_indices sel (count);
      sel.quick_grow (count);
      for (unsigned int i = 0; i < count; ++i)
	sel[i] = i < count / 2 ? i : i + count / 2;
      perm_mask = vect_gen_perm_mask_checked (vectype, sel);
      ncopies *= 2;

      if (masked_stmt_p)
	{
	  for (unsigned int i = 0; i < count; ++i)
	    sel[i] = i | (count / 2);
	  mask_perm_mask = vect_gen_perm_mask_checked (masktype, sel);
	}
    }
  else
    gcc_unreachable ();

  if (!masked_stmt_p && builtin_gather_p)
    {
      /* Currently we support only unconditional gather loads,
	 so mask should be all ones.  */
      if (TREE_CODE (masktype) == INTEGER_TYPE)
	mask = build_int_cst (masktype, -1);
      else if (TREE_CODE (TREE_TYPE (masktype)) == INTEGER_TYPE)
	{
	  mask = build_int_cst (TREE_TYPE (masktype), -1);
	  mask = build_vector_from_val (masktype, mask);
	  mask = vect_init_vector (stmt, mask, masktype, NULL);
	}
      else if (SCALAR_FLOAT_TYPE_P (TREE_TYPE (masktype)))
	{
	  REAL_VALUE_TYPE r;
	  long tmp[6];
	  for (int j = 0; j < 6; ++j)
	    tmp[j] = -1;
	  real_from_target (&r, tmp, TYPE_MODE (TREE_TYPE (masktype)));
	  mask = build_real (TREE_TYPE (masktype), r);
	  mask = build_vector_from_val (masktype, mask);
	  mask = vect_init_vector (stmt, mask, masktype, NULL);
	}
      else
	gcc_unreachable ();

      if (TREE_CODE (TREE_TYPE (rettype)) == INTEGER_TYPE)
	merge = build_int_cst (TREE_TYPE (rettype), 0);
      else if (SCALAR_FLOAT_TYPE_P (TREE_TYPE (rettype)))
	{
	  REAL_VALUE_TYPE r;
	  long tmp[6];
	  for (int j = 0; j < 6; ++j)
	    tmp[j] = 0;
	  real_from_target (&r, tmp, TYPE_MODE (TREE_TYPE (rettype)));
	  merge = build_real (TREE_TYPE (rettype), r);
	}
      else
	gcc_unreachable ();
      merge = build_vector_from_val (rettype, merge);
      merge = vect_init_vector (stmt, merge, rettype, NULL);
    }

  ptr = fold_convert (ptrtype, gs_info->base);
  if (!is_gimple_min_invariant (ptr))
    {
      ptr = force_gimple_operand (ptr, &seq, true, NULL_TREE);
      new_bb = gsi_insert_seq_on_edge_immediate (pe, seq);
      gcc_assert (!new_bb);
    }

  prev_stmt_info = NULL;

  tree scalar_dest = (masked_stmt_p
		      ? gimple_call_lhs (stmt)
		      : gimple_assign_lhs (stmt));
  tree vec_dest = vect_create_destination_var (scalar_dest, vectype);

  auto_vec<tree> vec_offset_dsts;
  if (wgather->off_vectype)
    {
      vec_offset_dsts.create (wgather->multi_step_cvt + 1);
      vec_offset_dsts.quick_push (wgather->off_vectype);

      tree tmp_type;
      if (wgather->multi_step_cvt)
	for (int i = wgather->interm_types.length () - 1;
	     wgather->interm_types.iterate (i, &tmp_type);
	     i--)
	  {
	    tree tmp = vect_get_new_vect_var (tmp_type, vect_simple_var, NULL);
	    vec_offset_dsts.quick_push (tmp);
	  }
    }

  auto_vec<tree> vec_oprnds0;
  unsigned int k = 0;
  vec_loop_masks *masks = &LOOP_VINFO_MASKS (loop_vinfo);
  for (int j = 0; j < ncopies; ++j)
    {
      if (wgather->off_vectype && k < vec_oprnds0.length ())
	op = vec_oprnds0[k++];
      else if (modifier == WIDEN && (j & 1))
	op = permute_vec_elements
	       (vec_oprnd0, vec_oprnd0, perm_mask, stmt, gsi);
      else
	{
	  if (j == 0)
	    op = vec_oprnd0 = get_gather_scatter_indices (stmt, loop_vinfo,
							  gs_info);
	  else
	    op = vec_oprnd0
	      = vect_get_vec_def_for_stmt_copy (gs_info->offset_dt,
						vec_oprnd0);

	  if (wgather->off_vectype)
	    {
	      vec_oprnds0.truncate (0);
	      vec_oprnds0.safe_push (vec_oprnd0);
	      for (int i = wgather->multi_step_cvt; i >= 0; i--)
		vect_create_vectorized_promotion_stmts
		  (&vec_oprnds0, NULL, stmt, vec_offset_dsts[i], gsi,
		   wgather->wcode1, wgather->wcode2, NULL, NULL, unary_op);
	      op = vec_oprnds0[0];
	      k = 1;
	    }
	}

      if (builtin_gather_p && !useless_type_conversion_p (idxtype, TREE_TYPE (op)))
	{
	  gcc_assert (must_eq (TYPE_VECTOR_SUBPARTS (TREE_TYPE (op)),
			       TYPE_VECTOR_SUBPARTS (idxtype)));
	  var = vect_get_new_ssa_name (idxtype, vect_simple_var);
	  op = build1 (VIEW_CONVERT_EXPR, idxtype, op);
	  new_stmt
	    = gimple_build_assign (var, VIEW_CONVERT_EXPR, op);
	  vect_finish_stmt_generation (stmt, new_stmt, gsi);
	  op = var;
	}

      if (masked_stmt_p && mask_perm_mask && (j & 1))
	mask_op
	  = permute_vec_elements (mask_op, mask_op, mask_perm_mask, stmt, gsi);
      else if (masked_stmt_p)
	{
	  if (j == 0)
	    vec_mask = vect_get_vec_def_for_operand (mask, stmt, mask_vectype);
	  else
	    {
	      gimple *def_stmt;
	      enum vect_def_type dt;
	      vect_is_simple_use (vec_mask, loop_vinfo, &def_stmt, &dt);
	      vec_mask = vect_get_vec_def_for_stmt_copy (dt, vec_mask);
	    }

	  mask_op = vec_mask;
	  if (!useless_type_conversion_p (masktype, TREE_TYPE (vec_mask)))
	    {
	      gcc_assert (must_eq (TYPE_VECTOR_SUBPARTS (TREE_TYPE (mask_op)),
				   TYPE_VECTOR_SUBPARTS (masktype)));
	      var = vect_get_new_ssa_name (masktype, vect_simple_var);
	      mask_op = build1 (VIEW_CONVERT_EXPR, masktype, mask_op);
	      new_stmt = gimple_build_assign (var, VIEW_CONVERT_EXPR, mask_op);
	      vect_finish_stmt_generation (stmt, new_stmt, gsi);
	      mask_op = var;
	    }
	}

      bool masked_loop_p = (loop_vinfo
			    && LOOP_VINFO_FULLY_MASKED_P (loop_vinfo));

      gcall *call;
      if (builtin_gather_p)
	{
	  gcc_assert (!masked_loop_p);
	  call = gimple_build_call
	    (gs_info->decl, 5, masked_stmt_p ? mask_op : merge, ptr, op,
	     masked_stmt_p ? mask_op : mask, scale);
	}
      else
	{
	  internal_fn ifn = get_gather_scatter_internal_fn
	    (true, rettype, TREE_TYPE (TREE_TYPE (op)),
	     masked_stmt_p || masked_loop_p);
	  if (ifn == IFN_LAST)
	    gcc_unreachable ();
	  if (masked_stmt_p || masked_loop_p)
	    {
	      tree mask = NULL;
	      if (masked_loop_p)
		mask = vect_get_loop_mask (gsi, masks, ncopies, vectype, j);
	      if (masked_stmt_p)
		mask = prepare_load_store_mask (masktype, mask, mask_op, gsi);
	      call = gimple_build_call_internal (ifn, 4, ptr, op, scale, mask);
	    }
	  else
	    call = gimple_build_call_internal (ifn, 3, ptr, op, scale);
	}
      gimple_call_set_nothrow (call, true);
      new_stmt = call;

      if (!useless_type_conversion_p (vectype, rettype))
	{
	  gcc_assert (must_eq (TYPE_VECTOR_SUBPARTS (vectype),
			       TYPE_VECTOR_SUBPARTS (rettype)));
	  op = vect_get_new_ssa_name (rettype, vect_simple_var);
	  gimple_call_set_lhs (call, op);
	  vect_finish_stmt_generation (stmt, call, gsi);
	  var = make_ssa_name (vec_dest);
	  op = build1 (VIEW_CONVERT_EXPR, vectype, op);
	  new_stmt
	    = gimple_build_assign (var, VIEW_CONVERT_EXPR, op);
	}
      else
	{
	  var = make_ssa_name (vec_dest, call);
	  gimple_call_set_lhs (call, var);
	}

      vect_finish_stmt_generation (stmt, new_stmt, gsi);

      if (modifier == NARROW)
	{
	  if ((j & 1) == 0)
	    {
	      prev_res = var;
	      continue;
	    }
	  var = permute_vec_elements (prev_res, var, perm_mask, stmt, gsi);
	  new_stmt = SSA_NAME_DEF_STMT (var);
	}

      if (prev_stmt_info == NULL)
	STMT_VINFO_VEC_STMT (stmt_info) = *vec_stmt = new_stmt;
      else
	STMT_VINFO_RELATED_STMT (prev_stmt_info) = new_stmt;
      prev_stmt_info = vinfo_for_stmt (new_stmt);
    }

  if (masked_stmt_p)
    replace_mask_load (stmt, gsi);
}

/* Function use_gather_scatters_1.

   Check whether there is hardware support for performing gathers/scatters to be
   used for certain strided and/or grouped accesses.  HAS_MASK_P determines
   whether the operation is masked or not.  If support is available return TRUE
   and fill in BASEP with the base address, OFF_VECTYPE with the offset vector
   type, SCALEP with the scale, DECLP with the builtin or internal function and
   OFFMODEP with the offset mode.  Otherwise, return FALSE.  */
static bool
use_gather_scatters_1 (stmt_vec_info stmt_info, int offmode_bits, int scale,
		       gather_scatter_info *info, bool has_mask_p)
{
  struct data_reference *dr = STMT_VINFO_DATA_REF (stmt_info);
  tree vectype = STMT_VINFO_VECTYPE (stmt_info);
  bool uns = TYPE_UNSIGNED (TREE_TYPE (DR_STEP (dr)));
  tree offtype = uns
    ? make_unsigned_type (offmode_bits)
    : make_signed_type (offmode_bits);
  tree decl = NULL_TREE;

  if (DR_IS_READ (dr)
      ? targetm.vectorize.builtin_gather
      : targetm.vectorize.builtin_scatter)
    {
      if (DR_IS_READ (dr))
        decl = targetm.vectorize.builtin_gather (vectype, offtype, scale);
      else
	decl = targetm.vectorize.builtin_scatter (vectype, offtype, scale);

      if (!decl)
	return false;
    }
  else
    {
      if (offmode_bits != GET_MODE_UNIT_BITSIZE (TYPE_MODE (vectype))
	  || get_gather_scatter_internal_fn (DR_IS_READ (dr), vectype,
					     offtype, has_mask_p) == IFN_LAST
	  || !targetm.gather_scatter_supports_scale_p
		(DR_IS_READ (dr), offmode_bits, scale))
	return false;
    }

  tree offset_vectype = build_vector_type (offtype,
					   TYPE_VECTOR_SUBPARTS (vectype));
  if (optab_handler (vec_series_optab,
		     TYPE_MODE (offset_vectype)) == CODE_FOR_nothing)
    return false;

  tree offset = fold_convert (sizetype, DR_OFFSET (dr));
  tree base = fold_build_pointer_plus (DR_BASE_ADDRESS (dr), offset);

  info->decl = decl;
  info->base = base;
  info->offset_type = offtype;
  info->widened_offset_type = offtype;
  info->scale = scale;
  info->offset_dt = vect_constant_def;
  info->offset_vectype = offset_vectype;
  return true;
}

static tree_code
extract_two_ops (tree step, tree *op0, tree *op1)
{
  if (TREE_CODE (step) == SSA_NAME)
    {
      gimple *def_stmt = SSA_NAME_DEF_STMT (step);
      if (gimple_code (def_stmt) != GIMPLE_ASSIGN)
	return SSA_NAME; /* We can't walk any further back.  */

      *op0 = gimple_assign_rhs1 (def_stmt);
      *op1 = gimple_assign_rhs2 (def_stmt);
      return gimple_assign_rhs_code (def_stmt);
    }
  else
    {
      tree_code code = TREE_CODE (step);
      extract_ops_from_tree (step, &code, op0, op1);
      return code;
    }
}

static bool
can_use_gather_for_step (stmt_vec_info stmt_info, unsigned int scale,
			 bool masked_p, gather_scatter_info *gs_info)
{
  struct data_reference *dr = STMT_VINFO_DATA_REF (stmt_info);
  tree addr_type = TREE_TYPE (DR_BASE_ADDRESS (dr));
  unsigned int addr_bits = TYPE_PRECISION (addr_type);
  tree step = NULL_TREE;

  tree vectype = STMT_VINFO_VECTYPE (stmt_info);
  machine_mode vecmode = TYPE_MODE (vectype);
  scalar_int_mode offmode;
  if (!int_mode_for_mode (GET_MODE_INNER (vecmode)).exists (&offmode))
    return false;

  unsigned int offset_bits = GET_MODE_BITSIZE (offmode);

  if (TREE_CODE (DR_STEP (dr)) == INTEGER_CST)
    {
      /* We need to test the following is true:
	    DR_STEP * max-niters <= max-offset-value * scale
	 for a given choice of offset width and scale.  */

      if (offset_bits != addr_bits)
	{
	  loop_vec_info loop_vinfo = STMT_VINFO_LOOP_VINFO (stmt_info);
	  struct loop *loop = LOOP_VINFO_LOOP (loop_vinfo);
	  widest_int max_iters;
	  if (!max_loop_iterations (loop, &max_iters))
	    return false;

	  widest_int lhs =
	    wi::mul (max_iters, wi::abs (wi::to_widest (DR_STEP (dr))));
	  widest_int max_offset_value = wi::lshift (1, offset_bits - 1) - 1;
	  widest_int rhs = wi::mul (max_offset_value, scale);

	  if (wi::gtu_p (lhs, rhs))
	    return false;
	}

      /* Let step be constructed once we have decided on the offset type. */
    }
  else
    {
      step = DR_STEP (dr);
      STRIP_NOPS (step);

      unsigned int step_bits = TYPE_PRECISION (TREE_TYPE (step));
      tree op0, op1;
      tree_code code = extract_two_ops (step, &op0, &op1);
      if (offset_bits != step_bits)
	{
	  unsigned int required_scale = 1;
	  if (code == MULT_EXPR && tree_fits_uhwi_p (op1))
	    {
	      required_scale = tree_to_uhwi (op1);
	      step = op0;
	      code = extract_two_ops (step, &op0, &op1);
	    }
	  if (!CONVERT_EXPR_CODE_P (code)
	      || TYPE_PRECISION (TREE_TYPE (op0)) != offset_bits
	      || scale != required_scale)
	    return false;
	  step = op0;
	}
      else if (scale != 1)
	{
	  if (code != MULT_EXPR
	      || !tree_fits_uhwi_p (op1)
	      || (tree_to_uhwi (op1) % scale) != 0)
	    return false;
	}
    }

  if (!use_gather_scatters_1 (stmt_info, offset_bits, scale, gs_info,
			      masked_p))
    return false;

  if (!step)
    step = wide_int_to_tree (TREE_TYPE (gs_info->offset_vectype),
			     wi::sdiv_trunc (DR_STEP (dr), scale));
  gs_info->u.step = step;
  return true;
}

/* Function use_gather_scatters_p.

   For the given scalar STMT determine if we can use gather/scatter internal
   functions for the vectorization of strided or grouped loads/stores. If SLP
   is TRUE and STMT belongs to a group the function returns FALSE.  MASKED_P
   indicates whether the operation should be masked or not.  If gather/scatters
   can be used return TRUE and fill in INFO with the information
   required to perform the operation, otherwise return FALSE.  */
static bool
use_gather_scatters_p (gimple *stmt, bool masked_p,
		       gather_scatter_info *gs_info)
{
  stmt_vec_info stmt_info = vinfo_for_stmt (stmt);
  struct data_reference *dr = STMT_VINFO_DATA_REF (stmt_info);

  bool grouped_access_p = STMT_VINFO_GROUPED_ACCESS (stmt_info);
  bool strided_access_p = STMT_VINFO_STRIDED_P (stmt_info);
  if (!grouped_access_p && !strided_access_p)
    return false;

  tree type = TREE_TYPE (DR_REF (dr));
  HOST_WIDE_INT type_size = TREE_INT_CST_LOW (TYPE_SIZE_UNIT (type));

  if (!can_use_gather_for_step (stmt_info, 1, masked_p, gs_info)
      && !can_use_gather_for_step (stmt_info, type_size, masked_p, gs_info))
    {
      if (dump_enabled_p ())
	dump_printf_loc (MSG_MISSED_OPTIMIZATION, vect_location,
			 "Cannot use gather/scatter for strided/grouped"
			 " access.\n");
      return false;
    }

  if (dump_enabled_p ())
    dump_printf_loc (MSG_NOTE, vect_location,
		     "Using gather/scatter for strided/grouped access,"
		     " scale = %d\n", gs_info->scale);

  return true;
}

/* STMT is a non-strided load or store, meaning that it accesses
   elements with a known constant step.  Return -1 if that step
   is negative, 0 if it is zero, and 1 if it is greater than zero.  */

static int
compare_step_with_zero (gimple *stmt)
{
  stmt_vec_info stmt_info = vinfo_for_stmt (stmt);
  data_reference *dr = STMT_VINFO_DATA_REF (stmt_info);
  return tree_int_cst_compare (vect_dr_behavior (dr)->step,
			       size_zero_node);
}

/* If the target supports a permute mask that reverses the elements in
   a vector of type VECTYPE, return that mask, otherwise return null.  */

static tree
perm_mask_for_reverse (tree vectype)
{
  unsigned HOST_WIDE_INT i, nunits;

  if (!TYPE_VECTOR_SUBPARTS (vectype).is_constant (&nunits))
    return NULL_TREE;

  auto_vec_perm_indices sel (nunits);
  for (i = 0; i < nunits; ++i)
    sel.quick_push (nunits - 1 - i);

  if (!can_vec_perm_p (TYPE_MODE (vectype), false, &sel))
    return NULL_TREE;
  return vect_gen_perm_mask_checked (vectype, sel);
}

/* Return true if the target can reverse the elements in a vector of
   type VECTOR_TYPE.  */

static bool
can_reverse_vector_p (tree vector_type)
{
  return (direct_internal_fn_supported_p (IFN_VEC_REVERSE, vector_type,
					  OPTIMIZE_FOR_SPEED)
	  || perm_mask_for_reverse (vector_type));
}

/* Generate a statement to reverse the elements in vector INPUT and
   return the SSA name that holds the result.  GSI is a statement iterator
   pointing to STMT, which is the scalar statement we're vectorizing.
   VEC_DEST is the destination variable with which new SSA names
   should be associated.  */

static tree
reverse_vector (tree vec_dest, tree input, gimple *stmt,
		gimple_stmt_iterator *gsi)
{
  tree new_temp = make_ssa_name (vec_dest);
  tree vector_type = TREE_TYPE (input);
  gimple *perm_stmt;
  if (direct_internal_fn_supported_p (IFN_VEC_REVERSE, vector_type,
				      OPTIMIZE_FOR_SPEED))
    {
      perm_stmt = gimple_build_call_internal (IFN_VEC_REVERSE, 1, input);
      gimple_set_lhs (perm_stmt, new_temp);
    }
  else
    {
      tree perm_mask = perm_mask_for_reverse (vector_type);
      perm_stmt = gimple_build_assign (new_temp, VEC_PERM_EXPR,
				       input, input, perm_mask);
    }
  vect_finish_stmt_generation (stmt, perm_stmt, gsi);
  return new_temp;
}

/* A subroutine of get_load_store_type, with a subset of the same
   arguments.  Handle the case where STMT is part of a grouped load
   or store.

   For stores, the statements in the group are all consecutive,
   but a non-strided group may have a gap at the end, between
   loop iterations.  For loads, the statements in the group might
   not be consecutive; there can be gaps between statements as well
   as at the end.  */

static bool
get_group_load_store_type (gimple *stmt, tree vectype, bool slp,
			   bool masked_p, vec_load_store_type vls_type,
			   int ncopies,
			   vect_memory_access_type *memory_access_type,
			   gather_scatter_info *gs_info)
{
  stmt_vec_info stmt_info = vinfo_for_stmt (stmt);
  vec_info *vinfo = stmt_info->vinfo;
  loop_vec_info loop_vinfo = STMT_VINFO_LOOP_VINFO (stmt_info);
  struct loop *loop = loop_vinfo ? LOOP_VINFO_LOOP (loop_vinfo) : NULL;
  gimple *first_stmt = GROUP_FIRST_ELEMENT (stmt_info);
  unsigned int group_size = GROUP_SIZE (vinfo_for_stmt (first_stmt));
  unsigned int num_stmts = GROUP_NUM_STMTS (vinfo_for_stmt (first_stmt));
  bool single_element_p = (stmt == first_stmt
			   && !GROUP_NEXT_ELEMENT (stmt_info));
  unsigned HOST_WIDE_INT gap = GROUP_GAP (vinfo_for_stmt (first_stmt));
  poly_uint64 nunits = TYPE_VECTOR_SUBPARTS (vectype);

  /* True if the vectorized statements would access beyond the last
     statement in the group.  */
  bool overrun_p = false;

  /* True if we can cope with such overrun by peeling for gaps, so that
     there is at least one final scalar iteration after the vector loop.  */
  bool can_overrun_p = (!masked_p
			&& vls_type == VLS_LOAD
			&& loop_vinfo
			&& !loop->inner
			&& !LOOP_VINFO_SPECULATIVE_EXECUTION (loop_vinfo));

  if (vls_type != VLS_LOAD)
    {
      /* The store statements in the group are always consecutive.
	 num_stmts != group_size means that (a) the stride is known at
	 compile time and (b) there is a gap between one iteration of
	 the group and the next.  E.g.:

	   a[i * n + 0] = ...;
	   a[i * n + 1] = ...;
	   ...
	   a[i * n + (m - 1)] = ...;

	 where n and m are compile-time constants and n > m.
	 In this case group_size is n and num_stmts is m.  */
      if (slp || STMT_VINFO_STRIDED_P (stmt_info))
	gcc_assert (num_stmts == group_size);
      else
	gcc_assert (gap == group_size - num_stmts);
    }

  /* There can only be a gap at the end of the group if the stride is
     known at compile time.  */
  gcc_assert (!STMT_VINFO_STRIDED_P (stmt_info) || gap == 0);

  if (slp)
    {
      if (STMT_VINFO_STRIDED_P (stmt_info))
	{
	  /* Try to use consecutive accesses of GROUP_SIZE elements,
	     separated by the stride, until we have a complete vector.
	     Fall back to scalar accesses if that isn't possible.  */
	  if (multiple_p (nunits, group_size))
	    *memory_access_type = VMAT_STRIDED_SLP;
	  else
	    *memory_access_type = VMAT_ELEMENTWISE;
	}
      else
	{
	  overrun_p = loop_vinfo && gap != 0;
	  if (overrun_p && vls_type != VLS_LOAD)
	    {
	      dump_printf_loc (MSG_MISSED_OPTIMIZATION, vect_location,
			       "Grouped store with gaps requires"
			       " non-consecutive accesses\n");
	      return false;
	    }
	  /* If the access is aligned an overrun is fine.  */
	  if (overrun_p && gap < vect_known_alignment_in_elements (first_stmt))
	    overrun_p = false;
	  if (overrun_p && !can_overrun_p)
	    {
	      if (dump_enabled_p ())
		dump_printf_loc (MSG_MISSED_OPTIMIZATION, vect_location,
				 "Peeling for outer loop is not supported\n");
	      return false;
	    }
	  *memory_access_type = VMAT_CONTIGUOUS;
	}
    }
  else
    {
      /* We can always handle this case using elementwise accesses,
	 but see if something more efficient is available.  */
      *memory_access_type = VMAT_ELEMENTWISE;

      /* If there is a gap at the end of the group then some of these
	 optimizations would access excess elements in the last iteration.  */
      bool would_overrun_p = (gap != 0);
      /* If the access is aligned an overrun is fine, but only if the
         overrun is not inside an unused vector (if the gap is as large
	 or larger than a vector).  */
      if (would_overrun_p
	  && !masked_p
	  && vls_type == VLS_LOAD
	  && gap < vect_known_alignment_in_elements (first_stmt))
	would_overrun_p = false;

      /* First try using LOAD/STORE_LANES.  */
      if (!STMT_VINFO_STRIDED_P (stmt_info)
	  && (can_overrun_p || !would_overrun_p)
	  && compare_step_with_zero (stmt) > 0
	  && (vls_type == VLS_LOAD
	      ? vect_load_lanes_supported (vectype, group_size, masked_p)
	      : vect_store_lanes_supported (vectype, group_size, masked_p)))
	{
	  *memory_access_type = VMAT_LOAD_STORE_LANES;
	  overrun_p = would_overrun_p;
	}

      /* If that fails, try using gather/scatter.  */
      scalar_int_mode offset_mode;
      if (ncopies == 1
	  && *memory_access_type == VMAT_ELEMENTWISE
	  && use_gather_scatters_p (stmt, masked_p, gs_info))
	*memory_access_type = VMAT_GATHER_SCATTER;

      /* If that fails, try using permuting loads.  */
      if (*memory_access_type == VMAT_ELEMENTWISE
	  && !STMT_VINFO_STRIDED_P (stmt_info)
	  && (can_overrun_p || !would_overrun_p)
	  && compare_step_with_zero (stmt) > 0
	  && (vls_type == VLS_LOAD
	      ? vect_grouped_load_supported (vectype, single_element_p,
					     group_size)
	      : vect_grouped_store_supported (vectype, group_size)))
	{
	  *memory_access_type = VMAT_CONTIGUOUS_PERMUTE;
	  overrun_p = would_overrun_p;
	}
    }

  if (vls_type != VLS_LOAD && first_stmt == stmt)
    {
      /* STMT is the leader of the group. Check the operands of all the
	 stmts of the group.  */
      gimple *next_stmt = GROUP_NEXT_ELEMENT (stmt_info);
      while (next_stmt)
	{
	  tree op = get_store_op (next_stmt);
	  gimple *def_stmt;
	  enum vect_def_type dt;
	  if (!vect_is_simple_use (op, vinfo, &def_stmt, &dt))
	    {
	      if (dump_enabled_p ())
		dump_printf_loc (MSG_MISSED_OPTIMIZATION, vect_location,
				 "use not simple.\n");
	      return false;
	    }
	  next_stmt = GROUP_NEXT_ELEMENT (vinfo_for_stmt (next_stmt));
	}
    }

  if (overrun_p)
    {
      gcc_assert (can_overrun_p);
      if (dump_enabled_p ())
	dump_printf_loc (MSG_MISSED_OPTIMIZATION, vect_location,
			 "Data access with gaps requires scalar "
			 "epilogue loop\n");
      LOOP_VINFO_PEELING_FOR_GAPS (loop_vinfo) = true;
    }

  return true;
}

/* A subroutine of get_load_store_type, with a subset of the same
   arguments.  Handle the case where STMT is a load or store that
   accesses consecutive elements with a negative step.  */

static vect_memory_access_type
get_negative_load_store_type (gimple *stmt, tree vectype,
			      vec_load_store_type vls_type,
			      unsigned int ncopies)
{
  stmt_vec_info stmt_info = vinfo_for_stmt (stmt);
  loop_vec_info loop_vinfo = STMT_VINFO_LOOP_VINFO (stmt_info);
  struct data_reference *dr = STMT_VINFO_DATA_REF (stmt_info);
  dr_alignment_support alignment_support_scheme;

  if (loop_vinfo && LOOP_VINFO_CAN_FULLY_MASK_P (loop_vinfo))
    {
      LOOP_VINFO_CAN_FULLY_MASK_P (loop_vinfo) = false;
      if (dump_enabled_p ())
	dump_printf_loc (MSG_MISSED_OPTIMIZATION, vect_location,
			 "Can't use a fully-masked loop because one of the"
			 " steps is negative.\n");
    }

  if (ncopies > 1)
    {
      if (dump_enabled_p ())
	dump_printf_loc (MSG_MISSED_OPTIMIZATION, vect_location,
			 "multiple types with negative step.\n");
      return VMAT_ELEMENTWISE;
    }

  alignment_support_scheme = vect_supportable_dr_alignment (dr, false);
  if (alignment_support_scheme != dr_aligned
      && alignment_support_scheme != dr_unaligned_supported)
    {
      if (dump_enabled_p ())
	dump_printf_loc (MSG_MISSED_OPTIMIZATION, vect_location,
			 "negative step but alignment required.\n");
      return VMAT_ELEMENTWISE;
    }

  if (vls_type == VLS_STORE_INVARIANT)
    {
      if (dump_enabled_p ())
	dump_printf_loc (MSG_NOTE, vect_location,
			 "negative step with invariant source;"
			 " no permute needed.\n");
      return VMAT_CONTIGUOUS_DOWN;
    }

  if (!can_reverse_vector_p (vectype))
    {
      if (dump_enabled_p ())
	dump_printf_loc (MSG_MISSED_OPTIMIZATION, vect_location,
			 "negative step and reversing not supported.\n");
      return VMAT_ELEMENTWISE;
    }

  return VMAT_CONTIGUOUS_REVERSE;
}

/* Analyze load or store statement STMT of type VLS_TYPE.  Return true
   if there is a memory access type that the vectorized form can use,
   storing it in *MEMORY_ACCESS_TYPE if so.  If we decide to use gathers
   or scatters, fill in GS_INFO accordingly.

   SLP says whether we're performing SLP rather than loop vectorization.
   MASKED_P is true if the statement is conditional on a vectorized mask.
   VECTYPE is the vector type that the vectorized statements will use.
   NCOPIES is the number of vector statements that will be needed.  */

static bool
get_load_store_type (gimple *stmt, tree vectype, bool slp, bool masked_p,
		     vec_load_store_type vls_type, unsigned int ncopies,
		     vect_memory_access_type *memory_access_type,
		     gather_scatter_info *gs_info)
{
  stmt_vec_info stmt_info = vinfo_for_stmt (stmt);
  vec_info *vinfo = stmt_info->vinfo;
  loop_vec_info loop_vinfo = STMT_VINFO_LOOP_VINFO (stmt_info);
  if (STMT_VINFO_GATHER_SCATTER_P (stmt_info))
    {
      *memory_access_type = VMAT_GATHER_SCATTER;
      gimple *def_stmt;
      if (!vect_check_gather_scatter (stmt, loop_vinfo, gs_info, masked_p))
	gcc_unreachable ();
      else if (!vect_is_simple_use (gs_info->u.offset, vinfo, &def_stmt,
				    &gs_info->offset_dt,
				    &gs_info->offset_vectype))
	{
	  if (dump_enabled_p ())
	    dump_printf_loc (MSG_MISSED_OPTIMIZATION, vect_location,
			     "%s index use not simple.\n",
			     vls_type == VLS_LOAD ? "gather" : "scatter");
	  return false;
	}
    }
  else if (STMT_VINFO_GROUPED_ACCESS (stmt_info))
    {
      if (!get_group_load_store_type (stmt, vectype, slp, masked_p, vls_type,
				      ncopies, memory_access_type, gs_info))
	return false;
    }
  else if (STMT_VINFO_STRIDED_P (stmt_info))
    {
      gcc_assert (!slp);
      scalar_int_mode offset_mode;
      if (ncopies == 1 && use_gather_scatters_p (stmt, masked_p, gs_info))
	*memory_access_type = VMAT_GATHER_SCATTER;
      else
	*memory_access_type = VMAT_ELEMENTWISE;
    }
  else
    {
      int cmp = compare_step_with_zero (stmt);
      if (cmp < 0)
	*memory_access_type = get_negative_load_store_type
	  (stmt, vectype, vls_type, ncopies);
      else if (cmp == 0)
	{
	  gcc_assert (vls_type == VLS_LOAD);
	  *memory_access_type = VMAT_INVARIANT;
	}
      else
	*memory_access_type = VMAT_CONTIGUOUS;
    }

  if ((*memory_access_type == VMAT_ELEMENTWISE
       || *memory_access_type == VMAT_STRIDED_SLP)
      && !TYPE_VECTOR_SUBPARTS (vectype).is_constant ())
    {
      if (dump_enabled_p ())
	dump_printf_loc (MSG_MISSED_OPTIMIZATION, vect_location,
			 "Not using elementwise accesses due to variable "
			 "vectorization factor.\n");
      return false;
    }

  /* FIXME: At the moment the cost model seems to underestimate the
     cost of using elementwise accesses.  This check preserves the
     traditional behavior until that can be fixed.  */
  if (*memory_access_type == VMAT_ELEMENTWISE
      && !STMT_VINFO_STRIDED_P (stmt_info)
      && !(stmt == GROUP_FIRST_ELEMENT (stmt_info)
	   && GROUP_NUM_STMTS (stmt_info) == 1
	   && !pow2p_hwi (GROUP_SIZE (stmt_info))))
    {
      if (dump_enabled_p ())
	dump_printf_loc (MSG_MISSED_OPTIMIZATION, vect_location,
			 "not falling back to elementwise accesses\n");
      return false;
    }
  return true;
}

/* Set up the stored values for the first copy of a vectorized store.
   GROUP_SIZE is the number of stores in the group (which is 1 for
   ungrouped stores).  FIRST_STMT is the first statement in the group.

   On return, initialize OPERANDS to a new vector in which element I
   is the value that the first copy of group member I should store.
   The caller should free OPERANDS after use.  */

static void
init_stored_values (unsigned int group_size, gimple *first_stmt,
		    vec<tree> *operands)
{
  operands->create (group_size);
  gimple *next_stmt = first_stmt;
  for (unsigned int i = 0; i < group_size; i++)
    {
      /* Since gaps are not supported for interleaved stores,
	 GROUP_SIZE is the exact number of stmts in the chain.
	 Therefore, NEXT_STMT can't be NULL_TREE.  In case that
	 there is no interleaving, GROUP_SIZE is 1, and only one
	 iteration of the loop will be executed.  */
      gcc_assert (next_stmt);
      tree op = get_store_op (next_stmt);
      tree vec_op = vect_get_vec_def_for_operand (op, next_stmt);
      operands->quick_push (vec_op);
      next_stmt = GROUP_NEXT_ELEMENT (vinfo_for_stmt (next_stmt));
    }
}

/* OPERANDS is a vector set up by init_stored_values.  Update each element
   for the next copy of each statement.  GROUP_SIZE and FIRST_STMT are
   as for init_stored_values.  */

static void
advance_stored_values (unsigned int group_size, gimple *first_stmt,
		       vec<tree> operands)
{
  vec_info *vinfo = vinfo_for_stmt (first_stmt)->vinfo;
  for (unsigned int i = 0; i < group_size; i++)
    {
      tree op = operands[i];
      enum vect_def_type dt;
      gimple *def_stmt;
      vect_is_simple_use (op, vinfo, &def_stmt, &dt);
      operands[i] = vect_get_vec_def_for_stmt_copy (dt, op);
    }
}

/* Emit one copy of a vectorized LOAD_LANES for STMT.  GROUP_SIZE is
   the number of vectors being loaded and VECTYPE is the type of each
   vector.  AGGR_TYPE is the type that should be used to refer to the
   memory source (which contains the same number of elements as
   GROUP_SIZE copies of VECTYPE, but in a different order).
   DATAREF_PTR points to the first element that should be loaded.
   ALIAS_PTR_TYPE is the type of the accessed elements for aliasing
   purposes.  MASK, if nonnull, is a mask in which element I is true
   if element I of each destination vector should be loaded.  */

static void
do_load_lanes (gimple *stmt, gimple_stmt_iterator *gsi,
	       unsigned int group_size, tree vectype, tree aggr_type,
	       tree dataref_ptr, tree alias_ptr_type, tree mask)
{
  tree scalar_dest = gimple_get_lhs (stmt);
  tree vec_array = create_vector_array (vectype, group_size);

  gcall *new_stmt;
  if (mask)
    {
      /* Emit: VEC_ARRAY = MASK_LOAD_LANES (DATAREF_PTR, ALIAS_PTR, MASK).  */
      tree alias_ptr = build_int_cst (alias_ptr_type,
				      TYPE_ALIGN_UNIT (TREE_TYPE (vectype)));
      new_stmt = gimple_build_call_internal (IFN_MASK_LOAD_LANES, 3,
					     dataref_ptr, alias_ptr, mask);
    }
  else
    {
      /* Emit: VEC_ARRAY = LOAD_LANES (MEM_REF[...all elements...]).  */
      tree data_ref = create_array_ref (aggr_type, dataref_ptr,
					alias_ptr_type);
      new_stmt = gimple_build_call_internal (IFN_LOAD_LANES, 1, data_ref);
    }
  gimple_call_set_lhs (new_stmt, vec_array);
  gimple_call_set_nothrow (new_stmt, true);
  vect_finish_stmt_generation (stmt, new_stmt, gsi);

  /* Extract each vector into an SSA_NAME.  */
  auto_vec<tree, 16> dr_chain;
  dr_chain.reserve (group_size);
  for (unsigned int i = 0; i < group_size; i++)
    {
      tree new_temp = read_vector_array (stmt, gsi, scalar_dest,
					 vec_array, i);
      dr_chain.quick_push (new_temp);
    }

  /* Record the mapping between SSA_NAMEs and statements.  */
  vect_record_grouped_load_vectors (stmt, dr_chain);
}

/* Emit one copy of a vectorized STORE_LANES for STMT.  GROUP_SIZE is
   the number of vectors being stored and OPERANDS[I] is the value
   that group member I should store.  AGGR_TYPE is the type that should
   be used to refer to the memory destination (which contains the same
   number of elements as the source vectors, but in a different order).
   DATAREF_PTR points to the first store location.  ALIAS_PTR_TYPE is
   the type of the accessed elements for aliasing purposes.  MASK,
   if nonnull, is a mask in which element I is true if element I of
   each source vector should be stored.  */

static gimple *
do_store_lanes (gimple *stmt, gimple_stmt_iterator *gsi,
		unsigned int group_size, tree aggr_type, tree dataref_ptr,
		tree alias_ptr_type, vec<tree> operands, tree mask)
{
  /* Combine all the vectors into an array.  */
  tree vectype = TREE_TYPE (operands[0]);
  tree vec_array = create_vector_array (vectype, group_size);
  for (unsigned int i = 0; i < group_size; i++)
    write_vector_array (stmt, gsi, operands[i], vec_array, i);

  gcall *new_stmt;
  if (mask)
    {
      /* Emit: MASK_STORE_LANES (DATAREF_PTR, ALIAS_PTR, MASK, VEC_ARRAY).  */
      tree alias_ptr = build_int_cst (alias_ptr_type,
				      TYPE_ALIGN_UNIT (TREE_TYPE (vectype)));
      new_stmt = gimple_build_call_internal (IFN_MASK_STORE_LANES, 4,
					     dataref_ptr, alias_ptr,
					     mask, vec_array);
    }
  else
    {
      /* Emit: MEM_REF[...all elements...] = STORE_LANES (VEC_ARRAY).  */
      tree data_ref = create_array_ref (aggr_type, dataref_ptr, alias_ptr_type);
      new_stmt = gimple_build_call_internal (IFN_STORE_LANES, 1, vec_array);
      gimple_call_set_lhs (new_stmt, data_ref);
    }
  gimple_call_set_nothrow (new_stmt, true);
  vect_finish_stmt_generation (stmt, new_stmt, gsi);
  return new_stmt;
}


/* Return the alias pointer type for the group of masked loads or
   stores starting at FIRST_STMT.  */

static tree
get_masked_group_alias_ptr_type (gimple *first_stmt)
{
  tree type, next_type;
  gimple *next_stmt;

  type = TREE_TYPE (gimple_call_arg (first_stmt, 1));
  next_stmt = GROUP_NEXT_ELEMENT (vinfo_for_stmt (first_stmt));
  while (next_stmt)
    {
      next_type = TREE_TYPE (gimple_call_arg (next_stmt, 1));
      if (get_alias_set (type) != get_alias_set (next_type))
	{
	  if (dump_enabled_p ())
	    dump_printf_loc (MSG_NOTE, vect_location,
			     "conflicting alias set types.\n");
	  return ptr_type_node;
	}
      next_stmt = GROUP_NEXT_ELEMENT (vinfo_for_stmt (next_stmt));
    }
  return type;
}


/* Function vectorizable_mask_load_store.

   Check if STMT performs a conditional load or store that can be vectorized.
   If VEC_STMT is also passed, vectorize the STMT: create a vectorized
   stmt to replace it, put it in VEC_STMT, and insert it at GSI.
   Return FALSE if not a vectorizable STMT, TRUE otherwise.  */

static bool
vectorizable_mask_load_store (gimple *stmt, gimple_stmt_iterator *gsi,
			      gimple **vec_stmt, slp_tree slp_node)
{
  tree vec_dest = NULL;
  stmt_vec_info stmt_info = vinfo_for_stmt (stmt);
  stmt_vec_info prev_stmt_info;
  loop_vec_info loop_vinfo = STMT_VINFO_LOOP_VINFO (stmt_info);
  struct loop *loop = LOOP_VINFO_LOOP (loop_vinfo);
  bool nested_in_vect_loop = nested_in_vect_loop_p (loop, stmt);
  struct data_reference *dr = STMT_VINFO_DATA_REF (stmt_info);
  tree vectype = STMT_VINFO_VECTYPE (stmt_info);
  tree rhs_vectype = NULL_TREE;
  tree mask_vectype;
  tree elem_type;
  tree aggr_type;
  gimple *new_stmt;
  tree dummy;
  tree dataref_ptr = NULL_TREE;
  gimple *ptr_incr;
  poly_uint64 nunits = TYPE_VECTOR_SUBPARTS (vectype);
  int ncopies;
  int i;
  bool inv_p;
  gather_scatter_info gs_info;
  vec_load_store_type vls_type;
  tree mask;
  gimple *def_stmt;
  enum vect_def_type dt;
  gimple *first_stmt = stmt;
  unsigned int group_size = 1;

  if (slp_node != NULL)
    return false;

  if (LOOP_VINFO_SPECULATIVE_EXECUTION (loop_vinfo))
    {
      if (dump_enabled_p ())
	dump_printf_loc (MSG_MISSED_OPTIMIZATION, vect_location,
			 "Speculative loop mask load/stores not supported\n");
      return false;
    }

  ncopies = vect_get_num_copies (loop_vinfo, vectype);
  gcc_assert (ncopies >= 1);

  mask = gimple_call_arg (stmt, 2);

  if (!VECT_SCALAR_BOOLEAN_TYPE_P (TREE_TYPE (mask)))
    return false;

  /* FORNOW. This restriction should be relaxed.  */
  if (nested_in_vect_loop && ncopies > 1)
    {
      if (dump_enabled_p ())
	dump_printf_loc (MSG_MISSED_OPTIMIZATION, vect_location,
			 "multiple types in nested loop.");
      return false;
    }

  if (!STMT_VINFO_RELEVANT_P (stmt_info))
    return false;

  if (STMT_VINFO_DEF_TYPE (stmt_info) != vect_internal_def
      && ! vec_stmt)
    return false;

  if (!STMT_VINFO_DATA_REF (stmt_info))
    return false;

  elem_type = TREE_TYPE (vectype);

  if (TREE_CODE (mask) != SSA_NAME)
    return false;

  if (!vect_is_simple_use (mask, loop_vinfo, &def_stmt, &dt, &mask_vectype))
    return false;

  if (!mask_vectype)
    mask_vectype = get_mask_type_for_scalar_type (TREE_TYPE (vectype));

  if (!mask_vectype || !VECTOR_BOOLEAN_TYPE_P (mask_vectype)
      || may_ne (TYPE_VECTOR_SUBPARTS (mask_vectype),
		 TYPE_VECTOR_SUBPARTS (vectype)))
    return false;

  if (gimple_call_internal_fn (stmt) == IFN_MASK_STORE)
    {
      tree rhs = gimple_call_arg (stmt, 3);
      if (!vect_is_simple_use (rhs, loop_vinfo, &def_stmt, &dt, &rhs_vectype))
	return false;
      if (dt == vect_constant_def || dt == vect_external_def)
	vls_type = VLS_STORE_INVARIANT;
      else
	vls_type = VLS_STORE;
    }
  else
    vls_type = VLS_LOAD;

  if (STMT_VINFO_GROUPED_ACCESS (stmt_info))
    {
      first_stmt = GROUP_FIRST_ELEMENT (stmt_info);
      group_size = GROUP_SIZE (vinfo_for_stmt (first_stmt));
    }

  vect_memory_access_type memory_access_type;
  if (!get_load_store_type (stmt, vectype, false, true, vls_type, ncopies,
			    &memory_access_type, &gs_info))
    return false;

  wgather_info wgather = DEFAULT_WGATHER_INFO;
  if (memory_access_type == VMAT_GATHER_SCATTER)
    {
      if (gs_info.decl)
	{
	  tree arglist = TYPE_ARG_TYPES (TREE_TYPE (gs_info.decl));
	  tree masktype
	    = TREE_VALUE (TREE_CHAIN (TREE_CHAIN (TREE_CHAIN (arglist))));
	  if (TREE_CODE (masktype) == INTEGER_TYPE)
	    {
	      if (dump_enabled_p ())
		dump_printf_loc (MSG_MISSED_OPTIMIZATION, vect_location,
				 "masked gather with integer mask"
				 " not supported.");
	      return false;
	    }
	}
      else
	{
	  if (vls_type == VLS_LOAD
	      && may_ne (nunits, TYPE_VECTOR_SUBPARTS (gs_info.offset_vectype))
	      && !widened_gather_support_p (vectype, &gs_info, stmt, &wgather))
	    return false;
	}
    }
  else if (rhs_vectype
	   && !useless_type_conversion_p (vectype, rhs_vectype))
    return false;
  else if (memory_access_type == VMAT_CONTIGUOUS)
    {
      if (!can_vec_mask_load_store_p (TYPE_MODE (vectype),
				      TYPE_MODE (mask_vectype),
				      vls_type == VLS_LOAD))
	return false;
    }
  else if (memory_access_type != VMAT_LOAD_STORE_LANES)
    {
      if (dump_enabled_p ())
	dump_printf_loc (MSG_MISSED_OPTIMIZATION, vect_location,
			 "unsupported access type for masked %s.\n",
			 vls_type == VLS_LOAD ? "load" : "store");
      return false;
    }

  if (!vec_stmt) /* transformation not required.  */
    {
      STMT_VINFO_MEMORY_ACCESS_TYPE (stmt_info) = memory_access_type;
      if (loop_vinfo
	  && LOOP_VINFO_CAN_FULLY_MASK_P (loop_vinfo))
	check_load_store_masking (loop_vinfo, vectype, vls_type == VLS_LOAD,
				  group_size, memory_access_type,
				  gs_info.widened_offset_type);

      STMT_VINFO_TYPE (stmt_info) = call_vec_info_type;
      if (vls_type == VLS_LOAD)
	vect_model_load_cost (stmt_info, ncopies, memory_access_type,
			      NULL, NULL, NULL);
      else
	vect_model_store_cost (stmt_info, ncopies, memory_access_type,
			       dt, NULL, NULL, NULL);
      return true;
    }
  gcc_assert (memory_access_type == STMT_VINFO_MEMORY_ACCESS_TYPE (stmt_info));

  /* Transform.  */

  bool masked_loop_p = loop_vinfo && LOOP_VINFO_FULLY_MASKED_P (loop_vinfo);

  if (vls_type != VLS_LOAD && STMT_VINFO_GROUPED_ACCESS (stmt_info))
    GROUP_STORE_COUNT (vinfo_for_stmt (first_stmt))++;

  if (memory_access_type == VMAT_GATHER_SCATTER)
    {
      if (vls_type == VLS_LOAD)
	do_gather_load (stmt, gsi, vec_stmt, loop_vinfo, &gs_info,
			&wgather, mask_vectype);
      else
	do_scatter_store (stmt, gsi, vec_stmt, loop_vinfo, &gs_info,
			  mask_vectype);
      return true;
    }

  if (memory_access_type == VMAT_LOAD_STORE_LANES)
    aggr_type = build_array_type_nelts (elem_type, group_size * nunits);
  else
    aggr_type = vectype;

  vec_loop_masks *masks = &LOOP_VINFO_MASKS (loop_vinfo);
  if (vls_type != VLS_LOAD)
    {
      /* Vectorize the whole group when we reach the final statement.
	 Replace all other statements with an empty sequence.  */
      if (STMT_VINFO_GROUPED_ACCESS (stmt_info)
	  && (GROUP_STORE_COUNT (vinfo_for_stmt (first_stmt))
	      < GROUP_NUM_STMTS (vinfo_for_stmt (first_stmt))))
	{
	  *vec_stmt = NULL;
	  return true;
	}

      auto_vec<tree, 16> operands;
      tree vec_rhs = NULL_TREE, vec_mask = NULL_TREE;
      prev_stmt_info = NULL;
      LOOP_VINFO_HAS_MASK_STORE (loop_vinfo) = true;
      for (i = 0; i < ncopies; i++)
	{
	  unsigned align, misalign;

	  if (i == 0)
	    {
<<<<<<< HEAD
	      init_stored_values (group_size, first_stmt, &operands);
	      vec_rhs = operands[0];
	      vec_mask = vect_get_vec_def_for_operand (mask, stmt,
						       mask_vectype);
	      /* We should have caught mismatched types earlier.  */
=======
	      tree rhs = gimple_call_arg (stmt, 3);
	      vec_rhs = vect_get_vec_def_for_operand (rhs, stmt);
	      vec_mask = vect_get_vec_def_for_operand (mask, stmt,
						       mask_vectype);
	      /* We should have catched mismatched types earlier.  */
>>>>>>> 3bbc3f79
	      gcc_assert (useless_type_conversion_p (vectype,
						     TREE_TYPE (vec_rhs)));
	      dataref_ptr = vect_create_data_ref_ptr (first_stmt, aggr_type,
						      group_size,
						      NULL, NULL_TREE, &dummy,
						      gsi, &ptr_incr, false,
						      &inv_p);
	      gcc_assert (!inv_p);
	    }
	  else
	    {
	      advance_stored_values (group_size, first_stmt, operands);
	      vec_rhs = operands[0];
	      vect_is_simple_use (vec_mask, loop_vinfo, &def_stmt, &dt);
	      vec_mask = vect_get_vec_def_for_stmt_copy (dt, vec_mask);
	      dataref_ptr = bump_vector_ptr (dataref_ptr, ptr_incr,
					     gsi, first_stmt,
					     TYPE_SIZE_UNIT (aggr_type));
	    }

	  tree mask = NULL;
	  if (masked_loop_p)
	    {
	      gcc_assert (!slp_node);
	      mask = vect_get_loop_mask (gsi, masks, ncopies, vectype, i);
	    }
	  mask = prepare_load_store_mask (mask_vectype, mask, vec_mask, gsi);

<<<<<<< HEAD
	  if (memory_access_type == VMAT_LOAD_STORE_LANES)
=======
	  align = DR_TARGET_ALIGNMENT (dr);
	  if (aligned_access_p (dr))
	    misalign = 0;
	  else if (DR_MISALIGNMENT (dr) == -1)
>>>>>>> 3bbc3f79
	    {
	      tree ref_type = get_masked_group_alias_ptr_type (first_stmt);
	      new_stmt = do_store_lanes (stmt, gsi, group_size, aggr_type,
					 dataref_ptr, ref_type, operands,
					 mask);
	    }
	  else
	    {
	      /* Without this the mask calculated above would be
		 incorrect.  */
	      gcc_assert (group_size == 1);
	      align = DR_TARGET_ALIGNMENT (dr);
	      if (aligned_access_p (dr))
		misalign = 0;
	      else if (DR_MISALIGNMENT (dr) == -1)
		{
		  align = TYPE_ALIGN_UNIT (elem_type);
		  misalign = 0;
		}
	      else
		misalign = DR_MISALIGNMENT (dr);
	      set_ptr_info_alignment (get_ptr_info (dataref_ptr), align,
				      misalign);
	      tree ptr = build_int_cst (TREE_TYPE (gimple_call_arg (stmt, 1)),
					misalign
					? least_bit_hwi (misalign)
					: align);
	      gcall *call
		= gimple_build_call_internal (IFN_MASK_STORE, 4, dataref_ptr,
					      ptr, mask, vec_rhs);
	      gimple_call_set_nothrow (call, true);
	      new_stmt = call;
	      vect_finish_stmt_generation (stmt, new_stmt, gsi);
	    }
	  if (i == 0)
	    STMT_VINFO_VEC_STMT (stmt_info) = *vec_stmt = new_stmt;
	  else
	    STMT_VINFO_RELATED_STMT (prev_stmt_info) = new_stmt;
	  prev_stmt_info = vinfo_for_stmt (new_stmt);
	}
    }
  else
    {
      /* Vectorize the whole group when we reach the first statement.
	 For later statements we just need to return the cached
	 replacement.  */
      if (group_size > 1
	  && STMT_VINFO_VEC_STMT (vinfo_for_stmt (first_stmt)))
	{
	  *vec_stmt = STMT_VINFO_VEC_STMT (stmt_info);
	  replace_mask_load (stmt, gsi);
	  return true;
	}

      tree vec_mask = NULL_TREE;
      prev_stmt_info = NULL;
      if (memory_access_type == VMAT_LOAD_STORE_LANES)
	vec_dest = NULL_TREE;
      else
	vec_dest = vect_create_destination_var (gimple_call_lhs (stmt),
						vectype);
      for (i = 0; i < ncopies; i++)
	{
	  unsigned align, misalign;

	  if (i == 0)
	    {
<<<<<<< HEAD
	      gcc_assert (mask == gimple_call_arg (first_stmt, 2));
	      vec_mask = vect_get_vec_def_for_operand (mask, stmt,
						       mask_vectype);
	      dataref_ptr = vect_create_data_ref_ptr (first_stmt, aggr_type,
						      group_size, NULL,
						      NULL_TREE, &dummy,
						      gsi, &ptr_incr, false,
						      &inv_p);
=======
	      vec_mask = vect_get_vec_def_for_operand (mask, stmt,
						       mask_vectype);
	      dataref_ptr = vect_create_data_ref_ptr (stmt, vectype, NULL,
						      NULL_TREE, &dummy, gsi,
						      &ptr_incr, false, &inv_p);
>>>>>>> 3bbc3f79
	      gcc_assert (!inv_p);
	    }
	  else
	    {
	      vect_is_simple_use (vec_mask, loop_vinfo, &def_stmt, &dt);
	      vec_mask = vect_get_vec_def_for_stmt_copy (dt, vec_mask);
	      dataref_ptr = bump_vector_ptr (dataref_ptr, ptr_incr,
					     gsi, first_stmt,
					     TYPE_SIZE_UNIT (aggr_type));
	    }

<<<<<<< HEAD
	  tree mask = NULL;
	  if (masked_loop_p)
=======
	  align = DR_TARGET_ALIGNMENT (dr);
	  if (aligned_access_p (dr))
	    misalign = 0;
	  else if (DR_MISALIGNMENT (dr) == -1)
>>>>>>> 3bbc3f79
	    {
	      gcc_assert (!slp_node);
	      mask = vect_get_loop_mask (gsi, masks, ncopies, vectype, i);
	    }
	  mask = prepare_load_store_mask (mask_vectype, mask, vec_mask, gsi);

	  if (memory_access_type == VMAT_LOAD_STORE_LANES)
	    {
	      tree ref_type = get_masked_group_alias_ptr_type (first_stmt);
	      do_load_lanes (stmt, gsi, group_size, vectype,
			     aggr_type, dataref_ptr, ref_type, mask);
	      *vec_stmt = STMT_VINFO_VEC_STMT (stmt_info);
	    }
	  else
	    {
	      /* Without this the mask calculated above would be incorrect.  */
	      gcc_assert (group_size == 1);
	      align = DR_TARGET_ALIGNMENT (dr);
	      if (aligned_access_p (dr))
		misalign = 0;
	      else if (DR_MISALIGNMENT (dr) == -1)
		{
		  align = TYPE_ALIGN_UNIT (elem_type);
		  misalign = 0;
		}
	      else
		misalign = DR_MISALIGNMENT (dr);
	      set_ptr_info_alignment (get_ptr_info (dataref_ptr), align,
				      misalign);
	      tree ptr = build_int_cst (TREE_TYPE (gimple_call_arg (stmt, 1)),
					misalign
					? least_bit_hwi (misalign)
					: align);
	      gcall *call
		= gimple_build_call_internal (IFN_MASK_LOAD, 3, dataref_ptr,
					      ptr, mask);
	      gimple_call_set_lhs (call, make_ssa_name (vec_dest));
	      gimple_call_set_nothrow (call, true);
	      vect_finish_stmt_generation (stmt, call, gsi);
	      if (i == 0)
		STMT_VINFO_VEC_STMT (stmt_info) = *vec_stmt = call;
	      else
		STMT_VINFO_RELATED_STMT (prev_stmt_info) = call;
	      prev_stmt_info = vinfo_for_stmt (call);
	    }
	}

      replace_mask_load (stmt, gsi);
    }

  return true;
}

/* Check and perform vectorization of BUILT_IN_BSWAP{16,32,64}.  */

static bool
vectorizable_bswap (gimple *stmt, gimple_stmt_iterator *gsi,
		    gimple **vec_stmt, slp_tree slp_node,
		    tree vectype_in, enum vect_def_type *dt)
{
  tree op, vectype;
  stmt_vec_info stmt_info = vinfo_for_stmt (stmt);
  loop_vec_info loop_vinfo = STMT_VINFO_LOOP_VINFO (stmt_info);
  unsigned ncopies;
  unsigned HOST_WIDE_INT nunits, num_bytes;

  op = gimple_call_arg (stmt, 0);
  vectype = STMT_VINFO_VECTYPE (stmt_info);

  if (!TYPE_VECTOR_SUBPARTS (vectype).is_constant (&nunits))
    return false;

  /* Multiple types in SLP are handled by creating the appropriate number of
     vectorized stmts for each SLP node.  Hence, NCOPIES is always 1 in
     case of SLP.  */
  if (slp_node)
    ncopies = 1;
  else
    ncopies = vect_get_num_copies (loop_vinfo, vectype);

  gcc_assert (ncopies >= 1);

  tree char_vectype = get_same_sized_vectype (char_type_node, vectype_in);
  if (! char_vectype)
    return false;

  if (!TYPE_VECTOR_SUBPARTS (char_vectype).is_constant (&num_bytes))
    return false;

  unsigned word_bytes = num_bytes / nunits;

  auto_vec_perm_indices elts (num_bytes);
  for (unsigned i = 0; i < nunits; ++i)
    for (unsigned j = 0; j < word_bytes; ++j)
      elts.quick_push ((i + 1) * word_bytes - j - 1);

  if (! can_vec_perm_p (TYPE_MODE (char_vectype), false, &elts))
    return false;

  if (! vec_stmt)
    {
      STMT_VINFO_TYPE (stmt_info) = call_vec_info_type;
      if (dump_enabled_p ())
        dump_printf_loc (MSG_NOTE, vect_location, "=== vectorizable_bswap ==="
                         "\n");
      if (! PURE_SLP_STMT (stmt_info))
	{
	  add_stmt_cost (stmt_info->vinfo->target_cost_data,
			 1, vector_stmt, stmt_info, 0, vect_prologue);
	  add_stmt_cost (stmt_info->vinfo->target_cost_data,
			 ncopies, vec_perm, stmt_info, 0, vect_body);
	}
      return true;
    }

  auto_vec<tree, 32> telts (num_bytes);
  for (unsigned i = 0; i < num_bytes; ++i)
    telts.quick_push (build_int_cst (char_type_node, elts[i]));
  tree bswap_vconst = build_vector (char_vectype, telts);

  /* Transform.  */
  vec<tree> vec_oprnds = vNULL;
  gimple *new_stmt = NULL;
  stmt_vec_info prev_stmt_info = NULL;
  for (unsigned j = 0; j < ncopies; j++)
    {
      /* Handle uses.  */
      if (j == 0)
        vect_get_vec_defs (op, NULL, stmt, &vec_oprnds, NULL, slp_node);
      else
        vect_get_vec_defs_for_stmt_copy (dt, &vec_oprnds, NULL);

      /* Arguments are ready. create the new vector stmt.  */
      unsigned i;
      tree vop;
      FOR_EACH_VEC_ELT (vec_oprnds, i, vop)
       {
	 tree tem = make_ssa_name (char_vectype);
	 new_stmt = gimple_build_assign (tem, build1 (VIEW_CONVERT_EXPR,
						      char_vectype, vop));
	 vect_finish_stmt_generation (stmt, new_stmt, gsi);
	 tree tem2 = make_ssa_name (char_vectype);
	 new_stmt = gimple_build_assign (tem2, VEC_PERM_EXPR,
					 tem, tem, bswap_vconst);
	 vect_finish_stmt_generation (stmt, new_stmt, gsi);
	 tem = make_ssa_name (vectype);
	 new_stmt = gimple_build_assign (tem, build1 (VIEW_CONVERT_EXPR,
						      vectype, tem2));
	 vect_finish_stmt_generation (stmt, new_stmt, gsi);
         if (slp_node)
           SLP_TREE_VEC_STMTS (slp_node).quick_push (new_stmt);
       }

      if (slp_node)
        continue;

      if (j == 0)
        STMT_VINFO_VEC_STMT (stmt_info) = *vec_stmt = new_stmt;
      else
        STMT_VINFO_RELATED_STMT (prev_stmt_info) = new_stmt;

      prev_stmt_info = vinfo_for_stmt (new_stmt);
    }

  vec_oprnds.release ();
  return true;
}

/* Return true if vector types VECTYPE_IN and VECTYPE_OUT have
   integer elements and if we can narrow VECTYPE_IN to VECTYPE_OUT
   in a single step.  On success, store the binary pack code in
   *CONVERT_CODE.  */

static bool
simple_integer_narrowing (tree vectype_out, tree vectype_in,
			  tree_code *convert_code)
{
  if (!INTEGRAL_TYPE_P (TREE_TYPE (vectype_out))
      || !INTEGRAL_TYPE_P (TREE_TYPE (vectype_in)))
    return false;

  tree_code code;
  int multi_step_cvt = 0;
  auto_vec <tree, 8> interm_types;
  if (!supportable_narrowing_operation (NOP_EXPR, vectype_out, vectype_in,
					&code, &multi_step_cvt,
					&interm_types)
      || multi_step_cvt)
    return false;

  *convert_code = code;
  return true;
}

/* Function vectorizable_call.

   Check if GS performs a function call that can be vectorized.
   If VEC_STMT is also passed, vectorize the STMT: create a vectorized
   stmt to replace it, put it in VEC_STMT, and insert it at BSI.
   Return FALSE if not a vectorizable STMT, TRUE otherwise.  */

static bool
vectorizable_call (gimple *gs, gimple_stmt_iterator *gsi, gimple **vec_stmt,
		   slp_tree slp_node)
{
  gcall *stmt;
  tree vec_dest;
  tree scalar_dest;
  tree op, type;
  tree vec_oprnd0 = NULL_TREE, vec_oprnd1 = NULL_TREE;
  stmt_vec_info stmt_info = vinfo_for_stmt (gs), prev_stmt_info;
  tree vectype_out, vectype_in;
  poly_uint64 nunits_in;
  poly_uint64 nunits_out;
  loop_vec_info loop_vinfo = STMT_VINFO_LOOP_VINFO (stmt_info);
  bb_vec_info bb_vinfo = STMT_VINFO_BB_VINFO (stmt_info);
  vec_info *vinfo = stmt_info->vinfo;
  tree fndecl, new_temp, rhs_type;
  gimple *def_stmt;
  enum vect_def_type dt[3]
    = {vect_unknown_def_type, vect_unknown_def_type, vect_unknown_def_type};
  int ndts = 3;
  gimple *new_stmt = NULL;
  int ncopies, j;
  auto_vec<tree, 8> vargs;
  auto_vec<tree, 8> orig_vargs;
  enum { NARROW, NONE, WIDEN } modifier;
  size_t i, nargs;
  tree lhs;

  if (!STMT_VINFO_RELEVANT_P (stmt_info) && !bb_vinfo)
    return false;

  if (STMT_VINFO_DEF_TYPE (stmt_info) != vect_internal_def
      && ! vec_stmt)
    return false;

  /* Is GS a vectorizable call?   */
  stmt = dyn_cast <gcall *> (gs);
  if (!stmt)
    return false;

  combined_fn cfn = gimple_call_combined_fn (stmt);
  if (cfn == CFN_MASK_LOAD || cfn == CFN_MASK_STORE)
    return vectorizable_mask_load_store (stmt, gsi, vec_stmt,
					 slp_node);

  if (gimple_call_lhs (stmt) == NULL_TREE
      || TREE_CODE (gimple_call_lhs (stmt)) != SSA_NAME)
    return false;

  gcc_checking_assert (!stmt_can_throw_internal (stmt));

  vectype_out = STMT_VINFO_VECTYPE (stmt_info);

  /* Process function arguments.  */
  rhs_type = NULL_TREE;
  vectype_in = NULL_TREE;
  nargs = gimple_call_num_args (stmt);

  /* Bail out if the function has more than three arguments, we do not have
     interesting builtin functions to vectorize with more than two arguments
     except for fma.  No arguments is also not good.  */
  if (nargs == 0 || nargs > 3)
    return false;

  /* Ignore the argument of IFN_GOMP_SIMD_LANE, it is magic.  */
  if (cfn == CFN_GOMP_SIMD_LANE)
    {
      nargs = 0;
      rhs_type = unsigned_type_node;
    }

  bool conditional_p
    = (internal_fn_p (cfn)
       && vectorizable_conditional_fn_p (as_internal_fn (cfn)));

  for (i = 0; i < nargs; i++)
    {
      tree opvectype;

      op = gimple_call_arg (stmt, i);
      if (!vect_is_simple_use (op, vinfo, &def_stmt, &dt[i], &opvectype))
	{
	  if (dump_enabled_p ())
	    dump_printf_loc (MSG_MISSED_OPTIMIZATION, vect_location,
			     "use not simple.\n");
	  return false;
	}

      /* The first parameter to a conditional internal function is the
	 mask, which has been converted via a pattern if necessary.  */
      if (conditional_p && i == 0)
	continue;

      /* We can only handle calls with arguments of the same type.  */
      if (rhs_type
	  && !types_compatible_p (rhs_type, TREE_TYPE (op)))
	{
	  if (dump_enabled_p ())
	    dump_printf_loc (MSG_MISSED_OPTIMIZATION, vect_location,
                             "argument types differ.\n");
	  return false;
	}
      if (!rhs_type)
	rhs_type = TREE_TYPE (op);

      if (!vectype_in)
	vectype_in = opvectype;
      else if (opvectype
	       && opvectype != vectype_in)
	{
	  if (dump_enabled_p ())
	    dump_printf_loc (MSG_MISSED_OPTIMIZATION, vect_location,
                             "argument vector types differ.\n");
	  return false;
	}
    }
  /* If all arguments are external or constant defs use a vector type with
     the same size as the output vector type.  */
  if (!vectype_in)
    vectype_in = get_same_sized_vectype (rhs_type, vectype_out);
  if (vec_stmt)
    gcc_assert (vectype_in);
  if (!vectype_in)
    {
      if (dump_enabled_p ())
        {
          dump_printf_loc (MSG_MISSED_OPTIMIZATION, vect_location,
                           "no vectype for scalar type ");
          dump_generic_expr (MSG_MISSED_OPTIMIZATION, TDF_SLIM, rhs_type);
          dump_printf (MSG_MISSED_OPTIMIZATION, "\n");
        }

      return false;
    }

  /* FORNOW */
  nunits_in = TYPE_VECTOR_SUBPARTS (vectype_in);
  nunits_out = TYPE_VECTOR_SUBPARTS (vectype_out);
  if (must_eq (nunits_in * 2, nunits_out))
    modifier = NARROW;
  else if (must_eq (nunits_out, nunits_in))
    modifier = NONE;
  else if (must_eq (nunits_out * 2, nunits_in))
    modifier = WIDEN;
  else
    return false;

  /* We only handle functions that do not read or clobber memory.  */
  if (gimple_vuse (stmt))
    {
      if (dump_enabled_p ())
	dump_printf_loc (MSG_MISSED_OPTIMIZATION, vect_location,
			 "function reads from or writes to memory.\n");
      return false;
    }

  /* For now, we only vectorize functions if a target specific builtin
     is available.  TODO -- in some cases, it might be profitable to
     insert the calls for pieces of the vector, in order to be able
     to vectorize other operations in the loop.  */
  fndecl = NULL_TREE;
  internal_fn ifn = IFN_LAST;
  tree callee = gimple_call_fndecl (stmt);

  /* First try using an internal function.  */
  tree_code convert_code = ERROR_MARK;
  if (cfn != CFN_LAST
      && (modifier == NONE
	  || (modifier == NARROW
	      && simple_integer_narrowing (vectype_out, vectype_in,
					   &convert_code))))
    ifn = vectorizable_internal_function (cfn, callee, vectype_out,
					  vectype_in);

  /* If that fails, try asking for a target-specific built-in function.  */
  if (ifn == IFN_LAST)
    {
      if (cfn != CFN_LAST)
	fndecl = targetm.vectorize.builtin_vectorized_function
	  (cfn, vectype_out, vectype_in);
      else
	fndecl = targetm.vectorize.builtin_md_vectorized_function
	  (callee, vectype_out, vectype_in);
    }

  if (ifn == IFN_LAST && !fndecl)
    {
      if (cfn == CFN_GOMP_SIMD_LANE
	  && !slp_node
	  && loop_vinfo
	  && LOOP_VINFO_LOOP (loop_vinfo)->simduid
	  && TREE_CODE (gimple_call_arg (stmt, 0)) == SSA_NAME
	  && LOOP_VINFO_LOOP (loop_vinfo)->simduid
	     == SSA_NAME_VAR (gimple_call_arg (stmt, 0)))
	{
	  /* We can handle IFN_GOMP_SIMD_LANE by returning a
	     { 0, 1, 2, ... vf - 1 } vector.  */
	  gcc_assert (nargs == 0);
	}
      else if (modifier == NONE
	       && (gimple_call_builtin_p (stmt, BUILT_IN_BSWAP16)
		   || gimple_call_builtin_p (stmt, BUILT_IN_BSWAP32)
		   || gimple_call_builtin_p (stmt, BUILT_IN_BSWAP64)))
	return vectorizable_bswap (stmt, gsi, vec_stmt, slp_node,
				   vectype_in, dt);
      else
	{
	  if (dump_enabled_p ())
	    dump_printf_loc (MSG_MISSED_OPTIMIZATION, vect_location,
			     "function is not vectorizable.\n");
	  return false;
	}
    }

  if (slp_node)
    ncopies = 1;
  else if (modifier == NARROW && ifn == IFN_LAST)
    ncopies = vect_get_num_copies (loop_vinfo, vectype_out);
  else
    ncopies = vect_get_num_copies (loop_vinfo, vectype_in);

  /* Sanity check: make sure that at least one copy of the vectorized stmt
     needs to be generated.  */
  gcc_assert (ncopies >= 1);

  vec_loop_masks *masks = &LOOP_VINFO_MASKS (loop_vinfo);
  if (!vec_stmt) /* transformation not required.  */
    {
      STMT_VINFO_TYPE (stmt_info) = call_vec_info_type;
      if (dump_enabled_p ())
        dump_printf_loc (MSG_NOTE, vect_location, "=== vectorizable_call ==="
                         "\n");
      vect_model_simple_cost (stmt_info, ncopies, dt, ndts, NULL, NULL);
      if (ifn != IFN_LAST && modifier == NARROW && !slp_node)
	add_stmt_cost (stmt_info->vinfo->target_cost_data, ncopies / 2,
		       vec_promote_demote, stmt_info, 0, vect_body);
      if (loop_vinfo && conditional_p)
	{
	  unsigned int nvectors = (slp_node
				   ? SLP_TREE_NUMBER_OF_VEC_STMTS (slp_node)
				   : ncopies);
	  vect_record_loop_mask (loop_vinfo, masks, nvectors, vectype_out);
	}
      return true;
    }

  /* Transform.  */

  if (dump_enabled_p ())
    dump_printf_loc (MSG_NOTE, vect_location, "transform call.\n");

  /* Handle def.  */
  scalar_dest = gimple_call_lhs (stmt);
  vec_dest = vect_create_destination_var (scalar_dest, vectype_out);

  bool masked_loop_p = loop_vinfo && LOOP_VINFO_FULLY_MASKED_P (loop_vinfo);

  prev_stmt_info = NULL;
  if (modifier == NONE || ifn != IFN_LAST)
    {
      tree prev_res = NULL_TREE;
      vargs.safe_grow (nargs);
      orig_vargs.safe_grow (nargs);
      for (j = 0; j < ncopies; ++j)
	{
	  /* Build argument list for the vectorized call.  */
	  if (slp_node)
	    {
	      auto_vec<vec<tree> > vec_defs (nargs);
	      vec<tree> vec_oprnds0;

	      for (i = 0; i < nargs; i++)
		vargs[i] = gimple_call_arg (stmt, i);
	      vect_get_slp_defs (vargs, slp_node, &vec_defs);
	      vec_oprnds0 = vec_defs[0];

	      /* Arguments are ready.  Create the new vector stmt.  */
	      FOR_EACH_VEC_ELT (vec_oprnds0, i, vec_oprnd0)
		{
		  size_t k;
		  for (k = 0; k < nargs; k++)
		    {
		      vec<tree> vec_oprndsk = vec_defs[k];
		      vargs[k] = vec_oprndsk[i];
		    }
		  if (modifier == NARROW)
		    {
		      /* We don't define any narrowing conditional functions
			 at present.  */
		      gcc_assert (!conditional_p);
		      tree half_res = make_ssa_name (vectype_in);
		      gcall *call
			= gimple_build_call_internal_vec (ifn, vargs);
		      gimple_call_set_lhs (call, half_res);
		      gimple_call_set_nothrow (call, true);
		      new_stmt = call;
		      vect_finish_stmt_generation (stmt, new_stmt, gsi);
		      if ((i & 1) == 0)
			{
			  prev_res = half_res;
			  continue;
			}
		      new_temp = make_ssa_name (vec_dest);
		      new_stmt = gimple_build_assign (new_temp, convert_code,
						      prev_res, half_res);
		    }
		  else
		    {
		      if (conditional_p && masked_loop_p)
			{
			  unsigned int vec_num = vec_oprnds0.length ();
			  gcc_assert (ncopies == 1);
			  tree mask = vect_get_loop_mask (gsi, masks, vec_num,
							  vectype_out, i);
			  vargs[0] = prepare_load_store_mask
			    (TREE_TYPE (mask), mask, vargs[0], gsi);
			}

		      gcall *call;
		      if (ifn != IFN_LAST)
			call = gimple_build_call_internal_vec (ifn, vargs);
		      else
			call = gimple_build_call_vec (fndecl, vargs);
		      new_temp = make_ssa_name (vec_dest, call);
		      gimple_call_set_lhs (call, new_temp);
		      gimple_call_set_nothrow (call, true);
		      new_stmt = call;
		    }
		  vect_finish_stmt_generation (stmt, new_stmt, gsi);
		  SLP_TREE_VEC_STMTS (slp_node).quick_push (new_stmt);
		}

	      for (i = 0; i < nargs; i++)
		{
		  vec<tree> vec_oprndsi = vec_defs[i];
		  vec_oprndsi.release ();
		}
	      continue;
	    }

	  for (i = 0; i < nargs; i++)
	    {
	      op = gimple_call_arg (stmt, i);
	      if (j == 0)
		vec_oprnd0
		  = vect_get_vec_def_for_operand (op, stmt);
	      else
		vec_oprnd0
		  = vect_get_vec_def_for_stmt_copy (dt[i], orig_vargs[i]);

	      orig_vargs[i] = vargs[i] = vec_oprnd0;
	    }

	  if (conditional_p && masked_loop_p)
	    {
	      tree mask = vect_get_loop_mask (gsi, masks, ncopies,
					      vectype_out, j);
	      vargs[0] = prepare_load_store_mask (TREE_TYPE (mask),
						  mask, vargs[0], gsi);
	    }

	  if (cfn == CFN_GOMP_SIMD_LANE)
	    {
	      tree cst = build_index_vector (vectype_out, j * nunits_out, 1);
	      tree new_var
		= vect_get_new_ssa_name (vectype_out, vect_simple_var, "cst_");
	      gimple *init_stmt = gimple_build_assign (new_var, cst);
	      vect_init_vector_1 (stmt, init_stmt, NULL);
	      new_temp = make_ssa_name (vec_dest);
	      new_stmt = gimple_build_assign (new_temp, new_var);
	    }
	  else if (modifier == NARROW)
	    {
	      /* We don't define any narrowing conditional functions at
		 present.  */
	      gcc_assert (!conditional_p);
	      tree half_res = make_ssa_name (vectype_in);
	      gcall *call = gimple_build_call_internal_vec (ifn, vargs);
	      gimple_call_set_lhs (call, half_res);
	      gimple_call_set_nothrow (call, true);
	      new_stmt = call;
	      vect_finish_stmt_generation (stmt, new_stmt, gsi);
	      if ((j & 1) == 0)
		{
		  prev_res = half_res;
		  continue;
		}
	      new_temp = make_ssa_name (vec_dest);
	      new_stmt = gimple_build_assign (new_temp, convert_code,
					      prev_res, half_res);
	    }
	  else
	    {
	      gcall *call;
	      if (ifn != IFN_LAST)
		call = gimple_build_call_internal_vec (ifn, vargs);
	      else
		call = gimple_build_call_vec (fndecl, vargs);
	      new_temp = make_ssa_name (vec_dest, new_stmt);
	      gimple_call_set_lhs (call, new_temp);
	      gimple_call_set_nothrow (call, true);
	      new_stmt = call;
	    }
	  vect_finish_stmt_generation (stmt, new_stmt, gsi);

	  if (j == (modifier == NARROW ? 1 : 0))
	    STMT_VINFO_VEC_STMT (stmt_info) = *vec_stmt = new_stmt;
	  else
	    STMT_VINFO_RELATED_STMT (prev_stmt_info) = new_stmt;

	  prev_stmt_info = vinfo_for_stmt (new_stmt);
	}
    }
  else if (modifier == NARROW)
    {
      /* We don't define any narrowing conditional functions at present.  */
      gcc_assert (!conditional_p);
      for (j = 0; j < ncopies; ++j)
	{
	  /* Build argument list for the vectorized call.  */
	  if (j == 0)
	    vargs.create (nargs * 2);
	  else
	    vargs.truncate (0);

	  if (slp_node)
	    {
	      auto_vec<vec<tree> > vec_defs (nargs);
	      vec<tree> vec_oprnds0;

	      for (i = 0; i < nargs; i++)
		vargs.quick_push (gimple_call_arg (stmt, i));
	      vect_get_slp_defs (vargs, slp_node, &vec_defs);
	      vec_oprnds0 = vec_defs[0];

	      /* Arguments are ready.  Create the new vector stmt.  */
	      for (i = 0; vec_oprnds0.iterate (i, &vec_oprnd0); i += 2)
		{
		  size_t k;
		  vargs.truncate (0);
		  for (k = 0; k < nargs; k++)
		    {
		      vec<tree> vec_oprndsk = vec_defs[k];
		      vargs.quick_push (vec_oprndsk[i]);
		      vargs.quick_push (vec_oprndsk[i + 1]);
		    }
		  gcall *call;
		  if (ifn != IFN_LAST)
		    call = gimple_build_call_internal_vec (ifn, vargs);
		  else
		    call = gimple_build_call_vec (fndecl, vargs);
		  new_temp = make_ssa_name (vec_dest, call);
		  gimple_call_set_lhs (call, new_temp);
		  gimple_call_set_nothrow (call, true);
		  new_stmt = call;
		  vect_finish_stmt_generation (stmt, new_stmt, gsi);
		  SLP_TREE_VEC_STMTS (slp_node).quick_push (new_stmt);
		}

	      for (i = 0; i < nargs; i++)
		{
		  vec<tree> vec_oprndsi = vec_defs[i];
		  vec_oprndsi.release ();
		}
	      continue;
	    }

	  for (i = 0; i < nargs; i++)
	    {
	      op = gimple_call_arg (stmt, i);
	      if (j == 0)
		{
		  vec_oprnd0
		    = vect_get_vec_def_for_operand (op, stmt);
		  vec_oprnd1
		    = vect_get_vec_def_for_stmt_copy (dt[i], vec_oprnd0);
		}
	      else
		{
		  vec_oprnd1 = gimple_call_arg (new_stmt, 2*i + 1);
		  vec_oprnd0
		    = vect_get_vec_def_for_stmt_copy (dt[i], vec_oprnd1);
		  vec_oprnd1
		    = vect_get_vec_def_for_stmt_copy (dt[i], vec_oprnd0);
		}

	      vargs.quick_push (vec_oprnd0);
	      vargs.quick_push (vec_oprnd1);
	    }

	  new_stmt = gimple_build_call_vec (fndecl, vargs);
	  new_temp = make_ssa_name (vec_dest, new_stmt);
	  gimple_call_set_lhs (new_stmt, new_temp);
	  vect_finish_stmt_generation (stmt, new_stmt, gsi);

	  if (j == 0)
	    STMT_VINFO_VEC_STMT (stmt_info) = new_stmt;
	  else
	    STMT_VINFO_RELATED_STMT (prev_stmt_info) = new_stmt;

	  prev_stmt_info = vinfo_for_stmt (new_stmt);
	}

      *vec_stmt = STMT_VINFO_VEC_STMT (stmt_info);
    }
  else
    /* No current target implements this case.  */
    return false;

  vargs.release ();

  /* The call in STMT might prevent it from being removed in dce.
     We however cannot remove it here, due to the way the ssa name
     it defines is mapped to the new definition.  So just replace
     rhs of the statement with something harmless.  */

  if (slp_node)
    return true;

  type = TREE_TYPE (scalar_dest);
  if (is_pattern_stmt_p (stmt_info))
    lhs = gimple_call_lhs (STMT_VINFO_RELATED_STMT (stmt_info));
  else
    lhs = gimple_call_lhs (stmt);

  new_stmt = gimple_build_assign (lhs, build_zero_cst (type));
  set_vinfo_for_stmt (new_stmt, stmt_info);
  set_vinfo_for_stmt (stmt, NULL);
  STMT_VINFO_STMT (stmt_info) = new_stmt;
  gsi_replace (gsi, new_stmt, false);

  return true;
}


struct simd_call_arg_info
{
  tree vectype;
  tree op;
  HOST_WIDE_INT linear_step;
  enum vect_def_type dt;
  unsigned int align;
  bool simd_lane_linear;
};

/* Helper function of vectorizable_simd_clone_call.  If OP, an SSA_NAME,
   is linear within simd lane (but not within whole loop), note it in
   *ARGINFO.  */

static void
vect_simd_lane_linear (tree op, struct loop *loop,
		       struct simd_call_arg_info *arginfo)
{
  gimple *def_stmt = SSA_NAME_DEF_STMT (op);

  if (!is_gimple_assign (def_stmt)
      || gimple_assign_rhs_code (def_stmt) != POINTER_PLUS_EXPR
      || !is_gimple_min_invariant (gimple_assign_rhs1 (def_stmt)))
    return;

  tree base = gimple_assign_rhs1 (def_stmt);
  HOST_WIDE_INT linear_step = 0;
  tree v = gimple_assign_rhs2 (def_stmt);
  while (TREE_CODE (v) == SSA_NAME)
    {
      tree t;
      def_stmt = SSA_NAME_DEF_STMT (v);
      if (is_gimple_assign (def_stmt))
	switch (gimple_assign_rhs_code (def_stmt))
	  {
	  case PLUS_EXPR:
	    t = gimple_assign_rhs2 (def_stmt);
	    if (linear_step || TREE_CODE (t) != INTEGER_CST)
	      return;
	    base = fold_build2 (POINTER_PLUS_EXPR, TREE_TYPE (base), base, t);
	    v = gimple_assign_rhs1 (def_stmt);
	    continue;
	  case MULT_EXPR:
	    t = gimple_assign_rhs2 (def_stmt);
	    if (linear_step || !tree_fits_shwi_p (t) || integer_zerop (t))
	      return;
	    linear_step = tree_to_shwi (t);
	    v = gimple_assign_rhs1 (def_stmt);
	    continue;
	  CASE_CONVERT:
	    t = gimple_assign_rhs1 (def_stmt);
	    if (TREE_CODE (TREE_TYPE (t)) != INTEGER_TYPE
		|| (TYPE_PRECISION (TREE_TYPE (v))
		    < TYPE_PRECISION (TREE_TYPE (t))))
	      return;
	    if (!linear_step)
	      linear_step = 1;
	    v = t;
	    continue;
	  default:
	    return;
	  }
      else if (gimple_call_internal_p (def_stmt, IFN_GOMP_SIMD_LANE)
	       && loop->simduid
	       && TREE_CODE (gimple_call_arg (def_stmt, 0)) == SSA_NAME
	       && (SSA_NAME_VAR (gimple_call_arg (def_stmt, 0))
		   == loop->simduid))
	{
	  if (!linear_step)
	    linear_step = 1;
	  arginfo->linear_step = linear_step;
	  arginfo->op = base;
	  arginfo->simd_lane_linear = true;
	  return;
	}
    }
}

/* Return the number of elements in vector type VECTYPE, which is associated
   with a SIMD clone.  At present these are always constant-width.  */

static unsigned HOST_WIDE_INT
simd_clone_subparts (tree vectype)
{
  return TYPE_VECTOR_SUBPARTS (vectype).to_constant ();
}

/* Function vectorizable_simd_clone_call.

   Check if STMT performs a function call that can be vectorized
   by calling a simd clone of the function.
   If VEC_STMT is also passed, vectorize the STMT: create a vectorized
   stmt to replace it, put it in VEC_STMT, and insert it at BSI.
   Return FALSE if not a vectorizable STMT, TRUE otherwise.  */

static bool
vectorizable_simd_clone_call (gimple *stmt, gimple_stmt_iterator *gsi,
			      gimple **vec_stmt, slp_tree slp_node)
{
  tree vec_dest;
  tree scalar_dest;
  tree op, type;
  tree vec_oprnd0 = NULL_TREE;
  stmt_vec_info stmt_info = vinfo_for_stmt (stmt), prev_stmt_info;
  tree vectype;
  unsigned int nunits;
  loop_vec_info loop_vinfo = STMT_VINFO_LOOP_VINFO (stmt_info);
  bb_vec_info bb_vinfo = STMT_VINFO_BB_VINFO (stmt_info);
  vec_info *vinfo = stmt_info->vinfo;
  struct loop *loop = loop_vinfo ? LOOP_VINFO_LOOP (loop_vinfo) : NULL;
  tree fndecl, new_temp;
  gimple *def_stmt;
  gimple *new_stmt = NULL;
  int ncopies, j;
  auto_vec<simd_call_arg_info> arginfo;
  vec<tree> vargs = vNULL;
  size_t i, nargs;
  tree lhs, rtype, ratype;
  vec<constructor_elt, va_gc> *ret_ctor_elts;

  /* Is STMT a vectorizable call?   */
  if (!is_gimple_call (stmt))
    return false;

  fndecl = gimple_call_fndecl (stmt);
  if (fndecl == NULL_TREE)
    return false;

  struct cgraph_node *node = cgraph_node::get (fndecl);
  if (node == NULL || node->simd_clones == NULL)
    return false;

  if (!STMT_VINFO_RELEVANT_P (stmt_info) && !bb_vinfo)
    return false;

  if (STMT_VINFO_DEF_TYPE (stmt_info) != vect_internal_def
      && ! vec_stmt)
    return false;

  if (gimple_call_lhs (stmt)
      && TREE_CODE (gimple_call_lhs (stmt)) != SSA_NAME)
    return false;

  gcc_checking_assert (!stmt_can_throw_internal (stmt));

  vectype = STMT_VINFO_VECTYPE (stmt_info);

  if (loop_vinfo && nested_in_vect_loop_p (loop, stmt))
    return false;

  /* FORNOW */
  if (slp_node)
    return false;

  /* Process function arguments.  */
  nargs = gimple_call_num_args (stmt);

  /* Bail out if the function has zero arguments.  */
  if (nargs == 0)
    return false;

  arginfo.reserve (nargs, true);

  for (i = 0; i < nargs; i++)
    {
      simd_call_arg_info thisarginfo;
      affine_iv iv;

      thisarginfo.linear_step = 0;
      thisarginfo.align = 0;
      thisarginfo.op = NULL_TREE;
      thisarginfo.simd_lane_linear = false;

      op = gimple_call_arg (stmt, i);
      if (!vect_is_simple_use (op, vinfo, &def_stmt, &thisarginfo.dt,
			       &thisarginfo.vectype)
	  || thisarginfo.dt == vect_uninitialized_def)
	{
	  if (dump_enabled_p ())
	    dump_printf_loc (MSG_MISSED_OPTIMIZATION, vect_location,
			     "use not simple.\n");
	  return false;
	}

      if (thisarginfo.dt == vect_constant_def
	  || thisarginfo.dt == vect_external_def)
	gcc_assert (thisarginfo.vectype == NULL_TREE);
      else
	gcc_assert (thisarginfo.vectype != NULL_TREE);

      /* For linear arguments, the analyze phase should have saved
	 the base and step in STMT_VINFO_SIMD_CLONE_INFO.  */
      if (i * 3 + 4 <= STMT_VINFO_SIMD_CLONE_INFO (stmt_info).length ()
	  && STMT_VINFO_SIMD_CLONE_INFO (stmt_info)[i * 3 + 2])
	{
	  gcc_assert (vec_stmt);
	  thisarginfo.linear_step
	    = tree_to_shwi (STMT_VINFO_SIMD_CLONE_INFO (stmt_info)[i * 3 + 2]);
	  thisarginfo.op
	    = STMT_VINFO_SIMD_CLONE_INFO (stmt_info)[i * 3 + 1];
	  thisarginfo.simd_lane_linear
	    = (STMT_VINFO_SIMD_CLONE_INFO (stmt_info)[i * 3 + 3]
	       == boolean_true_node);
	  /* If loop has been peeled for alignment, we need to adjust it.  */
	  tree n1 = LOOP_VINFO_NITERS_UNCHANGED (loop_vinfo);
	  tree n2 = LOOP_VINFO_NITERS (loop_vinfo);
	  if (n1 != n2 && !thisarginfo.simd_lane_linear)
	    {
	      tree bias = fold_build2 (MINUS_EXPR, TREE_TYPE (n1), n1, n2);
	      tree step = STMT_VINFO_SIMD_CLONE_INFO (stmt_info)[i * 3 + 2];
	      tree opt = TREE_TYPE (thisarginfo.op);
	      bias = fold_convert (TREE_TYPE (step), bias);
	      bias = fold_build2 (MULT_EXPR, TREE_TYPE (step), bias, step);
	      thisarginfo.op
		= fold_build2 (POINTER_TYPE_P (opt)
			       ? POINTER_PLUS_EXPR : PLUS_EXPR, opt,
			       thisarginfo.op, bias);
	    }
	}
      else if (!vec_stmt
	       && thisarginfo.dt != vect_constant_def
	       && thisarginfo.dt != vect_external_def
	       && loop_vinfo
	       && TREE_CODE (op) == SSA_NAME
	       && simple_iv (loop, loop_containing_stmt (stmt), op,
			     &iv, false)
	       && tree_fits_shwi_p (iv.step))
	{
	  thisarginfo.linear_step = tree_to_shwi (iv.step);
	  thisarginfo.op = iv.base;
	}
      else if ((thisarginfo.dt == vect_constant_def
		|| thisarginfo.dt == vect_external_def)
	       && POINTER_TYPE_P (TREE_TYPE (op)))
	thisarginfo.align = get_pointer_alignment (op) / BITS_PER_UNIT;
      /* Addresses of array elements indexed by GOMP_SIMD_LANE are
	 linear too.  */
      if (POINTER_TYPE_P (TREE_TYPE (op))
	  && !thisarginfo.linear_step
	  && !vec_stmt
	  && thisarginfo.dt != vect_constant_def
	  && thisarginfo.dt != vect_external_def
	  && loop_vinfo
	  && !slp_node
	  && TREE_CODE (op) == SSA_NAME)
	vect_simd_lane_linear (op, loop, &thisarginfo);

      arginfo.quick_push (thisarginfo);
    }

  unsigned HOST_WIDE_INT vf;
  if (!LOOP_VINFO_VECT_FACTOR (loop_vinfo).is_constant (&vf))
    {
      if (dump_enabled_p ())
	dump_printf_loc (MSG_MISSED_OPTIMIZATION, vect_location,
			 "not considering SIMD clones; not yet supported"
			 " for variable-width vectors.\n");
      return NULL;
    }

  unsigned int badness = 0;
  struct cgraph_node *bestn = NULL;
  if (STMT_VINFO_SIMD_CLONE_INFO (stmt_info).exists ())
    bestn = cgraph_node::get (STMT_VINFO_SIMD_CLONE_INFO (stmt_info)[0]);
  else
    for (struct cgraph_node *n = node->simd_clones; n != NULL;
	 n = n->simdclone->next_clone)
      {
	unsigned int this_badness = 0;
	if (n->simdclone->simdlen > vf
	    || n->simdclone->nargs != nargs)
	  continue;
	if (n->simdclone->simdlen < vf)
	  this_badness += (exact_log2 (vf)
			   - exact_log2 (n->simdclone->simdlen)) * 1024;
	if (n->simdclone->inbranch)
	  this_badness += 2048;
	int target_badness = targetm.simd_clone.usable (n);
	if (target_badness < 0)
	  continue;
	this_badness += target_badness * 512;
	/* FORNOW: Have to add code to add the mask argument.  */
	if (n->simdclone->inbranch)
	  continue;
	for (i = 0; i < nargs; i++)
	  {
	    switch (n->simdclone->args[i].arg_type)
	      {
	      case SIMD_CLONE_ARG_TYPE_VECTOR:
		if (!useless_type_conversion_p
			(n->simdclone->args[i].orig_type,
			 TREE_TYPE (gimple_call_arg (stmt, i))))
		  i = -1;
		else if (arginfo[i].dt == vect_constant_def
			 || arginfo[i].dt == vect_external_def
			 || arginfo[i].linear_step)
		  this_badness += 64;
		break;
	      case SIMD_CLONE_ARG_TYPE_UNIFORM:
		if (arginfo[i].dt != vect_constant_def
		    && arginfo[i].dt != vect_external_def)
		  i = -1;
		break;
	      case SIMD_CLONE_ARG_TYPE_LINEAR_CONSTANT_STEP:
	      case SIMD_CLONE_ARG_TYPE_LINEAR_REF_CONSTANT_STEP:
		if (arginfo[i].dt == vect_constant_def
		    || arginfo[i].dt == vect_external_def
		    || (arginfo[i].linear_step
			!= n->simdclone->args[i].linear_step))
		  i = -1;
		break;
	      case SIMD_CLONE_ARG_TYPE_LINEAR_VARIABLE_STEP:
	      case SIMD_CLONE_ARG_TYPE_LINEAR_VAL_CONSTANT_STEP:
	      case SIMD_CLONE_ARG_TYPE_LINEAR_UVAL_CONSTANT_STEP:
	      case SIMD_CLONE_ARG_TYPE_LINEAR_REF_VARIABLE_STEP:
	      case SIMD_CLONE_ARG_TYPE_LINEAR_VAL_VARIABLE_STEP:
	      case SIMD_CLONE_ARG_TYPE_LINEAR_UVAL_VARIABLE_STEP:
		/* FORNOW */
		i = -1;
		break;
	      case SIMD_CLONE_ARG_TYPE_MASK:
		gcc_unreachable ();
	      }
	    if (i == (size_t) -1)
	      break;
	    if (n->simdclone->args[i].alignment > arginfo[i].align)
	      {
		i = -1;
		break;
	      }
	    if (arginfo[i].align)
	      this_badness += (exact_log2 (arginfo[i].align)
			       - exact_log2 (n->simdclone->args[i].alignment));
	  }
	if (i == (size_t) -1)
	  continue;
	if (bestn == NULL || this_badness < badness)
	  {
	    bestn = n;
	    badness = this_badness;
	  }
      }

  if (bestn == NULL)
    return false;

  for (i = 0; i < nargs; i++)
    if ((arginfo[i].dt == vect_constant_def
	 || arginfo[i].dt == vect_external_def)
	&& bestn->simdclone->args[i].arg_type == SIMD_CLONE_ARG_TYPE_VECTOR)
      {
	arginfo[i].vectype
	  = get_vectype_for_scalar_type (TREE_TYPE (gimple_call_arg (stmt,
								     i)));
	if (arginfo[i].vectype == NULL
	    || (simd_clone_subparts (arginfo[i].vectype)
		> bestn->simdclone->simdlen))
	  return false;
      }

  fndecl = bestn->decl;
  nunits = bestn->simdclone->simdlen;
  ncopies = vf / nunits;

  /* If the function isn't const, only allow it in simd loops where user
     has asserted that at least nunits consecutive iterations can be
     performed using SIMD instructions.  */
  if ((loop == NULL || (unsigned) loop->safelen < nunits)
      && gimple_vuse (stmt))
    return false;

  /* Sanity check: make sure that at least one copy of the vectorized stmt
     needs to be generated.  */
  gcc_assert (ncopies >= 1);

  if (!vec_stmt) /* transformation not required.  */
    {
      STMT_VINFO_SIMD_CLONE_INFO (stmt_info).safe_push (bestn->decl);
      for (i = 0; i < nargs; i++)
	if ((bestn->simdclone->args[i].arg_type
	     == SIMD_CLONE_ARG_TYPE_LINEAR_CONSTANT_STEP)
	    || (bestn->simdclone->args[i].arg_type
		== SIMD_CLONE_ARG_TYPE_LINEAR_REF_CONSTANT_STEP))
	  {
	    STMT_VINFO_SIMD_CLONE_INFO (stmt_info).safe_grow_cleared (i * 3
									+ 1);
	    STMT_VINFO_SIMD_CLONE_INFO (stmt_info).safe_push (arginfo[i].op);
	    tree lst = POINTER_TYPE_P (TREE_TYPE (arginfo[i].op))
		       ? size_type_node : TREE_TYPE (arginfo[i].op);
	    tree ls = build_int_cst (lst, arginfo[i].linear_step);
	    STMT_VINFO_SIMD_CLONE_INFO (stmt_info).safe_push (ls);
	    tree sll = arginfo[i].simd_lane_linear
		       ? boolean_true_node : boolean_false_node;
	    STMT_VINFO_SIMD_CLONE_INFO (stmt_info).safe_push (sll);
	  }
      STMT_VINFO_TYPE (stmt_info) = call_simd_clone_vec_info_type;
      if (dump_enabled_p ())
	dump_printf_loc (MSG_NOTE, vect_location,
			 "=== vectorizable_simd_clone_call ===\n");
/*      vect_model_simple_cost (stmt_info, ncopies, dt, NULL, NULL); */
      return true;
    }

  /* Transform.  */

  if (dump_enabled_p ())
    dump_printf_loc (MSG_NOTE, vect_location, "transform call.\n");

  /* Handle def.  */
  scalar_dest = gimple_call_lhs (stmt);
  vec_dest = NULL_TREE;
  rtype = NULL_TREE;
  ratype = NULL_TREE;
  if (scalar_dest)
    {
      vec_dest = vect_create_destination_var (scalar_dest, vectype);
      rtype = TREE_TYPE (TREE_TYPE (fndecl));
      if (TREE_CODE (rtype) == ARRAY_TYPE)
	{
	  ratype = rtype;
	  rtype = TREE_TYPE (ratype);
	}
    }

  prev_stmt_info = NULL;
  for (j = 0; j < ncopies; ++j)
    {
      /* Build argument list for the vectorized call.  */
      if (j == 0)
	vargs.create (nargs);
      else
	vargs.truncate (0);

      for (i = 0; i < nargs; i++)
	{
	  unsigned int k, l, m, o;
	  tree atype;
	  op = gimple_call_arg (stmt, i);
	  switch (bestn->simdclone->args[i].arg_type)
	    {
	    case SIMD_CLONE_ARG_TYPE_VECTOR:
	      atype = bestn->simdclone->args[i].vector_type;
	      o = nunits / simd_clone_subparts (atype);
	      for (m = j * o; m < (j + 1) * o; m++)
		{
		  if (simd_clone_subparts (atype)
		      < simd_clone_subparts (arginfo[i].vectype))
		    {
		      poly_uint64 prec = GET_MODE_BITSIZE (TYPE_MODE (atype));
		      k = (simd_clone_subparts (arginfo[i].vectype)
			   / simd_clone_subparts (atype));
		      gcc_assert ((k & (k - 1)) == 0);
		      if (m == 0)
			vec_oprnd0
			  = vect_get_vec_def_for_operand (op, stmt);
		      else
			{
			  vec_oprnd0 = arginfo[i].op;
			  if ((m & (k - 1)) == 0)
			    vec_oprnd0
			      = vect_get_vec_def_for_stmt_copy (arginfo[i].dt,
								vec_oprnd0);
			}
		      arginfo[i].op = vec_oprnd0;
		      vec_oprnd0
			= build3 (BIT_FIELD_REF, atype, vec_oprnd0,
				  bitsize_int (prec),
				  bitsize_int ((m & (k - 1)) * prec));
		      new_stmt
			= gimple_build_assign (make_ssa_name (atype),
					       vec_oprnd0);
		      vect_finish_stmt_generation (stmt, new_stmt, gsi);
		      vargs.safe_push (gimple_assign_lhs (new_stmt));
		    }
		  else
		    {
		      k = (simd_clone_subparts (atype)
			   / simd_clone_subparts (arginfo[i].vectype));
		      gcc_assert ((k & (k - 1)) == 0);
		      vec<constructor_elt, va_gc> *ctor_elts;
		      if (k != 1)
			vec_alloc (ctor_elts, k);
		      else
			ctor_elts = NULL;
		      for (l = 0; l < k; l++)
			{
			  if (m == 0 && l == 0)
			    vec_oprnd0
			      = vect_get_vec_def_for_operand (op, stmt);
			  else
			    vec_oprnd0
			      = vect_get_vec_def_for_stmt_copy (arginfo[i].dt,
								arginfo[i].op);
			  arginfo[i].op = vec_oprnd0;
			  if (k == 1)
			    break;
			  CONSTRUCTOR_APPEND_ELT (ctor_elts, NULL_TREE,
						  vec_oprnd0);
			}
		      if (k == 1)
			vargs.safe_push (vec_oprnd0);
		      else
			{
			  vec_oprnd0 = build_constructor (atype, ctor_elts);
			  new_stmt
			    = gimple_build_assign (make_ssa_name (atype),
						   vec_oprnd0);
			  vect_finish_stmt_generation (stmt, new_stmt, gsi);
			  vargs.safe_push (gimple_assign_lhs (new_stmt));
			}
		    }
		}
	      break;
	    case SIMD_CLONE_ARG_TYPE_UNIFORM:
	      vargs.safe_push (op);
	      break;
	    case SIMD_CLONE_ARG_TYPE_LINEAR_CONSTANT_STEP:
	    case SIMD_CLONE_ARG_TYPE_LINEAR_REF_CONSTANT_STEP:
	      if (j == 0)
		{
		  gimple_seq stmts;
		  arginfo[i].op
		    = force_gimple_operand (arginfo[i].op, &stmts, true,
					    NULL_TREE);
		  if (stmts != NULL)
		    {
		      basic_block new_bb;
		      edge pe = loop_preheader_edge (loop);
		      new_bb = gsi_insert_seq_on_edge_immediate (pe, stmts);
		      gcc_assert (!new_bb);
		    }
		  if (arginfo[i].simd_lane_linear)
		    {
		      vargs.safe_push (arginfo[i].op);
		      break;
		    }
		  tree phi_res = copy_ssa_name (op);
		  gphi *new_phi = create_phi_node (phi_res, loop->header);
		  set_vinfo_for_stmt (new_phi,
				      new_stmt_vec_info (new_phi, loop_vinfo));
		  add_phi_arg (new_phi, arginfo[i].op,
			       loop_preheader_edge (loop), UNKNOWN_LOCATION);
		  enum tree_code code
		    = POINTER_TYPE_P (TREE_TYPE (op))
		      ? POINTER_PLUS_EXPR : PLUS_EXPR;
		  tree type = POINTER_TYPE_P (TREE_TYPE (op))
			      ? sizetype : TREE_TYPE (op);
		  widest_int cst
		    = wi::mul (bestn->simdclone->args[i].linear_step,
			       ncopies * nunits);
		  tree tcst = wide_int_to_tree (type, cst);
		  tree phi_arg = copy_ssa_name (op);
		  new_stmt
		    = gimple_build_assign (phi_arg, code, phi_res, tcst);
		  gimple_stmt_iterator si = gsi_after_labels (loop->header);
		  gsi_insert_after (&si, new_stmt, GSI_NEW_STMT);
		  set_vinfo_for_stmt (new_stmt,
				      new_stmt_vec_info (new_stmt, loop_vinfo));
		  add_phi_arg (new_phi, phi_arg, loop_latch_edge (loop),
			       UNKNOWN_LOCATION);
		  arginfo[i].op = phi_res;
		  vargs.safe_push (phi_res);
		}
	      else
		{
		  enum tree_code code
		    = POINTER_TYPE_P (TREE_TYPE (op))
		      ? POINTER_PLUS_EXPR : PLUS_EXPR;
		  tree type = POINTER_TYPE_P (TREE_TYPE (op))
			      ? sizetype : TREE_TYPE (op);
		  widest_int cst
		    = wi::mul (bestn->simdclone->args[i].linear_step,
			       j * nunits);
		  tree tcst = wide_int_to_tree (type, cst);
		  new_temp = make_ssa_name (TREE_TYPE (op));
		  new_stmt = gimple_build_assign (new_temp, code,
						  arginfo[i].op, tcst);
		  vect_finish_stmt_generation (stmt, new_stmt, gsi);
		  vargs.safe_push (new_temp);
		}
	      break;
	    case SIMD_CLONE_ARG_TYPE_LINEAR_VAL_CONSTANT_STEP:
	    case SIMD_CLONE_ARG_TYPE_LINEAR_UVAL_CONSTANT_STEP:
	    case SIMD_CLONE_ARG_TYPE_LINEAR_VARIABLE_STEP:
	    case SIMD_CLONE_ARG_TYPE_LINEAR_REF_VARIABLE_STEP:
	    case SIMD_CLONE_ARG_TYPE_LINEAR_VAL_VARIABLE_STEP:
	    case SIMD_CLONE_ARG_TYPE_LINEAR_UVAL_VARIABLE_STEP:
	    default:
	      gcc_unreachable ();
	    }
	}

      new_stmt = gimple_build_call_vec (fndecl, vargs);
      if (vec_dest)
	{
	  gcc_assert (ratype || simd_clone_subparts (rtype) == nunits);
	  if (ratype)
	    new_temp = create_tmp_var (ratype);
	  else if (simd_clone_subparts (vectype)
		   == simd_clone_subparts (rtype))
	    new_temp = make_ssa_name (vec_dest, new_stmt);
	  else
	    new_temp = make_ssa_name (rtype, new_stmt);
	  gimple_call_set_lhs (new_stmt, new_temp);
	}
      vect_finish_stmt_generation (stmt, new_stmt, gsi);

      if (vec_dest)
	{
	  if (simd_clone_subparts (vectype) < nunits)
	    {
	      unsigned int k, l;
	      poly_uint64 prec = GET_MODE_BITSIZE (TYPE_MODE (vectype));
	      poly_uint64 bytes = GET_MODE_SIZE (TYPE_MODE (vectype));
	      k = nunits / simd_clone_subparts (vectype);
	      gcc_assert ((k & (k - 1)) == 0);
	      for (l = 0; l < k; l++)
		{
		  tree t;
		  if (ratype)
		    {
		      t = build_fold_addr_expr (new_temp);
		      t = build2 (MEM_REF, vectype, t,
				  build_int_cst (TREE_TYPE (t), l * bytes));
		    }
		  else
		    t = build3 (BIT_FIELD_REF, vectype, new_temp,
				bitsize_int (prec), bitsize_int (l * prec));
		  new_stmt
		    = gimple_build_assign (make_ssa_name (vectype), t);
		  vect_finish_stmt_generation (stmt, new_stmt, gsi);
		  if (j == 0 && l == 0)
		    STMT_VINFO_VEC_STMT (stmt_info) = *vec_stmt = new_stmt;
		  else
		    STMT_VINFO_RELATED_STMT (prev_stmt_info) = new_stmt;

		  prev_stmt_info = vinfo_for_stmt (new_stmt);
		}

	      if (ratype)
		{
		  tree clobber = build_constructor (ratype, NULL);
		  TREE_THIS_VOLATILE (clobber) = 1;
		  new_stmt = gimple_build_assign (new_temp, clobber);
		  vect_finish_stmt_generation (stmt, new_stmt, gsi);
		}
	      continue;
	    }
	  else if (simd_clone_subparts (vectype) > nunits)
	    {
	      unsigned int k = (simd_clone_subparts (vectype)
				/ simd_clone_subparts (rtype));
	      gcc_assert ((k & (k - 1)) == 0);
	      if ((j & (k - 1)) == 0)
		vec_alloc (ret_ctor_elts, k);
	      if (ratype)
		{
		  unsigned int m, o = nunits / simd_clone_subparts (rtype);
		  for (m = 0; m < o; m++)
		    {
		      tree tem = build4 (ARRAY_REF, rtype, new_temp,
					 size_int (m), NULL_TREE, NULL_TREE);
		      new_stmt
			= gimple_build_assign (make_ssa_name (rtype), tem);
		      vect_finish_stmt_generation (stmt, new_stmt, gsi);
		      CONSTRUCTOR_APPEND_ELT (ret_ctor_elts, NULL_TREE,
					      gimple_assign_lhs (new_stmt));
		    }
		  tree clobber = build_constructor (ratype, NULL);
		  TREE_THIS_VOLATILE (clobber) = 1;
		  new_stmt = gimple_build_assign (new_temp, clobber);
		  vect_finish_stmt_generation (stmt, new_stmt, gsi);
		}
	      else
		CONSTRUCTOR_APPEND_ELT (ret_ctor_elts, NULL_TREE, new_temp);
	      if ((j & (k - 1)) != k - 1)
		continue;
	      vec_oprnd0 = build_constructor (vectype, ret_ctor_elts);
	      new_stmt
		= gimple_build_assign (make_ssa_name (vec_dest), vec_oprnd0);
	      vect_finish_stmt_generation (stmt, new_stmt, gsi);

	      if ((unsigned) j == k - 1)
		STMT_VINFO_VEC_STMT (stmt_info) = *vec_stmt = new_stmt;
	      else
		STMT_VINFO_RELATED_STMT (prev_stmt_info) = new_stmt;

	      prev_stmt_info = vinfo_for_stmt (new_stmt);
	      continue;
	    }
	  else if (ratype)
	    {
	      tree t = build_fold_addr_expr (new_temp);
	      t = build2 (MEM_REF, vectype, t,
			  build_int_cst (TREE_TYPE (t), 0));
	      new_stmt
		= gimple_build_assign (make_ssa_name (vec_dest), t);
	      vect_finish_stmt_generation (stmt, new_stmt, gsi);
	      tree clobber = build_constructor (ratype, NULL);
	      TREE_THIS_VOLATILE (clobber) = 1;
	      vect_finish_stmt_generation (stmt,
					   gimple_build_assign (new_temp,
								clobber), gsi);
	    }
	}

      if (j == 0)
	STMT_VINFO_VEC_STMT (stmt_info) = *vec_stmt = new_stmt;
      else
	STMT_VINFO_RELATED_STMT (prev_stmt_info) = new_stmt;

      prev_stmt_info = vinfo_for_stmt (new_stmt);
    }

  vargs.release ();

  /* The call in STMT might prevent it from being removed in dce.
     We however cannot remove it here, due to the way the ssa name
     it defines is mapped to the new definition.  So just replace
     rhs of the statement with something harmless.  */

  if (slp_node)
    return true;

  if (scalar_dest)
    {
      type = TREE_TYPE (scalar_dest);
      if (is_pattern_stmt_p (stmt_info))
	lhs = gimple_call_lhs (STMT_VINFO_RELATED_STMT (stmt_info));
      else
	lhs = gimple_call_lhs (stmt);
      new_stmt = gimple_build_assign (lhs, build_zero_cst (type));
    }
  else
    new_stmt = gimple_build_nop ();
  set_vinfo_for_stmt (new_stmt, stmt_info);
  set_vinfo_for_stmt (stmt, NULL);
  STMT_VINFO_STMT (stmt_info) = new_stmt;
  gsi_replace (gsi, new_stmt, true);
  unlink_stmt_vdef (stmt);

  return true;
}

/* Get vectorized definitions for loop-based vectorization.  For the first
   operand we call vect_get_vec_def_for_operand() (with OPRND containing
   scalar operand), and for the rest we get a copy with
   vect_get_vec_def_for_stmt_copy() using the previous vector definition
   (stored in OPRND). See vect_get_vec_def_for_stmt_copy() for details.
   The vectors are collected into VEC_OPRNDS.  */

static void
vect_get_loop_based_defs (tree *oprnd, gimple *stmt, enum vect_def_type dt,
			  vec<tree> *vec_oprnds, int multi_step_cvt)
{
  tree vec_oprnd;

  /* Get first vector operand.  */
  /* All the vector operands except the very first one (that is scalar oprnd)
     are stmt copies.  */
  if (TREE_CODE (TREE_TYPE (*oprnd)) != VECTOR_TYPE)
    vec_oprnd = vect_get_vec_def_for_operand (*oprnd, stmt);
  else
    vec_oprnd = vect_get_vec_def_for_stmt_copy (dt, *oprnd);

  vec_oprnds->quick_push (vec_oprnd);

  /* Get second vector operand.  */
  vec_oprnd = vect_get_vec_def_for_stmt_copy (dt, vec_oprnd);
  vec_oprnds->quick_push (vec_oprnd);

  *oprnd = vec_oprnd;

  /* For conversion in multiple steps, continue to get operands
     recursively.  */
  if (multi_step_cvt)
    vect_get_loop_based_defs (oprnd, stmt, dt, vec_oprnds,  multi_step_cvt - 1);
}


/* Create vectorized demotion statements for vector operands from VEC_OPRNDS.
   For multi-step conversions store the resulting vectors and call the function
   recursively.  */

static void
vect_create_vectorized_demotion_stmts (vec<tree> *vec_oprnds,
				       int multi_step_cvt, gimple *stmt,
				       vec<tree> vec_dsts,
				       gimple_stmt_iterator *gsi,
				       slp_tree slp_node, enum tree_code code,
				       stmt_vec_info *prev_stmt_info)
{
  unsigned int i;
  tree vop0, vop1, new_tmp, vec_dest;
  gimple *new_stmt;
  stmt_vec_info stmt_info = vinfo_for_stmt (stmt);

  vec_dest = vec_dsts.pop ();

  for (i = 0; i < vec_oprnds->length (); i += 2)
    {
      /* Create demotion operation.  */
      vop0 = (*vec_oprnds)[i];
      vop1 = (*vec_oprnds)[i + 1];
      new_stmt = gimple_build_assign (vec_dest, code, vop0, vop1);
      new_tmp = make_ssa_name (vec_dest, new_stmt);
      gimple_assign_set_lhs (new_stmt, new_tmp);
      vect_finish_stmt_generation (stmt, new_stmt, gsi);

      if (multi_step_cvt)
	/* Store the resulting vector for next recursive call.  */
	(*vec_oprnds)[i/2] = new_tmp;
      else
	{
	  /* This is the last step of the conversion sequence. Store the
	     vectors in SLP_NODE or in vector info of the scalar statement
	     (or in STMT_VINFO_RELATED_STMT chain).  */
	  if (slp_node)
	    SLP_TREE_VEC_STMTS (slp_node).quick_push (new_stmt);
	  else
	    {
	      if (!*prev_stmt_info)
		STMT_VINFO_VEC_STMT (stmt_info) = new_stmt;
	      else
		STMT_VINFO_RELATED_STMT (*prev_stmt_info) = new_stmt;

	      *prev_stmt_info = vinfo_for_stmt (new_stmt);
	    }
	}
    }

  /* For multi-step demotion operations we first generate demotion operations
     from the source type to the intermediate types, and then combine the
     results (stored in VEC_OPRNDS) in demotion operation to the destination
     type.  */
  if (multi_step_cvt)
    {
      /* At each level of recursion we have half of the operands we had at the
	 previous level.  */
      vec_oprnds->truncate ((i+1)/2);
      vect_create_vectorized_demotion_stmts (vec_oprnds, multi_step_cvt - 1,
					     stmt, vec_dsts, gsi, slp_node,
					     VEC_PACK_TRUNC_EXPR,
					     prev_stmt_info);
    }

  vec_dsts.quick_push (vec_dest);
}

/* Pack the masks in MASKS to a single mask and return it.  Insert any
   new statements before GSI.  Leave MASKS with just the returned value
   on exit.  */

static tree
vect_demote_masks (gimple_stmt_iterator *gsi, vec<tree> *masks)
{
  while (masks->length () > 1)
    {
      unsigned int nresults = masks->length () / 2;
      tree dest_type = vect_double_mask_nunits (TREE_TYPE ((*masks)[0]));
      for (unsigned int i = 0; i < nresults; ++i)
	{
	  tree dest = make_ssa_name (dest_type);
	  gimple *stmt = gimple_build_assign (dest, VEC_PACK_TRUNC_EXPR,
					      (*masks)[i * 2],
					      (*masks)[i * 2 + 1]);
	  gsi_insert_before (gsi, stmt, GSI_SAME_STMT);
	  (*masks)[i] = dest;
	}
      masks->truncate (nresults);
    }
  return (*masks)[0];
}

/* Check if STMT performs a conversion operation, that can be vectorized.
   If VEC_STMT is also passed, vectorize the STMT: create a vectorized
   stmt to replace it, put it in VEC_STMT, and insert it at GSI.
   Return FALSE if not a vectorizable STMT, TRUE otherwise.  */

static bool
vectorizable_conversion (gimple *stmt, gimple_stmt_iterator *gsi,
			 gimple **vec_stmt, slp_tree slp_node)
{
  tree vec_dest;
  tree scalar_dest;
  tree op0, op1 = NULL_TREE;
  tree vec_oprnd0 = NULL_TREE, vec_oprnd1 = NULL_TREE;
  stmt_vec_info stmt_info = vinfo_for_stmt (stmt);
  loop_vec_info loop_vinfo = STMT_VINFO_LOOP_VINFO (stmt_info);
  enum tree_code code, code1 = ERROR_MARK, code2 = ERROR_MARK;
  enum tree_code codecvt1 = ERROR_MARK, codecvt2 = ERROR_MARK;
  tree decl1 = NULL_TREE, decl2 = NULL_TREE;
  tree new_temp;
  gimple *def_stmt;
  enum vect_def_type dt[2] = {vect_unknown_def_type, vect_unknown_def_type};
  int ndts = 2;
  gimple *new_stmt = NULL;
  stmt_vec_info prev_stmt_info;
  poly_uint64 nunits_in;
  poly_uint64 nunits_out;
  tree vectype_out, vectype_in;
  int ncopies, i, j;
  tree lhs_type, rhs_type;
  enum { NARROW, NONE, WIDEN } modifier;
  vec<tree> vec_oprnds0 = vNULL;
  vec<tree> vec_oprnds1 = vNULL;
  tree vop0;
  bb_vec_info bb_vinfo = STMT_VINFO_BB_VINFO (stmt_info);
  vec_info *vinfo = stmt_info->vinfo;
  int multi_step_cvt = 0;
  vec<tree> interm_types = vNULL;
  tree last_oprnd, intermediate_type, cvt_type = NULL_TREE;
  int op_type;
  unsigned short fltsz;

  /* Is STMT a vectorizable conversion?   */

  if (!STMT_VINFO_RELEVANT_P (stmt_info) && !bb_vinfo)
    return false;

  if (STMT_VINFO_DEF_TYPE (stmt_info) != vect_internal_def
      && ! vec_stmt)
    return false;

  if (!is_gimple_assign (stmt))
    return false;

  if (TREE_CODE (gimple_assign_lhs (stmt)) != SSA_NAME)
    return false;

  code = gimple_assign_rhs_code (stmt);
  if (!CONVERT_EXPR_CODE_P (code)
      && code != FIX_TRUNC_EXPR
      && code != FLOAT_EXPR
      && code != WIDEN_MULT_EXPR
      && code != WIDEN_LSHIFT_EXPR)
    return false;

  op_type = TREE_CODE_LENGTH (code);

  /* Check types of lhs and rhs.  */
  scalar_dest = gimple_assign_lhs (stmt);
  lhs_type = TREE_TYPE (scalar_dest);
  vectype_out = STMT_VINFO_VECTYPE (stmt_info);

  op0 = gimple_assign_rhs1 (stmt);
  rhs_type = TREE_TYPE (op0);

  if ((code != FIX_TRUNC_EXPR && code != FLOAT_EXPR)
      && !((INTEGRAL_TYPE_P (lhs_type)
	    && INTEGRAL_TYPE_P (rhs_type))
	   || (SCALAR_FLOAT_TYPE_P (lhs_type)
	       && SCALAR_FLOAT_TYPE_P (rhs_type))))
    return false;

  if (!VECTOR_BOOLEAN_TYPE_P (vectype_out)
      && ((INTEGRAL_TYPE_P (lhs_type)
	   && !type_has_mode_precision_p (lhs_type))
	  || (INTEGRAL_TYPE_P (rhs_type)
	      && !type_has_mode_precision_p (rhs_type))))
    {
      if (dump_enabled_p ())
	dump_printf_loc (MSG_MISSED_OPTIMIZATION, vect_location,
                         "type conversion to/from bit-precision unsupported."
                         "\n");
      return false;
    }

  /* Check the operands of the operation.  */
  if (!vect_is_simple_use (op0, vinfo, &def_stmt, &dt[0], &vectype_in))
    {
      if (dump_enabled_p ())
	dump_printf_loc (MSG_MISSED_OPTIMIZATION, vect_location,
                         "use not simple.\n");
      return false;
    }
  if (op_type == binary_op)
    {
      bool ok;

      op1 = gimple_assign_rhs2 (stmt);
      gcc_assert (code == WIDEN_MULT_EXPR || code == WIDEN_LSHIFT_EXPR);
      /* For WIDEN_MULT_EXPR, if OP0 is a constant, use the type of
	 OP1.  */
      if (CONSTANT_CLASS_P (op0))
	ok = vect_is_simple_use (op1, vinfo, &def_stmt, &dt[1], &vectype_in);
      else
	ok = vect_is_simple_use (op1, vinfo, &def_stmt, &dt[1]);

      if (!ok)
	{
          if (dump_enabled_p ())
            dump_printf_loc (MSG_MISSED_OPTIMIZATION, vect_location,
                             "use not simple.\n");
	  return false;
	}
    }

  /* If op0 is an external or constant defs use a vector type of
     the same size as the output vector type.  */
  if (!vectype_in)
    vectype_in = get_same_sized_vectype (rhs_type, vectype_out);
  if (vec_stmt)
    gcc_assert (vectype_in);
  if (!vectype_in)
    {
      if (dump_enabled_p ())
	{
	  dump_printf_loc (MSG_MISSED_OPTIMIZATION, vect_location,
                           "no vectype for scalar type ");
	  dump_generic_expr (MSG_MISSED_OPTIMIZATION, TDF_SLIM, rhs_type);
          dump_printf (MSG_MISSED_OPTIMIZATION, "\n");
	}

      return false;
    }

  if (VECTOR_BOOLEAN_TYPE_P (vectype_out)
      && !VECTOR_BOOLEAN_TYPE_P (vectype_in))
    {
      if (dump_enabled_p ())
	{
	  dump_printf_loc (MSG_MISSED_OPTIMIZATION, vect_location,
                           "can't convert between boolean and non "
			   "boolean vectors");
	  dump_generic_expr (MSG_MISSED_OPTIMIZATION, TDF_SLIM, rhs_type);
          dump_printf (MSG_MISSED_OPTIMIZATION, "\n");
	}

      return false;
    }

  nunits_in = TYPE_VECTOR_SUBPARTS (vectype_in);
  nunits_out = TYPE_VECTOR_SUBPARTS (vectype_out);
  if (must_eq (nunits_out, nunits_in))
    modifier = NONE;
  else if (multiple_p (nunits_out, nunits_in))
    modifier = NARROW;
  else
    {
      gcc_checking_assert (multiple_p (nunits_in, nunits_out));
      modifier = WIDEN;
    }

  /* Multiple types in SLP are handled by creating the appropriate number of
     vectorized stmts for each SLP node.  Hence, NCOPIES is always 1 in
     case of SLP.  */
  if (slp_node)
    ncopies = 1;
  else if (modifier == NARROW)
    ncopies = vect_get_num_copies (loop_vinfo, vectype_out);
  else
    ncopies = vect_get_num_copies (loop_vinfo, vectype_in);

  /* Sanity check: make sure that at least one copy of the vectorized stmt
     needs to be generated.  */
  gcc_assert (ncopies >= 1);

  bool found_mode = false;
  scalar_mode lhs_mode = SCALAR_TYPE_MODE (lhs_type);
  scalar_mode rhs_mode = SCALAR_TYPE_MODE (rhs_type);
  opt_scalar_mode rhs_mode_iter;

  /* Supportable by target?  */
  switch (modifier)
    {
    case NONE:
      if (code != FIX_TRUNC_EXPR && code != FLOAT_EXPR)
	return false;
      if (supportable_convert_operation (code, vectype_out, vectype_in,
					 &decl1, &code1))
	break;
      /* FALLTHRU */
    unsupported:
      if (dump_enabled_p ())
	dump_printf_loc (MSG_MISSED_OPTIMIZATION, vect_location,
                         "conversion not supported by target.\n");
      return false;

    case WIDEN:
      if (supportable_widening_operation (code, stmt, vectype_out, vectype_in,
					  &code1, &code2, &multi_step_cvt,
					  &interm_types))
	{
	  /* Binary widening operation can only be supported directly by the
	     architecture.  */
	  gcc_assert (!(multi_step_cvt && op_type == binary_op));
	  break;
	}

      if (code != FLOAT_EXPR
	  || GET_MODE_SIZE (lhs_mode) <= GET_MODE_SIZE (rhs_mode))
	goto unsupported;

      fltsz = GET_MODE_SIZE (lhs_mode);
      FOR_EACH_2XWIDER_MODE (rhs_mode_iter, rhs_mode)
	{
	  rhs_mode = rhs_mode_iter.require ();
	  if (GET_MODE_SIZE (rhs_mode) > fltsz)
	    break;

	  cvt_type
	    = build_nonstandard_integer_type (GET_MODE_BITSIZE (rhs_mode), 0);
	  cvt_type = get_same_sized_vectype (cvt_type, vectype_in);
	  if (cvt_type == NULL_TREE)
	    goto unsupported;

	  if (GET_MODE_SIZE (rhs_mode) == fltsz)
	    {
	      if (!supportable_convert_operation (code, vectype_out,
						  cvt_type, &decl1, &codecvt1))
		goto unsupported;
	    }
	  else if (!supportable_widening_operation (code, stmt, vectype_out,
						    cvt_type, &codecvt1,
						    &codecvt2, &multi_step_cvt,
						    &interm_types))
	    continue;
	  else
	    gcc_assert (multi_step_cvt == 0);

	  if (supportable_widening_operation (NOP_EXPR, stmt, cvt_type,
					      vectype_in, &code1, &code2,
					      &multi_step_cvt, &interm_types))
	    {
	      found_mode = true;
	      break;
	    }
	}

      if (!found_mode)
	goto unsupported;

      if (GET_MODE_SIZE (rhs_mode) == fltsz)
	codecvt2 = ERROR_MARK;
      else
	{
	  multi_step_cvt++;
	  interm_types.safe_push (cvt_type);
	  cvt_type = NULL_TREE;
	}
      break;

    case NARROW:
      gcc_assert (op_type == unary_op);
      if (supportable_narrowing_operation (code, vectype_out, vectype_in,
					   &code1, &multi_step_cvt,
					   &interm_types))
	break;

      if (code != FIX_TRUNC_EXPR
	  || GET_MODE_SIZE (lhs_mode) >= GET_MODE_SIZE (rhs_mode))
	goto unsupported;

      cvt_type
	= build_nonstandard_integer_type (GET_MODE_BITSIZE (rhs_mode), 0);
      cvt_type = get_same_sized_vectype (cvt_type, vectype_in);
      if (cvt_type == NULL_TREE)
	goto unsupported;
      if (!supportable_convert_operation (code, cvt_type, vectype_in,
					  &decl1, &codecvt1))
	goto unsupported;
      if (supportable_narrowing_operation (NOP_EXPR, vectype_out, cvt_type,
					   &code1, &multi_step_cvt,
					   &interm_types))
	break;
      goto unsupported;

    default:
      gcc_unreachable ();
    }

  if (!vec_stmt)		/* transformation not required.  */
    {
      if (dump_enabled_p ())
	dump_printf_loc (MSG_NOTE, vect_location,
                         "=== vectorizable_conversion ===\n");
      if (code == FIX_TRUNC_EXPR || code == FLOAT_EXPR)
        {
	  STMT_VINFO_TYPE (stmt_info) = type_conversion_vec_info_type;
	  vect_model_simple_cost (stmt_info, ncopies, dt, ndts, NULL, NULL);
	}
      else if (modifier == NARROW)
	{
	  STMT_VINFO_TYPE (stmt_info) = type_demotion_vec_info_type;
	  vect_model_promotion_demotion_cost (stmt_info, dt, multi_step_cvt);
	}
      else
	{
	  STMT_VINFO_TYPE (stmt_info) = type_promotion_vec_info_type;
	  vect_model_promotion_demotion_cost (stmt_info, dt, multi_step_cvt);
	}
      interm_types.release ();
      return true;
    }

  /* Transform.  */
  if (dump_enabled_p ())
    dump_printf_loc (MSG_NOTE, vect_location,
                     "transform conversion. ncopies = %d.\n", ncopies);

  if (op_type == binary_op)
    {
      if (CONSTANT_CLASS_P (op0))
	op0 = fold_convert (TREE_TYPE (op1), op0);
      else if (CONSTANT_CLASS_P (op1))
	op1 = fold_convert (TREE_TYPE (op0), op1);
    }

  /* In case of multi-step conversion, we first generate conversion operations
     to the intermediate types, and then from that types to the final one.
     We create vector destinations for the intermediate type (TYPES) received
     from supportable_*_operation, and store them in the correct order
     for future use in vect_create_vectorized_*_stmts ().  */
  auto_vec<tree> vec_dsts (multi_step_cvt + 1);
  vec_dest = vect_create_destination_var (scalar_dest,
					  (cvt_type && modifier == WIDEN)
					  ? cvt_type : vectype_out);
  vec_dsts.quick_push (vec_dest);

  if (multi_step_cvt)
    {
      for (i = interm_types.length () - 1;
	   interm_types.iterate (i, &intermediate_type); i--)
	{
	  vec_dest = vect_create_destination_var (scalar_dest,
						  intermediate_type);
	  vec_dsts.quick_push (vec_dest);
	}
    }

  if (cvt_type)
    vec_dest = vect_create_destination_var (scalar_dest,
					    modifier == WIDEN
					    ? vectype_out : cvt_type);

  if (!slp_node)
    {
      if (modifier == WIDEN)
	{
	  vec_oprnds0.create (multi_step_cvt ? vect_pow2 (multi_step_cvt) : 1);
	  if (op_type == binary_op)
	    vec_oprnds1.create (1);
	}
      else if (modifier == NARROW)
	vec_oprnds0.create (
		   2 * (multi_step_cvt ? vect_pow2 (multi_step_cvt) : 1));
    }
  else if (code == WIDEN_LSHIFT_EXPR)
    vec_oprnds1.create (slp_node->vec_stmts_size);

  last_oprnd = op0;
  prev_stmt_info = NULL;
  switch (modifier)
    {
    case NONE:
      for (j = 0; j < ncopies; j++)
	{
	  if (j == 0)
	    vect_get_vec_defs (op0, NULL, stmt, &vec_oprnds0, NULL, slp_node);
	  else
	    vect_get_vec_defs_for_stmt_copy (dt, &vec_oprnds0, NULL);

	  FOR_EACH_VEC_ELT (vec_oprnds0, i, vop0)
	    {
	      /* Arguments are ready, create the new vector stmt.  */
	      if (code1 == CALL_EXPR)
		{
		  new_stmt = gimple_build_call (decl1, 1, vop0);
		  new_temp = make_ssa_name (vec_dest, new_stmt);
		  gimple_call_set_lhs (new_stmt, new_temp);
		}
	      else
		{
		  gcc_assert (TREE_CODE_LENGTH (code1) == unary_op);
		  new_stmt = gimple_build_assign (vec_dest, code1, vop0);
		  new_temp = make_ssa_name (vec_dest, new_stmt);
		  gimple_assign_set_lhs (new_stmt, new_temp);
		}

	      vect_finish_stmt_generation (stmt, new_stmt, gsi);
	      if (slp_node)
		SLP_TREE_VEC_STMTS (slp_node).quick_push (new_stmt);
	      else
		{
		  if (!prev_stmt_info)
		    STMT_VINFO_VEC_STMT (stmt_info) = *vec_stmt = new_stmt;
		  else
		    STMT_VINFO_RELATED_STMT (prev_stmt_info) = new_stmt;
		  prev_stmt_info = vinfo_for_stmt (new_stmt);
		}
	    }
	}
      break;

    case WIDEN:
      /* In case the vectorization factor (VF) is bigger than the number
	 of elements that we can fit in a vectype (nunits), we have to
	 generate more than one vector stmt - i.e - we need to "unroll"
	 the vector stmt by a factor VF/nunits.  */
      for (j = 0; j < ncopies; j++)
	{
	  /* Handle uses.  */
	  if (j == 0)
	    {
	      if (slp_node)
		{
		  if (code == WIDEN_LSHIFT_EXPR)
		    {
		      unsigned int k;

		      vec_oprnd1 = op1;
		      /* Store vec_oprnd1 for every vector stmt to be created
			 for SLP_NODE.  We check during the analysis that all
			 the shift arguments are the same.  */
		      for (k = 0; k < slp_node->vec_stmts_size - 1; k++)
			vec_oprnds1.quick_push (vec_oprnd1);

		      vect_get_vec_defs (op0, NULL_TREE, stmt, &vec_oprnds0, NULL,
					 slp_node);
		    }
		  else
		    vect_get_vec_defs (op0, op1, stmt, &vec_oprnds0,
				       &vec_oprnds1, slp_node);
		}
	      else
		{
		  vec_oprnd0 = vect_get_vec_def_for_operand (op0, stmt);
		  vec_oprnds0.quick_push (vec_oprnd0);
		  if (op_type == binary_op)
		    {
		      if (code == WIDEN_LSHIFT_EXPR)
			vec_oprnd1 = op1;
		      else
			vec_oprnd1 = vect_get_vec_def_for_operand (op1, stmt);
		      vec_oprnds1.quick_push (vec_oprnd1);
		    }
		}
	    }
	  else
	    {
	      vec_oprnd0 = vect_get_vec_def_for_stmt_copy (dt[0], vec_oprnd0);
	      vec_oprnds0.truncate (0);
	      vec_oprnds0.quick_push (vec_oprnd0);
	      if (op_type == binary_op)
		{
		  if (code == WIDEN_LSHIFT_EXPR)
		    vec_oprnd1 = op1;
		  else
		    vec_oprnd1 = vect_get_vec_def_for_stmt_copy (dt[1],
								 vec_oprnd1);
		  vec_oprnds1.truncate (0);
		  vec_oprnds1.quick_push (vec_oprnd1);
		}
	    }

	  /* Arguments are ready.  Create the new vector stmts.  */
	  for (i = multi_step_cvt; i >= 0; i--)
	    {
	      tree this_dest = vec_dsts[i];
	      enum tree_code c1 = code1, c2 = code2;
	      if (i == 0 && codecvt2 != ERROR_MARK)
		{
		  c1 = codecvt1;
		  c2 = codecvt2;
		}
	      vect_create_vectorized_promotion_stmts (&vec_oprnds0,
						      &vec_oprnds1,
						      stmt, this_dest, gsi,
						      c1, c2, decl1, decl2,
						      op_type);
	    }

	  FOR_EACH_VEC_ELT (vec_oprnds0, i, vop0)
	    {
	      if (cvt_type)
		{
		  if (codecvt1 == CALL_EXPR)
		    {
		      new_stmt = gimple_build_call (decl1, 1, vop0);
		      new_temp = make_ssa_name (vec_dest, new_stmt);
		      gimple_call_set_lhs (new_stmt, new_temp);
		    }
		  else
		    {
		      gcc_assert (TREE_CODE_LENGTH (codecvt1) == unary_op);
		      new_temp = make_ssa_name (vec_dest);
		      new_stmt = gimple_build_assign (new_temp, codecvt1,
						      vop0);
		    }

		  vect_finish_stmt_generation (stmt, new_stmt, gsi);
		}
	      else
		new_stmt = SSA_NAME_DEF_STMT (vop0);

	      if (slp_node)
		SLP_TREE_VEC_STMTS (slp_node).quick_push (new_stmt);
	      else
		{
		  if (!prev_stmt_info)
		    STMT_VINFO_VEC_STMT (stmt_info) = new_stmt;
		  else
		    STMT_VINFO_RELATED_STMT (prev_stmt_info) = new_stmt;
		  prev_stmt_info = vinfo_for_stmt (new_stmt);
		}
	    }
	}

      *vec_stmt = STMT_VINFO_VEC_STMT (stmt_info);
      break;

    case NARROW:
      /* In case the vectorization factor (VF) is bigger than the number
	 of elements that we can fit in a vectype (nunits), we have to
	 generate more than one vector stmt - i.e - we need to "unroll"
	 the vector stmt by a factor VF/nunits.  */
      for (j = 0; j < ncopies; j++)
	{
	  /* Handle uses.  */
	  if (slp_node)
	    vect_get_vec_defs (op0, NULL_TREE, stmt, &vec_oprnds0, NULL,
			       slp_node);
	  else
	    {
	      vec_oprnds0.truncate (0);
	      vect_get_loop_based_defs (&last_oprnd, stmt, dt[0], &vec_oprnds0,
					vect_pow2 (multi_step_cvt) - 1);
	    }

	  /* Arguments are ready.  Create the new vector stmts.  */
	  if (cvt_type)
	    FOR_EACH_VEC_ELT (vec_oprnds0, i, vop0)
	      {
		if (codecvt1 == CALL_EXPR)
		  {
		    new_stmt = gimple_build_call (decl1, 1, vop0);
		    new_temp = make_ssa_name (vec_dest, new_stmt);
		    gimple_call_set_lhs (new_stmt, new_temp);
		  }
		else
		  {
		    gcc_assert (TREE_CODE_LENGTH (codecvt1) == unary_op);
		    new_temp = make_ssa_name (vec_dest);
		    new_stmt = gimple_build_assign (new_temp, codecvt1,
						    vop0);
		  }

		vect_finish_stmt_generation (stmt, new_stmt, gsi);
		vec_oprnds0[i] = new_temp;
	      }

	  vect_create_vectorized_demotion_stmts (&vec_oprnds0, multi_step_cvt,
						 stmt, vec_dsts, gsi,
						 slp_node, code1,
						 &prev_stmt_info);
	}

      *vec_stmt = STMT_VINFO_VEC_STMT (stmt_info);
      break;
    }

  vec_oprnds0.release ();
  vec_oprnds1.release ();
  interm_types.release ();

  return true;
}


/* Function vectorizable_assignment.

   Check if STMT performs an assignment (copy) that can be vectorized.
   If VEC_STMT is also passed, vectorize the STMT: create a vectorized
   stmt to replace it, put it in VEC_STMT, and insert it at BSI.
   Return FALSE if not a vectorizable STMT, TRUE otherwise.  */

static bool
vectorizable_assignment (gimple *stmt, gimple_stmt_iterator *gsi,
			 gimple **vec_stmt, slp_tree slp_node)
{
  tree vec_dest;
  tree scalar_dest;
  tree op;
  stmt_vec_info stmt_info = vinfo_for_stmt (stmt);
  loop_vec_info loop_vinfo = STMT_VINFO_LOOP_VINFO (stmt_info);
  tree new_temp;
  gimple *def_stmt;
  enum vect_def_type dt[1] = {vect_unknown_def_type};
  int ndts = 1;
  int ncopies;
  int i, j;
  vec<tree> vec_oprnds = vNULL;
  tree vop;
  bb_vec_info bb_vinfo = STMT_VINFO_BB_VINFO (stmt_info);
  vec_info *vinfo = stmt_info->vinfo;
  gimple *new_stmt = NULL;
  stmt_vec_info prev_stmt_info = NULL;
  enum tree_code code;
  tree vectype_in;

  if (!STMT_VINFO_RELEVANT_P (stmt_info) && !bb_vinfo)
    return false;

  if (STMT_VINFO_DEF_TYPE (stmt_info) != vect_internal_def
      && ! vec_stmt)
    return false;

  /* Is vectorizable assignment?  */
  if (!is_gimple_assign (stmt))
    return false;

  scalar_dest = gimple_assign_lhs (stmt);
  if (TREE_CODE (scalar_dest) != SSA_NAME)
    return false;

  code = gimple_assign_rhs_code (stmt);
  if (gimple_assign_single_p (stmt)
      || code == PAREN_EXPR
      || CONVERT_EXPR_CODE_P (code))
    op = gimple_assign_rhs1 (stmt);
  else
    return false;

  if (code == VIEW_CONVERT_EXPR)
    op = TREE_OPERAND (op, 0);

  tree vectype = STMT_VINFO_VECTYPE (stmt_info);
  poly_uint64 nunits = TYPE_VECTOR_SUBPARTS (vectype);

  /* Multiple types in SLP are handled by creating the appropriate number of
     vectorized stmts for each SLP node.  Hence, NCOPIES is always 1 in
     case of SLP.  */
  if (slp_node)
    ncopies = 1;
  else
    ncopies = vect_get_num_copies (loop_vinfo, vectype);

  gcc_assert (ncopies >= 1);

  if (!vect_is_simple_use (op, vinfo, &def_stmt, &dt[0], &vectype_in))
    {
      if (dump_enabled_p ())
        dump_printf_loc (MSG_MISSED_OPTIMIZATION, vect_location,
                         "use not simple.\n");
      return false;
    }

  /* We can handle NOP_EXPR conversions that do not change the number
     of elements or the vector size.  */
  if ((CONVERT_EXPR_CODE_P (code)
       || code == VIEW_CONVERT_EXPR)
      && (!vectype_in
	  || may_ne (TYPE_VECTOR_SUBPARTS (vectype_in), nunits)
	  || may_ne (GET_MODE_SIZE (TYPE_MODE (vectype)),
		     GET_MODE_SIZE (TYPE_MODE (vectype_in)))))
    return false;

  /* We do not handle bit-precision changes.  */
  if ((CONVERT_EXPR_CODE_P (code)
       || code == VIEW_CONVERT_EXPR)
      && INTEGRAL_TYPE_P (TREE_TYPE (scalar_dest))
      && (!type_has_mode_precision_p (TREE_TYPE (scalar_dest))
	  || !type_has_mode_precision_p (TREE_TYPE (op)))
      /* But a conversion that does not change the bit-pattern is ok.  */
      && !((TYPE_PRECISION (TREE_TYPE (scalar_dest))
	    > TYPE_PRECISION (TREE_TYPE (op)))
	   && TYPE_UNSIGNED (TREE_TYPE (op)))
      /* Conversion between boolean types of different sizes is
	 a simple assignment in case their vectypes are same
	 boolean vectors.  */
      && (!VECTOR_BOOLEAN_TYPE_P (vectype)
	  || !VECTOR_BOOLEAN_TYPE_P (vectype_in)))
    {
      if (dump_enabled_p ())
        dump_printf_loc (MSG_MISSED_OPTIMIZATION, vect_location,
                         "type conversion to/from bit-precision "
                         "unsupported.\n");
      return false;
    }

  if (!vec_stmt) /* transformation not required.  */
    {
      STMT_VINFO_TYPE (stmt_info) = assignment_vec_info_type;
      if (dump_enabled_p ())
        dump_printf_loc (MSG_NOTE, vect_location,
                         "=== vectorizable_assignment ===\n");
      vect_model_simple_cost (stmt_info, ncopies, dt, ndts, NULL, NULL);
      return true;
    }

  /* Transform.  */
  if (dump_enabled_p ())
    dump_printf_loc (MSG_NOTE, vect_location, "transform assignment.\n");

  /* Handle def.  */
  vec_dest = vect_create_destination_var (scalar_dest, vectype);

  /* Handle use.  */
  for (j = 0; j < ncopies; j++)
    {
      /* Handle uses.  */
      if (j == 0)
        vect_get_vec_defs (op, NULL, stmt, &vec_oprnds, NULL, slp_node);
      else
        vect_get_vec_defs_for_stmt_copy (dt, &vec_oprnds, NULL);

      /* Arguments are ready. create the new vector stmt.  */
      FOR_EACH_VEC_ELT (vec_oprnds, i, vop)
       {
	 if (CONVERT_EXPR_CODE_P (code)
	     || code == VIEW_CONVERT_EXPR)
	   vop = build1 (VIEW_CONVERT_EXPR, vectype, vop);
         new_stmt = gimple_build_assign (vec_dest, vop);
         new_temp = make_ssa_name (vec_dest, new_stmt);
         gimple_assign_set_lhs (new_stmt, new_temp);
         vect_finish_stmt_generation (stmt, new_stmt, gsi);
         if (slp_node)
           SLP_TREE_VEC_STMTS (slp_node).quick_push (new_stmt);
       }

      if (slp_node)
        continue;

      if (j == 0)
        STMT_VINFO_VEC_STMT (stmt_info) = *vec_stmt = new_stmt;
      else
        STMT_VINFO_RELATED_STMT (prev_stmt_info) = new_stmt;

      prev_stmt_info = vinfo_for_stmt (new_stmt);
    }

  vec_oprnds.release ();
  return true;
}


/* Return TRUE if CODE (a shift operation) is supported for SCALAR_TYPE
   either as shift by a scalar or by a vector.  */

bool
vect_supportable_shift (enum tree_code code, tree scalar_type)
{

  machine_mode vec_mode;
  optab optab;
  int icode;
  tree vectype;

  vectype = get_vectype_for_scalar_type (scalar_type);
  if (!vectype)
    return false;

  optab = optab_for_tree_code (code, vectype, optab_scalar);
  if (!optab
      || optab_handler (optab, TYPE_MODE (vectype)) == CODE_FOR_nothing)
    {
      optab = optab_for_tree_code (code, vectype, optab_vector);
      if (!optab
          || (optab_handler (optab, TYPE_MODE (vectype))
                      == CODE_FOR_nothing))
        return false;
    }

  vec_mode = TYPE_MODE (vectype);
  icode = (int) optab_handler (optab, vec_mode);
  if (icode == CODE_FOR_nothing)
    return false;

  return true;
}


/* Function vectorizable_shift.

   Check if STMT performs a shift operation that can be vectorized.
   If VEC_STMT is also passed, vectorize the STMT: create a vectorized
   stmt to replace it, put it in VEC_STMT, and insert it at BSI.
   Return FALSE if not a vectorizable STMT, TRUE otherwise.  */

static bool
vectorizable_shift (gimple *stmt, gimple_stmt_iterator *gsi,
                    gimple **vec_stmt, slp_tree slp_node)
{
  tree vec_dest;
  tree scalar_dest;
  tree op0, op1 = NULL;
  tree vec_oprnd1 = NULL_TREE;
  stmt_vec_info stmt_info = vinfo_for_stmt (stmt);
  tree vectype;
  loop_vec_info loop_vinfo = STMT_VINFO_LOOP_VINFO (stmt_info);
  enum tree_code code;
  machine_mode vec_mode;
  tree new_temp;
  optab optab;
  int icode;
  machine_mode optab_op2_mode;
  gimple *def_stmt;
  enum vect_def_type dt[2] = {vect_unknown_def_type, vect_unknown_def_type};
  int ndts = 2;
  gimple *new_stmt = NULL;
  stmt_vec_info prev_stmt_info;
  poly_uint64 nunits_in;
  poly_uint64 nunits_out;
  tree vectype_out;
  tree op1_vectype;
  int ncopies;
  int j, i;
  vec<tree> vec_oprnds0 = vNULL;
  vec<tree> vec_oprnds1 = vNULL;
  tree vop0, vop1;
  unsigned int k;
  bool scalar_shift_arg = true;
  bb_vec_info bb_vinfo = STMT_VINFO_BB_VINFO (stmt_info);
  vec_info *vinfo = stmt_info->vinfo;

  if (!STMT_VINFO_RELEVANT_P (stmt_info) && !bb_vinfo)
    return false;

  if (STMT_VINFO_DEF_TYPE (stmt_info) != vect_internal_def
      && ! vec_stmt)
    return false;

  /* Is STMT a vectorizable binary/unary operation?   */
  if (!is_gimple_assign (stmt))
    return false;

  if (TREE_CODE (gimple_assign_lhs (stmt)) != SSA_NAME)
    return false;

  code = gimple_assign_rhs_code (stmt);

  if (!(code == LSHIFT_EXPR || code == RSHIFT_EXPR || code == LROTATE_EXPR
      || code == RROTATE_EXPR))
    return false;

  scalar_dest = gimple_assign_lhs (stmt);
  vectype_out = STMT_VINFO_VECTYPE (stmt_info);
  if (!type_has_mode_precision_p (TREE_TYPE (scalar_dest)))
    {
      if (dump_enabled_p ())
        dump_printf_loc (MSG_MISSED_OPTIMIZATION, vect_location,
                         "bit-precision shifts not supported.\n");
      return false;
    }

  op0 = gimple_assign_rhs1 (stmt);
  if (!vect_is_simple_use (op0, vinfo, &def_stmt, &dt[0], &vectype))
    {
      if (dump_enabled_p ())
        dump_printf_loc (MSG_MISSED_OPTIMIZATION, vect_location,
                         "use not simple.\n");
      return false;
    }
  /* If op0 is an external or constant def use a vector type with
     the same size as the output vector type.  */
  if (!vectype)
    vectype = get_same_sized_vectype (TREE_TYPE (op0), vectype_out);
  if (vec_stmt)
    gcc_assert (vectype);
  if (!vectype)
    {
      if (dump_enabled_p ())
        dump_printf_loc (MSG_MISSED_OPTIMIZATION, vect_location,
                         "no vectype for scalar type\n");
      return false;
    }

  nunits_out = TYPE_VECTOR_SUBPARTS (vectype_out);
  nunits_in = TYPE_VECTOR_SUBPARTS (vectype);
  if (may_ne (nunits_out, nunits_in))
    return false;

  op1 = gimple_assign_rhs2 (stmt);
  if (!vect_is_simple_use (op1, vinfo, &def_stmt, &dt[1], &op1_vectype))
    {
      if (dump_enabled_p ())
        dump_printf_loc (MSG_MISSED_OPTIMIZATION, vect_location,
                         "use not simple.\n");
      return false;
    }

  /* Multiple types in SLP are handled by creating the appropriate number of
     vectorized stmts for each SLP node.  Hence, NCOPIES is always 1 in
     case of SLP.  */
  if (slp_node)
    ncopies = 1;
  else
    ncopies = vect_get_num_copies (loop_vinfo, vectype);

  gcc_assert (ncopies >= 1);

  /* Determine whether the shift amount is a vector, or scalar.  If the
     shift/rotate amount is a vector, use the vector/vector shift optabs.  */

  if ((dt[1] == vect_internal_def
       || dt[1] == vect_induction_def)
      && !slp_node)
    scalar_shift_arg = false;
  else if (dt[1] == vect_constant_def
	   || dt[1] == vect_external_def
	   || dt[1] == vect_internal_def)
    {
      /* In SLP, need to check whether the shift count is the same,
	 in loops if it is a constant or invariant, it is always
	 a scalar shift.  */
      if (slp_node)
	{
	  vec<gimple *> stmts = SLP_TREE_SCALAR_STMTS (slp_node);
	  gimple *slpstmt;

	  FOR_EACH_VEC_ELT (stmts, k, slpstmt)
	    if (!operand_equal_p (gimple_assign_rhs2 (slpstmt), op1, 0))
	      scalar_shift_arg = false;
	}

      /* If the shift amount is computed by a pattern stmt we cannot
         use the scalar amount directly thus give up and use a vector
	 shift.  */
      if (dt[1] == vect_internal_def)
	{
	  gimple *def = SSA_NAME_DEF_STMT (op1);
	  if (is_pattern_stmt_p (vinfo_for_stmt (def)))
	    scalar_shift_arg = false;
	}
    }
  else
    {
      if (dump_enabled_p ())
        dump_printf_loc (MSG_MISSED_OPTIMIZATION, vect_location,
                         "operand mode requires invariant argument.\n");
      return false;
    }

  /* Vector shifted by vector.  */
  if (!scalar_shift_arg)
    {
      optab = optab_for_tree_code (code, vectype, optab_vector);
      if (dump_enabled_p ())
        dump_printf_loc (MSG_NOTE, vect_location,
                         "vector/vector shift/rotate found.\n");

      if (!op1_vectype)
	op1_vectype = get_same_sized_vectype (TREE_TYPE (op1), vectype_out);
      if (op1_vectype == NULL_TREE
	  || TYPE_MODE (op1_vectype) != TYPE_MODE (vectype))
	{
	  if (dump_enabled_p ())
	    dump_printf_loc (MSG_MISSED_OPTIMIZATION, vect_location,
                             "unusable type for last operand in"
                             " vector/vector shift/rotate.\n");
	  return false;
	}
    }
  /* See if the machine has a vector shifted by scalar insn and if not
     then see if it has a vector shifted by vector insn.  */
  else
    {
      optab = optab_for_tree_code (code, vectype, optab_scalar);
      if (optab
          && optab_handler (optab, TYPE_MODE (vectype)) != CODE_FOR_nothing)
        {
          if (dump_enabled_p ())
            dump_printf_loc (MSG_NOTE, vect_location,
                             "vector/scalar shift/rotate found.\n");
        }
      else
        {
          optab = optab_for_tree_code (code, vectype, optab_vector);
          if (optab
               && (optab_handler (optab, TYPE_MODE (vectype))
                      != CODE_FOR_nothing))
            {
	      scalar_shift_arg = false;

              if (dump_enabled_p ())
                dump_printf_loc (MSG_NOTE, vect_location,
                                 "vector/vector shift/rotate found.\n");

              /* Unlike the other binary operators, shifts/rotates have
                 the rhs being int, instead of the same type as the lhs,
                 so make sure the scalar is the right type if we are
		 dealing with vectors of long long/long/short/char.  */
              if (dt[1] == vect_constant_def)
                op1 = fold_convert (TREE_TYPE (vectype), op1);
	      else if (!useless_type_conversion_p (TREE_TYPE (vectype),
						   TREE_TYPE (op1)))
		{
		  if (slp_node
		      && TYPE_MODE (TREE_TYPE (vectype))
			 != TYPE_MODE (TREE_TYPE (op1)))
		    {
                      if (dump_enabled_p ())
                        dump_printf_loc (MSG_MISSED_OPTIMIZATION, vect_location,
                                         "unusable type for last operand in"
                                         " vector/vector shift/rotate.\n");
		      return false;
		    }
		  if (vec_stmt && !slp_node)
		    {
		      op1 = fold_convert (TREE_TYPE (vectype), op1);
		      op1 = vect_init_vector (stmt, op1,
					      TREE_TYPE (vectype), NULL);
		    }
		}
            }
        }
    }

  /* Supportable by target?  */
  if (!optab)
    {
      if (dump_enabled_p ())
        dump_printf_loc (MSG_MISSED_OPTIMIZATION, vect_location,
                         "no optab.\n");
      return false;
    }
  vec_mode = TYPE_MODE (vectype);
  icode = (int) optab_handler (optab, vec_mode);
  if (icode == CODE_FOR_nothing)
    {
      if (dump_enabled_p ())
        dump_printf_loc (MSG_MISSED_OPTIMIZATION, vect_location,
                         "op not supported by target.\n");
      /* Check only during analysis.  */
      if (may_ne (GET_MODE_SIZE (vec_mode), UNITS_PER_WORD)
	  || (!vec_stmt
	      && !vect_worthwhile_without_simd_p (vinfo, code)))
        return false;
      if (dump_enabled_p ())
        dump_printf_loc (MSG_NOTE, vect_location,
                         "proceeding using word mode.\n");
    }

  /* Worthwhile without SIMD support?  Check only during analysis.  */
  if (!vec_stmt
      && !VECTOR_MODE_P (TYPE_MODE (vectype))
      && !vect_worthwhile_without_simd_p (vinfo, code))
    {
      if (dump_enabled_p ())
        dump_printf_loc (MSG_MISSED_OPTIMIZATION, vect_location,
                         "not worthwhile without SIMD support.\n");
      return false;
    }

  if (!vec_stmt) /* transformation not required.  */
    {
      STMT_VINFO_TYPE (stmt_info) = shift_vec_info_type;
      if (dump_enabled_p ())
        dump_printf_loc (MSG_NOTE, vect_location,
                         "=== vectorizable_shift ===\n");
      vect_model_simple_cost (stmt_info, ncopies, dt, ndts, NULL, NULL);
      return true;
    }

  /* Transform.  */

  if (dump_enabled_p ())
    dump_printf_loc (MSG_NOTE, vect_location,
                     "transform binary/unary operation.\n");

  /* Handle def.  */
  vec_dest = vect_create_destination_var (scalar_dest, vectype);

  prev_stmt_info = NULL;
  for (j = 0; j < ncopies; j++)
    {
      /* Handle uses.  */
      if (j == 0)
        {
          if (scalar_shift_arg)
            {
              /* Vector shl and shr insn patterns can be defined with scalar
                 operand 2 (shift operand).  In this case, use constant or loop
                 invariant op1 directly, without extending it to vector mode
                 first.  */
              optab_op2_mode = insn_data[icode].operand[2].mode;
              if (!VECTOR_MODE_P (optab_op2_mode))
                {
                  if (dump_enabled_p ())
                    dump_printf_loc (MSG_NOTE, vect_location,
                                     "operand 1 using scalar mode.\n");
                  vec_oprnd1 = op1;
                  vec_oprnds1.create (slp_node ? slp_node->vec_stmts_size : 1);
                  vec_oprnds1.quick_push (vec_oprnd1);
                  if (slp_node)
                    {
                      /* Store vec_oprnd1 for every vector stmt to be created
                         for SLP_NODE.  We check during the analysis that all
                         the shift arguments are the same.
                         TODO: Allow different constants for different vector
                         stmts generated for an SLP instance.  */
                      for (k = 0; k < slp_node->vec_stmts_size - 1; k++)
                        vec_oprnds1.quick_push (vec_oprnd1);
                    }
                }
            }

          /* vec_oprnd1 is available if operand 1 should be of a scalar-type
             (a special case for certain kind of vector shifts); otherwise,
             operand 1 should be of a vector type (the usual case).  */
          if (vec_oprnd1)
            vect_get_vec_defs (op0, NULL_TREE, stmt, &vec_oprnds0, NULL,
                               slp_node);
          else
            vect_get_vec_defs (op0, op1, stmt, &vec_oprnds0, &vec_oprnds1,
                               slp_node);
        }
      else
        vect_get_vec_defs_for_stmt_copy (dt, &vec_oprnds0, &vec_oprnds1);

      /* Arguments are ready.  Create the new vector stmt.  */
      FOR_EACH_VEC_ELT (vec_oprnds0, i, vop0)
        {
          vop1 = vec_oprnds1[i];
	  new_stmt = gimple_build_assign (vec_dest, code, vop0, vop1);
          new_temp = make_ssa_name (vec_dest, new_stmt);
          gimple_assign_set_lhs (new_stmt, new_temp);
          vect_finish_stmt_generation (stmt, new_stmt, gsi);
          if (slp_node)
            SLP_TREE_VEC_STMTS (slp_node).quick_push (new_stmt);
        }

      if (slp_node)
        continue;

      if (j == 0)
        STMT_VINFO_VEC_STMT (stmt_info) = *vec_stmt = new_stmt;
      else
        STMT_VINFO_RELATED_STMT (prev_stmt_info) = new_stmt;
      prev_stmt_info = vinfo_for_stmt (new_stmt);
    }

  vec_oprnds0.release ();
  vec_oprnds1.release ();

  return true;
}


/* Function vectorizable_operation.

   Check if STMT performs a binary, unary or ternary operation that can
   be vectorized.
   If VEC_STMT is also passed, vectorize the STMT: create a vectorized
   stmt to replace it, put it in VEC_STMT, and insert it at BSI.
   Return FALSE if not a vectorizable STMT, TRUE otherwise.  */

static bool
vectorizable_operation (gimple *stmt, gimple_stmt_iterator *gsi,
			gimple **vec_stmt, slp_tree slp_node)
{
  tree vec_dest;
  tree scalar_dest;
  tree op0, op1 = NULL_TREE, op2 = NULL_TREE;
  stmt_vec_info stmt_info = vinfo_for_stmt (stmt);
  tree vectype;
  loop_vec_info loop_vinfo = STMT_VINFO_LOOP_VINFO (stmt_info);
  enum tree_code code;
  machine_mode vec_mode;
  tree new_temp;
  int op_type;
  optab optab;
  bool target_support_p;
  gimple *def_stmt;
  enum vect_def_type dt[3]
    = {vect_unknown_def_type, vect_unknown_def_type, vect_unknown_def_type};
  int ndts = 3;
  gimple *new_stmt = NULL;
  stmt_vec_info prev_stmt_info;
  poly_uint64 nunits_in;
  poly_uint64 nunits_out;
  tree vectype_out;
  int ncopies;
  int j, i;
  vec<tree> vec_oprnds0 = vNULL;
  vec<tree> vec_oprnds1 = vNULL;
  vec<tree> vec_oprnds2 = vNULL;
  tree vop0, vop1, vop2;
  bb_vec_info bb_vinfo = STMT_VINFO_BB_VINFO (stmt_info);
  vec_info *vinfo = stmt_info->vinfo;

  if (!STMT_VINFO_RELEVANT_P (stmt_info) && !bb_vinfo)
    return false;

  if (STMT_VINFO_DEF_TYPE (stmt_info) != vect_internal_def
      && ! vec_stmt)
    return false;

  /* Is STMT a vectorizable binary/unary operation?   */
  if (!is_gimple_assign (stmt))
    return false;

  if (TREE_CODE (gimple_assign_lhs (stmt)) != SSA_NAME)
    return false;

  code = gimple_assign_rhs_code (stmt);
  /* Mask out operations that mix scalar and vector input operands.  */
  if (code == STRICT_REDUC_PLUS_EXPR)
    return false;

  /* For pointer addition, we should use the normal plus for
     the vector addition.  */
  if (code == POINTER_PLUS_EXPR)
    code = PLUS_EXPR;

  /* Support only unary or binary operations.  */
  op_type = TREE_CODE_LENGTH (code);
  if (op_type != unary_op && op_type != binary_op && op_type != ternary_op)
    {
      if (dump_enabled_p ())
        dump_printf_loc (MSG_MISSED_OPTIMIZATION, vect_location,
                         "num. args = %d (not unary/binary/ternary op).\n",
                         op_type);
      return false;
    }

  scalar_dest = gimple_assign_lhs (stmt);
  vectype_out = STMT_VINFO_VECTYPE (stmt_info);

  /* Most operations cannot handle bit-precision types without extra
     truncations.  */
  if (!VECTOR_BOOLEAN_TYPE_P (vectype_out)
      && !type_has_mode_precision_p (TREE_TYPE (scalar_dest))
      /* Exception are bitwise binary operations.  */
      && code != BIT_IOR_EXPR
      && code != BIT_XOR_EXPR
      && code != BIT_AND_EXPR)
    {
      if (dump_enabled_p ())
        dump_printf_loc (MSG_MISSED_OPTIMIZATION, vect_location,
                         "bit-precision arithmetic not supported.\n");
      return false;
    }

  op0 = gimple_assign_rhs1 (stmt);
  if (!vect_is_simple_use (op0, vinfo, &def_stmt, &dt[0], &vectype))
    {
      if (dump_enabled_p ())
        dump_printf_loc (MSG_MISSED_OPTIMIZATION, vect_location,
                         "use not simple.\n");
      return false;
    }
  /* If op0 is an external or constant def use a vector type with
     the same size as the output vector type.  */
  if (!vectype)
    {
      /* For boolean type we cannot determine vectype by
	 invariant value (don't know whether it is a vector
	 of booleans or vector of integers).  We use output
	 vectype because operations on boolean don't change
	 type.  */
      if (VECT_SCALAR_BOOLEAN_TYPE_P (TREE_TYPE (op0)))
	{
	  if (!VECT_SCALAR_BOOLEAN_TYPE_P (TREE_TYPE (scalar_dest)))
	    {
	      if (dump_enabled_p ())
		dump_printf_loc (MSG_MISSED_OPTIMIZATION, vect_location,
				 "not supported operation on bool value.\n");
	      return false;
	    }
	  vectype = vectype_out;
	}
      else
	vectype = get_same_sized_vectype (TREE_TYPE (op0), vectype_out);
    }
  if (vec_stmt)
    gcc_assert (vectype);
  if (!vectype)
    {
      if (dump_enabled_p ())
        {
          dump_printf_loc (MSG_MISSED_OPTIMIZATION, vect_location,
                           "no vectype for scalar type ");
          dump_generic_expr (MSG_MISSED_OPTIMIZATION, TDF_SLIM,
                             TREE_TYPE (op0));
          dump_printf (MSG_MISSED_OPTIMIZATION, "\n");
        }

      return false;
    }

  nunits_out = TYPE_VECTOR_SUBPARTS (vectype_out);
  nunits_in = TYPE_VECTOR_SUBPARTS (vectype);
  if (may_ne (nunits_out, nunits_in))
    return false;

  if (op_type == binary_op || op_type == ternary_op)
    {
      op1 = gimple_assign_rhs2 (stmt);
      if (!vect_is_simple_use (op1, vinfo, &def_stmt, &dt[1]))
	{
	  if (dump_enabled_p ())
	    dump_printf_loc (MSG_MISSED_OPTIMIZATION, vect_location,
                             "use not simple.\n");
	  return false;
	}
    }
  if (op_type == ternary_op)
    {
      op2 = gimple_assign_rhs3 (stmt);
      if (!vect_is_simple_use (op2, vinfo, &def_stmt, &dt[2]))
	{
	  if (dump_enabled_p ())
	    dump_printf_loc (MSG_MISSED_OPTIMIZATION, vect_location,
                             "use not simple.\n");
	  return false;
	}
    }

  /* Multiple types in SLP are handled by creating the appropriate number of
     vectorized stmts for each SLP node.  Hence, NCOPIES is always 1 in
     case of SLP.  */
  if (slp_node)
    ncopies = 1;
  else
    ncopies = vect_get_num_copies (loop_vinfo, vectype);

  gcc_assert (ncopies >= 1);

  /* Shifts are handled in vectorizable_shift ().  */
  if (code == LSHIFT_EXPR || code == RSHIFT_EXPR || code == LROTATE_EXPR
      || code == RROTATE_EXPR)
   return false;

  /* Supportable by target?  */

  vec_mode = TYPE_MODE (vectype);
  if (code == MULT_HIGHPART_EXPR)
    target_support_p = can_mult_highpart_p (vec_mode, TYPE_UNSIGNED (vectype));
  else
    {
      optab = optab_for_tree_code (code, vectype, optab_default);
      if (!optab)
	{
          if (dump_enabled_p ())
            dump_printf_loc (MSG_MISSED_OPTIMIZATION, vect_location,
                             "no optab.\n");
	  return false;
	}
      target_support_p = (optab_handler (optab, vec_mode)
			  != CODE_FOR_nothing);
    }

  if (!target_support_p)
    {
      if (dump_enabled_p ())
	dump_printf_loc (MSG_MISSED_OPTIMIZATION, vect_location,
                         "op not supported by target.\n");
      /* Check only during analysis.  */
      if (may_ne (GET_MODE_SIZE (vec_mode), UNITS_PER_WORD)
	  || (!vec_stmt && !vect_worthwhile_without_simd_p (vinfo, code)))
        return false;
      if (dump_enabled_p ())
	dump_printf_loc (MSG_NOTE, vect_location,
                         "proceeding using word mode.\n");
    }

  /* Worthwhile without SIMD support?  Check only during analysis.  */
  if (!VECTOR_MODE_P (vec_mode)
      && !vec_stmt
      && !vect_worthwhile_without_simd_p (vinfo, code))
    {
      if (dump_enabled_p ())
        dump_printf_loc (MSG_MISSED_OPTIMIZATION, vect_location,
                         "not worthwhile without SIMD support.\n");
      return false;
    }

  if (!vec_stmt) /* transformation not required.  */
    {
      STMT_VINFO_TYPE (stmt_info) = op_vec_info_type;
      if (dump_enabled_p ())
        dump_printf_loc (MSG_NOTE, vect_location,
                         "=== vectorizable_operation ===\n");
      vect_model_simple_cost (stmt_info, ncopies, dt, ndts, NULL, NULL);
      return true;
    }

  /* Transform.  */

  if (dump_enabled_p ())
    dump_printf_loc (MSG_NOTE, vect_location,
                     "transform binary/unary operation.\n");

  /* Handle def.  */
  vec_dest = vect_create_destination_var (scalar_dest, vectype);

  /* In case the vectorization factor (VF) is bigger than the number
     of elements that we can fit in a vectype (nunits), we have to generate
     more than one vector stmt - i.e - we need to "unroll" the
     vector stmt by a factor VF/nunits.  In doing so, we record a pointer
     from one copy of the vector stmt to the next, in the field
     STMT_VINFO_RELATED_STMT.  This is necessary in order to allow following
     stages to find the correct vector defs to be used when vectorizing
     stmts that use the defs of the current stmt.  The example below
     illustrates the vectorization process when VF=16 and nunits=4 (i.e.,
     we need to create 4 vectorized stmts):

     before vectorization:
                                RELATED_STMT    VEC_STMT
        S1:     x = memref      -               -
        S2:     z = x + 1       -               -

     step 1: vectorize stmt S1 (done in vectorizable_load. See more details
             there):
                                RELATED_STMT    VEC_STMT
        VS1_0:  vx0 = memref0   VS1_1           -
        VS1_1:  vx1 = memref1   VS1_2           -
        VS1_2:  vx2 = memref2   VS1_3           -
        VS1_3:  vx3 = memref3   -               -
        S1:     x = load        -               VS1_0
        S2:     z = x + 1       -               -

     step2: vectorize stmt S2 (done here):
        To vectorize stmt S2 we first need to find the relevant vector
        def for the first operand 'x'.  This is, as usual, obtained from
        the vector stmt recorded in the STMT_VINFO_VEC_STMT of the stmt
        that defines 'x' (S1).  This way we find the stmt VS1_0, and the
        relevant vector def 'vx0'.  Having found 'vx0' we can generate
        the vector stmt VS2_0, and as usual, record it in the
        STMT_VINFO_VEC_STMT of stmt S2.
        When creating the second copy (VS2_1), we obtain the relevant vector
        def from the vector stmt recorded in the STMT_VINFO_RELATED_STMT of
        stmt VS1_0.  This way we find the stmt VS1_1 and the relevant
        vector def 'vx1'.  Using 'vx1' we create stmt VS2_1 and record a
        pointer to it in the STMT_VINFO_RELATED_STMT of the vector stmt VS2_0.
        Similarly when creating stmts VS2_2 and VS2_3.  This is the resulting
        chain of stmts and pointers:
                                RELATED_STMT    VEC_STMT
        VS1_0:  vx0 = memref0   VS1_1           -
        VS1_1:  vx1 = memref1   VS1_2           -
        VS1_2:  vx2 = memref2   VS1_3           -
        VS1_3:  vx3 = memref3   -               -
        S1:     x = load        -               VS1_0
        VS2_0:  vz0 = vx0 + v1  VS2_1           -
        VS2_1:  vz1 = vx1 + v1  VS2_2           -
        VS2_2:  vz2 = vx2 + v1  VS2_3           -
        VS2_3:  vz3 = vx3 + v1  -               -
        S2:     z = x + 1       -               VS2_0  */

  prev_stmt_info = NULL;
  for (j = 0; j < ncopies; j++)
    {
      /* Handle uses.  */
      if (j == 0)
	{
	  if (op_type == binary_op || op_type == ternary_op)
	    vect_get_vec_defs (op0, op1, stmt, &vec_oprnds0, &vec_oprnds1,
			       slp_node);
	  else
	    vect_get_vec_defs (op0, NULL_TREE, stmt, &vec_oprnds0, NULL,
			       slp_node);
	  if (op_type == ternary_op)
	    vect_get_vec_defs (op2, NULL_TREE, stmt, &vec_oprnds2, NULL,
			       slp_node);
	}
      else
	{
	  vect_get_vec_defs_for_stmt_copy (dt, &vec_oprnds0, &vec_oprnds1);
	  if (op_type == ternary_op)
	    {
	      tree vec_oprnd = vec_oprnds2.pop ();
	      vec_oprnds2.quick_push (vect_get_vec_def_for_stmt_copy (dt[2],
							           vec_oprnd));
	    }
	}

      /* Arguments are ready.  Create the new vector stmt.  */
      FOR_EACH_VEC_ELT (vec_oprnds0, i, vop0)
        {
	  vop1 = ((op_type == binary_op || op_type == ternary_op)
		  ? vec_oprnds1[i] : NULL_TREE);
	  vop2 = ((op_type == ternary_op)
		  ? vec_oprnds2[i] : NULL_TREE);
	  new_stmt = gimple_build_assign (vec_dest, code, vop0, vop1, vop2);
	  new_temp = make_ssa_name (vec_dest, new_stmt);
	  gimple_assign_set_lhs (new_stmt, new_temp);
	  vect_finish_stmt_generation (stmt, new_stmt, gsi);
          if (slp_node)
	    SLP_TREE_VEC_STMTS (slp_node).quick_push (new_stmt);
        }

      if (slp_node)
        continue;

      if (j == 0)
	STMT_VINFO_VEC_STMT (stmt_info) = *vec_stmt = new_stmt;
      else
	STMT_VINFO_RELATED_STMT (prev_stmt_info) = new_stmt;
      prev_stmt_info = vinfo_for_stmt (new_stmt);
    }

  vec_oprnds0.release ();
  vec_oprnds1.release ();
  vec_oprnds2.release ();

  return true;
}

/* A helper function to ensure data reference DR's base alignment.  */

static void
ensure_base_align (struct data_reference *dr)
{
  if (!dr->aux)
    return;

  if (DR_VECT_AUX (dr)->base_misaligned)
    {
      tree base_decl = DR_VECT_AUX (dr)->base_decl;

      unsigned int align_base_to = DR_TARGET_ALIGNMENT (dr) * BITS_PER_UNIT;

      if (decl_in_symtab_p (base_decl))
	symtab_node::get (base_decl)->increase_alignment (align_base_to);
      else
	{
	  SET_DECL_ALIGN (base_decl, align_base_to);
          DECL_USER_ALIGN (base_decl) = 1;
	}
      DR_VECT_AUX (dr)->base_misaligned = false;
    }
}


/* Function get_group_alias_ptr_type.

   Return the alias type for the group starting at FIRST_STMT.  */

static tree
get_group_alias_ptr_type (gimple *first_stmt)
{
  struct data_reference *first_dr, *next_dr;
  gimple *next_stmt;

  first_dr = STMT_VINFO_DATA_REF (vinfo_for_stmt (first_stmt));
  next_stmt = GROUP_NEXT_ELEMENT (vinfo_for_stmt (first_stmt));
  while (next_stmt)
    {
      next_dr = STMT_VINFO_DATA_REF (vinfo_for_stmt (next_stmt));
      if (get_alias_set (DR_REF (first_dr))
	  != get_alias_set (DR_REF (next_dr)))
	{
	  if (dump_enabled_p ())
	    dump_printf_loc (MSG_NOTE, vect_location,
			     "conflicting alias set types.\n");
	  return ptr_type_node;
	}
      next_stmt = GROUP_NEXT_ELEMENT (vinfo_for_stmt (next_stmt));
    }
  return reference_alias_ptr_type (DR_REF (first_dr));
}


/* Function vectorizable_store.

   Check if STMT defines a non scalar data-ref (array/pointer/structure) that
   can be vectorized.
   If VEC_STMT is also passed, vectorize the STMT: create a vectorized
   stmt to replace it, put it in VEC_STMT, and insert it at BSI.
   Return FALSE if not a vectorizable STMT, TRUE otherwise.  */

static bool
vectorizable_store (gimple *stmt, gimple_stmt_iterator *gsi, gimple **vec_stmt,
                    slp_tree slp_node)
{
  tree scalar_dest;
  tree data_ref;
  tree op;
  tree vec_oprnd = NULL_TREE;
  stmt_vec_info stmt_info = vinfo_for_stmt (stmt);
  struct data_reference *dr = STMT_VINFO_DATA_REF (stmt_info), *first_dr = NULL;
  tree elem_type;
  loop_vec_info loop_vinfo = STMT_VINFO_LOOP_VINFO (stmt_info);
  struct loop *loop = NULL;
  machine_mode vec_mode;
  tree dummy;
  enum dr_alignment_support alignment_support_scheme;
  gimple *def_stmt;
  enum vect_def_type dt;
  stmt_vec_info prev_stmt_info = NULL;
  tree dataref_ptr = NULL_TREE;
  tree dataref_offset = NULL_TREE;
  gimple *ptr_incr = NULL;
  int ncopies;
  int j;
  gimple *next_stmt, *first_stmt;
  bool grouped_store;
  unsigned int group_size, i;
  vec<tree> oprnds = vNULL;
  vec<tree> result_chain = vNULL;
  bool inv_p;
  tree offset = NULL_TREE;
  vec<tree> vec_oprnds = vNULL;
  bool slp = (slp_node != NULL);
  unsigned int vec_num;
  bb_vec_info bb_vinfo = STMT_VINFO_BB_VINFO (stmt_info);
  vec_info *vinfo = stmt_info->vinfo;
  tree aggr_type;
  gather_scatter_info gs_info;
  gimple *new_stmt;
  poly_uint64 vf;
  vec_load_store_type vls_type;
  tree ref_type;

  if (!STMT_VINFO_RELEVANT_P (stmt_info) && !bb_vinfo)
    return false;

  if (STMT_VINFO_DEF_TYPE (stmt_info) != vect_internal_def
      && ! vec_stmt)
    return false;

  /* Is vectorizable store? */

  if (!is_gimple_assign (stmt))
    return false;

  scalar_dest = gimple_assign_lhs (stmt);
  if (TREE_CODE (scalar_dest) == VIEW_CONVERT_EXPR
      && is_pattern_stmt_p (stmt_info))
    scalar_dest = TREE_OPERAND (scalar_dest, 0);
  if (TREE_CODE (scalar_dest) != ARRAY_REF
      && TREE_CODE (scalar_dest) != BIT_FIELD_REF
      && TREE_CODE (scalar_dest) != INDIRECT_REF
      && TREE_CODE (scalar_dest) != COMPONENT_REF
      && TREE_CODE (scalar_dest) != IMAGPART_EXPR
      && TREE_CODE (scalar_dest) != REALPART_EXPR
      && TREE_CODE (scalar_dest) != MEM_REF)
    return false;

  /* Cannot have hybrid store SLP -- that would mean storing to the
     same location twice.  */
  gcc_assert (slp == PURE_SLP_STMT (stmt_info));

  gcc_assert (gimple_assign_single_p (stmt));

  tree vectype = STMT_VINFO_VECTYPE (stmt_info), rhs_vectype = NULL_TREE;
  poly_uint64 nunits = TYPE_VECTOR_SUBPARTS (vectype);

  if (loop_vinfo)
    {
      gcc_assert (!LOOP_VINFO_SPECULATIVE_EXECUTION (loop_vinfo));
      loop = LOOP_VINFO_LOOP (loop_vinfo);
      vf = LOOP_VINFO_VECT_FACTOR (loop_vinfo);
    }
  else
    vf = 1;

  /* Multiple types in SLP are handled by creating the appropriate number of
     vectorized stmts for each SLP node.  Hence, NCOPIES is always 1 in
     case of SLP.  */
  if (slp)
    ncopies = 1;
  else
    ncopies = vect_get_num_copies (loop_vinfo, vectype);

  gcc_assert (ncopies >= 1);

  /* FORNOW.  This restriction should be relaxed.  */
  if (loop && nested_in_vect_loop_p (loop, stmt) && ncopies > 1)
    {
      if (dump_enabled_p ())
	dump_printf_loc (MSG_MISSED_OPTIMIZATION, vect_location,
			 "multiple types in nested loop.\n");
      return false;
    }

  op = gimple_assign_rhs1 (stmt);

  /* In the case this is a store from a STRING_CST make sure
     native_encode_expr can handle it.  */
  if (TREE_CODE (op) == STRING_CST
      && ! can_native_encode_string_p (op))
    return false;

  if (!vect_is_simple_use (op, vinfo, &def_stmt, &dt, &rhs_vectype))
    {
      if (dump_enabled_p ())
        dump_printf_loc (MSG_MISSED_OPTIMIZATION, vect_location,
                         "use not simple.\n");
      return false;
    }

  if (dt == vect_constant_def || dt == vect_external_def)
    vls_type = VLS_STORE_INVARIANT;
  else
    vls_type = VLS_STORE;

  if (rhs_vectype && !useless_type_conversion_p (vectype, rhs_vectype))
    return false;

  elem_type = TREE_TYPE (vectype);
  vec_mode = TYPE_MODE (vectype);

  /* FORNOW. In some cases can vectorize even if data-type not supported
     (e.g. - array initialization with 0).  */
  if (optab_handler (mov_optab, vec_mode) == CODE_FOR_nothing)
    return false;

  if (!STMT_VINFO_DATA_REF (stmt_info))
    return false;

  vect_memory_access_type memory_access_type;
  if (!get_load_store_type (stmt, vectype, slp, false, vls_type, ncopies,
			    &memory_access_type, &gs_info))
    return false;

  if (memory_access_type == VMAT_GATHER_SCATTER)
    {
      if (!gs_info.decl
	  && may_ne (nunits, TYPE_VECTOR_SUBPARTS (gs_info.offset_vectype)))
	return false;
    }

  grouped_store = STMT_VINFO_GROUPED_ACCESS (stmt_info);
  if (grouped_store)
    {
      first_stmt = GROUP_FIRST_ELEMENT (stmt_info);
      first_dr = STMT_VINFO_DATA_REF (vinfo_for_stmt (first_stmt));
      group_size = GROUP_NUM_STMTS (vinfo_for_stmt (first_stmt));
    }
  else
    {
      first_stmt = stmt;
      first_dr = dr;
      group_size = vec_num = 1;
    }

  if (!vec_stmt) /* transformation not required.  */
    {
      STMT_VINFO_MEMORY_ACCESS_TYPE (stmt_info) = memory_access_type;

      if (loop_vinfo
	  && LOOP_VINFO_CAN_FULLY_MASK_P (loop_vinfo))
	check_load_store_masking (loop_vinfo, vectype, false, group_size,
				  memory_access_type,
				  gs_info.widened_offset_type);

      STMT_VINFO_TYPE (stmt_info) = store_vec_info_type;
      /* The SLP costs are calculated during SLP analysis.  */
      if (!PURE_SLP_STMT (stmt_info))
	vect_model_store_cost (stmt_info, ncopies, memory_access_type, dt,
			       NULL, NULL, NULL);
      return true;
    }
  gcc_assert (memory_access_type == STMT_VINFO_MEMORY_ACCESS_TYPE (stmt_info));

  /* Transform.  */

  ensure_base_align (dr);
<<<<<<< HEAD

  if (grouped_store)
    GROUP_STORE_COUNT (vinfo_for_stmt (first_stmt))++;
=======
>>>>>>> 3bbc3f79

  if (memory_access_type == VMAT_GATHER_SCATTER)
    {
      do_scatter_store (stmt, gsi, vec_stmt, loop_vinfo, &gs_info, NULL_TREE);
      return true;
    }

  if (grouped_store)
    {
      /* FORNOW */
      gcc_assert (!loop || !nested_in_vect_loop_p (loop, stmt));

      /* We vectorize all the stmts of the interleaving group when we
	 reach the last stmt in the group.  */
      if (GROUP_STORE_COUNT (vinfo_for_stmt (first_stmt))
	  < GROUP_NUM_STMTS (vinfo_for_stmt (first_stmt))
	  && !slp)
	{
	  *vec_stmt = NULL;
	  return true;
	}

      if (slp)
        {
          grouped_store = false;
          /* VEC_NUM is the number of vect stmts to be created for this 
             group.  */
          vec_num = SLP_TREE_NUMBER_OF_VEC_STMTS (slp_node);
          first_stmt = SLP_TREE_SCALAR_STMTS (slp_node)[0]; 
	  gcc_assert (GROUP_FIRST_ELEMENT (vinfo_for_stmt (first_stmt)) == first_stmt);
          first_dr = STMT_VINFO_DATA_REF (vinfo_for_stmt (first_stmt));
	  op = gimple_assign_rhs1 (first_stmt);
        } 
      else
        /* VEC_NUM is the number of vect stmts to be created for this 
           group.  */
	vec_num = group_size;

      ref_type = get_group_alias_ptr_type (first_stmt);
    }
  else
    ref_type = reference_alias_ptr_type (DR_REF (first_dr));

  if (dump_enabled_p ())
    dump_printf_loc (MSG_NOTE, vect_location,
                     "transform store. ncopies = %d\n", ncopies);

  if (memory_access_type == VMAT_ELEMENTWISE
      || memory_access_type == VMAT_STRIDED_SLP)
    {
      gimple_stmt_iterator incr_gsi;
      bool insert_after;
      gimple *incr;
      tree offvar;
      tree ivstep;
      tree running_off;
      gimple_seq stmts = NULL;
      tree stride_base, stride_step, alias_off;
      tree vec_oprnd;
      unsigned int g;
      /* Checked by get_load_store_type.  */
      unsigned int const_nunits = nunits.to_constant ();

      gcc_assert (!LOOP_VINFO_FULLY_MASKED_P (loop_vinfo));
      gcc_assert (!nested_in_vect_loop_p (loop, stmt));

      stride_base
	= fold_build_pointer_plus
	    (unshare_expr (DR_BASE_ADDRESS (first_dr)),
	     convert_to_ptrofftype (unshare_expr (DR_OFFSET (first_dr))));
      stride_step = fold_convert (sizetype, unshare_expr (DR_STEP (first_dr)));

      /* For a store with loop-invariant (but other than power-of-2)
         stride (i.e. not a grouped access) like so:

	   for (i = 0; i < n; i += stride)
	     array[i] = ...;

	 we generate a new induction variable and new stores from
	 the components of the (vectorized) rhs:

	   for (j = 0; ; j += VF*stride)
	     vectemp = ...;
	     tmp1 = vectemp[0];
	     array[j] = tmp1;
	     tmp2 = vectemp[1];
	     array[j + stride] = tmp2;
	     ...
         */

      unsigned nstores = const_nunits;
      unsigned lnel = 1;
      tree ltype = elem_type;
      tree lvectype = vectype;
      if (slp)
	{
	  if (group_size < const_nunits
	      && const_nunits % group_size == 0)
	    {
	      nstores = const_nunits / group_size;
	      lnel = group_size;
	      ltype = build_vector_type (elem_type, group_size);
	      lvectype = vectype;

	      /* First check if vec_extract optab doesn't support extraction
		 of vector elts directly.  */
	      scalar_mode elmode = SCALAR_TYPE_MODE (elem_type);
	      machine_mode vmode;
	      if (!mode_for_vector (elmode, group_size).exists (&vmode)
		  || !VECTOR_MODE_P (vmode)
		  || (convert_optab_handler (vec_extract_optab,
					     TYPE_MODE (vectype), vmode)
		      == CODE_FOR_nothing))
		{
		  /* Try to avoid emitting an extract of vector elements
		     by performing the extracts using an integer type of the
		     same size, extracting from a vector of those and then
		     re-interpreting it as the original vector type if
		     supported.  */
		  unsigned lsize
		    = group_size * GET_MODE_BITSIZE (elmode);
		  elmode = int_mode_for_size (lsize, 0).require ();
		  unsigned int lnunits = const_nunits / group_size;
		  /* If we can't construct such a vector fall back to
		     element extracts from the original vector type and
		     element size stores.  */
		  if (mode_for_vector (elmode, lnunits).exists (&vmode)
		      && VECTOR_MODE_P (vmode)
		      && (convert_optab_handler (vec_extract_optab,
						 vmode, elmode)
			  != CODE_FOR_nothing))
		    {
		      nstores = lnunits;
		      lnel = group_size;
		      ltype = build_nonstandard_integer_type (lsize, 1);
		      lvectype = build_vector_type (ltype, nstores);
		    }
		  /* Else fall back to vector extraction anyway.
		     Fewer stores are more important than avoiding spilling
		     of the vector we extract from.  Compared to the
		     construction case in vectorizable_load no store-forwarding
		     issue exists here for reasonable archs.  */
		}
	    }
	  else if (group_size >= const_nunits
		   && group_size % const_nunits == 0)
	    {
	      nstores = 1;
	      lnel = const_nunits;
	      ltype = vectype;
	      lvectype = vectype;
	    }
	  ltype = build_aligned_type (ltype, TYPE_ALIGN (elem_type));
	  ncopies = SLP_TREE_NUMBER_OF_VEC_STMTS (slp_node);
	}

      ivstep = stride_step;
      ivstep = fold_build2 (MULT_EXPR, TREE_TYPE (ivstep), ivstep,
			    build_int_cst (TREE_TYPE (ivstep), vf));

      standard_iv_increment_position (loop, &incr_gsi, &insert_after);

      create_iv (stride_base, ivstep, NULL,
		 loop, &incr_gsi, insert_after,
		 &offvar, NULL);
      incr = gsi_stmt (incr_gsi);
      set_vinfo_for_stmt (incr, new_stmt_vec_info (incr, loop_vinfo));

      stride_step = force_gimple_operand (stride_step, &stmts, true, NULL_TREE);
      if (stmts)
	gsi_insert_seq_on_edge_immediate (loop_preheader_edge (loop), stmts);

      prev_stmt_info = NULL;
      alias_off = build_int_cst (ref_type, 0);
      next_stmt = first_stmt;
      for (g = 0; g < group_size; g++)
	{
	  running_off = offvar;
	  if (g)
	    {
	      tree size = TYPE_SIZE_UNIT (ltype);
	      tree pos = fold_build2 (MULT_EXPR, sizetype, size_int (g),
				      size);
	      tree newoff = copy_ssa_name (running_off, NULL);
	      incr = gimple_build_assign (newoff, POINTER_PLUS_EXPR,
					  running_off, pos);
	      vect_finish_stmt_generation (stmt, incr, gsi);
	      running_off = newoff;
	    }
	  unsigned int group_el = 0;
	  unsigned HOST_WIDE_INT
	    elsz = tree_to_uhwi (TYPE_SIZE_UNIT (TREE_TYPE (vectype)));
	  for (j = 0; j < ncopies; j++)
	    {
	      /* We've set op and dt above, from gimple_assign_rhs1(stmt),
		 and first_stmt == stmt.  */
	      if (j == 0)
		{
		  if (slp)
		    {
		      vect_get_vec_defs (op, NULL_TREE, stmt, &vec_oprnds, NULL,
					 slp_node);
		      vec_oprnd = vec_oprnds[0];
		    }
		  else
		    {
		      gcc_assert (gimple_assign_single_p (next_stmt));
		      op = gimple_assign_rhs1 (next_stmt);
		      vec_oprnd = vect_get_vec_def_for_operand (op, next_stmt);
		    }
		}
	      else
		{
		  if (slp)
		    vec_oprnd = vec_oprnds[j];
		  else
		    {
		      vect_is_simple_use (vec_oprnd, vinfo, &def_stmt, &dt);
		      vec_oprnd = vect_get_vec_def_for_stmt_copy (dt, vec_oprnd);
		    }
		}
	      /* Pun the vector to extract from if necessary.  */
	      if (lvectype != vectype)
		{
		  tree tem = make_ssa_name (lvectype);
		  gimple *pun
		    = gimple_build_assign (tem, build1 (VIEW_CONVERT_EXPR,
							lvectype, vec_oprnd));
		  vect_finish_stmt_generation (stmt, pun, gsi);
		  vec_oprnd = tem;
		}
	      for (i = 0; i < nstores; i++)
		{
		  tree newref, newoff;
		  gimple *incr, *assign;
		  tree size = TYPE_SIZE (ltype);
		  /* Extract the i'th component.  */
		  tree pos = fold_build2 (MULT_EXPR, bitsizetype,
					  bitsize_int (i), size);
		  tree elem = fold_build3 (BIT_FIELD_REF, ltype, vec_oprnd,
					   size, pos);

		  elem = force_gimple_operand_gsi (gsi, elem, true,
						   NULL_TREE, true,
						   GSI_SAME_STMT);

		  tree this_off = build_int_cst (TREE_TYPE (alias_off),
						 group_el * elsz);
		  newref = build2 (MEM_REF, ltype,
				   running_off, this_off);

		  /* And store it to *running_off.  */
		  assign = gimple_build_assign (newref, elem);
		  vect_finish_stmt_generation (stmt, assign, gsi);

		  group_el += lnel;
		  if (! slp
		      || group_el == group_size)
		    {
		      newoff = copy_ssa_name (running_off, NULL);
		      incr = gimple_build_assign (newoff, POINTER_PLUS_EXPR,
						  running_off, stride_step);
		      vect_finish_stmt_generation (stmt, incr, gsi);

		      running_off = newoff;
		      group_el = 0;
		    }
		  if (g == group_size - 1
		      && !slp)
		    {
		      if (j == 0 && i == 0)
			STMT_VINFO_VEC_STMT (stmt_info)
			    = *vec_stmt = assign;
		      else
			STMT_VINFO_RELATED_STMT (prev_stmt_info) = assign;
		      prev_stmt_info = vinfo_for_stmt (assign);
		    }
		}
	    }
	  next_stmt = GROUP_NEXT_ELEMENT (vinfo_for_stmt (next_stmt));
	  if (slp)
	    break;
	}

      vec_oprnds.release ();
      return true;
    }

  auto_vec<tree> dr_chain (group_size);
  oprnds.create (group_size);

  alignment_support_scheme = vect_supportable_dr_alignment (first_dr, false);
  gcc_assert (alignment_support_scheme);
  bool masked_loop_p = (loop_vinfo && LOOP_VINFO_FULLY_MASKED_P (loop_vinfo));
  /* Targets with store-lane instructions or support for fully-masked loops
     must not require explicit realignment.  */
  gcc_assert ((memory_access_type != VMAT_LOAD_STORE_LANES && !masked_loop_p)
	      || alignment_support_scheme == dr_aligned
	      || alignment_support_scheme == dr_unaligned_supported);

  if (memory_access_type == VMAT_CONTIGUOUS_DOWN
      || memory_access_type == VMAT_CONTIGUOUS_REVERSE)
    offset = size_int (-TYPE_VECTOR_SUBPARTS (vectype) + 1);

  if (memory_access_type == VMAT_LOAD_STORE_LANES)
    aggr_type = build_array_type_nelts (elem_type, vec_num * nunits);
  else
    aggr_type = vectype;

  /* In case the vectorization factor (VF) is bigger than the number
     of elements that we can fit in a vectype (nunits), we have to generate
     more than one vector stmt - i.e - we need to "unroll" the
     vector stmt by a factor VF/nunits.  For more details see documentation in
     vect_get_vec_def_for_copy_stmt.  */

  /* In case of interleaving (non-unit grouped access):

        S1:  &base + 2 = x2
        S2:  &base = x0
        S3:  &base + 1 = x1
        S4:  &base + 3 = x3

     We create vectorized stores starting from base address (the access of the
     first stmt in the chain (S2 in the above example), when the last store stmt
     of the chain (S4) is reached:

        VS1: &base = vx2
	VS2: &base + vec_size*1 = vx0
	VS3: &base + vec_size*2 = vx1
	VS4: &base + vec_size*3 = vx3

     Then permutation statements are generated:

	VS5: vx5 = VEC_PERM_EXPR < vx0, vx3, {0, 8, 1, 9, 2, 10, 3, 11} >
	VS6: vx6 = VEC_PERM_EXPR < vx0, vx3, {4, 12, 5, 13, 6, 14, 7, 15} >
	...

     And they are put in STMT_VINFO_VEC_STMT of the corresponding scalar stmts
     (the order of the data-refs in the output of vect_permute_store_chain
     corresponds to the order of scalar stmts in the interleaving chain - see
     the documentation of vect_permute_store_chain()).

     In case of both multiple types and interleaving, above vector stores and
     permutation stmts are created for every copy.  The result vector stmts are
     put in STMT_VINFO_VEC_STMT for the first copy and in the corresponding
     STMT_VINFO_RELATED_STMT for the next copies.
  */

  prev_stmt_info = NULL;
  vec_loop_masks *masks = &LOOP_VINFO_MASKS (loop_vinfo);
  for (j = 0; j < ncopies; j++)
    {

      if (j == 0)
	{
          if (slp)
            {
	      /* Get vectorized arguments for SLP_NODE.  */
              vect_get_vec_defs (op, NULL_TREE, stmt, &vec_oprnds,
                                 NULL, slp_node);

              vec_oprnd = vec_oprnds[0];
            }
          else
	    {
	      /* For interleaved stores we collect vectorized defs
		 for all the stores in the group in DR_CHAIN and OPRNDS.
		 DR_CHAIN is then used as an input to
		 vect_permute_store_chain(), and OPRNDS as an input to
		 vect_get_vec_def_for_stmt_copy() for the next copy.

		 If the store is not grouped, GROUP_SIZE is 1, and DR_CHAIN
		 and OPRNDS are of size 1.  */
	      init_stored_values (group_size, first_stmt, &oprnds);
	      dr_chain.safe_splice (oprnds);
	      vec_oprnd = oprnds[0];
	    }

	  /* We should have caught mismatched types earlier.  */
	  gcc_assert (useless_type_conversion_p (vectype,
						 TREE_TYPE (vec_oprnd)));
	  bool simd_lane_access_p
	    = STMT_VINFO_SIMD_LANE_ACCESS_P (stmt_info);
	  if (simd_lane_access_p
	      && TREE_CODE (DR_BASE_ADDRESS (first_dr)) == ADDR_EXPR
	      && VAR_P (TREE_OPERAND (DR_BASE_ADDRESS (first_dr), 0))
	      && integer_zerop (DR_OFFSET (first_dr))
	      && alias_sets_conflict_p (get_alias_set (aggr_type),
					get_alias_set (TREE_TYPE (ref_type))))
	    {
	      dataref_ptr = unshare_expr (DR_BASE_ADDRESS (first_dr));
	      dataref_offset = build_int_cst (ref_type, 0);
	      inv_p = false;
	    }
	  else
	    dataref_ptr
	      = vect_create_data_ref_ptr (first_stmt, aggr_type, group_size,
					  simd_lane_access_p ? loop : NULL,
					  offset, &dummy, gsi, &ptr_incr,
					  simd_lane_access_p, &inv_p);
	  gcc_assert (bb_vinfo || !inv_p);
	}
      else
	{
	  /* For interleaved stores we created vectorized defs for all the
	     defs stored in OPRNDS in the previous iteration (previous copy).
	     DR_CHAIN is then used as an input to vect_permute_store_chain(),
	     and OPRNDS as an input to vect_get_vec_def_for_stmt_copy() for the
	     next copy.
	     If the store is not grouped, GROUP_SIZE is 1, and DR_CHAIN and
	     OPRNDS are of size 1.  */
	  advance_stored_values (group_size, first_stmt, oprnds);
	  dr_chain.truncate (0);
	  dr_chain.splice (oprnds);
	  vec_oprnd = oprnds[0];
	  if (dataref_offset)
	    dataref_offset
	      = int_const_binop (PLUS_EXPR, dataref_offset,
				 TYPE_SIZE_UNIT (aggr_type));
	  else
	    dataref_ptr = bump_vector_ptr (dataref_ptr, ptr_incr, gsi, stmt,
					   TYPE_SIZE_UNIT (aggr_type));
	}

      tree mask = NULL;
      if (memory_access_type == VMAT_LOAD_STORE_LANES)
	{
	  if (masked_loop_p)
	    mask = vect_get_loop_mask (gsi, masks, ncopies, vectype, j);
	  new_stmt = do_store_lanes (stmt, gsi, vec_num, aggr_type,
				     dataref_ptr, ref_type, dr_chain, mask);
	}
      else
	{
	  new_stmt = NULL;
	  if (grouped_store)
	    {
	      if (j == 0)
		result_chain.create (group_size);
	      /* Permute.  */
	      vect_permute_store_chain (dr_chain, group_size, stmt, gsi,
					&result_chain);
	    }

	  next_stmt = first_stmt;
	  for (i = 0; i < vec_num; i++)
	    {
	      unsigned align, misalign;

	      if (masked_loop_p)
		mask = vect_get_loop_mask (gsi, masks, vec_num * ncopies,
					   vectype, vec_num * j + i);

	      if (i > 0)
		/* Bump the vector pointer.  */
		dataref_ptr = bump_vector_ptr (dataref_ptr, ptr_incr, gsi,
					       stmt, NULL_TREE);

	      if (slp)
		vec_oprnd = vec_oprnds[i];
	      else if (grouped_store)
		/* For grouped stores vectorized defs are interleaved in
		   vect_permute_store_chain().  */
		vec_oprnd = result_chain[i];

	      data_ref = fold_build2 (MEM_REF, vectype,
				      dataref_ptr,
				      dataref_offset
				      ? dataref_offset
				      : build_int_cst (ref_type, 0));
	      align = DR_TARGET_ALIGNMENT (first_dr);
	      if (aligned_access_p (first_dr))
		misalign = 0;
	      else if (DR_MISALIGNMENT (first_dr) == -1)
		{
		  align = dr_alignment (vect_dr_behavior (first_dr));
		  misalign = 0;
		}
	      else
		misalign = DR_MISALIGNMENT (first_dr);
	      if (dataref_offset == NULL_TREE
		  && TREE_CODE (dataref_ptr) == SSA_NAME)
		set_ptr_info_alignment (get_ptr_info (dataref_ptr), align,
					misalign);

	      if (memory_access_type == VMAT_CONTIGUOUS_REVERSE)
		{
		  tree perm_dest 
		    = vect_create_destination_var (gimple_assign_rhs1 (stmt),
						   vectype);
		  vec_oprnd = reverse_vector (perm_dest, vec_oprnd, stmt, gsi);
		}

	      tree offset_arg = (dataref_offset
				 ? dataref_offset
				 : build_int_cst (ref_type, 0));
	      if (misalign)
		align = least_bit_hwi (misalign);

	      /* Arguments are ready.  Create the new vector stmt.  */
	      if (masked_loop_p)
		{
		  tree ptr = build_int_cst (ref_type, align);
		  gcall *call = gimple_build_call_internal
		    (IFN_MASK_STORE, 4, dataref_ptr, ptr, mask, vec_oprnd);
		  gimple_call_set_nothrow (call, true);
		  new_stmt = call;
		}
	      else
		{
		  data_ref = fold_build2 (MEM_REF, TREE_TYPE (vec_oprnd),
					  dataref_ptr, offset_arg);
		  if (align < TYPE_ALIGN_UNIT (vectype))
		    TREE_TYPE (data_ref)
		      = build_aligned_type (TREE_TYPE (data_ref), align);
		  new_stmt = gimple_build_assign (data_ref, vec_oprnd);
		}
	      vect_finish_stmt_generation (stmt, new_stmt, gsi);

	      if (slp)
		continue;

	      next_stmt = GROUP_NEXT_ELEMENT (vinfo_for_stmt (next_stmt));
	      if (!next_stmt)
		break;
	    }
	}
      if (!slp)
	{
	  if (j == 0)
	    STMT_VINFO_VEC_STMT (stmt_info) = *vec_stmt = new_stmt;
	  else
	    STMT_VINFO_RELATED_STMT (prev_stmt_info) = new_stmt;
	  prev_stmt_info = vinfo_for_stmt (new_stmt);
	}
    }

  oprnds.release ();
  result_chain.release ();
  vec_oprnds.release ();

  return true;
}

/* Given a vector type VECTYPE, turns permutation SEL into the equivalent
   VECTOR_CST mask.  No checks are made that the target platform supports the
   mask, so callers may wish to test can_vec_perm_p separately, or use
   vect_gen_perm_mask_checked.  */

tree
vect_gen_perm_mask_any (tree vectype, vec_perm_indices sel)
{
  tree mask_elt_type, mask_type, mask_vec;

  unsigned int nunits = sel.length ();
  gcc_checking_assert (must_eq (nunits, TYPE_VECTOR_SUBPARTS (vectype)));

  mask_elt_type = lang_hooks.types.type_for_mode
    (int_mode_for_mode (TYPE_MODE (TREE_TYPE (vectype))).require (), 1);
  mask_type = get_vectype_for_scalar_type (mask_elt_type);

  auto_vec<tree, 32> mask_elts (nunits);
  for (unsigned int i = 0; i < nunits; ++i)
    mask_elts.quick_push (build_int_cst (mask_elt_type, sel[i]));
  mask_vec = build_vector (mask_type, mask_elts);

  return mask_vec;
}

/* Checked version of vect_gen_perm_mask_any.  Asserts can_vec_perm_p,
   i.e. that the target supports the pattern _for arbitrary input vectors_.  */

tree
vect_gen_perm_mask_checked (tree vectype, vec_perm_indices sel)
{
  gcc_assert (can_vec_perm_p (TYPE_MODE (vectype), false, &sel));
  return vect_gen_perm_mask_any (vectype, sel);
}

/* Given a vector variable X and Y, that was generated for the scalar
   STMT, generate instructions to permute the vector elements of X and Y
   using permutation mask MASK_VEC, insert them at *GSI and return the
   permuted vector variable.  */

static tree
permute_vec_elements (tree x, tree y, tree mask_vec, gimple *stmt,
		      gimple_stmt_iterator *gsi)
{
  tree vectype = TREE_TYPE (x);
  tree perm_dest, data_ref;
  gimple *perm_stmt;

  perm_dest = vect_create_destination_var (gimple_get_lhs (stmt), vectype);
  data_ref = make_ssa_name (perm_dest);

  /* Generate the permute statement.  */
  perm_stmt = gimple_build_assign (data_ref, VEC_PERM_EXPR, x, y, mask_vec);
  vect_finish_stmt_generation (stmt, perm_stmt, gsi);

  return data_ref;
}

/* Hoist the definitions of all SSA uses on STMT out of the loop LOOP,
   inserting them on the loops preheader edge.  Returns true if we
   were successful in doing so (and thus STMT can be moved then),
   otherwise returns false.  */

static bool
hoist_defs_of_uses (gimple *stmt, struct loop *loop)
{
  ssa_op_iter i;
  tree op;
  bool any = false;

  FOR_EACH_SSA_TREE_OPERAND (op, stmt, i, SSA_OP_USE)
    {
      gimple *def_stmt = SSA_NAME_DEF_STMT (op);
      if (!gimple_nop_p (def_stmt)
	  && flow_bb_inside_loop_p (loop, gimple_bb (def_stmt)))
	{
	  /* Make sure we don't need to recurse.  While we could do
	     so in simple cases when there are more complex use webs
	     we don't have an easy way to preserve stmt order to fulfil
	     dependencies within them.  */
	  tree op2;
	  ssa_op_iter i2;
	  if (gimple_code (def_stmt) == GIMPLE_PHI)
	    return false;
	  FOR_EACH_SSA_TREE_OPERAND (op2, def_stmt, i2, SSA_OP_USE)
	    {
	      gimple *def_stmt2 = SSA_NAME_DEF_STMT (op2);
	      if (!gimple_nop_p (def_stmt2)
		  && flow_bb_inside_loop_p (loop, gimple_bb (def_stmt2)))
		return false;
	    }
	  any = true;
	}
    }

  if (!any)
    return true;

  FOR_EACH_SSA_TREE_OPERAND (op, stmt, i, SSA_OP_USE)
    {
      gimple *def_stmt = SSA_NAME_DEF_STMT (op);
      if (!gimple_nop_p (def_stmt)
	  && flow_bb_inside_loop_p (loop, gimple_bb (def_stmt)))
	{
	  gimple_stmt_iterator gsi = gsi_for_stmt (def_stmt);
	  gsi_remove (&gsi, false);
	  gsi_insert_on_edge_immediate (loop_preheader_edge (loop), def_stmt);
	}
    }

  return true;
}

/* vectorizable_load.

   Check if STMT reads a non scalar data-ref (array/pointer/structure) that
   can be vectorized.
   If VEC_STMT is also passed, vectorize the STMT: create a vectorized
   stmt to replace it, put it in VEC_STMT, and insert it at BSI.
   Return FALSE if not a vectorizable STMT, TRUE otherwise.  */

static bool
vectorizable_load (gimple *stmt, gimple_stmt_iterator *gsi, gimple **vec_stmt,
                   slp_tree slp_node, slp_instance slp_node_instance)
{
  tree scalar_dest;
  tree vec_dest = NULL;
  tree data_ref = NULL;
  stmt_vec_info stmt_info = vinfo_for_stmt (stmt);
  stmt_vec_info prev_stmt_info;
  loop_vec_info loop_vinfo = STMT_VINFO_LOOP_VINFO (stmt_info);
  struct loop *loop = NULL;
  struct loop *containing_loop = (gimple_bb (stmt))->loop_father;
  bool nested_in_vect_loop = false;
  struct data_reference *dr = STMT_VINFO_DATA_REF (stmt_info), *first_dr = NULL;
  tree elem_type;
  tree new_temp;
  machine_mode mode;
  gimple *new_stmt = NULL;
  tree dummy;
  enum dr_alignment_support alignment_support_scheme;
  tree dataref_ptr = NULL_TREE;
  tree dataref_offset = NULL_TREE;
  gimple *ptr_incr = NULL;
  int ncopies;
  int i, j;
  unsigned int group_size;
  poly_uint64 group_gap_adj;
  tree msq = NULL_TREE, lsq;
  tree offset = NULL_TREE;
  tree byte_offset = NULL_TREE;
  tree realignment_token = NULL_TREE;
  gphi *phi = NULL;
  vec<tree> dr_chain = vNULL;
  bool grouped_load = false;
  gimple *first_stmt;
  gimple *first_stmt_for_drptr = NULL;
  bool inv_p;
  bool compute_in_loop = false;
  struct loop *at_loop;
  int vec_num;
  bool slp = (slp_node != NULL);
  bool slp_perm = false;
  enum tree_code code;
  bb_vec_info bb_vinfo = STMT_VINFO_BB_VINFO (stmt_info);
  poly_uint64 vf;
  tree aggr_type;
  gather_scatter_info gs_info;
  bool firstfaulting_p = false;
  vec_info *vinfo = stmt_info->vinfo;
  tree ref_type;

  if (!STMT_VINFO_RELEVANT_P (stmt_info) && !bb_vinfo)
    return false;

  if (STMT_VINFO_DEF_TYPE (stmt_info) != vect_internal_def
      && ! vec_stmt)
    return false;

  /* Is vectorizable load? */
  if (!is_gimple_assign (stmt))
    return false;

  scalar_dest = gimple_assign_lhs (stmt);
  if (TREE_CODE (scalar_dest) != SSA_NAME)
    return false;

  code = gimple_assign_rhs_code (stmt);
  if (code != ARRAY_REF
      && code != BIT_FIELD_REF
      && code != INDIRECT_REF
      && code != COMPONENT_REF
      && code != IMAGPART_EXPR
      && code != REALPART_EXPR
      && code != MEM_REF
      && TREE_CODE_CLASS (code) != tcc_declaration)
    return false;

  if (!STMT_VINFO_DATA_REF (stmt_info))
    return false;

  tree vectype = STMT_VINFO_VECTYPE (stmt_info);
  poly_uint64 nunits = TYPE_VECTOR_SUBPARTS (vectype);

  if (loop_vinfo)
    {
      loop = LOOP_VINFO_LOOP (loop_vinfo);
      nested_in_vect_loop = nested_in_vect_loop_p (loop, stmt);
      vf = LOOP_VINFO_VECT_FACTOR (loop_vinfo);
      firstfaulting_p = LOOP_VINFO_FIRSTFAULTING_EXECUTION (loop_vinfo);
    }
  else
    vf = 1;

  /* Multiple types in SLP are handled by creating the appropriate number of
     vectorized stmts for each SLP node.  Hence, NCOPIES is always 1 in
     case of SLP.  */
  if (slp)
    ncopies = 1;
  else
    ncopies = vect_get_num_copies (loop_vinfo, vectype);

  gcc_assert (ncopies >= 1);

  /* FORNOW. This restriction should be relaxed.  */
  if (ncopies > 1)
    {
      if (nested_in_vect_loop)
	{
	  if (dump_enabled_p ())
	    dump_printf_loc (MSG_MISSED_OPTIMIZATION, vect_location,
			     "multiple types in nested loop.\n");
	  return false;
	}

      if (LOOP_VINFO_SPECULATIVE_EXECUTION (loop_vinfo))
	{
	  if (dump_enabled_p ())
	    dump_printf_loc (MSG_MISSED_OPTIMIZATION, vect_location,
			     "multiple copies not supported for speculative "
			     "loops.\n");
	  return false;
	}
    }

  /* Invalidate assumptions made by dependence analysis when vectorization
     on the unrolled body effectively re-orders stmts.  */
  if (ncopies > 1
      && STMT_VINFO_MIN_NEG_DIST (stmt_info) != 0
      && may_gt (LOOP_VINFO_VECT_FACTOR (loop_vinfo),
		 STMT_VINFO_MIN_NEG_DIST (stmt_info)))
    {
      if (dump_enabled_p ())
	dump_printf_loc (MSG_MISSED_OPTIMIZATION, vect_location,
			 "cannot perform implicit CSE when unrolling "
			 "with negative dependence distance\n");
      return false;
    }

  elem_type = TREE_TYPE (vectype);
  mode = TYPE_MODE (vectype);

  /* FORNOW. In some cases can vectorize even if data-type not supported
    (e.g. - data copies).  */
  if (optab_handler (mov_optab, mode) == CODE_FOR_nothing)
    {
      if (dump_enabled_p ())
        dump_printf_loc (MSG_MISSED_OPTIMIZATION, vect_location,
                         "Aligned load, but unsupported type.\n");
      return false;
    }

  /* Check if the load is a part of an interleaving chain.  */
  if (STMT_VINFO_GROUPED_ACCESS (stmt_info))
    {
      grouped_load = true;
      /* FORNOW */
      gcc_assert (!nested_in_vect_loop);
      gcc_assert (!STMT_VINFO_GATHER_SCATTER_P (stmt_info));

      first_stmt = GROUP_FIRST_ELEMENT (stmt_info);
      group_size = GROUP_SIZE (vinfo_for_stmt (first_stmt));

      if (slp && SLP_TREE_LOAD_PERMUTATION (slp_node).exists ())
	slp_perm = true;

      /* Invalidate assumptions made by dependence analysis when vectorization
	 on the unrolled body effectively re-orders stmts.  */
      if (!PURE_SLP_STMT (stmt_info)
	  && STMT_VINFO_MIN_NEG_DIST (stmt_info) != 0
	  && may_gt (LOOP_VINFO_VECT_FACTOR (loop_vinfo),
		     STMT_VINFO_MIN_NEG_DIST (stmt_info)))
	{
	  if (dump_enabled_p ())
	    dump_printf_loc (MSG_MISSED_OPTIMIZATION, vect_location,
			     "cannot perform implicit CSE when performing "
			     "group loads with negative dependence distance\n");
	  return false;
	}

      /* Similarly when the stmt is a load that is both part of a SLP
         instance and a loop vectorized stmt via the same-dr mechanism
	 we have to give up.  */
      if (STMT_VINFO_GROUP_SAME_DR_STMT (stmt_info)
	  && (STMT_SLP_TYPE (stmt_info)
	      != STMT_SLP_TYPE (vinfo_for_stmt
				 (STMT_VINFO_GROUP_SAME_DR_STMT (stmt_info)))))
	{
	  if (dump_enabled_p ())
	    dump_printf_loc (MSG_MISSED_OPTIMIZATION, vect_location,
			     "conflicting SLP types for CSEd load\n");
	  return false;
	}
    }
  else
    group_size = 1;

  vect_memory_access_type memory_access_type;
  if (!get_load_store_type (stmt, vectype, slp, false, VLS_LOAD, ncopies,
			    &memory_access_type, &gs_info))
    return false;

  if (firstfaulting_p && memory_access_type != VMAT_CONTIGUOUS)
    {
      if (dump_enabled_p ())
	dump_printf_loc (MSG_MISSED_OPTIMIZATION, vect_location,
			"Non-contiguous not supported for first faulting\n");
      return false;
    }

  wgather_info wgather = DEFAULT_WGATHER_INFO;
  if (memory_access_type == VMAT_GATHER_SCATTER)
    {
      if (!gs_info.decl
	  && may_ne (nunits, TYPE_VECTOR_SUBPARTS (gs_info.offset_vectype))
	  && !widened_gather_support_p (vectype, &gs_info, stmt, &wgather))
	return false;
    }

  if (firstfaulting_p)
    gcc_assert (LOOP_VINFO_SPECULATIVE_EXECUTION (loop_vinfo));

  if (!vec_stmt) /* transformation not required.  */
    {
      if (!slp)
	STMT_VINFO_MEMORY_ACCESS_TYPE (stmt_info) = memory_access_type;

      if (loop_vinfo
	  && LOOP_VINFO_CAN_FULLY_MASK_P (loop_vinfo))
	check_load_store_masking (loop_vinfo, vectype, true, group_size,
				  memory_access_type,
				  gs_info.widened_offset_type);

      STMT_VINFO_TYPE (stmt_info) = load_vec_info_type;
      /* The SLP costs are calculated during SLP analysis.  */
      if (!PURE_SLP_STMT (stmt_info))
	vect_model_load_cost (stmt_info, ncopies, memory_access_type,
			      NULL, NULL, NULL);
      return true;
    }

  if (!slp)
    gcc_assert (memory_access_type
		== STMT_VINFO_MEMORY_ACCESS_TYPE (stmt_info));

  if (dump_enabled_p ())
    dump_printf_loc (MSG_NOTE, vect_location,
                     "transform load. ncopies = %d\n", ncopies);

  /* Transform.  */

  ensure_base_align (dr);

  if (memory_access_type == VMAT_GATHER_SCATTER)
    {
      do_gather_load (stmt, gsi, vec_stmt, loop_vinfo, &gs_info,
		      &wgather, NULL_TREE);
      return true;
    }

  if (memory_access_type == VMAT_ELEMENTWISE
      || memory_access_type == VMAT_STRIDED_SLP)
    {
      gimple_stmt_iterator incr_gsi;
      bool insert_after;
      gimple *incr;
      tree offvar;
      tree ivstep;
      tree running_off;
      vec<constructor_elt, va_gc> *v = NULL;
      gimple_seq stmts = NULL;
      tree stride_base, stride_step, alias_off;
      /* Checked by get_load_store_type.  */
      unsigned int const_nunits = nunits.to_constant ();

      gcc_assert (!LOOP_VINFO_FULLY_MASKED_P (loop_vinfo));
      gcc_assert (!nested_in_vect_loop);

      if (slp && grouped_load)
	{
	  first_stmt = GROUP_FIRST_ELEMENT (stmt_info);
	  first_dr = STMT_VINFO_DATA_REF (vinfo_for_stmt (first_stmt));
	  group_size = GROUP_SIZE (vinfo_for_stmt (first_stmt));
	  ref_type = get_group_alias_ptr_type (first_stmt);
	}
      else
	{
	  first_stmt = stmt;
	  first_dr = dr;
	  group_size = 1;
	  ref_type = reference_alias_ptr_type (DR_REF (first_dr));
	}

      stride_base
	= fold_build_pointer_plus
	    (DR_BASE_ADDRESS (first_dr),
	     convert_to_ptrofftype (DR_OFFSET (first_dr)));
      stride_step = fold_convert (sizetype, DR_STEP (first_dr));

      /* For a load with loop-invariant (but other than power-of-2)
         stride (i.e. not a grouped access) like so:

	   for (i = 0; i < n; i += stride)
	     ... = array[i];

	 we generate a new induction variable and new accesses to
	 form a new vector (or vectors, depending on ncopies):

	   for (j = 0; ; j += VF*stride)
	     tmp1 = array[j];
	     tmp2 = array[j + stride];
	     ...
	     vectemp = {tmp1, tmp2, ...}
         */

      ivstep = fold_build2 (MULT_EXPR, TREE_TYPE (stride_step), stride_step,
			    build_int_cst (TREE_TYPE (stride_step), vf));

      standard_iv_increment_position (loop, &incr_gsi, &insert_after);

      create_iv (unshare_expr (stride_base), unshare_expr (ivstep), NULL,
		 loop, &incr_gsi, insert_after,
		 &offvar, NULL);
      incr = gsi_stmt (incr_gsi);
      set_vinfo_for_stmt (incr, new_stmt_vec_info (incr, loop_vinfo));

      stride_step = force_gimple_operand (unshare_expr (stride_step),
					  &stmts, true, NULL_TREE);
      if (stmts)
	gsi_insert_seq_on_edge_immediate (loop_preheader_edge (loop), stmts);

      prev_stmt_info = NULL;
      running_off = offvar;
      alias_off = build_int_cst (ref_type, 0);
      int nloads = const_nunits;
      int lnel = 1;
      tree ltype = TREE_TYPE (vectype);
      tree lvectype = vectype;
      auto_vec<tree> dr_chain;
      if (memory_access_type == VMAT_STRIDED_SLP)
	{
	  if (group_size < const_nunits)
	    {
	      /* First check if vec_init optab supports construction from
		 vector elts directly.  */
	      scalar_mode elmode = SCALAR_TYPE_MODE (TREE_TYPE (vectype));
	      machine_mode vmode;
	      if (mode_for_vector (elmode, group_size).exists (&vmode)
		  && VECTOR_MODE_P (vmode)
		  && (convert_optab_handler (vec_init_optab,
					     TYPE_MODE (vectype), vmode)
		      != CODE_FOR_nothing))
		{
		  nloads = const_nunits / group_size;
		  lnel = group_size;
		  ltype = build_vector_type (TREE_TYPE (vectype), group_size);
		}
	      else
		{
		  /* Otherwise avoid emitting a constructor of vector elements
		     by performing the loads using an integer type of the same
		     size, constructing a vector of those and then
		     re-interpreting it as the original vector type.
		     This avoids a huge runtime penalty due to the general
		     inability to perform store forwarding from smaller stores
		     to a larger load.  */
		  unsigned lsize
		    = group_size * TYPE_PRECISION (TREE_TYPE (vectype));
		  elmode = int_mode_for_size (lsize, 0).require ();
		  unsigned int lnunits = const_nunits / group_size;
		  /* If we can't construct such a vector fall back to
		     element loads of the original vector type.  */
		  if (mode_for_vector (elmode, lnunits).exists (&vmode)
		      && VECTOR_MODE_P (vmode)
		      && (convert_optab_handler (vec_init_optab, vmode, elmode)
			  != CODE_FOR_nothing))
		    {
		      nloads = lnunits;
		      lnel = group_size;
		      ltype = build_nonstandard_integer_type (lsize, 1);
		      lvectype = build_vector_type (ltype, nloads);
		    }
		}
	    }
	  else
	    {
	      nloads = 1;
	      lnel = const_nunits;
	      ltype = vectype;
	    }
	  ltype = build_aligned_type (ltype, TYPE_ALIGN (TREE_TYPE (vectype)));
	}
      if (slp)
	{
	  /* For SLP permutation support we need to load the whole group,
	     not only the number of vector stmts the permutation result
	     fits in.  */
	  if (slp_perm)
	    {
	      if (!can_div_away_from_zero_p (group_size * vf,
					     poly_uint64 (nunits),
					     &ncopies))
		gcc_unreachable ();
	      dr_chain.create (ncopies);
	    }
	  else
	    ncopies = SLP_TREE_NUMBER_OF_VEC_STMTS (slp_node);
	}
      unsigned int group_el = 0;
      unsigned HOST_WIDE_INT
	elsz = tree_to_uhwi (TYPE_SIZE_UNIT (TREE_TYPE (vectype)));
      for (j = 0; j < ncopies; j++)
	{
	  if (nloads > 1)
	    vec_alloc (v, nloads);
	  for (i = 0; i < nloads; i++)
	    {
	      tree this_off = build_int_cst (TREE_TYPE (alias_off),
					     group_el * elsz);
	      new_stmt = gimple_build_assign (make_ssa_name (ltype),
					      build2 (MEM_REF, ltype,
						      running_off, this_off));
	      vect_finish_stmt_generation (stmt, new_stmt, gsi);
	      if (nloads > 1)
		CONSTRUCTOR_APPEND_ELT (v, NULL_TREE,
					gimple_assign_lhs (new_stmt));

	      group_el += lnel;
	      if (! slp
		  || group_el == group_size)
		{
		  tree newoff = copy_ssa_name (running_off);
		  gimple *incr = gimple_build_assign (newoff, POINTER_PLUS_EXPR,
						      running_off, stride_step);
		  vect_finish_stmt_generation (stmt, incr, gsi);

		  running_off = newoff;
		  group_el = 0;
		}
	    }
	  if (nloads > 1)
	    {
	      tree vec_inv = build_constructor (lvectype, v);
	      new_temp = vect_init_vector (stmt, vec_inv, lvectype, gsi);
	      new_stmt = SSA_NAME_DEF_STMT (new_temp);
	      if (lvectype != vectype)
		{
		  new_stmt = gimple_build_assign (make_ssa_name (vectype),
						  VIEW_CONVERT_EXPR,
						  build1 (VIEW_CONVERT_EXPR,
							  vectype, new_temp));
		  vect_finish_stmt_generation (stmt, new_stmt, gsi);
		}
	    }

	  if (slp)
	    {
	      if (slp_perm)
		dr_chain.quick_push (gimple_assign_lhs (new_stmt));
	      else
		SLP_TREE_VEC_STMTS (slp_node).quick_push (new_stmt);
	    }
	  else
	    {
	      if (j == 0)
		STMT_VINFO_VEC_STMT (stmt_info) = *vec_stmt = new_stmt;
	      else
		STMT_VINFO_RELATED_STMT (prev_stmt_info) = new_stmt;
	      prev_stmt_info = vinfo_for_stmt (new_stmt);
	    }
	}
      if (slp_perm)
	{
	  unsigned n_perms;
	  vect_transform_slp_perm_load (slp_node, dr_chain, gsi, vf,
					slp_node_instance, false, &n_perms);
	}
      return true;
    }

  if (grouped_load)
    {
      first_stmt = GROUP_FIRST_ELEMENT (stmt_info);
      group_size = GROUP_SIZE (vinfo_for_stmt (first_stmt));
      /* For SLP vectorization we directly vectorize a subchain
         without permutation.  */
      if (slp && ! SLP_TREE_LOAD_PERMUTATION (slp_node).exists ())
	first_stmt = SLP_TREE_SCALAR_STMTS (slp_node)[0];
      /* For BB vectorization always use the first stmt to base
	 the data ref pointer on.  */
      if (bb_vinfo)
	first_stmt_for_drptr = SLP_TREE_SCALAR_STMTS (slp_node)[0];

      /* Check if the chain of loads is already vectorized.  */
      if (STMT_VINFO_VEC_STMT (vinfo_for_stmt (first_stmt))
	  /* For SLP we would need to copy over SLP_TREE_VEC_STMTS.
	     ???  But we can only do so if there is exactly one
	     as we have no way to get at the rest.  Leave the CSE
	     opportunity alone.
	     ???  With the group load eventually participating
	     in multiple different permutations (having multiple
	     slp nodes which refer to the same group) the CSE
	     is even wrong code.  See PR56270.  */
	  && !slp)
	{
	  *vec_stmt = STMT_VINFO_VEC_STMT (stmt_info);
	  return true;
	}
      first_dr = STMT_VINFO_DATA_REF (vinfo_for_stmt (first_stmt));
      group_gap_adj = 0;

      /* VEC_NUM is the number of vect stmts to be created for this group.  */
      if (slp)
	{
	  grouped_load = false;
	  /* For SLP permutation support we need to load the whole group,
	     not only the number of vector stmts the permutation result
	     fits in.  */
	  if (slp_perm)
	    {
	      if (!can_div_away_from_zero_p (group_size * vf,
					     poly_uint64 (nunits), &vec_num))
		gcc_unreachable ();
	      group_gap_adj = vf * group_size - nunits * vec_num;
	    }
	  else
	    {
	      vec_num = SLP_TREE_NUMBER_OF_VEC_STMTS (slp_node);
	      group_gap_adj
		= group_size - SLP_INSTANCE_GROUP_SIZE (slp_node_instance);
	    }
    	}
      else
	vec_num = group_size;

      ref_type = get_group_alias_ptr_type (first_stmt);
    }
  else
    {
      first_stmt = stmt;
      first_dr = dr;
      group_size = vec_num = 1;
      group_gap_adj = 0;
      ref_type = reference_alias_ptr_type (DR_REF (first_dr));
    }

  alignment_support_scheme = vect_supportable_dr_alignment (first_dr, false);

  /* TODO: This is icky.  For firstfaulting, force the known alignment.
     Maybe instead add extra checks elsewhere below.  */
  if (firstfaulting_p)
    alignment_support_scheme = dr_unaligned_supported;

  gcc_assert (alignment_support_scheme);
  bool masked_loop_p = (loop_vinfo && LOOP_VINFO_FULLY_MASKED_P (loop_vinfo));
  /* Targets with load-lane instructions or support for fully-masked loops
     must not require explicit realignment.  */
  gcc_assert ((memory_access_type != VMAT_LOAD_STORE_LANES && !masked_loop_p)
	      || alignment_support_scheme == dr_aligned
	      || alignment_support_scheme == dr_unaligned_supported);

  /* In case the vectorization factor (VF) is bigger than the number
     of elements that we can fit in a vectype (nunits), we have to generate
     more than one vector stmt - i.e - we need to "unroll" the
     vector stmt by a factor VF/nunits.  In doing so, we record a pointer
     from one copy of the vector stmt to the next, in the field
     STMT_VINFO_RELATED_STMT.  This is necessary in order to allow following
     stages to find the correct vector defs to be used when vectorizing
     stmts that use the defs of the current stmt.  The example below
     illustrates the vectorization process when VF=16 and nunits=4 (i.e., we
     need to create 4 vectorized stmts):

     before vectorization:
                                RELATED_STMT    VEC_STMT
        S1:     x = memref      -               -
        S2:     z = x + 1       -               -

     step 1: vectorize stmt S1:
        We first create the vector stmt VS1_0, and, as usual, record a
        pointer to it in the STMT_VINFO_VEC_STMT of the scalar stmt S1.
        Next, we create the vector stmt VS1_1, and record a pointer to
        it in the STMT_VINFO_RELATED_STMT of the vector stmt VS1_0.
        Similarly, for VS1_2 and VS1_3.  This is the resulting chain of
        stmts and pointers:
                                RELATED_STMT    VEC_STMT
        VS1_0:  vx0 = memref0   VS1_1           -
        VS1_1:  vx1 = memref1   VS1_2           -
        VS1_2:  vx2 = memref2   VS1_3           -
        VS1_3:  vx3 = memref3   -               -
        S1:     x = load        -               VS1_0
        S2:     z = x + 1       -               -

     See in documentation in vect_get_vec_def_for_stmt_copy for how the
     information we recorded in RELATED_STMT field is used to vectorize
     stmt S2.  */

  /* In case of interleaving (non-unit grouped access):

     S1:  x2 = &base + 2
     S2:  x0 = &base
     S3:  x1 = &base + 1
     S4:  x3 = &base + 3

     Vectorized loads are created in the order of memory accesses
     starting from the access of the first stmt of the chain:

     VS1: vx0 = &base
     VS2: vx1 = &base + vec_size*1
     VS3: vx3 = &base + vec_size*2
     VS4: vx4 = &base + vec_size*3

     Then permutation statements are generated:

     VS5: vx5 = VEC_PERM_EXPR < vx0, vx1, { 0, 2, ..., i*2 } >
     VS6: vx6 = VEC_PERM_EXPR < vx0, vx1, { 1, 3, ..., i*2+1 } >
       ...

     And they are put in STMT_VINFO_VEC_STMT of the corresponding scalar stmts
     (the order of the data-refs in the output of vect_permute_load_chain
     corresponds to the order of scalar stmts in the interleaving chain - see
     the documentation of vect_permute_load_chain()).
     The generation of permutation stmts and recording them in
     STMT_VINFO_VEC_STMT is done in vect_transform_grouped_load().

     In case of both multiple types and interleaving, the vector loads and
     permutation stmts above are created for every copy.  The result vector
     stmts are put in STMT_VINFO_VEC_STMT for the first copy and in the
     corresponding STMT_VINFO_RELATED_STMT for the next copies.  */

  /* If the data reference is aligned (dr_aligned) or potentially unaligned
     on a target that supports unaligned accesses (dr_unaligned_supported)
     we generate the following code:
         p = initial_addr;
         indx = 0;
         loop {
	   p = p + indx * vectype_size;
           vec_dest = *(p);
           indx = indx + 1;
         }

     Otherwise, the data reference is potentially unaligned on a target that
     does not support unaligned accesses (dr_explicit_realign_optimized) -
     then generate the following code, in which the data in each iteration is
     obtained by two vector loads, one from the previous iteration, and one
     from the current iteration:
         p1 = initial_addr;
         msq_init = *(floor(p1))
         p2 = initial_addr + VS - 1;
         realignment_token = call target_builtin;
         indx = 0;
         loop {
           p2 = p2 + indx * vectype_size
           lsq = *(floor(p2))
           vec_dest = realign_load (msq, lsq, realignment_token)
           indx = indx + 1;
           msq = lsq;
         }   */

  /* If the misalignment remains the same throughout the execution of the
     loop, we can create the init_addr and permutation mask at the loop
     preheader.  Otherwise, it needs to be created inside the loop.
     This can only occur when vectorizing memory accesses in the inner-loop
     nested within an outer-loop that is being vectorized.  */

  if (nested_in_vect_loop
      && !multiple_p (DR_STEP_ALIGNMENT (dr),
		      GET_MODE_SIZE (TYPE_MODE (vectype))))
    {
      gcc_assert (alignment_support_scheme != dr_explicit_realign_optimized);
      compute_in_loop = true;
    }

  if ((alignment_support_scheme == dr_explicit_realign_optimized
       || alignment_support_scheme == dr_explicit_realign)
      && !compute_in_loop)
    {
      msq = vect_setup_realignment (first_stmt, gsi, &realignment_token,
				    alignment_support_scheme, NULL_TREE,
				    &at_loop);
      if (alignment_support_scheme == dr_explicit_realign_optimized)
	{
	  phi = as_a <gphi *> (SSA_NAME_DEF_STMT (msq));
	  byte_offset = size_binop (MINUS_EXPR, TYPE_SIZE_UNIT (vectype),
				    size_one_node);
	}
    }
  else
    at_loop = loop;

  if (memory_access_type == VMAT_CONTIGUOUS_REVERSE)
    offset = size_int (-TYPE_VECTOR_SUBPARTS (vectype) + 1);

  if (memory_access_type == VMAT_LOAD_STORE_LANES)
    aggr_type = build_array_type_nelts (elem_type, vec_num * nunits);
  else
    aggr_type = vectype;

  prev_stmt_info = NULL;
  poly_uint64 group_elt = 0;
  for (j = 0; j < ncopies; j++)
    {
      /* 1. Create the vector or array pointer update chain.  */
      if (j == 0)
	{
	  bool simd_lane_access_p
	    = STMT_VINFO_SIMD_LANE_ACCESS_P (stmt_info);
	  if (simd_lane_access_p
	      && TREE_CODE (DR_BASE_ADDRESS (first_dr)) == ADDR_EXPR
	      && VAR_P (TREE_OPERAND (DR_BASE_ADDRESS (first_dr), 0))
	      && integer_zerop (DR_OFFSET (first_dr))
	      && alias_sets_conflict_p (get_alias_set (aggr_type),
					get_alias_set (TREE_TYPE (ref_type)))
	      && (alignment_support_scheme == dr_aligned
		  || alignment_support_scheme == dr_unaligned_supported))
	    {
	      dataref_ptr = unshare_expr (DR_BASE_ADDRESS (first_dr));
	      dataref_offset = build_int_cst (ref_type, 0);
	      inv_p = false;
	    }
	  else if (first_stmt_for_drptr
		   && first_stmt != first_stmt_for_drptr)
	    {
	      dataref_ptr
		= vect_create_data_ref_ptr (first_stmt_for_drptr, aggr_type,
					    0, at_loop, offset, &dummy, gsi,
					    &ptr_incr, simd_lane_access_p,
					    &inv_p, byte_offset);
	      /* Adjust the pointer by the difference to first_stmt.  */
	      data_reference_p ptrdr
		= STMT_VINFO_DATA_REF (vinfo_for_stmt (first_stmt_for_drptr));
	      tree diff = fold_convert (sizetype,
					size_binop (MINUS_EXPR,
						    DR_CONST_OFFSET (first_dr),
						    DR_CONST_OFFSET (ptrdr)));
	      dataref_ptr = bump_vector_ptr (dataref_ptr, ptr_incr, gsi,
					     stmt, diff);
	    }
	  else
	    dataref_ptr
	      = vect_create_data_ref_ptr (first_stmt, aggr_type,
					  group_size, at_loop,
					  offset, &dummy, gsi, &ptr_incr,
					  simd_lane_access_p, &inv_p,
					  byte_offset);
	}
      else if (dataref_offset)
	dataref_offset = int_const_binop (PLUS_EXPR, dataref_offset,
					  TYPE_SIZE_UNIT (aggr_type));
      else
        dataref_ptr = bump_vector_ptr (dataref_ptr, ptr_incr, gsi, stmt,
				       TYPE_SIZE_UNIT (aggr_type));

      if (grouped_load || slp_perm)
	dr_chain.create (vec_num);

      tree mask = NULL;

      if (memory_access_type == VMAT_LOAD_STORE_LANES)
	{
	  if (masked_loop_p)
	    mask = vect_get_load_mask (loop_vinfo, gsi, ncopies, vectype, j);
	  do_load_lanes (stmt, gsi, group_size, vectype, aggr_type,
			 dataref_ptr, ref_type, mask);
	}
      else
	{
	  for (i = 0; i < vec_num; i++)
	    {
	      if (masked_loop_p
		  && memory_access_type != VMAT_INVARIANT)
		mask = vect_get_load_mask (loop_vinfo, gsi, vec_num * ncopies,
					   vectype, vec_num * j + i);
	      if (i > 0)
		dataref_ptr = bump_vector_ptr (dataref_ptr, ptr_incr, gsi,
					       stmt, NULL_TREE);

	      vec_dest = vect_create_destination_var (scalar_dest, vectype);

	      /* 2. Create the vector-load in the loop.  */
	      switch (alignment_support_scheme)
		{
		case dr_aligned:
		case dr_unaligned_supported:
		  {
		    unsigned int align, misalign;

<<<<<<< HEAD
		    tree offset_arg = (dataref_offset
				       ? dataref_offset
				       : build_int_cst (ref_type, 0));

=======
		    data_ref
		      = fold_build2 (MEM_REF, vectype, dataref_ptr,
				     dataref_offset
				     ? dataref_offset
				     : build_int_cst (ref_type, 0));
		    align = DR_TARGET_ALIGNMENT (dr);
>>>>>>> 3bbc3f79
		    if (alignment_support_scheme == dr_aligned)
		      {
			gcc_assert (aligned_access_p (first_dr));
			align = DR_TARGET_ALIGNMENT (first_dr);
			misalign = 0;
		      }
		    else if (DR_MISALIGNMENT (first_dr) == -1)
		      {
			align = dr_alignment (vect_dr_behavior (first_dr));
			misalign = 0;
		      }
		    else
		      {
			align = DR_TARGET_ALIGNMENT (first_dr);
			misalign = DR_MISALIGNMENT (first_dr);
		      }
		    if (dataref_offset == NULL_TREE
			&& TREE_CODE (dataref_ptr) == SSA_NAME)
		      set_ptr_info_alignment (get_ptr_info (dataref_ptr),
					      align, misalign);
		    if (misalign)
		      align = least_bit_hwi (misalign);
		    if (mask)
		      {
			/* At present we always start a first-faulting
			   load at the first element.  */
			gcc_assert (!firstfaulting_p);
			tree ptr = build_int_cst (ref_type, align);
			gcall *call = gimple_build_call_internal
			  (IFN_MASK_LOAD, 3, dataref_ptr, ptr, mask);
			gimple_call_set_lhs (call, vec_dest);
			gimple_call_set_nothrow (call, true);
			new_stmt = call;
		      }
		    else if (firstfaulting_p)
		      {
			tree ptr = build_int_cst (ref_type, align);
			gcall *call = gimple_build_call_internal
			  (IFN_FIRSTFAULT_LOAD, 2, dataref_ptr, ptr);
			gimple_call_set_lhs (call, vec_dest);
			gimple_call_set_nothrow (call, true);
			new_stmt = call;
		      }
		    else
		      {
			data_ref = fold_build2 (MEM_REF, vectype, dataref_ptr,
						offset_arg);
			if (align < TYPE_ALIGN_UNIT (vectype))
			  TREE_TYPE (data_ref)
			    = build_aligned_type (TREE_TYPE (data_ref), align);
			new_stmt = gimple_build_assign (vec_dest, data_ref);
		      }
		    break;
		  }
		case dr_explicit_realign:
		  {
		    tree ptr, bump;

		    tree vs = size_int (TYPE_VECTOR_SUBPARTS (vectype));

		    if (compute_in_loop)
		      msq = vect_setup_realignment (first_stmt, gsi,
						    &realignment_token,
						    dr_explicit_realign,
						    dataref_ptr, NULL);

		    if (TREE_CODE (dataref_ptr) == SSA_NAME)
		      ptr = copy_ssa_name (dataref_ptr);
		    else
		      ptr = make_ssa_name (TREE_TYPE (dataref_ptr));
		    unsigned int align = DR_TARGET_ALIGNMENT (first_dr);
		    new_stmt = gimple_build_assign
				 (ptr, BIT_AND_EXPR, dataref_ptr,
				  build_int_cst
				  (TREE_TYPE (dataref_ptr),
				   -(HOST_WIDE_INT) align));
		    vect_finish_stmt_generation (stmt, new_stmt, gsi);
		    data_ref
		      = build2 (MEM_REF, vectype, ptr,
				build_int_cst (ref_type, 0));
		    tree vec_dest2
		      = vect_create_destination_var (scalar_dest, vectype);
		    new_stmt = gimple_build_assign (vec_dest2, data_ref);
		    new_temp = make_ssa_name (vec_dest2, new_stmt);
		    gimple_assign_set_lhs (new_stmt, new_temp);
		    gimple_set_vdef (new_stmt, gimple_vdef (stmt));
		    gimple_set_vuse (new_stmt, gimple_vuse (stmt));
		    vect_finish_stmt_generation (stmt, new_stmt, gsi);
		    msq = new_temp;

		    bump = size_binop (MULT_EXPR, vs,
				       TYPE_SIZE_UNIT (elem_type));
		    bump = size_binop (MINUS_EXPR, bump, size_one_node);
		    ptr = bump_vector_ptr (dataref_ptr, NULL, gsi, stmt, bump);
		    new_stmt = gimple_build_assign
				 (NULL_TREE, BIT_AND_EXPR, ptr,
				  build_int_cst
				  (TREE_TYPE (ptr), -(HOST_WIDE_INT) align));
		    ptr = copy_ssa_name (ptr, new_stmt);
		    gimple_assign_set_lhs (new_stmt, ptr);
		    vect_finish_stmt_generation (stmt, new_stmt, gsi);
		    data_ref
		      = build2 (MEM_REF, vectype, ptr,
				build_int_cst (ref_type, 0));
		    new_stmt = gimple_build_assign (vec_dest, data_ref);
		    break;
		  }
		case dr_explicit_realign_optimized:
		  {
		    if (TREE_CODE (dataref_ptr) == SSA_NAME)
		      new_temp = copy_ssa_name (dataref_ptr);
		    else
		      new_temp = make_ssa_name (TREE_TYPE (dataref_ptr));
		    unsigned int align = DR_TARGET_ALIGNMENT (first_dr);
		    new_stmt = gimple_build_assign
		      (new_temp, BIT_AND_EXPR, dataref_ptr,
		       build_int_cst (TREE_TYPE (dataref_ptr),
<<<<<<< HEAD
				      -(HOST_WIDE_INT) align));
=======
				     -(HOST_WIDE_INT) align));
>>>>>>> 3bbc3f79
		    vect_finish_stmt_generation (stmt, new_stmt, gsi);
		    data_ref
		      = build2 (MEM_REF, vectype, new_temp,
				build_int_cst (ref_type, 0));
<<<<<<< HEAD
		    new_stmt = gimple_build_assign (vec_dest, data_ref);
=======
>>>>>>> 3bbc3f79
		    break;
		  }
		default:
		  gcc_unreachable ();
		}

	      new_temp = make_ssa_name (vec_dest, new_stmt);
	      if (is_gimple_call (new_stmt))
		gimple_call_set_lhs (new_stmt, new_temp);
	      else
		gimple_assign_set_lhs (new_stmt, new_temp);
	      vect_finish_stmt_generation (stmt, new_stmt, gsi);

	      /* 3. Handle explicit realignment if necessary/supported.
		 Create in loop:
		   vec_dest = realign_load (msq, lsq, realignment_token)  */
	      if (alignment_support_scheme == dr_explicit_realign_optimized
		  || alignment_support_scheme == dr_explicit_realign)
		{
		  lsq = gimple_assign_lhs (new_stmt);
		  if (!realignment_token)
		    realignment_token = dataref_ptr;
		  vec_dest = vect_create_destination_var (scalar_dest, vectype);
		  new_stmt = gimple_build_assign (vec_dest, REALIGN_LOAD_EXPR,
						  msq, lsq, realignment_token);
		  new_temp = make_ssa_name (vec_dest, new_stmt);
		  gimple_assign_set_lhs (new_stmt, new_temp);
		  vect_finish_stmt_generation (stmt, new_stmt, gsi);

		  if (alignment_support_scheme == dr_explicit_realign_optimized)
		    {
		      gcc_assert (phi);
		      if (i == vec_num - 1 && j == ncopies - 1)
			add_phi_arg (phi, lsq,
				     loop_latch_edge (containing_loop),
				     UNKNOWN_LOCATION);
		      msq = lsq;
		    }
		}

	      /* 4. Handle invariant-load.  */
	      if (inv_p && !bb_vinfo)
		{
		  gcc_assert (!grouped_load);
		  /* If we have versioned for aliasing or the loop doesn't
		     have any data dependencies that would preclude this,
		     then we are sure this is a loop invariant load and
		     thus we can insert it on the preheader edge.  */
		  if (LOOP_VINFO_NO_DATA_DEPENDENCIES (loop_vinfo)
		      && !nested_in_vect_loop
		      && hoist_defs_of_uses (stmt, loop))
		    {
		      if (dump_enabled_p ())
			{
			  dump_printf_loc (MSG_NOTE, vect_location,
					   "hoisting out of the vectorized "
					   "loop: ");
			  dump_gimple_stmt (MSG_NOTE, TDF_SLIM, stmt, 0);
			}
		      tree tem = copy_ssa_name (scalar_dest);
		      gsi_insert_on_edge_immediate
			(loop_preheader_edge (loop),
			 gimple_build_assign (tem,
					      unshare_expr
					        (gimple_assign_rhs1 (stmt))));
		      new_temp = vect_init_vector (stmt, tem, vectype, NULL);
		      new_stmt = SSA_NAME_DEF_STMT (new_temp);
		      set_vinfo_for_stmt (new_stmt,
					  new_stmt_vec_info (new_stmt, vinfo));
		    }
		  else
		    {
		      gimple_stmt_iterator gsi2 = *gsi;
		      gsi_next (&gsi2);
		      new_temp = vect_init_vector (stmt, scalar_dest,
						   vectype, &gsi2);
		      new_stmt = SSA_NAME_DEF_STMT (new_temp);
		    }
		}

	      if (memory_access_type == VMAT_CONTIGUOUS_REVERSE)
		{
		  new_temp = reverse_vector (vec_dest, new_temp, stmt, gsi);
		  new_stmt = SSA_NAME_DEF_STMT (new_temp);
		}

	      /* Collect vector loads and later create their permutation in
		 vect_transform_grouped_load ().  */
	      if (grouped_load || slp_perm)
		dr_chain.quick_push (new_temp);

	      /* Store vector loads in the corresponding SLP_NODE.  */
	      if (slp && !slp_perm)
		SLP_TREE_VEC_STMTS (slp_node).quick_push (new_stmt);

	      /* With SLP permutation we load the gaps as well, without
	         we need to skip the gaps after we manage to fully load
		 all elements.  group_gap_adj is GROUP_SIZE here.  */
	      group_elt += nunits;
	      if (may_ne (group_gap_adj, 0U) && ! slp_perm
		  && must_eq (group_elt, group_size - group_gap_adj))
		{
		  tree bump = size_binop (MULT_EXPR,
					  TYPE_SIZE_UNIT (elem_type),
					  size_int (group_gap_adj));
		  dataref_ptr = bump_vector_ptr (dataref_ptr, ptr_incr, gsi,
						 stmt, bump);
		  group_elt = 0;
		}
	    }
	  /* Bump the vector pointer to account for a gap or for excess
	     elements loaded for a permuted SLP load.  */
	  if (may_ne (group_gap_adj, 0U) && slp_perm)
	    {
	      tree bump = size_binop (MULT_EXPR,
				      TYPE_SIZE_UNIT (elem_type),
				      size_int (group_gap_adj));
	      dataref_ptr = bump_vector_ptr (dataref_ptr, ptr_incr, gsi,
					     stmt, bump);
	    }
	}

      if (slp && !slp_perm)
	continue;

      if (slp_perm)
        {
	  unsigned n_perms;
          if (!vect_transform_slp_perm_load (slp_node, dr_chain, gsi, vf,
                                             slp_node_instance, false,
					     &n_perms))
            {
              dr_chain.release ();
              return false;
            }
        }
      else
        {
          if (grouped_load)
  	    {
	      if (memory_access_type != VMAT_LOAD_STORE_LANES)
		vect_transform_grouped_load (stmt, dr_chain, group_size, gsi);
	      *vec_stmt = STMT_VINFO_VEC_STMT (stmt_info);
	    }
          else
	    {
	      if (j == 0)
	        STMT_VINFO_VEC_STMT (stmt_info) = *vec_stmt = new_stmt;
	      else
	        STMT_VINFO_RELATED_STMT (prev_stmt_info) = new_stmt;
	      prev_stmt_info = vinfo_for_stmt (new_stmt);
	    }
        }
      dr_chain.release ();
    }

  return true;
}

/* Function vect_is_simple_cond.

   Input:
   LOOP - the loop that is being vectorized.
   COND - Condition that is checked for simple use.

   Output:
   *COMP_VECTYPE - the vector type for the comparison.
   *DTS - The def types for the arguments of the comparison

   Returns whether a COND can be vectorized.  Checks whether
   condition operands are supportable using vec_is_simple_use.  */

static bool
vect_is_simple_cond (tree cond, vec_info *vinfo,
		     tree *comp_vectype, enum vect_def_type *dts)
{
  tree lhs, rhs;
  tree vectype1 = NULL_TREE, vectype2 = NULL_TREE;

  /* Mask case.  */
  if (TREE_CODE (cond) == SSA_NAME
      && VECT_SCALAR_BOOLEAN_TYPE_P (TREE_TYPE (cond)))
    {
      gimple *lhs_def_stmt = SSA_NAME_DEF_STMT (cond);
      if (!vect_is_simple_use (cond, vinfo, &lhs_def_stmt,
			       &dts[0], comp_vectype)
	  || !*comp_vectype
	  || !VECTOR_BOOLEAN_TYPE_P (*comp_vectype))
	return false;
      return true;
    }

  if (!COMPARISON_CLASS_P (cond))
    return false;

  lhs = TREE_OPERAND (cond, 0);
  rhs = TREE_OPERAND (cond, 1);

  if (TREE_CODE (lhs) == SSA_NAME)
    {
      gimple *lhs_def_stmt = SSA_NAME_DEF_STMT (lhs);
      if (!vect_is_simple_use (lhs, vinfo, &lhs_def_stmt, &dts[0], &vectype1))
	return false;
    }
  else if (TREE_CODE (lhs) == INTEGER_CST || TREE_CODE (lhs) == REAL_CST
	   || TREE_CODE (lhs) == FIXED_CST)
    dts[0] = vect_constant_def;
  else
    return false;

  if (TREE_CODE (rhs) == SSA_NAME)
    {
      gimple *rhs_def_stmt = SSA_NAME_DEF_STMT (rhs);
      if (!vect_is_simple_use (rhs, vinfo, &rhs_def_stmt, &dts[1], &vectype2))
	return false;
    }
  else if (TREE_CODE (rhs) == INTEGER_CST || TREE_CODE (rhs) == REAL_CST
	   || TREE_CODE (rhs) == FIXED_CST)
    dts[1] = vect_constant_def;
  else
    return false;

  if (vectype1 && vectype2
      && may_ne (TYPE_VECTOR_SUBPARTS (vectype1),
		 TYPE_VECTOR_SUBPARTS (vectype2)))
    return false;

  *comp_vectype = vectype1 ? vectype1 : vectype2;
  return true;
}

/* vectorizable_condition.

   Check if STMT is conditional modify expression that can be vectorized.
   If VEC_STMT is also passed, vectorize the STMT: create a vectorized
   stmt using VEC_COND_EXPR  to replace it, put it in VEC_STMT, and insert it
   at GSI.

   When STMT is vectorized as nested cycle, REDUC_DEF is the vector variable
   to be used at REDUC_INDEX (in then clause if REDUC_INDEX is 1, and in
   else clause if it is 2).

   Return FALSE if not a vectorizable STMT, TRUE otherwise.  */

bool
vectorizable_condition (gimple *stmt, gimple_stmt_iterator *gsi,
			gimple **vec_stmt, tree reduc_def, int reduc_index,
			slp_tree slp_node)
{
  tree scalar_dest = NULL_TREE;
  tree vec_dest = NULL_TREE;
  tree cond_expr, cond_expr0 = NULL_TREE, cond_expr1 = NULL_TREE;
  tree then_clause, else_clause;
  stmt_vec_info stmt_info = vinfo_for_stmt (stmt);
  tree comp_vectype = NULL_TREE;
  tree vec_cond_lhs = NULL_TREE, vec_cond_rhs = NULL_TREE;
  tree vec_then_clause = NULL_TREE, vec_else_clause = NULL_TREE;
  tree vec_compare;
  tree new_temp;
  loop_vec_info loop_vinfo = STMT_VINFO_LOOP_VINFO (stmt_info);
  enum vect_def_type dts[4]
    = {vect_unknown_def_type, vect_unknown_def_type,
       vect_unknown_def_type, vect_unknown_def_type};
  int ndts = 4;
  int ncopies;
  enum tree_code code, cond_code, bitop1 = NOP_EXPR, bitop2 = NOP_EXPR;
  stmt_vec_info prev_stmt_info = NULL;
  int i, j;
  bb_vec_info bb_vinfo = STMT_VINFO_BB_VINFO (stmt_info);
  vec<tree> vec_oprnds0 = vNULL;
  vec<tree> vec_oprnds1 = vNULL;
  vec<tree> vec_oprnds2 = vNULL;
  vec<tree> vec_oprnds3 = vNULL;
  tree vec_cmp_type;
  bool masked = false;

  if (reduc_index && STMT_SLP_TYPE (stmt_info))
    return false;

  vect_reduction_type reduction_type
    = STMT_VINFO_VEC_REDUCTION_TYPE (stmt_info);
  if (!REDUCTION_IS_COND_REDUCTION_P (reduction_type))
    {
      if (!STMT_VINFO_RELEVANT_P (stmt_info) && !bb_vinfo)
	return false;

      if (STMT_VINFO_DEF_TYPE (stmt_info) != vect_internal_def
	  && !(STMT_VINFO_DEF_TYPE (stmt_info) == vect_nested_cycle
	       && reduc_def))
	return false;

      /* FORNOW: not yet supported.  */
      if (STMT_VINFO_LIVE_P (stmt_info))
	{
	  if (dump_enabled_p ())
	    dump_printf_loc (MSG_MISSED_OPTIMIZATION, vect_location,
			     "value used after loop.\n");
	  return false;
	}
    }

  /* Is vectorizable conditional operation?  */
  if (!is_gimple_assign (stmt))
    return false;

  code = gimple_assign_rhs_code (stmt);

  if (code != COND_EXPR)
    return false;

  tree vectype = STMT_VINFO_VECTYPE (stmt_info);
  tree vectype1 = NULL_TREE, vectype2 = NULL_TREE;

  if (slp_node)
    ncopies = 1;
  else
    ncopies = vect_get_num_copies (loop_vinfo, vectype);

  gcc_assert (ncopies >= 1);
  if (reduc_index && ncopies > 1)
    return false; /* FORNOW */

  cond_expr = gimple_assign_rhs1 (stmt);
  then_clause = gimple_assign_rhs2 (stmt);
  else_clause = gimple_assign_rhs3 (stmt);

  if (!vect_is_simple_cond (cond_expr, stmt_info->vinfo,
			    &comp_vectype, &dts[0])
      || !comp_vectype)
    return false;

  gimple *def_stmt;
  if (!vect_is_simple_use (then_clause, stmt_info->vinfo, &def_stmt, &dts[2],
			   &vectype1))
    return false;
  if (!vect_is_simple_use (else_clause, stmt_info->vinfo, &def_stmt, &dts[3],
			   &vectype2))
    return false;

  if (vectype1 && !useless_type_conversion_p (vectype, vectype1))
    return false;

  if (vectype2 && !useless_type_conversion_p (vectype, vectype2))
    return false;

  masked = !COMPARISON_CLASS_P (cond_expr);
  vec_cmp_type = build_same_sized_truth_vector_type (comp_vectype);

  if (vec_cmp_type == NULL_TREE)
    return false;

  cond_code = TREE_CODE (cond_expr);
  if (!masked)
    {
      cond_expr0 = TREE_OPERAND (cond_expr, 0);
      cond_expr1 = TREE_OPERAND (cond_expr, 1);
    }

  if (!masked && VECTOR_BOOLEAN_TYPE_P (comp_vectype))
    {
      /* Boolean values may have another representation in vectors
	 and therefore we prefer bit operations over comparison for
	 them (which also works for scalar masks).  We store opcodes
	 to use in bitop1 and bitop2.  Statement is vectorized as
	 BITOP2 (rhs1 BITOP1 rhs2) or rhs1 BITOP2 (BITOP1 rhs2)
	 depending on bitop1 and bitop2 arity.  */
      switch (cond_code)
	{
	case GT_EXPR:
	  bitop1 = BIT_NOT_EXPR;
	  bitop2 = BIT_AND_EXPR;
	  break;
	case GE_EXPR:
	  bitop1 = BIT_NOT_EXPR;
	  bitop2 = BIT_IOR_EXPR;
	  break;
	case LT_EXPR:
	  bitop1 = BIT_NOT_EXPR;
	  bitop2 = BIT_AND_EXPR;
	  std::swap (cond_expr0, cond_expr1);
	  break;
	case LE_EXPR:
	  bitop1 = BIT_NOT_EXPR;
	  bitop2 = BIT_IOR_EXPR;
	  std::swap (cond_expr0, cond_expr1);
	  break;
	case NE_EXPR:
	  bitop1 = BIT_XOR_EXPR;
	  break;
	case EQ_EXPR:
	  bitop1 = BIT_XOR_EXPR;
	  bitop2 = BIT_NOT_EXPR;
	  break;
	default:
	  return false;
	}
      cond_code = SSA_NAME;
    }

  if (!vec_stmt)
    {
      STMT_VINFO_TYPE (stmt_info) = condition_vec_info_type;
      if (bitop1 != NOP_EXPR)
	{
	  machine_mode mode = TYPE_MODE (comp_vectype);
	  optab optab;

	  optab = optab_for_tree_code (bitop1, comp_vectype, optab_default);
	  if (!optab || optab_handler (optab, mode) == CODE_FOR_nothing)
	    return false;

	  if (bitop2 != NOP_EXPR)
	    {
	      optab = optab_for_tree_code (bitop2, comp_vectype,
					   optab_default);
	      if (!optab || optab_handler (optab, mode) == CODE_FOR_nothing)
		return false;
	    }
	}
      if (expand_vec_cond_expr_p (vectype, comp_vectype,
				     cond_code))
	{
	  vect_model_simple_cost (stmt_info, ncopies, dts, ndts, NULL, NULL);
	  return true;
	}
      return false;
    }

  /* Transform.  */

  if (!slp_node)
    {
      vec_oprnds0.create (1);
      vec_oprnds1.create (1);
      vec_oprnds2.create (1);
      vec_oprnds3.create (1);
    }

  /* Handle def.  */
  scalar_dest = gimple_assign_lhs (stmt);
  if (reduction_type != COND_REDUCTION_CLASTB)
    vec_dest = vect_create_destination_var (scalar_dest, vectype);

  /* Handle cond expr.  */
  for (j = 0; j < ncopies; j++)
    {
      gimple *new_stmt = NULL;
      if (j == 0)
	{
          if (slp_node)
            {
              auto_vec<tree, 4> ops;
	      auto_vec<vec<tree>, 4> vec_defs;

	      if (masked)
		ops.safe_push (cond_expr);
	      else
		{
		  ops.safe_push (cond_expr0);
		  ops.safe_push (cond_expr1);
		}
              ops.safe_push (then_clause);
              ops.safe_push (else_clause);
              vect_get_slp_defs (ops, slp_node, &vec_defs);
	      vec_oprnds3 = vec_defs.pop ();
	      vec_oprnds2 = vec_defs.pop ();
	      if (!masked)
		vec_oprnds1 = vec_defs.pop ();
	      vec_oprnds0 = vec_defs.pop ();
            }
          else
            {
	      gimple *gtemp;
	      if (masked)
		{
		  vec_cond_lhs
		    = vect_get_vec_def_for_operand (cond_expr, stmt,
						    comp_vectype);
		  vect_is_simple_use (cond_expr, stmt_info->vinfo,
				      &gtemp, &dts[0]);
		}
	      else
		{
		  vec_cond_lhs
		    = vect_get_vec_def_for_operand (cond_expr0,
						    stmt, comp_vectype);
		  vect_is_simple_use (cond_expr0, loop_vinfo, &gtemp, &dts[0]);

		  vec_cond_rhs
		    = vect_get_vec_def_for_operand (cond_expr1,
						    stmt, comp_vectype);
		  vect_is_simple_use (cond_expr1, loop_vinfo, &gtemp, &dts[1]);
		}
	      if (reduc_index == 1)
		vec_then_clause = reduc_def;
	      else
		{
		  vec_then_clause = vect_get_vec_def_for_operand (then_clause,
								  stmt);
	          vect_is_simple_use (then_clause, loop_vinfo,
				      &gtemp, &dts[2]);
		}
	      if (reduc_index == 2)
		vec_else_clause = reduc_def;
	      else
		{
		  vec_else_clause = vect_get_vec_def_for_operand (else_clause,
								  stmt);
		  vect_is_simple_use (else_clause, loop_vinfo, &gtemp, &dts[3]);
		}
	    }
	}
      else
	{
	  vec_cond_lhs
	    = vect_get_vec_def_for_stmt_copy (dts[0],
					      vec_oprnds0.pop ());
	  if (!masked)
	    vec_cond_rhs
	      = vect_get_vec_def_for_stmt_copy (dts[1],
						vec_oprnds1.pop ());

	  vec_then_clause = vect_get_vec_def_for_stmt_copy (dts[2],
							    vec_oprnds2.pop ());
	  vec_else_clause = vect_get_vec_def_for_stmt_copy (dts[3],
							    vec_oprnds3.pop ());
	}

      if (!slp_node)
        {
	  vec_oprnds0.quick_push (vec_cond_lhs);
	  if (!masked)
	    vec_oprnds1.quick_push (vec_cond_rhs);
	  vec_oprnds2.quick_push (vec_then_clause);
	  vec_oprnds3.quick_push (vec_else_clause);
	}

      /* Arguments are ready.  Create the new vector stmt.  */
      FOR_EACH_VEC_ELT (vec_oprnds0, i, vec_cond_lhs)
        {
          vec_then_clause = vec_oprnds2[i];
          vec_else_clause = vec_oprnds3[i];

	  if (masked)
	    vec_compare = vec_cond_lhs;
	  else
	    {
	      vec_cond_rhs = vec_oprnds1[i];
	      if (bitop1 == NOP_EXPR)
		vec_compare = build2 (cond_code, vec_cmp_type,
				      vec_cond_lhs, vec_cond_rhs);
	      else
		{
		  new_temp = make_ssa_name (vec_cmp_type);
		  if (bitop1 == BIT_NOT_EXPR)
		    new_stmt = gimple_build_assign (new_temp, bitop1,
						    vec_cond_rhs);
		  else
		    new_stmt
		      = gimple_build_assign (new_temp, bitop1, vec_cond_lhs,
					     vec_cond_rhs);
		  vect_finish_stmt_generation (stmt, new_stmt, gsi);
		  if (bitop2 == NOP_EXPR)
		    vec_compare = new_temp;
		  else if (bitop2 == BIT_NOT_EXPR)
		    {
		      /* Instead of doing ~x ? y : z do x ? z : y.  */
		      vec_compare = new_temp;
		      std::swap (vec_then_clause, vec_else_clause);
		    }
		  else
		    {
		      vec_compare = make_ssa_name (vec_cmp_type);
		      new_stmt
			= gimple_build_assign (vec_compare, bitop2,
					       vec_cond_lhs, new_temp);
		      vect_finish_stmt_generation (stmt, new_stmt, gsi);
		    }
		}
	    }
	  if (reduction_type == COND_REDUCTION_CLASTB)
	    {
	      if (!is_gimple_val (vec_compare))
		{
		  tree vec_compare_name = make_ssa_name (vec_cmp_type);
		  new_stmt = gimple_build_assign (vec_compare_name,
						  vec_compare);
		  vect_finish_stmt_generation (stmt, new_stmt, gsi);
		  vec_compare = vec_compare_name;
		}
	      gcc_assert (reduc_index == 2);
	      new_stmt = gimple_build_call_internal
		(IFN_CLASTB, 3, vec_compare, else_clause, vec_then_clause);
	      gimple_call_set_lhs (new_stmt, scalar_dest);
	      SSA_NAME_DEF_STMT (scalar_dest) = new_stmt;
	      if (stmt == gsi_stmt (*gsi))
		vect_finish_replace_stmt (stmt, new_stmt);
	      else
		{
		  /* In this case we're moving the definition to later in the
		     block.  That doesn't matter because the only uses of the
		     lhs are in phi statements.  */
		  gimple_stmt_iterator old_gsi = gsi_for_stmt (stmt);
		  gsi_remove (&old_gsi, true);
		  vect_finish_stmt_generation (stmt, new_stmt, gsi);
		}
	    }
	  else
	    {
	      new_temp = make_ssa_name (vec_dest);
	      new_stmt = gimple_build_assign (new_temp, VEC_COND_EXPR,
					      vec_compare, vec_then_clause,
					      vec_else_clause);
	      vect_finish_stmt_generation (stmt, new_stmt, gsi);
	    }
          if (slp_node)
            SLP_TREE_VEC_STMTS (slp_node).quick_push (new_stmt);
        }

        if (slp_node)
          continue;

        if (j == 0)
          STMT_VINFO_VEC_STMT (stmt_info) = *vec_stmt = new_stmt;
        else
          STMT_VINFO_RELATED_STMT (prev_stmt_info) = new_stmt;

        prev_stmt_info = vinfo_for_stmt (new_stmt);
    }

  vec_oprnds0.release ();
  vec_oprnds1.release ();
  vec_oprnds2.release ();
  vec_oprnds3.release ();

  return true;
}

/* vectorizable_comparison.

   Check if STMT is comparison expression that can be vectorized.
   If VEC_STMT is also passed, vectorize the STMT: create a vectorized
   comparison, put it in VEC_STMT, and insert it at GSI.

   Return FALSE if not a vectorizable STMT, TRUE otherwise.  */

static bool
vectorizable_comparison (gimple *stmt, gimple_stmt_iterator *gsi,
			 gimple **vec_stmt, tree reduc_def,
			 slp_tree slp_node)
{
  tree rhs1, rhs2;
  stmt_vec_info stmt_info = vinfo_for_stmt (stmt);
  tree vectype1 = NULL_TREE, vectype2 = NULL_TREE;
  tree vectype = STMT_VINFO_VECTYPE (stmt_info);
  tree vec_rhs1 = NULL_TREE, vec_rhs2 = NULL_TREE;
  loop_vec_info loop_vinfo = STMT_VINFO_LOOP_VINFO (stmt_info);
  enum vect_def_type dts[2] = {vect_unknown_def_type, vect_unknown_def_type};
  int ndts = 2;
  poly_uint64 nunits;
  int ncopies;
  enum tree_code code, bitop1 = NOP_EXPR, bitop2 = NOP_EXPR;
  stmt_vec_info prev_stmt_info = NULL;
  int i, j;
  bb_vec_info bb_vinfo = STMT_VINFO_BB_VINFO (stmt_info);
  vec<tree> vec_oprnds0 = vNULL;
  vec<tree> vec_oprnds1 = vNULL;
  gimple *def_stmt;
  tree mask_type;
  tree mask;

  if (!STMT_VINFO_RELEVANT_P (stmt_info) && !bb_vinfo)
    return false;

  if (!vectype || !VECTOR_BOOLEAN_TYPE_P (vectype))
    return false;

  mask_type = vectype;
  nunits = TYPE_VECTOR_SUBPARTS (vectype);

  if (slp_node)
    ncopies = 1;
  else
    ncopies = vect_get_num_copies (loop_vinfo, vectype);

  gcc_assert (ncopies >= 1);
  if (STMT_VINFO_DEF_TYPE (stmt_info) != vect_internal_def
      && !(STMT_VINFO_DEF_TYPE (stmt_info) == vect_nested_cycle
	   && reduc_def))
    return false;

  if (STMT_VINFO_LIVE_P (stmt_info))
    {
      if (dump_enabled_p ())
	dump_printf_loc (MSG_MISSED_OPTIMIZATION, vect_location,
			 "value used after loop.\n");
      return false;
    }

  if (is_gimple_assign (stmt))
    {
      code = gimple_assign_rhs_code (stmt);
      rhs1 = gimple_assign_rhs1 (stmt);
      rhs2 = gimple_assign_rhs2 (stmt);
    }
  else if (gimple_code (stmt) == GIMPLE_COND)
    {
      gcc_assert (LOOP_VINFO_SPECULATIVE_EXECUTION (loop_vinfo));

      /* TODO: Support more complex loops with more than one gcond stmt.  */
      struct loop *loop = LOOP_VINFO_LOOP (loop_vinfo);
      gcc_assert (stmt == get_loop_exit_condition (loop));

      rhs1 = gimple_cond_lhs (stmt);
      rhs2 = gimple_cond_rhs (stmt);

      code = gimple_cond_code (stmt);
      edge exit_edge = single_exit (loop);
      if (exit_edge->flags & EDGE_FALSE_VALUE)
	{
	  /* We want to invert the code and generate a mask such that if any
	     bit is true the exit condition is met.  */
	  bool honor_nans = FLOAT_TYPE_P (TREE_TYPE (rhs1));
	  code = invert_tree_comparison (code, honor_nans);
	  if (code == ERROR_MARK)
	    {
	      if (dump_enabled_p ())
		dump_printf_loc (MSG_MISSED_OPTIMIZATION, vect_location,
				 "Cannot invert condition code.  Loop cannot "
				 "be speculatively executed.\n");
	      return false;
	    }
	}

      if (optab_handler (cbranch_optab, TYPE_MODE (vectype))
	  == CODE_FOR_nothing)
	{
	  if (dump_enabled_p ())
	    dump_printf_loc (MSG_MISSED_OPTIMIZATION, vect_location,
			     "Target does not support testing a mask.\n");
	  return false;
	}
    }
  else
    return false;

  if (TREE_CODE_CLASS (code) != tcc_comparison)
    return false;

  if (!vect_is_simple_use (rhs1, stmt_info->vinfo, &def_stmt,
			   &dts[0], &vectype1))
    return false;

  if (!vect_is_simple_use (rhs2, stmt_info->vinfo, &def_stmt,
			   &dts[1], &vectype2))
    return false;

  if (vectype1 && vectype2
      && may_ne (TYPE_VECTOR_SUBPARTS (vectype1),
		 TYPE_VECTOR_SUBPARTS (vectype2)))
    return false;

  vectype = vectype1 ? vectype1 : vectype2;

  /* Invariant comparison.  */
  if (!vectype)
    {
      vectype = get_vectype_for_scalar_type (TREE_TYPE (rhs1));
      if (may_ne (TYPE_VECTOR_SUBPARTS (vectype), nunits))
	return false;
    }
  else if (may_ne (nunits, TYPE_VECTOR_SUBPARTS (vectype)))
    return false;

  /* Can't compare mask and non-mask types.  */
  if (vectype1 && vectype2
      && (VECTOR_BOOLEAN_TYPE_P (vectype1) ^ VECTOR_BOOLEAN_TYPE_P (vectype2)))
    return false;

  /* Boolean values may have another representation in vectors
     and therefore we prefer bit operations over comparison for
     them (which also works for scalar masks).  We store opcodes
     to use in bitop1 and bitop2.  Statement is vectorized as
       BITOP2 (rhs1 BITOP1 rhs2) or
       rhs1 BITOP2 (BITOP1 rhs2)
     depending on bitop1 and bitop2 arity.  */
  if (VECTOR_BOOLEAN_TYPE_P (vectype))
    {
      if (code == GT_EXPR)
	{
	  bitop1 = BIT_NOT_EXPR;
	  bitop2 = BIT_AND_EXPR;
	}
      else if (code == GE_EXPR)
	{
	  bitop1 = BIT_NOT_EXPR;
	  bitop2 = BIT_IOR_EXPR;
	}
      else if (code == LT_EXPR)
	{
	  bitop1 = BIT_NOT_EXPR;
	  bitop2 = BIT_AND_EXPR;
	  std::swap (rhs1, rhs2);
	  std::swap (dts[0], dts[1]);
	}
      else if (code == LE_EXPR)
	{
	  bitop1 = BIT_NOT_EXPR;
	  bitop2 = BIT_IOR_EXPR;
	  std::swap (rhs1, rhs2);
	  std::swap (dts[0], dts[1]);
	}
      else
	{
	  bitop1 = BIT_XOR_EXPR;
	  if (code == EQ_EXPR)
	    bitop2 = BIT_NOT_EXPR;
	}
    }

  if (!vec_stmt)
    {
      STMT_VINFO_TYPE (stmt_info) = comparison_vec_info_type;
      vect_model_simple_cost (stmt_info, ncopies * (1 + (bitop2 != NOP_EXPR)),
			      dts, ndts, NULL, NULL);

      /* First-faulting loops need to AND the comparison result with the
	 mask of elements that didn't fault.  Other speculative loops need
	 to AND it with the mask of active values.  */
      if (LOOP_VINFO_CAN_FULLY_MASK_P (loop_vinfo)
	  && LOOP_VINFO_SPECULATIVE_EXECUTION (loop_vinfo)
	  && !LOOP_VINFO_FIRSTFAULTING_EXECUTION (loop_vinfo))
	{
	  tree final_type = vect_mask_type_for_speculation (loop_vinfo);
	  vect_record_loop_mask (loop_vinfo, &LOOP_VINFO_MASKS (loop_vinfo),
				 1, final_type);
	}

      if (bitop1 == NOP_EXPR)
	return expand_vec_cmp_expr_p (vectype, mask_type, code);
      else
	{
	  machine_mode mode = TYPE_MODE (vectype);
	  optab optab;

	  optab = optab_for_tree_code (bitop1, vectype, optab_default);
	  if (!optab || optab_handler (optab, mode) == CODE_FOR_nothing)
	    return false;

	  if (bitop2 != NOP_EXPR)
	    {
	      optab = optab_for_tree_code (bitop2, vectype, optab_default);
	      if (!optab || optab_handler (optab, mode) == CODE_FOR_nothing)
		return false;
	    }
	  return true;
	}
    }

  /* Transform.  */
  if (!slp_node)
    {
      vec_oprnds0.create (1);
      vec_oprnds1.create (1);
    }

  /* Handle def.  */
  if (is_gimple_assign (stmt))
    {
      tree lhs = gimple_assign_lhs (stmt);
      mask = vect_create_destination_var (lhs, mask_type);
    }
  else
    mask = NULL_TREE;

  bool masked_speculative_p
    = (LOOP_VINFO_SPECULATIVE_EXECUTION (loop_vinfo)
       && (LOOP_VINFO_MASK_SKIP_NITERS (loop_vinfo)
	   || LOOP_VINFO_FIRSTFAULTING_EXECUTION (loop_vinfo)));

  /* Pick an array of masks to use as the comparison results that feed
     a GIMPLE_COND.  If all input elements are valid, we can operate
     directly on the exit masks array.  If masking is needed, first
     build a temporary array of unmasked results and then apply the
     mask to it.

     This is ignored (and cheap) if the statement isn't a GIMPLE_COND.  */
  auto_vec<tree, 16> cmp_results;

  /* Handle cmp expr.  */
  for (j = 0; j < ncopies; j++)
    {
      gassign *new_stmt = NULL;
      if (j == 0)
	{
	  if (slp_node)
	    {
	      auto_vec<tree, 2> ops;
	      auto_vec<vec<tree>, 2> vec_defs;

	      ops.safe_push (rhs1);
	      ops.safe_push (rhs2);
	      vect_get_slp_defs (ops, slp_node, &vec_defs);
	      vec_oprnds1 = vec_defs.pop ();
	      vec_oprnds0 = vec_defs.pop ();
	    }
	  else
	    {
	      vec_rhs1 = vect_get_vec_def_for_operand (rhs1, stmt, vectype);
	      vec_rhs2 = vect_get_vec_def_for_operand (rhs2, stmt, vectype);
	    }
	}
      else
	{
	  vec_rhs1 = vect_get_vec_def_for_stmt_copy (dts[0],
						     vec_oprnds0.pop ());
	  vec_rhs2 = vect_get_vec_def_for_stmt_copy (dts[1],
						     vec_oprnds1.pop ());
	}

      if (!slp_node)
	{
	  vec_oprnds0.quick_push (vec_rhs1);
	  vec_oprnds1.quick_push (vec_rhs2);
	}

      /* Arguments are ready.  Create the new vector stmt.  */
      FOR_EACH_VEC_ELT (vec_oprnds0, i, vec_rhs1)
	{
	  vec_rhs2 = vec_oprnds1[i];

	  tree cmp_res = (mask != NULL_TREE
			  ? make_ssa_name (mask)
			  : make_ssa_name (mask_type));
	  if (bitop1 == NOP_EXPR)
	    {
	      new_stmt = gimple_build_assign (cmp_res, code,
					      vec_rhs1, vec_rhs2);
	      vect_finish_stmt_generation (stmt, new_stmt, gsi);
	    }
	  else
	    {
	      tree bitop1_res = (bitop2 == NOP_EXPR
				 ? cmp_res
				 : make_ssa_name (TREE_TYPE (cmp_res)));
	      if (bitop1 == BIT_NOT_EXPR)
		new_stmt = gimple_build_assign (bitop1_res, bitop1, vec_rhs2);
	      else
		new_stmt = gimple_build_assign (bitop1_res, bitop1, vec_rhs1,
						vec_rhs2);
	      vect_finish_stmt_generation (stmt, new_stmt, gsi);
	      if (bitop2 != NOP_EXPR)
		{
		  if (bitop2 == BIT_NOT_EXPR)
		    new_stmt = gimple_build_assign (cmp_res, bitop2,
						    bitop1_res);
		  else
		    new_stmt = gimple_build_assign (cmp_res, bitop2,
						    vec_rhs1, bitop1_res);
		  vect_finish_stmt_generation (stmt, new_stmt, gsi);
		}
	    }

	  if (slp_node)
	    SLP_TREE_VEC_STMTS (slp_node).quick_push (new_stmt);

	  cmp_results.safe_push (cmp_res);
	}

      if (slp_node)
	continue;

      if (j == 0)
	STMT_VINFO_VEC_STMT (stmt_info) = *vec_stmt = new_stmt;
      else
	STMT_VINFO_RELATED_STMT (prev_stmt_info) = new_stmt;

      prev_stmt_info = vinfo_for_stmt (new_stmt);
    }

  vec_oprnds0.release ();
  vec_oprnds1.release ();

  if (gimple_code (stmt) == GIMPLE_COND)
    {
      gcc_assert (LOOP_VINFO_SPECULATIVE_EXECUTION (loop_vinfo));

      struct loop *loop = LOOP_VINFO_LOOP (loop_vinfo);
      gcond *cond = get_loop_exit_condition (loop);
      gcc_assert (cond);
      gimple_stmt_iterator loop_cond_gsi = gsi_for_stmt (cond);

      tree cmp_res = vect_demote_masks (&loop_cond_gsi, &cmp_results);
      mask_type = TREE_TYPE (cmp_res);
      if (masked_speculative_p)
	{
	  /* Work out which elements of the unmasked result are valid.  */
	  if (LOOP_VINFO_FIRSTFAULTING_EXECUTION (loop_vinfo))
	    mask = LOOP_VINFO_NONFAULTING (loop_vinfo).mask;
	  else
	    mask = vect_get_loop_mask (gsi, &LOOP_VINFO_MASKS (loop_vinfo),
				       1, mask_type, 0);

	  /* Get the mask of values that actually matter.  */
	  tree masked_res = make_ssa_name (mask_type);
	  gimple *tmp_stmt = gimple_build_assign (masked_res, BIT_AND_EXPR,
						  cmp_res, mask);
	  gsi_insert_before (&loop_cond_gsi, tmp_stmt, GSI_SAME_STMT);
	  cmp_res = masked_res;
	}
      LOOP_VINFO_EXIT_TEST_MASK (loop_vinfo) = cmp_res;

      /* Get a boolean result that tells us whether to iterate.  It's easier
	 to modify the condition in-place than to generate a new one and
	 delete the old one.  */
      edge exit_edge = single_exit (loop);
      tree_code code = (exit_edge->flags & EDGE_TRUE_VALUE) ? NE_EXPR : EQ_EXPR;
      tree zero_mask = build_zero_cst (mask_type);
      gimple_cond_set_condition (cond, code, cmp_res, zero_mask);
      update_stmt (cond);
    }

  return true;
}

/* If SLP_NODE is nonnull, return true if vectorizable_live_operation
   can handle all live statements in the node.  Otherwise return true
   if STMT is not live or if vectorizable_live_operation can handle it.
   GSI and VEC_STMT are as for vectorizable_live_operation.  */

static bool
can_vectorize_live_stmts (gimple *stmt, gimple_stmt_iterator *gsi,
			  slp_tree slp_node, gimple **vec_stmt)
{
  if (slp_node)
    {
      gimple *slp_stmt;
      unsigned int i;
      FOR_EACH_VEC_ELT (SLP_TREE_SCALAR_STMTS (slp_node), i, slp_stmt)
	{
	  stmt_vec_info slp_stmt_info = vinfo_for_stmt (slp_stmt);
	  if (STMT_VINFO_LIVE_P (slp_stmt_info)
	      && !vectorizable_live_operation (slp_stmt, gsi, slp_node, i,
					       vec_stmt))
	    return false;
	}
    }
  else if (STMT_VINFO_LIVE_P (vinfo_for_stmt (stmt))
	   && !vectorizable_live_operation (stmt, gsi, slp_node, -1, vec_stmt))
    return false;

  return true;
}

/* If SLP_NODE is nonnull, return true if vectorizable_live_operation
   can handle all live statements in the node.  Otherwise return true
   if STMT is not live or if vectorizable_live_operation can handle it.
   GSI and VEC_STMT are as for vectorizable_live_operation.  */

static bool
can_vectorize_live_stmts (gimple *stmt, gimple_stmt_iterator *gsi,
			  slp_tree slp_node, gimple **vec_stmt)
{
  if (slp_node)
    {
      gimple *slp_stmt;
      unsigned int i;
      FOR_EACH_VEC_ELT (SLP_TREE_SCALAR_STMTS (slp_node), i, slp_stmt)
	{
	  stmt_vec_info slp_stmt_info = vinfo_for_stmt (slp_stmt);
	  if (STMT_VINFO_LIVE_P (slp_stmt_info)
	      && !vectorizable_live_operation (slp_stmt, gsi, slp_node, i,
					       vec_stmt))
	    return false;
	}
    }
  else if (STMT_VINFO_LIVE_P (vinfo_for_stmt (stmt))
	   && !vectorizable_live_operation (stmt, gsi, slp_node, -1, vec_stmt))
    return false;

  return true;
}

/* Make sure the statement is vectorizable.  */

bool
vect_analyze_stmt (gimple *stmt, bool *need_to_vectorize, slp_tree node,
		   slp_instance node_instance)
{
  stmt_vec_info stmt_info = vinfo_for_stmt (stmt);
  bb_vec_info bb_vinfo = STMT_VINFO_BB_VINFO (stmt_info);
  enum vect_relevant relevance = STMT_VINFO_RELEVANT (stmt_info);
  bool ok;
  gimple *pattern_stmt;
  gimple_seq pattern_def_seq;

  if (dump_enabled_p ())
    {
      dump_printf_loc (MSG_NOTE, vect_location, "==> examining statement: ");
      dump_gimple_stmt (MSG_NOTE, TDF_SLIM, stmt, 0);
    }

  if (gimple_has_volatile_ops (stmt))
    {
      if (dump_enabled_p ())
        dump_printf_loc (MSG_MISSED_OPTIMIZATION, vect_location,
                         "not vectorized: stmt has volatile operands\n");

      return false;
    }

  /* Skip stmts that do not need to be vectorized. In loops this is expected
     to include:
     - the COND_EXPR which is the loop exit condition
     - any LABEL_EXPRs in the loop
     - computations that are used only for array indexing or loop control.
     In basic blocks we only analyze statements that are a part of some SLP
     instance, therefore, all the statements are relevant.

     Pattern statement needs to be analyzed instead of the original statement
     if the original statement is not relevant.  Otherwise, we analyze both
     statements.  In basic blocks we are called from some SLP instance
     traversal, don't analyze pattern stmts instead, the pattern stmts
     already will be part of SLP instance.  */

  pattern_stmt = STMT_VINFO_RELATED_STMT (stmt_info);
  if (!STMT_VINFO_RELEVANT_P (stmt_info)
      && !STMT_VINFO_LIVE_P (stmt_info))
    {
      if (STMT_VINFO_IN_PATTERN_P (stmt_info)
          && pattern_stmt
          && (STMT_VINFO_RELEVANT_P (vinfo_for_stmt (pattern_stmt))
              || STMT_VINFO_LIVE_P (vinfo_for_stmt (pattern_stmt))))
        {
          /* Analyze PATTERN_STMT instead of the original stmt.  */
          stmt = pattern_stmt;
          stmt_info = vinfo_for_stmt (pattern_stmt);
          if (dump_enabled_p ())
            {
              dump_printf_loc (MSG_NOTE, vect_location,
                               "==> examining pattern statement: ");
              dump_gimple_stmt (MSG_NOTE, TDF_SLIM, stmt, 0);
            }
        }
      else
        {
          if (dump_enabled_p ())
            dump_printf_loc (MSG_NOTE, vect_location, "irrelevant.\n");

          return true;
        }
    }
  else if (STMT_VINFO_IN_PATTERN_P (stmt_info)
	   && node == NULL
           && pattern_stmt
           && (STMT_VINFO_RELEVANT_P (vinfo_for_stmt (pattern_stmt))
               || STMT_VINFO_LIVE_P (vinfo_for_stmt (pattern_stmt))))
    {
      /* Analyze PATTERN_STMT too.  */
      if (dump_enabled_p ())
        {
          dump_printf_loc (MSG_NOTE, vect_location,
                           "==> examining pattern statement: ");
          dump_gimple_stmt (MSG_NOTE, TDF_SLIM, stmt, 0);
        }

      if (!vect_analyze_stmt (pattern_stmt, need_to_vectorize, node,
			      node_instance))
        return false;
   }

  if (is_pattern_stmt_p (stmt_info)
      && node == NULL
      && (pattern_def_seq = STMT_VINFO_PATTERN_DEF_SEQ (stmt_info)))
    {
      gimple_stmt_iterator si;

      for (si = gsi_start (pattern_def_seq); !gsi_end_p (si); gsi_next (&si))
	{
	  gimple *pattern_def_stmt = gsi_stmt (si);
	  if (STMT_VINFO_RELEVANT_P (vinfo_for_stmt (pattern_def_stmt))
	      || STMT_VINFO_LIVE_P (vinfo_for_stmt (pattern_def_stmt)))
	    {
	      /* Analyze def stmt of STMT if it's a pattern stmt.  */
	      if (dump_enabled_p ())
		{
		  dump_printf_loc (MSG_NOTE, vect_location,
                                   "==> examining pattern def statement: ");
		  dump_gimple_stmt (MSG_NOTE, TDF_SLIM, pattern_def_stmt, 0);
		}

	      if (!vect_analyze_stmt (pattern_def_stmt,
				      need_to_vectorize, node, node_instance))
		return false;
	    }
	}
    }

  switch (STMT_VINFO_DEF_TYPE (stmt_info))
    {
      case vect_internal_def:
        break;

      case vect_reduction_def:
      case vect_nested_cycle:
         gcc_assert (!bb_vinfo
		     && (relevance == vect_used_in_outer
			 || relevance == vect_used_in_outer_by_reduction
			 || relevance == vect_used_by_reduction
			 || relevance == vect_unused_in_scope
			 || relevance == vect_used_only_live));
         break;

      case vect_induction_def:
	gcc_assert (!bb_vinfo);
	break;

      case vect_constant_def:
      case vect_external_def:
      case vect_unknown_def_type:
      default:
        gcc_unreachable ();
    }

  if (STMT_VINFO_RELEVANT_P (stmt_info))
    {
      gcc_assert (!VECTOR_MODE_P (TYPE_MODE (gimple_expr_type (stmt))));
      gcc_assert (STMT_VINFO_VECTYPE (stmt_info)
		  || (is_gimple_call (stmt)
		      && gimple_call_lhs (stmt) == NULL_TREE));
      *need_to_vectorize = true;
    }

  if (PURE_SLP_STMT (stmt_info) && !node)
    {
      dump_printf_loc (MSG_NOTE, vect_location,
		       "handled only by SLP analysis\n");
      return true;
    }

  ok = true;
  if (!bb_vinfo
      && (STMT_VINFO_RELEVANT_P (stmt_info)
	  || STMT_VINFO_DEF_TYPE (stmt_info) == vect_reduction_def))
    ok = (vectorizable_simd_clone_call (stmt, NULL, NULL, node)
	  || vectorizable_conversion (stmt, NULL, NULL, node)
	  || vectorizable_shift (stmt, NULL, NULL, node)
	  || vectorizable_operation (stmt, NULL, NULL, node)
	  || vectorizable_assignment (stmt, NULL, NULL, node)
	  || vectorizable_load (stmt, NULL, NULL, node, NULL)
	  || vectorizable_call (stmt, NULL, NULL, node)
	  || vectorizable_store (stmt, NULL, NULL, node)
	  || vectorizable_reduction (stmt, NULL, NULL, node, node_instance)
	  || vectorizable_induction (stmt, NULL, NULL, node)
	  || vectorizable_condition (stmt, NULL, NULL, NULL, 0, node)
	  || vectorizable_comparison (stmt, NULL, NULL, NULL, node));
  else
    {
      if (bb_vinfo)
	ok = (vectorizable_simd_clone_call (stmt, NULL, NULL, node)
	      || vectorizable_conversion (stmt, NULL, NULL, node)
	      || vectorizable_shift (stmt, NULL, NULL, node)
	      || vectorizable_operation (stmt, NULL, NULL, node)
	      || vectorizable_assignment (stmt, NULL, NULL, node)
	      || vectorizable_load (stmt, NULL, NULL, node, NULL)
	      || vectorizable_call (stmt, NULL, NULL, node)
	      || vectorizable_store (stmt, NULL, NULL, node)
	      || vectorizable_condition (stmt, NULL, NULL, NULL, 0, node)
	      || vectorizable_comparison (stmt, NULL, NULL, NULL, node));
    }

  if (!ok)
    {
      if (dump_enabled_p ())
        {
          dump_printf_loc (MSG_MISSED_OPTIMIZATION, vect_location,
                           "not vectorized: relevant stmt not ");
          dump_printf (MSG_MISSED_OPTIMIZATION, "supported: ");
          dump_gimple_stmt (MSG_MISSED_OPTIMIZATION, TDF_SLIM, stmt, 0);
        }

      return false;
    }

  if (bb_vinfo)
    return true;

  /* Stmts that are (also) "live" (i.e. - that are used out of the loop)
      need extra handling, except for vectorizable reductions.  */
  if (STMT_VINFO_TYPE (stmt_info) != reduc_vec_info_type
      && !can_vectorize_live_stmts (stmt, NULL, node, NULL))
    {
      if (dump_enabled_p ())
        {
          dump_printf_loc (MSG_MISSED_OPTIMIZATION, vect_location,
                           "not vectorized: live stmt not supported: ");
          dump_gimple_stmt (MSG_MISSED_OPTIMIZATION, TDF_SLIM, stmt, 0);
        }

       return false;
    }

  return true;
}


/* Function vect_transform_stmt.

   Create a vectorized stmt to replace STMT, and insert it at BSI.  */

bool
vect_transform_stmt (gimple *stmt, gimple_stmt_iterator *gsi,
		     bool *grouped_store, slp_tree slp_node,
                     slp_instance slp_node_instance)
{
  bool is_store = false;
  gimple *vec_stmt = NULL;
  stmt_vec_info stmt_info = vinfo_for_stmt (stmt);
  bool done;

  gcc_assert (slp_node || !PURE_SLP_STMT (stmt_info));
  gimple *old_vec_stmt = STMT_VINFO_VEC_STMT (stmt_info);

  switch (STMT_VINFO_TYPE (stmt_info))
    {
    case type_demotion_vec_info_type:
    case type_promotion_vec_info_type:
    case type_conversion_vec_info_type:
      done = vectorizable_conversion (stmt, gsi, &vec_stmt, slp_node);
      gcc_assert (done);
      break;

    case induc_vec_info_type:
      done = vectorizable_induction (stmt, gsi, &vec_stmt, slp_node);
      gcc_assert (done);
      break;

    case shift_vec_info_type:
      done = vectorizable_shift (stmt, gsi, &vec_stmt, slp_node);
      gcc_assert (done);
      break;

    case op_vec_info_type:
      done = vectorizable_operation (stmt, gsi, &vec_stmt, slp_node);
      gcc_assert (done);
      break;

    case assignment_vec_info_type:
      done = vectorizable_assignment (stmt, gsi, &vec_stmt, slp_node);
      gcc_assert (done);
      break;

    case load_vec_info_type:
      done = vectorizable_load (stmt, gsi, &vec_stmt, slp_node,
                                slp_node_instance);
      gcc_assert (done);
      break;

    case store_vec_info_type:
      done = vectorizable_store (stmt, gsi, &vec_stmt, slp_node);
      gcc_assert (done);
      if (STMT_VINFO_GROUPED_ACCESS (stmt_info) && !slp_node
	  && STMT_VINFO_MEMORY_ACCESS_TYPE (stmt_info) != VMAT_GATHER_SCATTER)
	{
	  /* In case of interleaving, the whole chain is vectorized when the
	     last store in the chain is reached.  Store stmts before the last
	     one are skipped, and there vec_stmt_info shouldn't be freed
	     meanwhile.  */
	  *grouped_store = true;
	  if (STMT_VINFO_VEC_STMT (stmt_info))
	    is_store = true;
	  }
      else
	is_store = true;
      break;

    case condition_vec_info_type:
      done = vectorizable_condition (stmt, gsi, &vec_stmt, NULL, 0, slp_node);
      gcc_assert (done);
      break;

    case comparison_vec_info_type:
      done = vectorizable_comparison (stmt, gsi, &vec_stmt, NULL, slp_node);
      gcc_assert (done);
      break;

    case call_vec_info_type:
      done = vectorizable_call (stmt, gsi, &vec_stmt, slp_node);
      stmt = gsi_stmt (*gsi);
      if (gimple_call_internal_p (stmt, IFN_MASK_STORE))
	{
	  gcc_assert (!slp_node);
	  /* As with normal stores, we vectorize the whole group when
	     we reach the last call in the group.  The other calls are
	     in the group are left with a null VEC_STMT.  */
	  if (STMT_VINFO_GROUPED_ACCESS (stmt_info)
	      && (STMT_VINFO_MEMORY_ACCESS_TYPE (stmt_info)
		  != VMAT_GATHER_SCATTER))
	    *grouped_store = true;
	  if (STMT_VINFO_VEC_STMT (stmt_info))
	    is_store = true;
	}
      break;

    case call_simd_clone_vec_info_type:
      done = vectorizable_simd_clone_call (stmt, gsi, &vec_stmt, slp_node);
      stmt = gsi_stmt (*gsi);
      break;

    case reduc_vec_info_type:
      done = vectorizable_reduction (stmt, gsi, &vec_stmt, slp_node,
				     slp_node_instance);
      gcc_assert (done);
      break;

    default:
      if (!STMT_VINFO_LIVE_P (stmt_info))
	{
	  if (dump_enabled_p ())
	    dump_printf_loc (MSG_MISSED_OPTIMIZATION, vect_location,
                             "stmt not supported.\n");
	  gcc_unreachable ();
	}
    }

  /* Verify SLP vectorization doesn't mess with STMT_VINFO_VEC_STMT.
     This would break hybrid SLP vectorization.  */
  if (slp_node)
    gcc_assert (!vec_stmt
		&& STMT_VINFO_VEC_STMT (stmt_info) == old_vec_stmt);

  /* Handle inner-loop stmts whose DEF is used in the loop-nest that
     is being vectorized, but outside the immediately enclosing loop.  */
  if (vec_stmt
      && STMT_VINFO_LOOP_VINFO (stmt_info)
      && nested_in_vect_loop_p (LOOP_VINFO_LOOP (
                                STMT_VINFO_LOOP_VINFO (stmt_info)), stmt)
      && STMT_VINFO_TYPE (stmt_info) != reduc_vec_info_type
      && (STMT_VINFO_RELEVANT (stmt_info) == vect_used_in_outer
          || STMT_VINFO_RELEVANT (stmt_info) ==
                                           vect_used_in_outer_by_reduction))
    {
      struct loop *innerloop = LOOP_VINFO_LOOP (
                                STMT_VINFO_LOOP_VINFO (stmt_info))->inner;
      imm_use_iterator imm_iter;
      use_operand_p use_p;
      tree scalar_dest;
      gimple *exit_phi;

      if (dump_enabled_p ())
        dump_printf_loc (MSG_NOTE, vect_location,
                         "Record the vdef for outer-loop vectorization.\n");

      /* Find the relevant loop-exit phi-node, and reord the vec_stmt there
        (to be used when vectorizing outer-loop stmts that use the DEF of
        STMT).  */
      if (gimple_code (stmt) == GIMPLE_PHI)
        scalar_dest = PHI_RESULT (stmt);
      else
        scalar_dest = gimple_assign_lhs (stmt);

      FOR_EACH_IMM_USE_FAST (use_p, imm_iter, scalar_dest)
       {
         if (!flow_bb_inside_loop_p (innerloop, gimple_bb (USE_STMT (use_p))))
           {
             exit_phi = USE_STMT (use_p);
             STMT_VINFO_VEC_STMT (vinfo_for_stmt (exit_phi)) = vec_stmt;
           }
       }
    }

  /* Handle stmts whose DEF is used outside the loop-nest that is
     being vectorized.  */
  if (STMT_VINFO_TYPE (stmt_info) != reduc_vec_info_type)
    {
      done = can_vectorize_live_stmts (stmt, gsi, slp_node, &vec_stmt);
      gcc_assert (done);
    }

  if (vec_stmt)
    STMT_VINFO_VEC_STMT (stmt_info) = vec_stmt;

  return is_store;
}


/* Remove a group of stores (for SLP or interleaving), free their
   stmt_vec_info.  */

void
vect_remove_stores (gimple *first_stmt)
{
  gimple *next = first_stmt;
  gimple *tmp;
  gimple_stmt_iterator next_si;

  while (next)
    {
      stmt_vec_info stmt_info = vinfo_for_stmt (next);

      tmp = GROUP_NEXT_ELEMENT (stmt_info);
      if (is_pattern_stmt_p (stmt_info))
	next = STMT_VINFO_RELATED_STMT (stmt_info);
      /* Free the attached stmt_vec_info and remove the stmt.  */
      next_si = gsi_for_stmt (next);
      unlink_stmt_vdef (next);
      gsi_remove (&next_si, true);
      release_defs (next);
      free_stmt_vec_info (next);
      next = tmp;
    }
}


/* Function new_stmt_vec_info.

   Create and initialize a new stmt_vec_info struct for STMT.  */

stmt_vec_info
new_stmt_vec_info (gimple *stmt, vec_info *vinfo)
{
  stmt_vec_info res;
  res = (stmt_vec_info) xcalloc (1, sizeof (struct _stmt_vec_info));

  STMT_VINFO_TYPE (res) = undef_vec_info_type;
  STMT_VINFO_STMT (res) = stmt;
  res->vinfo = vinfo;
  STMT_VINFO_RELEVANT (res) = vect_unused_in_scope;
  STMT_VINFO_LIVE_P (res) = false;
  STMT_VINFO_VECTYPE (res) = NULL;
  STMT_VINFO_VEC_STMT (res) = NULL;
  STMT_VINFO_VECTORIZABLE (res) = true;
  STMT_VINFO_IN_PATTERN_P (res) = false;
  STMT_VINFO_RELATED_STMT (res) = NULL;
  STMT_VINFO_PATTERN_DEF_SEQ (res) = NULL;
  STMT_VINFO_DATA_REF (res) = NULL;
  STMT_VINFO_VEC_REDUCTION_TYPE (res) = TREE_CODE_REDUCTION;
  STMT_VINFO_VEC_CONST_COND_REDUC_CODE (res) = ERROR_MARK;

  if (gimple_code (stmt) == GIMPLE_PHI
      && is_loop_header_bb_p (gimple_bb (stmt)))
    STMT_VINFO_DEF_TYPE (res) = vect_unknown_def_type;
  else
    STMT_VINFO_DEF_TYPE (res) = vect_internal_def;

  STMT_VINFO_SAME_ALIGN_REFS (res).create (0);
  STMT_SLP_TYPE (res) = loop_vect;
  STMT_VINFO_NUM_SLP_USES (res) = 0;

  GROUP_FIRST_ELEMENT (res) = NULL;
  GROUP_NEXT_ELEMENT (res) = NULL;
  GROUP_SIZE (res) = 0;
  GROUP_NUM_STMTS (res) = 0;
  GROUP_FIRST_UID (res) = 0;
  GROUP_LAST_UID (res) = 0;
  GROUP_STORE_COUNT (res) = 0;
  GROUP_GAP (res) = 0;
  GROUP_SAME_DR_STMT (res) = NULL;

  return res;
}


/* Create a hash table for stmt_vec_info. */

void
init_stmt_vec_info_vec (void)
{
  gcc_assert (!stmt_vec_info_vec.exists ());
  stmt_vec_info_vec.create (50);
}


/* Free hash table for stmt_vec_info. */

void
free_stmt_vec_info_vec (void)
{
  unsigned int i;
  stmt_vec_info info;
  FOR_EACH_VEC_ELT (stmt_vec_info_vec, i, info)
    if (info != NULL)
      free_stmt_vec_info (STMT_VINFO_STMT (info));
  gcc_assert (stmt_vec_info_vec.exists ());
  stmt_vec_info_vec.release ();
}


/* Free stmt vectorization related info.  */

void
free_stmt_vec_info (gimple *stmt)
{
  stmt_vec_info stmt_info = vinfo_for_stmt (stmt);

  if (!stmt_info)
    return;

  /* Check if this statement has a related "pattern stmt"
     (introduced by the vectorizer during the pattern recognition
     pass).  Free pattern's stmt_vec_info and def stmt's stmt_vec_info
     too.  */
  if (STMT_VINFO_IN_PATTERN_P (stmt_info))
    {
      stmt_vec_info patt_info
	= vinfo_for_stmt (STMT_VINFO_RELATED_STMT (stmt_info));
      if (patt_info)
	{
	  gimple_seq seq = STMT_VINFO_PATTERN_DEF_SEQ (patt_info);
	  gimple *patt_stmt = STMT_VINFO_STMT (patt_info);
	  gimple_set_bb (patt_stmt, NULL);
	  tree lhs = gimple_get_lhs (patt_stmt);
	  if (lhs && TREE_CODE (lhs) == SSA_NAME)
	    release_ssa_name (lhs);
	  if (seq)
	    {
	      gimple_stmt_iterator si;
	      for (si = gsi_start (seq); !gsi_end_p (si); gsi_next (&si))
		{
		  gimple *seq_stmt = gsi_stmt (si);
		  gimple_set_bb (seq_stmt, NULL);
		  lhs = gimple_get_lhs (seq_stmt);
		  if (lhs && TREE_CODE (lhs) == SSA_NAME)
		    release_ssa_name (lhs);
		  free_stmt_vec_info (seq_stmt);
		}
	    }
	  free_stmt_vec_info (patt_stmt);
	}
    }

  STMT_VINFO_SAME_ALIGN_REFS (stmt_info).release ();
  STMT_VINFO_SIMD_CLONE_INFO (stmt_info).release ();
  set_vinfo_for_stmt (stmt, NULL);
  free (stmt_info);
}


/* Function get_vectype_for_scalar_type_and_size.

   Returns the vector type corresponding to SCALAR_TYPE  and SIZE as supported
   by the target.  */

static tree
get_vectype_for_scalar_type_and_size (tree scalar_type, poly_uint64 size)
{
  tree orig_scalar_type = scalar_type;
  scalar_mode inner_mode;
  machine_mode simd_mode;
  poly_uint64 nunits;
  tree vectype;

  if (!is_int_mode (TYPE_MODE (scalar_type), &inner_mode)
      && !is_float_mode (TYPE_MODE (scalar_type), &inner_mode))
    return NULL_TREE;

  unsigned int nbytes = GET_MODE_SIZE (inner_mode);

  /* For vector types of elements whose mode precision doesn't
     match their types precision we use a element type of mode
     precision.  The vectorization routines will have to make sure
     they support the proper result truncation/extension.
     We also make sure to build vector types with INTEGER_TYPE
     component type only.  */
  if (INTEGRAL_TYPE_P (scalar_type)
      && (GET_MODE_BITSIZE (inner_mode) != TYPE_PRECISION (scalar_type)
	  || TREE_CODE (scalar_type) != INTEGER_TYPE))
    scalar_type = build_nonstandard_integer_type (GET_MODE_BITSIZE (inner_mode),
						  TYPE_UNSIGNED (scalar_type));

  /* We shouldn't end up building VECTOR_TYPEs of non-scalar components.
     When the component mode passes the above test simply use a type
     corresponding to that mode.  The theory is that any use that
     would cause problems with this will disable vectorization anyway.  */
  else if (!SCALAR_FLOAT_TYPE_P (scalar_type)
	   && !INTEGRAL_TYPE_P (scalar_type))
    scalar_type = lang_hooks.types.type_for_mode (inner_mode, 1);

  /* We can't build a vector type of elements with alignment bigger than
     their size.  */
  else if (nbytes < TYPE_ALIGN_UNIT (scalar_type))
    scalar_type = lang_hooks.types.type_for_mode (inner_mode, 
						  TYPE_UNSIGNED (scalar_type));

  /* If we felt back to using the mode fail if there was
     no scalar type for it.  */
  if (scalar_type == NULL_TREE)
    return NULL_TREE;

  /* If no size was supplied use the mode the target prefers.   Otherwise
     lookup a vector mode of the specified size.  */
  if (must_eq (size, 0U))
    simd_mode = targetm.vectorize.preferred_simd_mode (inner_mode);
  else if (!multiple_p (size, nbytes, &nunits)
	   || !mode_for_vector (inner_mode, nunits).exists (&simd_mode))
    return NULL_TREE;
  /* NOTE: nunits == 1 is allowed to support single element vector types.  */
  if (!multiple_p (GET_MODE_SIZE (simd_mode), nbytes, &nunits))
    return NULL_TREE;

  vectype = build_vector_type (scalar_type, nunits);

  if (!VECTOR_MODE_P (TYPE_MODE (vectype))
      && !INTEGRAL_MODE_P (TYPE_MODE (vectype)))
    return NULL_TREE;

  /* Re-attach the address-space qualifier if we canonicalized the scalar
     type.  */
  if (TYPE_ADDR_SPACE (orig_scalar_type) != TYPE_ADDR_SPACE (vectype))
    return build_qualified_type
	     (vectype, KEEP_QUAL_ADDR_SPACE (TYPE_QUALS (orig_scalar_type)));

  return vectype;
}

poly_uint64 current_vector_size;

/* Function get_vectype_for_scalar_type.

   Returns the vector type corresponding to SCALAR_TYPE as supported
   by the target.  */

tree
get_vectype_for_scalar_type (tree scalar_type)
{
  tree vectype;
  vectype = get_vectype_for_scalar_type_and_size (scalar_type,
						  current_vector_size);
  if (vectype
      && must_eq (current_vector_size, 0U))
    current_vector_size = GET_MODE_SIZE (TYPE_MODE (vectype));
  return vectype;
}

/* Function get_mask_type_for_scalar_type.

   Returns the mask type corresponding to a result of comparison
   of vectors of specified SCALAR_TYPE as supported by target.  */

tree
get_mask_type_for_scalar_type (tree scalar_type)
{
  tree vectype = get_vectype_for_scalar_type (scalar_type);

  if (!vectype)
    return NULL;

  return build_truth_vector_type (TYPE_VECTOR_SUBPARTS (vectype),
				  current_vector_size);
}

/* Function get_same_sized_vectype

   Returns a vector type corresponding to SCALAR_TYPE of size
   VECTOR_TYPE if supported by the target.  */

tree
get_same_sized_vectype (tree scalar_type, tree vector_type)
{
  if (VECT_SCALAR_BOOLEAN_TYPE_P (scalar_type))
    return build_same_sized_truth_vector_type (vector_type);

  return get_vectype_for_scalar_type_and_size
	   (scalar_type, GET_MODE_SIZE (TYPE_MODE (vector_type)));
}

/* Function vect_is_simple_use.

   Input:
   VINFO - the vect info of the loop or basic block that is being vectorized.
   OPERAND - operand in the loop or bb.
   Output:
   DEF_STMT - the defining stmt in case OPERAND is an SSA_NAME.
   DT - the type of definition

   Returns whether a stmt with OPERAND can be vectorized.
   For loops, supportable operands are constants, loop invariants, and operands
   that are defined by the current iteration of the loop.  Unsupportable
   operands are those that are defined by a previous iteration of the loop (as
   is the case in reduction/induction computations).
   For basic blocks, supportable operands are constants and bb invariants.
   For now, operands defined outside the basic block are not supported.  */

bool
vect_is_simple_use (tree operand, vec_info *vinfo,
                    gimple **def_stmt, enum vect_def_type *dt)
{
  *def_stmt = NULL;
  *dt = vect_unknown_def_type;

  if (dump_enabled_p ())
    {
      dump_printf_loc (MSG_NOTE, vect_location,
                       "vect_is_simple_use: operand ");
      dump_generic_expr (MSG_NOTE, TDF_SLIM, operand);
      dump_printf (MSG_NOTE, "\n");
    }

  if (CONSTANT_CLASS_P (operand))
    {
      *dt = vect_constant_def;
      return true;
    }

  if (is_gimple_min_invariant (operand))
    {
      *dt = vect_external_def;
      return true;
    }

  if (TREE_CODE (operand) != SSA_NAME)
    {
      if (dump_enabled_p ())
	dump_printf_loc (MSG_MISSED_OPTIMIZATION, vect_location,
			 "not ssa-name.\n");
      return false;
    }

  if (SSA_NAME_IS_DEFAULT_DEF (operand))
    {
      *dt = vect_external_def;
      return true;
    }

  *def_stmt = SSA_NAME_DEF_STMT (operand);
  if (dump_enabled_p ())
    {
      dump_printf_loc (MSG_NOTE, vect_location, "def_stmt: ");
      dump_gimple_stmt (MSG_NOTE, TDF_SLIM, *def_stmt, 0);
    }

  if (! vect_stmt_in_region_p (vinfo, *def_stmt))
    *dt = vect_external_def;
  else
    {
      stmt_vec_info stmt_vinfo = vinfo_for_stmt (*def_stmt);
      *dt = STMT_VINFO_DEF_TYPE (stmt_vinfo);
    }

  if (dump_enabled_p ())
    {
      dump_printf_loc (MSG_NOTE, vect_location, "type of def: ");
      switch (*dt)
	{
	case vect_uninitialized_def:
	  dump_printf (MSG_NOTE, "uninitialized\n");
	  break;
	case vect_constant_def:
	  dump_printf (MSG_NOTE, "constant\n");
	  break;
	case vect_external_def:
	  dump_printf (MSG_NOTE, "external\n");
	  break;
	case vect_internal_def:
	  dump_printf (MSG_NOTE, "internal\n");
	  break;
	case vect_induction_def:
	  dump_printf (MSG_NOTE, "induction\n");
	  break;
	case vect_reduction_def:
	  dump_printf (MSG_NOTE, "reduction\n");
	  break;
	case vect_double_reduction_def:
	  dump_printf (MSG_NOTE, "double reduction\n");
	  break;
	case vect_nested_cycle:
	  dump_printf (MSG_NOTE, "nested cycle\n");
	  break;
	case vect_unknown_def_type:
	  dump_printf (MSG_NOTE, "unknown\n");
	  break;
	}
    }

  if (*dt == vect_unknown_def_type)
    {
      if (dump_enabled_p ())
        dump_printf_loc (MSG_MISSED_OPTIMIZATION, vect_location,
                         "Unsupported pattern.\n");
      return false;
    }

  switch (gimple_code (*def_stmt))
    {
    case GIMPLE_PHI:
    case GIMPLE_ASSIGN:
    case GIMPLE_CALL:
      break;
    default:
      if (dump_enabled_p ())
        dump_printf_loc (MSG_MISSED_OPTIMIZATION, vect_location,
                         "unsupported defining stmt:\n");
      return false;
    }

  return true;
}

/* Function vect_is_simple_use.

   Same as vect_is_simple_use but also determines the vector operand
   type of OPERAND and stores it to *VECTYPE.  If the definition of
   OPERAND is vect_uninitialized_def, vect_constant_def or
   vect_external_def *VECTYPE will be set to NULL_TREE and the caller
   is responsible to compute the best suited vector type for the
   scalar operand.  */

bool
vect_is_simple_use (tree operand, vec_info *vinfo,
		    gimple **def_stmt, enum vect_def_type *dt, tree *vectype)
{
  if (!vect_is_simple_use (operand, vinfo, def_stmt, dt))
    return false;

  /* Now get a vector type if the def is internal, otherwise supply
     NULL_TREE and leave it up to the caller to figure out a proper
     type for the use stmt.  */
  if (*dt == vect_internal_def
      || *dt == vect_induction_def
      || *dt == vect_reduction_def
      || *dt == vect_double_reduction_def
      || *dt == vect_nested_cycle)
    {
      stmt_vec_info stmt_info = vinfo_for_stmt (*def_stmt);

      if (STMT_VINFO_IN_PATTERN_P (stmt_info)
          && !STMT_VINFO_RELEVANT (stmt_info)
          && !STMT_VINFO_LIVE_P (stmt_info))
	stmt_info = vinfo_for_stmt (STMT_VINFO_RELATED_STMT (stmt_info));

      *vectype = STMT_VINFO_VECTYPE (stmt_info);
      gcc_assert (*vectype != NULL_TREE);
    }
  else if (*dt == vect_uninitialized_def
	   || *dt == vect_constant_def
	   || *dt == vect_external_def)
    *vectype = NULL_TREE;
  else
    gcc_unreachable ();

  return true;
}


/* Function supportable_widening_operation

   Check whether an operation represented by the code CODE is a
   widening operation that is supported by the target platform in
   vector form (i.e., when operating on arguments of type VECTYPE_IN
   producing a result of type VECTYPE_OUT).

   Widening operations we currently support are NOP (CONVERT), FLOAT
   and WIDEN_MULT.  This function checks if these operations are supported
   by the target platform either directly (via vector tree-codes), or via
   target builtins.

   Output:
   - CODE1 and CODE2 are codes of vector operations to be used when
   vectorizing the operation, if available.
   - MULTI_STEP_CVT determines the number of required intermediate steps in
   case of multi-step conversion (like char->short->int - in that case
   MULTI_STEP_CVT will be 1).
   - INTERM_TYPES contains the intermediate type required to perform the
   widening operation (short in the above example).  */

bool
supportable_widening_operation (enum tree_code code, gimple *stmt,
				tree vectype_out, tree vectype_in,
                                enum tree_code *code1, enum tree_code *code2,
                                int *multi_step_cvt,
                                vec<tree> *interm_types)
{
  stmt_vec_info stmt_info = vinfo_for_stmt (stmt);
  loop_vec_info loop_info = STMT_VINFO_LOOP_VINFO (stmt_info);
  struct loop *vect_loop = NULL;
  machine_mode vec_mode;
  enum insn_code icode1, icode2;
  optab optab1, optab2;
  tree vectype = vectype_in;
  tree wide_vectype = vectype_out;
  enum tree_code c1, c2;
  int i;
  tree prev_type, intermediate_type;
  machine_mode intermediate_mode, prev_mode;
  optab optab3, optab4;

  *multi_step_cvt = 0;
  if (loop_info)
    vect_loop = LOOP_VINFO_LOOP (loop_info);

  switch (code)
    {
    case WIDEN_MULT_EXPR:
      /* The result of a vectorized widening operation usually requires
	 two vectors (because the widened results do not fit into one vector).
	 The generated vector results would normally be expected to be
	 generated in the same order as in the original scalar computation,
	 i.e. if 8 results are generated in each vector iteration, they are
	 to be organized as follows:
		vect1: [res1,res2,res3,res4],
		vect2: [res5,res6,res7,res8].

	 However, in the special case that the result of the widening
	 operation is used in a reduction computation only, the order doesn't
	 matter (because when vectorizing a reduction we change the order of
	 the computation).  Some targets can take advantage of this and
	 generate more efficient code.  For example, targets like Altivec,
	 that support widen_mult using a sequence of {mult_even,mult_odd}
	 generate the following vectors:
		vect1: [res1,res3,res5,res7],
		vect2: [res2,res4,res6,res8].

	 When vectorizing outer-loops, we execute the inner-loop sequentially
	 (each vectorized inner-loop iteration contributes to VF outer-loop
	 iterations in parallel).  We therefore don't allow to change the
	 order of the computation in the inner-loop during outer-loop
	 vectorization.  */
      /* TODO: Another case in which order doesn't *really* matter is when we
	 widen and then contract again, e.g. (short)((int)x * y >> 8).
	 Normally, pack_trunc performs an even/odd permute, whereas the 
	 repack from an even/odd expansion would be an interleave, which
	 would be significantly simpler for e.g. AVX2.  */
      /* In any case, in order to avoid duplicating the code below, recurse
	 on VEC_WIDEN_MULT_EVEN_EXPR.  If it succeeds, all the return values
	 are properly set up for the caller.  If we fail, we'll continue with
	 a VEC_WIDEN_MULT_LO/HI_EXPR check.  */
      if (vect_loop
	  && STMT_VINFO_RELEVANT (stmt_info) == vect_used_by_reduction
	  && !nested_in_vect_loop_p (vect_loop, stmt)
	  && supportable_widening_operation (VEC_WIDEN_MULT_EVEN_EXPR,
					     stmt, vectype_out, vectype_in,
					     code1, code2, multi_step_cvt,
					     interm_types))
        {
          /* Elements in a vector with vect_used_by_reduction property cannot
             be reordered if the use chain with this property does not have the
             same operation.  One such an example is s += a * b, where elements
             in a and b cannot be reordered.  Here we check if the vector defined
             by STMT is only directly used in the reduction statement.  */
          tree lhs = gimple_assign_lhs (stmt);
          use_operand_p dummy;
          gimple *use_stmt;
          stmt_vec_info use_stmt_info = NULL;
          if (single_imm_use (lhs, &dummy, &use_stmt)
              && (use_stmt_info = vinfo_for_stmt (use_stmt))
              && STMT_VINFO_DEF_TYPE (use_stmt_info) == vect_reduction_def)
            return true;
        }
      c1 = VEC_WIDEN_MULT_LO_EXPR;
      c2 = VEC_WIDEN_MULT_HI_EXPR;
      break;

    case DOT_PROD_EXPR:
      c1 = DOT_PROD_EXPR;
      c2 = DOT_PROD_EXPR;
      break;

    case SAD_EXPR:
      c1 = SAD_EXPR;
      c2 = SAD_EXPR;
      break;

    case VEC_WIDEN_MULT_EVEN_EXPR:
      /* Support the recursion induced just above.  */
      c1 = VEC_WIDEN_MULT_EVEN_EXPR;
      c2 = VEC_WIDEN_MULT_ODD_EXPR;
      break;

    case WIDEN_LSHIFT_EXPR:
      c1 = VEC_WIDEN_LSHIFT_LO_EXPR;
      c2 = VEC_WIDEN_LSHIFT_HI_EXPR;
      break;

    CASE_CONVERT:
      c1 = VEC_UNPACK_LO_EXPR;
      c2 = VEC_UNPACK_HI_EXPR;
      break;

    case FLOAT_EXPR:
      c1 = VEC_UNPACK_FLOAT_LO_EXPR;
      c2 = VEC_UNPACK_FLOAT_HI_EXPR;
      break;

    case FIX_TRUNC_EXPR:
      /* ??? Not yet implemented due to missing VEC_UNPACK_FIX_TRUNC_HI_EXPR/
	 VEC_UNPACK_FIX_TRUNC_LO_EXPR tree codes and optabs used for
	 computing the operation.  */
      return false;

    default:
      gcc_unreachable ();
    }

  if (BYTES_BIG_ENDIAN && c1 != VEC_WIDEN_MULT_EVEN_EXPR)
    std::swap (c1, c2);

  if (code == FIX_TRUNC_EXPR)
    {
      /* The signedness is determined from output operand.  */
      optab1 = optab_for_tree_code (c1, vectype_out, optab_default);
      optab2 = optab_for_tree_code (c2, vectype_out, optab_default);
    }
  else
    {
      optab1 = optab_for_tree_code (c1, vectype, optab_default);
      optab2 = optab_for_tree_code (c2, vectype, optab_default);
    }

  if (!optab1 || !optab2)
    return false;

  vec_mode = TYPE_MODE (vectype);
  if ((icode1 = optab_handler (optab1, vec_mode)) == CODE_FOR_nothing
       || (icode2 = optab_handler (optab2, vec_mode)) == CODE_FOR_nothing)
    return false;

  *code1 = c1;
  *code2 = c2;

  if (insn_data[icode1].operand[0].mode == TYPE_MODE (wide_vectype)
      && insn_data[icode2].operand[0].mode == TYPE_MODE (wide_vectype))
      /* For scalar masks we may have different boolean
	 vector types having the same QImode.  Thus we
	 add additional check for elements number.  */
    return (!VECTOR_BOOLEAN_TYPE_P (vectype)
	    || must_eq (TYPE_VECTOR_SUBPARTS (vectype),
			TYPE_VECTOR_SUBPARTS (wide_vectype) * 2));

  /* Check if it's a multi-step conversion that can be done using intermediate
     types.  */

  prev_type = vectype;
  prev_mode = vec_mode;

  if (!CONVERT_EXPR_CODE_P (code))
    return false;

  /* We assume here that there will not be more than MAX_INTERM_CVT_STEPS
     intermediate steps in promotion sequence.  We try
     MAX_INTERM_CVT_STEPS to get to NARROW_VECTYPE, and fail if we do
     not.  */
  interm_types->create (MAX_INTERM_CVT_STEPS);
  for (i = 0; i < MAX_INTERM_CVT_STEPS; i++)
    {
      intermediate_mode = insn_data[icode1].operand[0].mode;
      if (VECTOR_BOOLEAN_TYPE_P (prev_type))
	{
	  intermediate_type = vect_halve_mask_nunits (prev_type);
	  if (intermediate_mode != TYPE_MODE (intermediate_type))
	    return false;
	}
      else
	intermediate_type
	  = lang_hooks.types.type_for_mode (intermediate_mode,
					    TYPE_UNSIGNED (prev_type));

      optab3 = optab_for_tree_code (c1, intermediate_type, optab_default);
      optab4 = optab_for_tree_code (c2, intermediate_type, optab_default);

      if (!optab3 || !optab4
          || (icode1 = optab_handler (optab1, prev_mode)) == CODE_FOR_nothing
	  || insn_data[icode1].operand[0].mode != intermediate_mode
	  || (icode2 = optab_handler (optab2, prev_mode)) == CODE_FOR_nothing
	  || insn_data[icode2].operand[0].mode != intermediate_mode
	  || ((icode1 = optab_handler (optab3, intermediate_mode))
	      == CODE_FOR_nothing)
	  || ((icode2 = optab_handler (optab4, intermediate_mode))
	      == CODE_FOR_nothing))
	break;

      interm_types->quick_push (intermediate_type);
      (*multi_step_cvt)++;

      if (insn_data[icode1].operand[0].mode == TYPE_MODE (wide_vectype)
	  && insn_data[icode2].operand[0].mode == TYPE_MODE (wide_vectype))
	return (!VECTOR_BOOLEAN_TYPE_P (vectype)
		|| must_eq (TYPE_VECTOR_SUBPARTS (intermediate_type),
			    TYPE_VECTOR_SUBPARTS (wide_vectype) * 2));

      prev_type = intermediate_type;
      prev_mode = intermediate_mode;
    }

  interm_types->release ();
  return false;
}


/* Function supportable_narrowing_operation

   Check whether an operation represented by the code CODE is a
   narrowing operation that is supported by the target platform in
   vector form (i.e., when operating on arguments of type VECTYPE_IN
   and producing a result of type VECTYPE_OUT).

   Narrowing operations we currently support are NOP (CONVERT) and
   FIX_TRUNC.  This function checks if these operations are supported by
   the target platform directly via vector tree-codes.

   Output:
   - CODE1 is the code of a vector operation to be used when
   vectorizing the operation, if available.
   - MULTI_STEP_CVT determines the number of required intermediate steps in
   case of multi-step conversion (like int->short->char - in that case
   MULTI_STEP_CVT will be 1).
   - INTERM_TYPES contains the intermediate type required to perform the
   narrowing operation (short in the above example).   */

bool
supportable_narrowing_operation (enum tree_code code,
				 tree vectype_out, tree vectype_in,
				 enum tree_code *code1, int *multi_step_cvt,
                                 vec<tree> *interm_types)
{
  machine_mode vec_mode;
  enum insn_code icode1;
  optab optab1, interm_optab;
  tree vectype = vectype_in;
  tree narrow_vectype = vectype_out;
  enum tree_code c1;
  tree intermediate_type, prev_type;
  machine_mode intermediate_mode, prev_mode;
  int i;
  bool uns;

  *multi_step_cvt = 0;
  switch (code)
    {
    CASE_CONVERT:
      c1 = VEC_PACK_TRUNC_EXPR;
      break;

    case FIX_TRUNC_EXPR:
      c1 = VEC_PACK_FIX_TRUNC_EXPR;
      break;

    case FLOAT_EXPR:
      /* ??? Not yet implemented due to missing VEC_PACK_FLOAT_EXPR
	 tree code and optabs used for computing the operation.  */
      return false;

    default:
      gcc_unreachable ();
    }

  if (code == FIX_TRUNC_EXPR)
    /* The signedness is determined from output operand.  */
    optab1 = optab_for_tree_code (c1, vectype_out, optab_default);
  else
    optab1 = optab_for_tree_code (c1, vectype, optab_default);

  if (!optab1)
    return false;

  vec_mode = TYPE_MODE (vectype);
  if ((icode1 = optab_handler (optab1, vec_mode)) == CODE_FOR_nothing)
    return false;

  *code1 = c1;

  if (insn_data[icode1].operand[0].mode == TYPE_MODE (narrow_vectype))
    /* For scalar masks we may have different boolean
       vector types having the same QImode.  Thus we
       add additional check for elements number.  */
    return (!VECTOR_BOOLEAN_TYPE_P (vectype)
	    || must_eq (TYPE_VECTOR_SUBPARTS (vectype) * 2,
			TYPE_VECTOR_SUBPARTS (narrow_vectype)));

  /* Check if it's a multi-step conversion that can be done using intermediate
     types.  */
  prev_mode = vec_mode;
  prev_type = vectype;
  if (code == FIX_TRUNC_EXPR)
    uns = TYPE_UNSIGNED (vectype_out);
  else
    uns = TYPE_UNSIGNED (vectype);

  /* For multi-step FIX_TRUNC_EXPR prefer signed floating to integer
     conversion over unsigned, as unsigned FIX_TRUNC_EXPR is often more
     costly than signed.  */
  if (code == FIX_TRUNC_EXPR && uns)
    {
      enum insn_code icode2;

      intermediate_type
	= lang_hooks.types.type_for_mode (TYPE_MODE (vectype_out), 0);
      interm_optab
	= optab_for_tree_code (c1, intermediate_type, optab_default);
      if (interm_optab != unknown_optab
	  && (icode2 = optab_handler (optab1, vec_mode)) != CODE_FOR_nothing
	  && insn_data[icode1].operand[0].mode
	     == insn_data[icode2].operand[0].mode)
	{
	  uns = false;
	  optab1 = interm_optab;
	  icode1 = icode2;
	}
    }

  /* We assume here that there will not be more than MAX_INTERM_CVT_STEPS
     intermediate steps in promotion sequence.  We try
     MAX_INTERM_CVT_STEPS to get to NARROW_VECTYPE, and fail if we do not.  */
  interm_types->create (MAX_INTERM_CVT_STEPS);
  for (i = 0; i < MAX_INTERM_CVT_STEPS; i++)
    {
      intermediate_mode = insn_data[icode1].operand[0].mode;
      if (VECTOR_BOOLEAN_TYPE_P (prev_type))
	{
	  intermediate_type = vect_double_mask_nunits (prev_type);
	  if (intermediate_mode != TYPE_MODE (intermediate_type))
	    return false;
	}
      else
	intermediate_type
	  = lang_hooks.types.type_for_mode (intermediate_mode, uns);
      interm_optab
	= optab_for_tree_code (VEC_PACK_TRUNC_EXPR, intermediate_type,
			       optab_default);
      if (!interm_optab
	  || ((icode1 = optab_handler (optab1, prev_mode)) == CODE_FOR_nothing)
	  || insn_data[icode1].operand[0].mode != intermediate_mode
	  || ((icode1 = optab_handler (interm_optab, intermediate_mode))
	      == CODE_FOR_nothing))
	break;

      interm_types->quick_push (intermediate_type);
      (*multi_step_cvt)++;

      if (insn_data[icode1].operand[0].mode == TYPE_MODE (narrow_vectype))
	return (!VECTOR_BOOLEAN_TYPE_P (vectype)
		|| must_eq (TYPE_VECTOR_SUBPARTS (intermediate_type) * 2,
			    TYPE_VECTOR_SUBPARTS (narrow_vectype)));

      prev_mode = intermediate_mode;
      prev_type = intermediate_type;
      optab1 = interm_optab;
    }

  interm_types->release ();
  return false;
}

/* Generate and return a statement that sets vector mask MASK such that
   MASK[I] is true iff J + START_INDEX < END_INDEX for all J <= I.  */

gcall *
vect_gen_while (tree mask, tree start_index, tree end_index)
{
  tree cmp_type = TREE_TYPE (start_index);
  tree mask_type = TREE_TYPE (mask);
  gcc_checking_assert (direct_internal_fn_supported_p (IFN_WHILE_ULT,
						       cmp_type, mask_type,
						       OPTIMIZE_FOR_SPEED));
  gcall *call = gimple_build_call_internal (IFN_WHILE_ULT, 3,
					    start_index, end_index,
					    build_zero_cst (mask_type));
  gimple_call_set_lhs (call, mask);
  return call;
}

/* Generate a vector mask of type MASK_TYPE for which index I is false iff
   J + START_INDEX < END_INDEX for all J <= I.  Add the statements to SEQ.  */

tree
vect_gen_while_not (gimple_seq *seq, tree mask_type, tree start_index,
		    tree end_index)
{
  tree tmp = make_ssa_name (mask_type);
  gcall *call = vect_gen_while (tmp, start_index, end_index);
  gimple_seq_add_stmt (seq, call);
  return gimple_build (seq, BIT_NOT_EXPR, mask_type, tmp);
}<|MERGE_RESOLUTION|>--- conflicted
+++ resolved
@@ -1754,34 +1754,8 @@
 			  vect_memory_access_type memory_access_type,
 			  tree widened_offset_type)
 {
-<<<<<<< HEAD
   vec_loop_masks *masks = &LOOP_VINFO_MASKS (loop_vinfo);
   machine_mode vecmode = TYPE_MODE (vectype);
-=======
-  stmt_vec_info stmt_info = vinfo_for_stmt (stmt);
-  vec_info *vinfo = stmt_info->vinfo;
-  loop_vec_info loop_vinfo = STMT_VINFO_LOOP_VINFO (stmt_info);
-  struct loop *loop = loop_vinfo ? LOOP_VINFO_LOOP (loop_vinfo) : NULL;
-  gimple *first_stmt = GROUP_FIRST_ELEMENT (stmt_info);
-  data_reference *first_dr = STMT_VINFO_DATA_REF (vinfo_for_stmt (first_stmt));
-  unsigned int group_size = GROUP_SIZE (vinfo_for_stmt (first_stmt));
-  bool single_element_p = (stmt == first_stmt
-			   && !GROUP_NEXT_ELEMENT (stmt_info));
-  unsigned HOST_WIDE_INT gap = GROUP_GAP (vinfo_for_stmt (first_stmt));
-  unsigned nunits = TYPE_VECTOR_SUBPARTS (vectype);
-
-  /* True if the vectorized statements would access beyond the last
-     statement in the group.  */
-  bool overrun_p = false;
-
-  /* True if we can cope with such overrun by peeling for gaps, so that
-     there is at least one final scalar iteration after the vector loop.  */
-  bool can_overrun_p = (vls_type == VLS_LOAD && loop_vinfo && !loop->inner);
-
-  /* There can only be a gap at the end of the group if the stride is
-     known at compile time.  */
-  gcc_assert (!STMT_VINFO_STRIDED_P (stmt_info) || gap == 0);
->>>>>>> 3bbc3f79
 
   /* Invariant loads need no special support.  */
   if (memory_access_type == VMAT_INVARIANT)
@@ -1793,7 +1767,6 @@
 	  ? !vect_load_lanes_supported (vectype, group_size, true)
 	  : !vect_store_lanes_supported (vectype, group_size, true))
 	{
-<<<<<<< HEAD
 	  if (dump_enabled_p ())
 	    dump_printf_loc (MSG_MISSED_OPTIMIZATION, vect_location,
 			     "Can't use a fully-masked loop because the"
@@ -1802,61 +1775,17 @@
 			     is_load ? "load" : "store");
 	  LOOP_VINFO_CAN_FULLY_MASK_P (loop_vinfo) = false;
 	  return;
-=======
-	  overrun_p = loop_vinfo && gap != 0;
-	  if (overrun_p && vls_type != VLS_LOAD)
-	    {
-	      dump_printf_loc (MSG_MISSED_OPTIMIZATION, vect_location,
-			       "Grouped store with gaps requires"
-			       " non-consecutive accesses\n");
-	      return false;
-	    }
-	  /* An overrun is fine if the trailing elements are smaller
-	     than the alignment boundary B.  Every vector access will
-	     be a multiple of B and so we are guaranteed to access a
-	     non-gap element in the same B-sized block.  */
-	  if (overrun_p
-	      && gap < (vect_known_alignment_in_bytes (first_dr)
-			/ vect_get_scalar_dr_size (first_dr)))
-	    overrun_p = false;
-	  if (overrun_p && !can_overrun_p)
-	    {
-	      if (dump_enabled_p ())
-		dump_printf_loc (MSG_MISSED_OPTIMIZATION, vect_location,
-				 "Peeling for outer loop is not supported\n");
-	      return false;
-	    }
-	  *memory_access_type = VMAT_CONTIGUOUS;
->>>>>>> 3bbc3f79
 	}
       unsigned int ncopies = vect_get_num_copies (loop_vinfo, vectype);
       vect_record_loop_mask (loop_vinfo, masks, ncopies, vectype);
       return;
     }
 
-<<<<<<< HEAD
   if (memory_access_type == VMAT_GATHER_SCATTER)
     {
       if (get_gather_scatter_internal_fn (is_load, vectype,
 					  widened_offset_type, true)
 	  == IFN_LAST)
-=======
-      /* If there is a gap at the end of the group then these optimizations
-	 would access excess elements in the last iteration.  */
-      bool would_overrun_p = (gap != 0);
-      /* An overrun is fine if the trailing elements are smaller than the
-	 alignment boundary B.  Every vector access will be a multiple of B
-	 and so we are guaranteed to access a non-gap element in the
-	 same B-sized block.  */
-      if (would_overrun_p
-	  && gap < (vect_known_alignment_in_bytes (first_dr)
-		    / vect_get_scalar_dr_size (first_dr)))
-	would_overrun_p = false;
-
-      if (!STMT_VINFO_STRIDED_P (stmt_info)
-	  && (can_overrun_p || !would_overrun_p)
-	  && compare_step_with_zero (stmt) > 0)
->>>>>>> 3bbc3f79
 	{
 	  if (dump_enabled_p ())
 	    dump_printf_loc (MSG_MISSED_OPTIMIZATION, vect_location,
@@ -3114,6 +3043,7 @@
   loop_vec_info loop_vinfo = STMT_VINFO_LOOP_VINFO (stmt_info);
   struct loop *loop = loop_vinfo ? LOOP_VINFO_LOOP (loop_vinfo) : NULL;
   gimple *first_stmt = GROUP_FIRST_ELEMENT (stmt_info);
+  data_reference *first_dr = STMT_VINFO_DATA_REF (vinfo_for_stmt (first_stmt));
   unsigned int group_size = GROUP_SIZE (vinfo_for_stmt (first_stmt));
   unsigned int num_stmts = GROUP_NUM_STMTS (vinfo_for_stmt (first_stmt));
   bool single_element_p = (stmt == first_stmt
@@ -3179,8 +3109,13 @@
 			       " non-consecutive accesses\n");
 	      return false;
 	    }
-	  /* If the access is aligned an overrun is fine.  */
-	  if (overrun_p && gap < vect_known_alignment_in_elements (first_stmt))
+	  /* An overrun is fine if the trailing elements are smaller
+	     than the alignment boundary B.  Every vector access will
+	     be a multiple of B and so we are guaranteed to access a
+	     non-gap element in the same B-sized block.  */
+	  if (overrun_p
+	      && gap < (vect_known_alignment_in_bytes (first_dr)
+			/ vect_get_scalar_dr_size (first_dr)))
 	    overrun_p = false;
 	  if (overrun_p && !can_overrun_p)
 	    {
@@ -3201,13 +3136,15 @@
       /* If there is a gap at the end of the group then some of these
 	 optimizations would access excess elements in the last iteration.  */
       bool would_overrun_p = (gap != 0);
-      /* If the access is aligned an overrun is fine, but only if the
-         overrun is not inside an unused vector (if the gap is as large
-	 or larger than a vector).  */
+      /* An overrun is fine if the trailing elements are smaller than the
+	 alignment boundary B.  Every vector access will be a multiple of B
+	 and so we are guaranteed to access a non-gap element in the
+	 same B-sized block.  */
       if (would_overrun_p
 	  && !masked_p
 	  && vls_type == VLS_LOAD
-	  && gap < vect_known_alignment_in_elements (first_stmt))
+	  && gap < (vect_known_alignment_in_bytes (first_dr)
+		    / vect_get_scalar_dr_size (first_dr)))
 	would_overrun_p = false;
 
       /* First try using LOAD/STORE_LANES.  */
@@ -3831,19 +3768,11 @@
 
 	  if (i == 0)
 	    {
-<<<<<<< HEAD
 	      init_stored_values (group_size, first_stmt, &operands);
 	      vec_rhs = operands[0];
 	      vec_mask = vect_get_vec_def_for_operand (mask, stmt,
 						       mask_vectype);
 	      /* We should have caught mismatched types earlier.  */
-=======
-	      tree rhs = gimple_call_arg (stmt, 3);
-	      vec_rhs = vect_get_vec_def_for_operand (rhs, stmt);
-	      vec_mask = vect_get_vec_def_for_operand (mask, stmt,
-						       mask_vectype);
-	      /* We should have catched mismatched types earlier.  */
->>>>>>> 3bbc3f79
 	      gcc_assert (useless_type_conversion_p (vectype,
 						     TREE_TYPE (vec_rhs)));
 	      dataref_ptr = vect_create_data_ref_ptr (first_stmt, aggr_type,
@@ -3872,14 +3801,7 @@
 	    }
 	  mask = prepare_load_store_mask (mask_vectype, mask, vec_mask, gsi);
 
-<<<<<<< HEAD
 	  if (memory_access_type == VMAT_LOAD_STORE_LANES)
-=======
-	  align = DR_TARGET_ALIGNMENT (dr);
-	  if (aligned_access_p (dr))
-	    misalign = 0;
-	  else if (DR_MISALIGNMENT (dr) == -1)
->>>>>>> 3bbc3f79
 	    {
 	      tree ref_type = get_masked_group_alias_ptr_type (first_stmt);
 	      new_stmt = do_store_lanes (stmt, gsi, group_size, aggr_type,
@@ -3947,7 +3869,6 @@
 
 	  if (i == 0)
 	    {
-<<<<<<< HEAD
 	      gcc_assert (mask == gimple_call_arg (first_stmt, 2));
 	      vec_mask = vect_get_vec_def_for_operand (mask, stmt,
 						       mask_vectype);
@@ -3956,13 +3877,6 @@
 						      NULL_TREE, &dummy,
 						      gsi, &ptr_incr, false,
 						      &inv_p);
-=======
-	      vec_mask = vect_get_vec_def_for_operand (mask, stmt,
-						       mask_vectype);
-	      dataref_ptr = vect_create_data_ref_ptr (stmt, vectype, NULL,
-						      NULL_TREE, &dummy, gsi,
-						      &ptr_incr, false, &inv_p);
->>>>>>> 3bbc3f79
 	      gcc_assert (!inv_p);
 	    }
 	  else
@@ -3974,15 +3888,8 @@
 					     TYPE_SIZE_UNIT (aggr_type));
 	    }
 
-<<<<<<< HEAD
 	  tree mask = NULL;
 	  if (masked_loop_p)
-=======
-	  align = DR_TARGET_ALIGNMENT (dr);
-	  if (aligned_access_p (dr))
-	    misalign = 0;
-	  else if (DR_MISALIGNMENT (dr) == -1)
->>>>>>> 3bbc3f79
 	    {
 	      gcc_assert (!slp_node);
 	      mask = vect_get_loop_mask (gsi, masks, ncopies, vectype, i);
@@ -7371,12 +7278,9 @@
   /* Transform.  */
 
   ensure_base_align (dr);
-<<<<<<< HEAD
 
   if (grouped_store)
     GROUP_STORE_COUNT (vinfo_for_stmt (first_stmt))++;
-=======
->>>>>>> 3bbc3f79
 
   if (memory_access_type == VMAT_GATHER_SCATTER)
     {
@@ -8827,19 +8731,10 @@
 		  {
 		    unsigned int align, misalign;
 
-<<<<<<< HEAD
 		    tree offset_arg = (dataref_offset
 				       ? dataref_offset
 				       : build_int_cst (ref_type, 0));
 
-=======
-		    data_ref
-		      = fold_build2 (MEM_REF, vectype, dataref_ptr,
-				     dataref_offset
-				     ? dataref_offset
-				     : build_int_cst (ref_type, 0));
-		    align = DR_TARGET_ALIGNMENT (dr);
->>>>>>> 3bbc3f79
 		    if (alignment_support_scheme == dr_aligned)
 		      {
 			gcc_assert (aligned_access_p (first_dr));
@@ -8957,19 +8852,12 @@
 		    new_stmt = gimple_build_assign
 		      (new_temp, BIT_AND_EXPR, dataref_ptr,
 		       build_int_cst (TREE_TYPE (dataref_ptr),
-<<<<<<< HEAD
 				      -(HOST_WIDE_INT) align));
-=======
-				     -(HOST_WIDE_INT) align));
->>>>>>> 3bbc3f79
 		    vect_finish_stmt_generation (stmt, new_stmt, gsi);
 		    data_ref
 		      = build2 (MEM_REF, vectype, new_temp,
 				build_int_cst (ref_type, 0));
-<<<<<<< HEAD
 		    new_stmt = gimple_build_assign (vec_dest, data_ref);
-=======
->>>>>>> 3bbc3f79
 		    break;
 		  }
 		default:
@@ -10024,35 +9912,6 @@
   return true;
 }
 
-/* If SLP_NODE is nonnull, return true if vectorizable_live_operation
-   can handle all live statements in the node.  Otherwise return true
-   if STMT is not live or if vectorizable_live_operation can handle it.
-   GSI and VEC_STMT are as for vectorizable_live_operation.  */
-
-static bool
-can_vectorize_live_stmts (gimple *stmt, gimple_stmt_iterator *gsi,
-			  slp_tree slp_node, gimple **vec_stmt)
-{
-  if (slp_node)
-    {
-      gimple *slp_stmt;
-      unsigned int i;
-      FOR_EACH_VEC_ELT (SLP_TREE_SCALAR_STMTS (slp_node), i, slp_stmt)
-	{
-	  stmt_vec_info slp_stmt_info = vinfo_for_stmt (slp_stmt);
-	  if (STMT_VINFO_LIVE_P (slp_stmt_info)
-	      && !vectorizable_live_operation (slp_stmt, gsi, slp_node, i,
-					       vec_stmt))
-	    return false;
-	}
-    }
-  else if (STMT_VINFO_LIVE_P (vinfo_for_stmt (stmt))
-	   && !vectorizable_live_operation (stmt, gsi, slp_node, -1, vec_stmt))
-    return false;
-
-  return true;
-}
-
 /* Make sure the statement is vectorizable.  */
 
 bool
