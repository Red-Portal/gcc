--- conflicted
+++ resolved
@@ -2993,11 +2993,7 @@
 	  Location loc = this->location();
 	  this->advance_token();
 	  Expression* expr = this->expression(PRECEDENCE_NORMAL, false, true,
-<<<<<<< HEAD
-					      NULL);
-=======
 					      NULL, NULL);
->>>>>>> bc75ee5f
 	  if (this->peek_token()->is_op(OPERATOR_COMMA))
 	    this->advance_token();
 	  if (this->peek_token()->is_op(OPERATOR_ELLIPSIS))
