/* Language-independent node constructors for parse phase of GNU compiler.
   Copyright (C) 1987-2017 Free Software Foundation, Inc.

This file is part of GCC.

GCC is free software; you can redistribute it and/or modify it under
the terms of the GNU General Public License as published by the Free
Software Foundation; either version 3, or (at your option) any later
version.

GCC is distributed in the hope that it will be useful, but WITHOUT ANY
WARRANTY; without even the implied warranty of MERCHANTABILITY or
FITNESS FOR A PARTICULAR PURPOSE.  See the GNU General Public License
for more details.

You should have received a copy of the GNU General Public License
along with GCC; see the file COPYING3.  If not see
<http://www.gnu.org/licenses/>.  */

/* This file contains the low level primitives for operating on tree nodes,
   including allocation, list operations, interning of identifiers,
   construction of data type nodes and statement nodes,
   and construction of type conversion nodes.  It also contains
   tables index by tree code that describe how to take apart
   nodes of that code.

   It is intended to be language-independent but can occasionally
   calls language-dependent routines.  */

#include "config.h"
#include "system.h"
#include "coretypes.h"
#include "backend.h"
#include "target.h"
#include "tree.h"
#include "gimple.h"
#include "tree-pass.h"
#include "ssa.h"
#include "cgraph.h"
#include "diagnostic.h"
#include "flags.h"
#include "alias.h"
#include "fold-const.h"
#include "stor-layout.h"
#include "calls.h"
#include "attribs.h"
#include "toplev.h" /* get_random_seed */
#include "output.h"
#include "common/common-target.h"
#include "langhooks.h"
#include "tree-inline.h"
#include "tree-iterator.h"
#include "internal-fn.h"
#include "gimple-iterator.h"
#include "gimplify.h"
#include "tree-dfa.h"
#include "params.h"
#include "langhooks-def.h"
#include "tree-diagnostic.h"
#include "except.h"
#include "builtins.h"
#include "print-tree.h"
#include "ipa-utils.h"
#include "selftest.h"

/* Tree code classes.  */

#define DEFTREECODE(SYM, NAME, TYPE, LENGTH) TYPE,
#define END_OF_BASE_TREE_CODES tcc_exceptional,

const enum tree_code_class tree_code_type[] = {
#include "all-tree.def"
};

#undef DEFTREECODE
#undef END_OF_BASE_TREE_CODES

/* Table indexed by tree code giving number of expression
   operands beyond the fixed part of the node structure.
   Not used for types or decls.  */

#define DEFTREECODE(SYM, NAME, TYPE, LENGTH) LENGTH,
#define END_OF_BASE_TREE_CODES 0,

const unsigned char tree_code_length[] = {
#include "all-tree.def"
};

#undef DEFTREECODE
#undef END_OF_BASE_TREE_CODES

/* Names of tree components.
   Used for printing out the tree and error messages.  */
#define DEFTREECODE(SYM, NAME, TYPE, LEN) NAME,
#define END_OF_BASE_TREE_CODES "@dummy",

static const char *const tree_code_name[] = {
#include "all-tree.def"
};

#undef DEFTREECODE
#undef END_OF_BASE_TREE_CODES

/* Each tree code class has an associated string representation.
   These must correspond to the tree_code_class entries.  */

const char *const tree_code_class_strings[] =
{
  "exceptional",
  "constant",
  "type",
  "declaration",
  "reference",
  "comparison",
  "unary",
  "binary",
  "statement",
  "vl_exp",
  "expression"
};

/* obstack.[ch] explicitly declined to prototype this.  */
extern int _obstack_allocated_p (struct obstack *h, void *obj);

/* Statistics-gathering stuff.  */

static int tree_code_counts[MAX_TREE_CODES];
int tree_node_counts[(int) all_kinds];
int tree_node_sizes[(int) all_kinds];

/* Keep in sync with tree.h:enum tree_node_kind.  */
static const char * const tree_node_kind_names[] = {
  "decls",
  "types",
  "blocks",
  "stmts",
  "refs",
  "exprs",
  "constants",
  "identifiers",
  "vecs",
  "binfos",
  "ssa names",
  "constructors",
  "random kinds",
  "lang_decl kinds",
  "lang_type kinds",
  "omp clauses",
};

/* Unique id for next decl created.  */
static GTY(()) int next_decl_uid;
/* Unique id for next type created.  */
static GTY(()) unsigned next_type_uid = 1;
/* Unique id for next debug decl created.  Use negative numbers,
   to catch erroneous uses.  */
static GTY(()) int next_debug_decl_uid;

/* Since we cannot rehash a type after it is in the table, we have to
   keep the hash code.  */

struct GTY((for_user)) type_hash {
  unsigned long hash;
  tree type;
};

/* Initial size of the hash table (rounded to next prime).  */
#define TYPE_HASH_INITIAL_SIZE 1000

struct type_cache_hasher : ggc_cache_ptr_hash<type_hash>
{
  static hashval_t hash (type_hash *t) { return t->hash; }
  static bool equal (type_hash *a, type_hash *b);

  static int
  keep_cache_entry (type_hash *&t)
  {
    return ggc_marked_p (t->type);
  }
};

/* Now here is the hash table.  When recording a type, it is added to
   the slot whose index is the hash code.  Note that the hash table is
   used for several kinds of types (function types, array types and
   array index range types, for now).  While all these live in the
   same table, they are completely independent, and the hash code is
   computed differently for each of these.  */

static GTY ((cache)) hash_table<type_cache_hasher> *type_hash_table;

/* Hash table and temporary node for larger integer const values.  */
static GTY (()) tree int_cst_node;

struct int_cst_hasher : ggc_cache_ptr_hash<tree_node>
{
  static hashval_t hash (tree t);
  static bool equal (tree x, tree y);
};

static GTY ((cache)) hash_table<int_cst_hasher> *int_cst_hash_table;

/* Class and variable for making sure that there is a single POLY_CST
   for a given value.  */
struct poly_cst_hasher : ggc_cache_ptr_hash<tree_node>
{
  static hashval_t hash (tree t);
  static bool equal (tree x, tree y);
};

static GTY ((cache)) hash_table<poly_cst_hasher> *poly_cst_hash_table;

/* Hash table for optimization flags and target option flags.  Use the same
   hash table for both sets of options.  Nodes for building the current
   optimization and target option nodes.  The assumption is most of the time
   the options created will already be in the hash table, so we avoid
   allocating and freeing up a node repeatably.  */
static GTY (()) tree cl_optimization_node;
static GTY (()) tree cl_target_option_node;

struct cl_option_hasher : ggc_cache_ptr_hash<tree_node>
{
  static hashval_t hash (tree t);
  static bool equal (tree x, tree y);
};

static GTY ((cache)) hash_table<cl_option_hasher> *cl_option_hash_table;

/* General tree->tree mapping  structure for use in hash tables.  */


static GTY ((cache))
     hash_table<tree_decl_map_cache_hasher> *debug_expr_for_decl;

static GTY ((cache))
     hash_table<tree_decl_map_cache_hasher> *value_expr_for_decl;

struct tree_vec_map_cache_hasher : ggc_cache_ptr_hash<tree_vec_map>
{
  static hashval_t hash (tree_vec_map *m) { return DECL_UID (m->base.from); }

  static bool
  equal (tree_vec_map *a, tree_vec_map *b)
  {
    return a->base.from == b->base.from;
  }

  static int
  keep_cache_entry (tree_vec_map *&m)
  {
    return ggc_marked_p (m->base.from);
  }
};

static GTY ((cache))
     hash_table<tree_vec_map_cache_hasher> *debug_args_for_decl;

static void set_type_quals (tree, int);
static void print_type_hash_statistics (void);
static void print_debug_expr_statistics (void);
static void print_value_expr_statistics (void);

tree global_trees[TI_MAX];
tree integer_types[itk_none];

bool int_n_enabled_p[NUM_INT_N_ENTS];
struct int_n_trees_t int_n_trees [NUM_INT_N_ENTS];

unsigned char tree_contains_struct[MAX_TREE_CODES][64];

/* Number of operands for each OpenMP clause.  */
unsigned const char omp_clause_num_ops[] =
{
  0, /* OMP_CLAUSE_ERROR  */
  1, /* OMP_CLAUSE_PRIVATE  */
  1, /* OMP_CLAUSE_SHARED  */
  1, /* OMP_CLAUSE_FIRSTPRIVATE  */
  2, /* OMP_CLAUSE_LASTPRIVATE  */
  5, /* OMP_CLAUSE_REDUCTION  */
  1, /* OMP_CLAUSE_COPYIN  */
  1, /* OMP_CLAUSE_COPYPRIVATE  */
  3, /* OMP_CLAUSE_LINEAR  */
  2, /* OMP_CLAUSE_ALIGNED  */
  1, /* OMP_CLAUSE_DEPEND  */
  1, /* OMP_CLAUSE_UNIFORM  */
  1, /* OMP_CLAUSE_TO_DECLARE  */
  1, /* OMP_CLAUSE_LINK  */
  2, /* OMP_CLAUSE_FROM  */
  2, /* OMP_CLAUSE_TO  */
  2, /* OMP_CLAUSE_MAP  */
  1, /* OMP_CLAUSE_USE_DEVICE_PTR  */
  1, /* OMP_CLAUSE_IS_DEVICE_PTR  */
  2, /* OMP_CLAUSE__CACHE_  */
  2, /* OMP_CLAUSE_GANG  */
  1, /* OMP_CLAUSE_ASYNC  */
  1, /* OMP_CLAUSE_WAIT  */
  0, /* OMP_CLAUSE_AUTO  */
  0, /* OMP_CLAUSE_SEQ  */
  1, /* OMP_CLAUSE__LOOPTEMP_  */
  1, /* OMP_CLAUSE_IF  */
  1, /* OMP_CLAUSE_NUM_THREADS  */
  1, /* OMP_CLAUSE_SCHEDULE  */
  0, /* OMP_CLAUSE_NOWAIT  */
  1, /* OMP_CLAUSE_ORDERED  */
  0, /* OMP_CLAUSE_DEFAULT  */
  3, /* OMP_CLAUSE_COLLAPSE  */
  0, /* OMP_CLAUSE_UNTIED   */
  1, /* OMP_CLAUSE_FINAL  */
  0, /* OMP_CLAUSE_MERGEABLE  */
  1, /* OMP_CLAUSE_DEVICE  */
  1, /* OMP_CLAUSE_DIST_SCHEDULE  */
  0, /* OMP_CLAUSE_INBRANCH  */
  0, /* OMP_CLAUSE_NOTINBRANCH  */
  1, /* OMP_CLAUSE_NUM_TEAMS  */
  1, /* OMP_CLAUSE_THREAD_LIMIT  */
  0, /* OMP_CLAUSE_PROC_BIND  */
  1, /* OMP_CLAUSE_SAFELEN  */
  1, /* OMP_CLAUSE_SIMDLEN  */
  0, /* OMP_CLAUSE_FOR  */
  0, /* OMP_CLAUSE_PARALLEL  */
  0, /* OMP_CLAUSE_SECTIONS  */
  0, /* OMP_CLAUSE_TASKGROUP  */
  1, /* OMP_CLAUSE_PRIORITY  */
  1, /* OMP_CLAUSE_GRAINSIZE  */
  1, /* OMP_CLAUSE_NUM_TASKS  */
  0, /* OMP_CLAUSE_NOGROUP  */
  0, /* OMP_CLAUSE_THREADS  */
  0, /* OMP_CLAUSE_SIMD  */
  1, /* OMP_CLAUSE_HINT  */
  0, /* OMP_CLAUSE_DEFALTMAP  */
  1, /* OMP_CLAUSE__SIMDUID_  */
  0, /* OMP_CLAUSE__SIMT_  */
  1, /* OMP_CLAUSE__CILK_FOR_COUNT_  */
  0, /* OMP_CLAUSE_INDEPENDENT  */
  1, /* OMP_CLAUSE_WORKER  */
  1, /* OMP_CLAUSE_VECTOR  */
  1, /* OMP_CLAUSE_NUM_GANGS  */
  1, /* OMP_CLAUSE_NUM_WORKERS  */
  1, /* OMP_CLAUSE_VECTOR_LENGTH  */
  3, /* OMP_CLAUSE_TILE  */
  2, /* OMP_CLAUSE__GRIDDIM_  */
};

const char * const omp_clause_code_name[] =
{
  "error_clause",
  "private",
  "shared",
  "firstprivate",
  "lastprivate",
  "reduction",
  "copyin",
  "copyprivate",
  "linear",
  "aligned",
  "depend",
  "uniform",
  "to",
  "link",
  "from",
  "to",
  "map",
  "use_device_ptr",
  "is_device_ptr",
  "_cache_",
  "gang",
  "async",
  "wait",
  "auto",
  "seq",
  "_looptemp_",
  "if",
  "num_threads",
  "schedule",
  "nowait",
  "ordered",
  "default",
  "collapse",
  "untied",
  "final",
  "mergeable",
  "device",
  "dist_schedule",
  "inbranch",
  "notinbranch",
  "num_teams",
  "thread_limit",
  "proc_bind",
  "safelen",
  "simdlen",
  "for",
  "parallel",
  "sections",
  "taskgroup",
  "priority",
  "grainsize",
  "num_tasks",
  "nogroup",
  "threads",
  "simd",
  "hint",
  "defaultmap",
  "_simduid_",
  "_simt_",
  "_Cilk_for_count_",
  "independent",
  "worker",
  "vector",
  "num_gangs",
  "num_workers",
  "vector_length",
  "tile",
  "_griddim_"
};


/* Return the tree node structure used by tree code CODE.  */

static inline enum tree_node_structure_enum
tree_node_structure_for_code (enum tree_code code)
{
  switch (TREE_CODE_CLASS (code))
    {
    case tcc_declaration:
      {
	switch (code)
	  {
	  case FIELD_DECL:
	    return TS_FIELD_DECL;
	  case PARM_DECL:
	    return TS_PARM_DECL;
	  case VAR_DECL:
	    return TS_VAR_DECL;
	  case LABEL_DECL:
	    return TS_LABEL_DECL;
	  case RESULT_DECL:
	    return TS_RESULT_DECL;
	  case DEBUG_EXPR_DECL:
	    return TS_DECL_WRTL;
	  case CONST_DECL:
	    return TS_CONST_DECL;
	  case TYPE_DECL:
	    return TS_TYPE_DECL;
	  case FUNCTION_DECL:
	    return TS_FUNCTION_DECL;
	  case TRANSLATION_UNIT_DECL:
	    return TS_TRANSLATION_UNIT_DECL;
	  default:
	    return TS_DECL_NON_COMMON;
	  }
      }
    case tcc_type:
      return TS_TYPE_NON_COMMON;
    case tcc_reference:
    case tcc_comparison:
    case tcc_unary:
    case tcc_binary:
    case tcc_expression:
    case tcc_statement:
    case tcc_vl_exp:
      return TS_EXP;
    default:  /* tcc_constant and tcc_exceptional */
      break;
    }
  switch (code)
    {
      /* tcc_constant cases.  */
    case VOID_CST:		return TS_TYPED;
    case INTEGER_CST:		return TS_INT_CST;
    case REAL_CST:		return TS_REAL_CST;
    case FIXED_CST:		return TS_FIXED_CST;
    case COMPLEX_CST:		return TS_COMPLEX;
    case VECTOR_CST:		return TS_VECTOR;
    case STRING_CST:		return TS_STRING;
    case POLY_CST:		return TS_POLY;
      /* tcc_exceptional cases.  */
    case ERROR_MARK:		return TS_COMMON;
    case IDENTIFIER_NODE:	return TS_IDENTIFIER;
    case TREE_LIST:		return TS_LIST;
    case TREE_VEC:		return TS_VEC;
    case SSA_NAME:		return TS_SSA_NAME;
    case PLACEHOLDER_EXPR:	return TS_COMMON;
    case STATEMENT_LIST:	return TS_STATEMENT_LIST;
    case BLOCK:			return TS_BLOCK;
    case CONSTRUCTOR:		return TS_CONSTRUCTOR;
    case TREE_BINFO:		return TS_BINFO;
    case OMP_CLAUSE:		return TS_OMP_CLAUSE;
    case OPTIMIZATION_NODE:	return TS_OPTIMIZATION;
    case TARGET_OPTION_NODE:	return TS_TARGET_OPTION;

    default:
      gcc_unreachable ();
    }
}


/* Initialize tree_contains_struct to describe the hierarchy of tree
   nodes.  */

static void
initialize_tree_contains_struct (void)
{
  unsigned i;

  for (i = ERROR_MARK; i < LAST_AND_UNUSED_TREE_CODE; i++)
    {
      enum tree_code code;
      enum tree_node_structure_enum ts_code;

      code = (enum tree_code) i;
      ts_code = tree_node_structure_for_code (code);

      /* Mark the TS structure itself.  */
      tree_contains_struct[code][ts_code] = 1;

      /* Mark all the structures that TS is derived from.  */
      switch (ts_code)
	{
	case TS_TYPED:
	case TS_BLOCK:
	case TS_OPTIMIZATION:
	case TS_TARGET_OPTION:
	  MARK_TS_BASE (code);
	  break;

	case TS_COMMON:
	case TS_INT_CST:
	case TS_REAL_CST:
	case TS_FIXED_CST:
	case TS_VECTOR:
	case TS_POLY:
	case TS_STRING:
	case TS_COMPLEX:
	case TS_SSA_NAME:
	case TS_CONSTRUCTOR:
	case TS_EXP:
	case TS_STATEMENT_LIST:
	  MARK_TS_TYPED (code);
	  break;

	case TS_IDENTIFIER:
	case TS_DECL_MINIMAL:
	case TS_TYPE_COMMON:
	case TS_LIST:
	case TS_VEC:
	case TS_BINFO:
	case TS_OMP_CLAUSE:
	  MARK_TS_COMMON (code);
	  break;

	case TS_TYPE_WITH_LANG_SPECIFIC:
	  MARK_TS_TYPE_COMMON (code);
	  break;

	case TS_TYPE_NON_COMMON:
	  MARK_TS_TYPE_WITH_LANG_SPECIFIC (code);
	  break;

	case TS_DECL_COMMON:
	  MARK_TS_DECL_MINIMAL (code);
	  break;

	case TS_DECL_WRTL:
	case TS_CONST_DECL:
	  MARK_TS_DECL_COMMON (code);
	  break;

	case TS_DECL_NON_COMMON:
	  MARK_TS_DECL_WITH_VIS (code);
	  break;

	case TS_DECL_WITH_VIS:
	case TS_PARM_DECL:
	case TS_LABEL_DECL:
	case TS_RESULT_DECL:
	  MARK_TS_DECL_WRTL (code);
	  break;

	case TS_FIELD_DECL:
	  MARK_TS_DECL_COMMON (code);
	  break;

	case TS_VAR_DECL:
	  MARK_TS_DECL_WITH_VIS (code);
	  break;

	case TS_TYPE_DECL:
	case TS_FUNCTION_DECL:
	  MARK_TS_DECL_NON_COMMON (code);
	  break;

	case TS_TRANSLATION_UNIT_DECL:
	  MARK_TS_DECL_COMMON (code);
	  break;

	default:
	  gcc_unreachable ();
	}
    }

  /* Basic consistency checks for attributes used in fold.  */
  gcc_assert (tree_contains_struct[FUNCTION_DECL][TS_DECL_NON_COMMON]);
  gcc_assert (tree_contains_struct[TYPE_DECL][TS_DECL_NON_COMMON]);
  gcc_assert (tree_contains_struct[CONST_DECL][TS_DECL_COMMON]);
  gcc_assert (tree_contains_struct[VAR_DECL][TS_DECL_COMMON]);
  gcc_assert (tree_contains_struct[PARM_DECL][TS_DECL_COMMON]);
  gcc_assert (tree_contains_struct[RESULT_DECL][TS_DECL_COMMON]);
  gcc_assert (tree_contains_struct[FUNCTION_DECL][TS_DECL_COMMON]);
  gcc_assert (tree_contains_struct[TYPE_DECL][TS_DECL_COMMON]);
  gcc_assert (tree_contains_struct[TRANSLATION_UNIT_DECL][TS_DECL_COMMON]);
  gcc_assert (tree_contains_struct[LABEL_DECL][TS_DECL_COMMON]);
  gcc_assert (tree_contains_struct[FIELD_DECL][TS_DECL_COMMON]);
  gcc_assert (tree_contains_struct[VAR_DECL][TS_DECL_WRTL]);
  gcc_assert (tree_contains_struct[PARM_DECL][TS_DECL_WRTL]);
  gcc_assert (tree_contains_struct[RESULT_DECL][TS_DECL_WRTL]);
  gcc_assert (tree_contains_struct[FUNCTION_DECL][TS_DECL_WRTL]);
  gcc_assert (tree_contains_struct[LABEL_DECL][TS_DECL_WRTL]);
  gcc_assert (tree_contains_struct[CONST_DECL][TS_DECL_MINIMAL]);
  gcc_assert (tree_contains_struct[VAR_DECL][TS_DECL_MINIMAL]);
  gcc_assert (tree_contains_struct[PARM_DECL][TS_DECL_MINIMAL]);
  gcc_assert (tree_contains_struct[RESULT_DECL][TS_DECL_MINIMAL]);
  gcc_assert (tree_contains_struct[FUNCTION_DECL][TS_DECL_MINIMAL]);
  gcc_assert (tree_contains_struct[TYPE_DECL][TS_DECL_MINIMAL]);
  gcc_assert (tree_contains_struct[TRANSLATION_UNIT_DECL][TS_DECL_MINIMAL]);
  gcc_assert (tree_contains_struct[LABEL_DECL][TS_DECL_MINIMAL]);
  gcc_assert (tree_contains_struct[FIELD_DECL][TS_DECL_MINIMAL]);
  gcc_assert (tree_contains_struct[VAR_DECL][TS_DECL_WITH_VIS]);
  gcc_assert (tree_contains_struct[FUNCTION_DECL][TS_DECL_WITH_VIS]);
  gcc_assert (tree_contains_struct[TYPE_DECL][TS_DECL_WITH_VIS]);
  gcc_assert (tree_contains_struct[VAR_DECL][TS_VAR_DECL]);
  gcc_assert (tree_contains_struct[FIELD_DECL][TS_FIELD_DECL]);
  gcc_assert (tree_contains_struct[PARM_DECL][TS_PARM_DECL]);
  gcc_assert (tree_contains_struct[LABEL_DECL][TS_LABEL_DECL]);
  gcc_assert (tree_contains_struct[RESULT_DECL][TS_RESULT_DECL]);
  gcc_assert (tree_contains_struct[CONST_DECL][TS_CONST_DECL]);
  gcc_assert (tree_contains_struct[TYPE_DECL][TS_TYPE_DECL]);
  gcc_assert (tree_contains_struct[FUNCTION_DECL][TS_FUNCTION_DECL]);
  gcc_assert (tree_contains_struct[IMPORTED_DECL][TS_DECL_MINIMAL]);
  gcc_assert (tree_contains_struct[IMPORTED_DECL][TS_DECL_COMMON]);
  gcc_assert (tree_contains_struct[NAMELIST_DECL][TS_DECL_MINIMAL]);
  gcc_assert (tree_contains_struct[NAMELIST_DECL][TS_DECL_COMMON]);
}


/* Init tree.c.  */

void
init_ttree (void)
{
  /* Initialize the hash table of types.  */
  type_hash_table
    = hash_table<type_cache_hasher>::create_ggc (TYPE_HASH_INITIAL_SIZE);

  debug_expr_for_decl
    = hash_table<tree_decl_map_cache_hasher>::create_ggc (512);

  value_expr_for_decl
    = hash_table<tree_decl_map_cache_hasher>::create_ggc (512);

  int_cst_hash_table = hash_table<int_cst_hasher>::create_ggc (1024);

  poly_cst_hash_table = hash_table<poly_cst_hasher>::create_ggc (64);

  int_cst_node = make_int_cst (1, 1);

  cl_option_hash_table = hash_table<cl_option_hasher>::create_ggc (64);

  cl_optimization_node = make_node (OPTIMIZATION_NODE);
  cl_target_option_node = make_node (TARGET_OPTION_NODE);

  /* Initialize the tree_contains_struct array.  */
  initialize_tree_contains_struct ();
  lang_hooks.init_ts ();
}


/* The name of the object as the assembler will see it (but before any
   translations made by ASM_OUTPUT_LABELREF).  Often this is the same
   as DECL_NAME.  It is an IDENTIFIER_NODE.  */
tree
decl_assembler_name (tree decl)
{
  if (!DECL_ASSEMBLER_NAME_SET_P (decl))
    lang_hooks.set_decl_assembler_name (decl);
  return DECL_WITH_VIS_CHECK (decl)->decl_with_vis.assembler_name;
}

/* When the target supports COMDAT groups, this indicates which group the
   DECL is associated with.  This can be either an IDENTIFIER_NODE or a
   decl, in which case its DECL_ASSEMBLER_NAME identifies the group.  */
tree
decl_comdat_group (const_tree node)
{
  struct symtab_node *snode = symtab_node::get (node);
  if (!snode)
    return NULL;
  return snode->get_comdat_group ();
}

/* Likewise, but make sure it's been reduced to an IDENTIFIER_NODE.  */
tree
decl_comdat_group_id (const_tree node)
{
  struct symtab_node *snode = symtab_node::get (node);
  if (!snode)
    return NULL;
  return snode->get_comdat_group_id ();
}

/* When the target supports named section, return its name as IDENTIFIER_NODE
   or NULL if it is in no section.  */
const char *
decl_section_name (const_tree node)
{
  struct symtab_node *snode = symtab_node::get (node);
  if (!snode)
    return NULL;
  return snode->get_section ();
}

/* Set section name of NODE to VALUE (that is expected to be
   identifier node) */
void
set_decl_section_name (tree node, const char *value)
{
  struct symtab_node *snode;

  if (value == NULL)
    {
      snode = symtab_node::get (node);
      if (!snode)
	return;
    }
  else if (VAR_P (node))
    snode = varpool_node::get_create (node);
  else
    snode = cgraph_node::get_create (node);
  snode->set_section (value);
}

/* Return TLS model of a variable NODE.  */
enum tls_model
decl_tls_model (const_tree node)
{
  struct varpool_node *snode = varpool_node::get (node);
  if (!snode)
    return TLS_MODEL_NONE;
  return snode->tls_model;
}

/* Set TLS model of variable NODE to MODEL.  */
void
set_decl_tls_model (tree node, enum tls_model model)
{
  struct varpool_node *vnode;

  if (model == TLS_MODEL_NONE)
    {
      vnode = varpool_node::get (node);
      if (!vnode)
	return;
    }
  else
    vnode = varpool_node::get_create (node);
  vnode->tls_model = model;
}

/* Compute the number of bytes occupied by a tree with code CODE.
   This function cannot be used for nodes that have variable sizes,
   including TREE_VEC, INTEGER_CST, STRING_CST, and CALL_EXPR.  */
size_t
tree_code_size (enum tree_code code)
{
  switch (TREE_CODE_CLASS (code))
    {
    case tcc_declaration:  /* A decl node */
      {
	switch (code)
	  {
	  case FIELD_DECL:
	    return sizeof (struct tree_field_decl);
	  case PARM_DECL:
	    return sizeof (struct tree_parm_decl);
	  case VAR_DECL:
	    return sizeof (struct tree_var_decl);
	  case LABEL_DECL:
	    return sizeof (struct tree_label_decl);
	  case RESULT_DECL:
	    return sizeof (struct tree_result_decl);
	  case CONST_DECL:
	    return sizeof (struct tree_const_decl);
	  case TYPE_DECL:
	    return sizeof (struct tree_type_decl);
	  case FUNCTION_DECL:
	    return sizeof (struct tree_function_decl);
	  case DEBUG_EXPR_DECL:
	    return sizeof (struct tree_decl_with_rtl);
	  case TRANSLATION_UNIT_DECL:
	    return sizeof (struct tree_translation_unit_decl);
	  case NAMESPACE_DECL:
	  case IMPORTED_DECL:
	  case NAMELIST_DECL:
	    return sizeof (struct tree_decl_non_common);
	  default:
	    return lang_hooks.tree_size (code);
	  }
      }

    case tcc_type:  /* a type node */
      return sizeof (struct tree_type_non_common);

    case tcc_reference:   /* a reference */
    case tcc_expression:  /* an expression */
    case tcc_statement:   /* an expression with side effects */
    case tcc_comparison:  /* a comparison expression */
    case tcc_unary:       /* a unary arithmetic expression */
    case tcc_binary:      /* a binary arithmetic expression */
      return (sizeof (struct tree_exp)
	      + (TREE_CODE_LENGTH (code) - 1) * sizeof (tree));

    case tcc_constant:  /* a constant */
      switch (code)
	{
	case VOID_CST:		return sizeof (struct tree_typed);
	case INTEGER_CST:	gcc_unreachable ();
	case REAL_CST:		return sizeof (struct tree_real_cst);
	case FIXED_CST:		return sizeof (struct tree_fixed_cst);
	case COMPLEX_CST:	return sizeof (struct tree_complex);
	case VECTOR_CST:	return sizeof (struct tree_vector);
	case STRING_CST:	gcc_unreachable ();
	case POLY_CST:		return sizeof (struct tree_poly);
	default:
	  return lang_hooks.tree_size (code);
	}

    case tcc_exceptional:  /* something random, like an identifier.  */
      switch (code)
	{
	case IDENTIFIER_NODE:	return lang_hooks.identifier_size;
	case TREE_LIST:		return sizeof (struct tree_list);

	case ERROR_MARK:
	case PLACEHOLDER_EXPR:	return sizeof (struct tree_common);

	case TREE_VEC:
	case OMP_CLAUSE:	gcc_unreachable ();

	case SSA_NAME:		return sizeof (struct tree_ssa_name);

	case STATEMENT_LIST:	return sizeof (struct tree_statement_list);
	case BLOCK:		return sizeof (struct tree_block);
	case CONSTRUCTOR:	return sizeof (struct tree_constructor);
	case OPTIMIZATION_NODE: return sizeof (struct tree_optimization_option);
	case TARGET_OPTION_NODE: return sizeof (struct tree_target_option);

	default:
	  return lang_hooks.tree_size (code);
	}

    default:
      gcc_unreachable ();
    }
}

/* Compute the number of bytes occupied by NODE.  This routine only
   looks at TREE_CODE, except for those nodes that have variable sizes.  */
size_t
tree_size (const_tree node)
{
  const enum tree_code code = TREE_CODE (node);
  switch (code)
    {
    case INTEGER_CST:
      return (sizeof (struct tree_int_cst)
	      + (TREE_INT_CST_EXT_NUNITS (node) - 1) * sizeof (HOST_WIDE_INT));

    case TREE_BINFO:
      return (offsetof (struct tree_binfo, base_binfos)
	      + vec<tree, va_gc>
		  ::embedded_size (BINFO_N_BASE_BINFOS (node)));

    case TREE_VEC:
      return (sizeof (struct tree_vec)
	      + (TREE_VEC_LENGTH (node) - 1) * sizeof (tree));

    case VECTOR_CST:
      return (sizeof (struct tree_vector)
	      + (VECTOR_CST_NELTS (node) - 1) * sizeof (tree));

    case STRING_CST:
      return TREE_STRING_LENGTH (node) + offsetof (struct tree_string, str) + 1;

    case OMP_CLAUSE:
      return (sizeof (struct tree_omp_clause)
	      + (omp_clause_num_ops[OMP_CLAUSE_CODE (node)] - 1)
	        * sizeof (tree));

    default:
      if (TREE_CODE_CLASS (code) == tcc_vl_exp)
	return (sizeof (struct tree_exp)
		+ (VL_EXP_OPERAND_LENGTH (node) - 1) * sizeof (tree));
      else
	return tree_code_size (code);
    }
}

/* Record interesting allocation statistics for a tree node with CODE
   and LENGTH.  */

static void
record_node_allocation_statistics (enum tree_code code ATTRIBUTE_UNUSED,
				   size_t length ATTRIBUTE_UNUSED)
{
  enum tree_code_class type = TREE_CODE_CLASS (code);
  tree_node_kind kind;

  if (!GATHER_STATISTICS)
    return;

  switch (type)
    {
    case tcc_declaration:  /* A decl node */
      kind = d_kind;
      break;

    case tcc_type:  /* a type node */
      kind = t_kind;
      break;

    case tcc_statement:  /* an expression with side effects */
      kind = s_kind;
      break;

    case tcc_reference:  /* a reference */
      kind = r_kind;
      break;

    case tcc_expression:  /* an expression */
    case tcc_comparison:  /* a comparison expression */
    case tcc_unary:  /* a unary arithmetic expression */
    case tcc_binary:  /* a binary arithmetic expression */
      kind = e_kind;
      break;

    case tcc_constant:  /* a constant */
      kind = c_kind;
      break;

    case tcc_exceptional:  /* something random, like an identifier.  */
      switch (code)
	{
	case IDENTIFIER_NODE:
	  kind = id_kind;
	  break;

	case TREE_VEC:
	  kind = vec_kind;
	  break;

	case TREE_BINFO:
	  kind = binfo_kind;
	  break;

	case SSA_NAME:
	  kind = ssa_name_kind;
	  break;

	case BLOCK:
	  kind = b_kind;
	  break;

	case CONSTRUCTOR:
	  kind = constr_kind;
	  break;

	case OMP_CLAUSE:
	  kind = omp_clause_kind;
	  break;

	default:
	  kind = x_kind;
	  break;
	}
      break;

    case tcc_vl_exp:
      kind = e_kind;
      break;

    default:
      gcc_unreachable ();
    }

  tree_code_counts[(int) code]++;
  tree_node_counts[(int) kind]++;
  tree_node_sizes[(int) kind] += length;
}

/* Allocate and return a new UID from the DECL_UID namespace.  */

int
allocate_decl_uid (void)
{
  return next_decl_uid++;
}

/* Return a newly allocated node of code CODE.  For decl and type
   nodes, some other fields are initialized.  The rest of the node is
   initialized to zero.  This function cannot be used for TREE_VEC,
   INTEGER_CST or OMP_CLAUSE nodes, which is enforced by asserts in
   tree_code_size.

   Achoo!  I got a code in the node.  */

tree
make_node (enum tree_code code MEM_STAT_DECL)
{
  tree t;
  enum tree_code_class type = TREE_CODE_CLASS (code);
  size_t length = tree_code_size (code);

  record_node_allocation_statistics (code, length);

  t = ggc_alloc_cleared_tree_node_stat (length PASS_MEM_STAT);
  TREE_SET_CODE (t, code);

  switch (type)
    {
    case tcc_statement:
      TREE_SIDE_EFFECTS (t) = 1;
      break;

    case tcc_declaration:
      if (CODE_CONTAINS_STRUCT (code, TS_DECL_COMMON))
	{
	  if (code == FUNCTION_DECL)
	    {
	      SET_DECL_ALIGN (t, FUNCTION_ALIGNMENT (FUNCTION_BOUNDARY));
	      SET_DECL_MODE (t, FUNCTION_MODE);
	    }
	  else
	    SET_DECL_ALIGN (t, 1);
	}
      DECL_SOURCE_LOCATION (t) = input_location;
      if (TREE_CODE (t) == DEBUG_EXPR_DECL)
	DECL_UID (t) = --next_debug_decl_uid;
      else
	{
	  DECL_UID (t) = allocate_decl_uid ();
	  SET_DECL_PT_UID (t, -1);
	}
      if (TREE_CODE (t) == LABEL_DECL)
	LABEL_DECL_UID (t) = -1;

      break;

    case tcc_type:
      TYPE_UID (t) = next_type_uid++;
      SET_TYPE_ALIGN (t, BITS_PER_UNIT);
      TYPE_USER_ALIGN (t) = 0;
      TYPE_MAIN_VARIANT (t) = t;
      TYPE_CANONICAL (t) = t;

      /* Default to no attributes for type, but let target change that.  */
      TYPE_ATTRIBUTES (t) = NULL_TREE;
      targetm.set_default_type_attributes (t);

      /* We have not yet computed the alias set for this type.  */
      TYPE_ALIAS_SET (t) = -1;
      break;

    case tcc_constant:
      TREE_CONSTANT (t) = 1;
      break;

    case tcc_expression:
      switch (code)
	{
	case INIT_EXPR:
	case MODIFY_EXPR:
	case VA_ARG_EXPR:
	case PREDECREMENT_EXPR:
	case PREINCREMENT_EXPR:
	case POSTDECREMENT_EXPR:
	case POSTINCREMENT_EXPR:
	  /* All of these have side-effects, no matter what their
	     operands are.  */
	  TREE_SIDE_EFFECTS (t) = 1;
	  break;

	default:
	  break;
	}
      break;

    case tcc_exceptional:
      switch (code)
        {
	case TARGET_OPTION_NODE:
	  TREE_TARGET_OPTION(t)
			    = ggc_cleared_alloc<struct cl_target_option> ();
	  break;

	case OPTIMIZATION_NODE:
	  TREE_OPTIMIZATION (t)
			    = ggc_cleared_alloc<struct cl_optimization> ();
	  break;

	default:
	  break;
	}
      break;

    default:
      /* Other classes need no special treatment.  */
      break;
    }

  return t;
}

/* Free tree node.  */

void
free_node (tree node)
{
  enum tree_code code = TREE_CODE (node);
  if (GATHER_STATISTICS)
    {
      tree_code_counts[(int) TREE_CODE (node)]--;
      tree_node_counts[(int) t_kind]--;
      tree_node_sizes[(int) t_kind] -= tree_size (node);
    }
  if (CODE_CONTAINS_STRUCT (code, TS_CONSTRUCTOR))
    vec_free (CONSTRUCTOR_ELTS (node));
  else if (code == BLOCK)
    vec_free (BLOCK_NONLOCALIZED_VARS (node));
  else if (code == TREE_BINFO)
    vec_free (BINFO_BASE_ACCESSES (node));
  ggc_free (node);
}

/* Return a new node with the same contents as NODE except that its
   TREE_CHAIN, if it has one, is zero and it has a fresh uid.  */

tree
copy_node (tree node MEM_STAT_DECL)
{
  tree t;
  enum tree_code code = TREE_CODE (node);
  size_t length;

  gcc_assert (code != STATEMENT_LIST);

  length = tree_size (node);
  record_node_allocation_statistics (code, length);
  t = ggc_alloc_tree_node_stat (length PASS_MEM_STAT);
  memcpy (t, node, length);

  if (CODE_CONTAINS_STRUCT (code, TS_COMMON))
    TREE_CHAIN (t) = 0;
  TREE_ASM_WRITTEN (t) = 0;
  TREE_VISITED (t) = 0;

  if (TREE_CODE_CLASS (code) == tcc_declaration)
    {
      if (code == DEBUG_EXPR_DECL)
	DECL_UID (t) = --next_debug_decl_uid;
      else
	{
	  DECL_UID (t) = allocate_decl_uid ();
	  if (DECL_PT_UID_SET_P (node))
	    SET_DECL_PT_UID (t, DECL_PT_UID (node));
	}
      if ((TREE_CODE (node) == PARM_DECL || VAR_P (node))
	  && DECL_HAS_VALUE_EXPR_P (node))
	{
	  SET_DECL_VALUE_EXPR (t, DECL_VALUE_EXPR (node));
	  DECL_HAS_VALUE_EXPR_P (t) = 1;
	}
      /* DECL_DEBUG_EXPR is copied explicitely by callers.  */
      if (VAR_P (node))
	{
	  DECL_HAS_DEBUG_EXPR_P (t) = 0;
	  t->decl_with_vis.symtab_node = NULL;
	}
      if (VAR_P (node) && DECL_HAS_INIT_PRIORITY_P (node))
	{
	  SET_DECL_INIT_PRIORITY (t, DECL_INIT_PRIORITY (node));
	  DECL_HAS_INIT_PRIORITY_P (t) = 1;
	}
      if (TREE_CODE (node) == FUNCTION_DECL)
	{
	  DECL_STRUCT_FUNCTION (t) = NULL;
	  t->decl_with_vis.symtab_node = NULL;
	}
    }
  else if (TREE_CODE_CLASS (code) == tcc_type)
    {
      TYPE_UID (t) = next_type_uid++;
      /* The following is so that the debug code for
	 the copy is different from the original type.
	 The two statements usually duplicate each other
	 (because they clear fields of the same union),
	 but the optimizer should catch that.  */
      TYPE_SYMTAB_POINTER (t) = 0;
      TYPE_SYMTAB_ADDRESS (t) = 0;

      /* Do not copy the values cache.  */
      if (TYPE_CACHED_VALUES_P (t))
	{
	  TYPE_CACHED_VALUES_P (t) = 0;
	  TYPE_CACHED_VALUES (t) = NULL_TREE;
	}
    }
    else if (code == TARGET_OPTION_NODE)
      {
	TREE_TARGET_OPTION (t) = ggc_alloc<struct cl_target_option>();
	memcpy (TREE_TARGET_OPTION (t), TREE_TARGET_OPTION (node),
		sizeof (struct cl_target_option));
      }
    else if (code == OPTIMIZATION_NODE)
      {
	TREE_OPTIMIZATION (t) = ggc_alloc<struct cl_optimization>();
	memcpy (TREE_OPTIMIZATION (t), TREE_OPTIMIZATION (node),
		sizeof (struct cl_optimization));
      }

  return t;
}

/* Return a copy of a chain of nodes, chained through the TREE_CHAIN field.
   For example, this can copy a list made of TREE_LIST nodes.  */

tree
copy_list (tree list)
{
  tree head;
  tree prev, next;

  if (list == 0)
    return 0;

  head = prev = copy_node (list);
  next = TREE_CHAIN (list);
  while (next)
    {
      TREE_CHAIN (prev) = copy_node (next);
      prev = TREE_CHAIN (prev);
      next = TREE_CHAIN (next);
    }
  return head;
}


/* Return the value that TREE_INT_CST_EXT_NUNITS should have for an
   INTEGER_CST with value CST and type TYPE.   */

static unsigned int
get_int_cst_ext_nunits (tree type, const wide_int &cst)
{
  gcc_checking_assert (cst.get_precision () == TYPE_PRECISION (type));
  /* We need extra HWIs if CST is an unsigned integer with its
     upper bit set.  */
  if (TYPE_UNSIGNED (type) && wi::neg_p (cst))
    return cst.get_precision () / HOST_BITS_PER_WIDE_INT + 1;
  return cst.get_len ();
}

/* Return a new INTEGER_CST with value CST and type TYPE.  */

static tree
build_new_int_cst (tree type, const wide_int &cst)
{
  unsigned int len = cst.get_len ();
  unsigned int ext_len = get_int_cst_ext_nunits (type, cst);
  tree nt = make_int_cst (len, ext_len);

  if (len < ext_len)
    {
      --ext_len;
      TREE_INT_CST_ELT (nt, ext_len)
	= zext_hwi (-1, cst.get_precision () % HOST_BITS_PER_WIDE_INT);
      for (unsigned int i = len; i < ext_len; ++i)
	TREE_INT_CST_ELT (nt, i) = -1;
    }
  else if (TYPE_UNSIGNED (type)
	   && cst.get_precision () < len * HOST_BITS_PER_WIDE_INT)
    {
      len--;
      TREE_INT_CST_ELT (nt, len)
	= zext_hwi (cst.elt (len),
		    cst.get_precision () % HOST_BITS_PER_WIDE_INT);
    }

  for (unsigned int i = 0; i < len; i++)
    TREE_INT_CST_ELT (nt, i) = cst.elt (i);
  TREE_TYPE (nt) = type;
  return nt;
}

/* Create an INTEGER_CST node that contains VALUE sign-extended to TYPE.  */

static tree
build_int_cst_coeff (tree type, HOST_WIDE_INT value)
{
  return wide_int_to_tree (type, wi::shwi (value, TYPE_PRECISION (type)));
}

/* Create an INTEGER_CST node that contains VALUE zero-extended to TYPE.  */

static tree
build_int_cstu_coeff (tree type, unsigned HOST_WIDE_INT value)
{
  return wide_int_to_tree (type, wi::uhwi (value, TYPE_PRECISION (type)));
}

/* Implementation of the build_* routines below.  Use BUILD_COEFF to
   create a tree for one polynomial coefficient.  */

#define BUILD_POLY_TREE(BUILD_COEFF)				\
  if (value.is_constant ())					\
    return BUILD_COEFF (type, value.coeffs[0]);			\
  tree values[NUM_POLY_INT_COEFFS];				\
  for (unsigned int i = 0; i < NUM_POLY_INT_COEFFS; ++i)	\
    values[i] = BUILD_COEFF (type, value.coeffs[i]);		\
  return build_poly_cst (type, values)

/* Create a constant tree that contains VALUE sign-extended to TYPE.  */

tree
build_int_cst (tree type, poly_int64 value)
{
  /* Support legacy code.  */
  if (!type)
    type = integer_type_node;

  BUILD_POLY_TREE (build_int_cst_coeff);
}

/* Create a constant tree that contains VALUE zero-extended to TYPE.  */

tree
build_int_cstu (tree type, poly_uint64 value)
{
  BUILD_POLY_TREE (build_int_cstu_coeff);
}

/* Create a constant tree that contains VALUE sign-extended to TYPE.  */

tree
build_int_cst_type (tree type, poly_int64 value)
{
  gcc_assert (type);
  return build_int_cst (type, value);
}

/* Create a constant tree with value VALUE in type TYPE.  */

tree
poly_offset_int_to_tree (tree type, const poly_offset_int &value)
{
  BUILD_POLY_TREE (wide_int_to_tree);
}

/* Create a constant tree with value VALUE in type TYPE.  */

tree
poly_wide_int_to_tree (tree type, const poly_wide_int &value)
{
  BUILD_POLY_TREE (wide_int_to_tree);
}

/* Create a constant tree with value VALUE in type TYPE.  */

tree
poly_widest_int_to_tree (tree type, const poly_widest_int &value)
{
  BUILD_POLY_TREE (wide_int_to_tree);
}

/* Constructs tree in type TYPE from with value given by CST.  Signedness
   of CST is assumed to be the same as the signedness of TYPE.  */

tree
double_int_to_tree (tree type, double_int cst)
{
  return wide_int_to_tree (type, widest_int::from (cst, TYPE_SIGN (type)));
}

/* We force the wide_int CST to the range of the type TYPE by sign or
   zero extending it.  OVERFLOWABLE indicates if we are interested in
   overflow of the value, when >0 we are only interested in signed
   overflow, for <0 we are interested in any overflow.  OVERFLOWED
   indicates whether overflow has already occurred.  CONST_OVERFLOWED
   indicates whether constant overflow has already occurred.  We force
   T's value to be within range of T's type (by setting to 0 or 1 all
   the bits outside the type's range).  We set TREE_OVERFLOWED if,
        OVERFLOWED is nonzero,
        or OVERFLOWABLE is >0 and signed overflow occurs
        or OVERFLOWABLE is <0 and any overflow occurs
   We return a new tree node for the extended wide_int.  The node
   is shared if no overflow flags are set.  */


tree
force_fit_type (tree type, const wide_int_ref &cst,
		int overflowable, bool overflowed)
{
  signop sign = TYPE_SIGN (type);

  /* If we need to set overflow flags, return a new unshared node.  */
  if (overflowed || !wi::fits_to_tree_p (cst, type))
    {
      if (overflowed
	  || overflowable < 0
	  || (overflowable > 0 && sign == SIGNED))
	{
	  wide_int tmp = wide_int::from (cst, TYPE_PRECISION (type), sign);
	  tree t = build_new_int_cst (type, tmp);
	  TREE_OVERFLOW (t) = 1;
	  return t;
	}
    }

  /* Else build a shared node.  */
  return wide_int_to_tree (type, cst);
}

/* These are the hash table functions for the hash table of INTEGER_CST
   nodes of a sizetype.  */

/* Return the hash code X, an INTEGER_CST.  */

hashval_t
int_cst_hasher::hash (tree x)
{
  const_tree const t = x;
  hashval_t code = TYPE_UID (TREE_TYPE (t));
  int i;

  for (i = 0; i < TREE_INT_CST_NUNITS (t); i++)
    code = iterative_hash_host_wide_int (TREE_INT_CST_ELT(t, i), code);

  return code;
}

/* Return nonzero if the value represented by *X (an INTEGER_CST tree node)
   is the same as that given by *Y, which is the same.  */

bool
int_cst_hasher::equal (tree x, tree y)
{
  const_tree const xt = x;
  const_tree const yt = y;

  if (TREE_TYPE (xt) != TREE_TYPE (yt)
      || TREE_INT_CST_NUNITS (xt) != TREE_INT_CST_NUNITS (yt)
      || TREE_INT_CST_EXT_NUNITS (xt) != TREE_INT_CST_EXT_NUNITS (yt))
    return false;

  for (int i = 0; i < TREE_INT_CST_NUNITS (xt); i++)
    if (TREE_INT_CST_ELT (xt, i) != TREE_INT_CST_ELT (yt, i))
      return false;

  return true;
}

/* Create an INT_CST node of TYPE and value CST.
   The returned node is always shared.  For small integers we use a
   per-type vector cache, for larger ones we use a single hash table.
   The value is extended from its precision according to the sign of
   the type to be a multiple of HOST_BITS_PER_WIDE_INT.  This defines
   the upper bits and ensures that hashing and value equality based
   upon the underlying HOST_WIDE_INTs works without masking.  */

tree
wide_int_to_tree (tree type, const wide_int_ref &pcst)
{
  tree t;
  int ix = -1;
  int limit = 0;

  gcc_assert (type);
  unsigned int prec = TYPE_PRECISION (type);
  signop sgn = TYPE_SIGN (type);

  /* Verify that everything is canonical.  */
  int l = pcst.get_len ();
  if (l > 1)
    {
      if (pcst.elt (l - 1) == 0)
	gcc_checking_assert (pcst.elt (l - 2) < 0);
      if (pcst.elt (l - 1) == HOST_WIDE_INT_M1)
	gcc_checking_assert (pcst.elt (l - 2) >= 0);
    }

  wide_int cst = wide_int::from (pcst, prec, sgn);
  unsigned int ext_len = get_int_cst_ext_nunits (type, cst);

  if (ext_len == 1)
    {
      /* We just need to store a single HOST_WIDE_INT.  */
      HOST_WIDE_INT hwi;
      if (TYPE_UNSIGNED (type))
	hwi = cst.to_uhwi ();
      else
	hwi = cst.to_shwi ();

      switch (TREE_CODE (type))
	{
	case NULLPTR_TYPE:
	  gcc_assert (hwi == 0);
	  /* Fallthru.  */

	case POINTER_TYPE:
	case REFERENCE_TYPE:
	case POINTER_BOUNDS_TYPE:
	  /* Cache NULL pointer and zero bounds.  */
	  if (hwi == 0)
	    {
	      limit = 1;
	      ix = 0;
	    }
	  break;

	case BOOLEAN_TYPE:
	  /* Cache false or true.  */
	  limit = 2;
	  if (IN_RANGE (hwi, 0, 1))
	    ix = hwi;
	  break;

	case INTEGER_TYPE:
	case OFFSET_TYPE:
	  if (TYPE_SIGN (type) == UNSIGNED)
	    {
	      /* Cache [0, N).  */
	      limit = INTEGER_SHARE_LIMIT;
	      if (IN_RANGE (hwi, 0, INTEGER_SHARE_LIMIT - 1))
		ix = hwi;
	    }
	  else
	    {
	      /* Cache [-1, N).  */
	      limit = INTEGER_SHARE_LIMIT + 1;
	      if (IN_RANGE (hwi, -1, INTEGER_SHARE_LIMIT - 1))
		ix = hwi + 1;
	    }
	  break;

	case ENUMERAL_TYPE:
	  break;

	default:
	  gcc_unreachable ();
	}

      if (ix >= 0)
	{
	  /* Look for it in the type's vector of small shared ints.  */
	  if (!TYPE_CACHED_VALUES_P (type))
	    {
	      TYPE_CACHED_VALUES_P (type) = 1;
	      TYPE_CACHED_VALUES (type) = make_tree_vec (limit);
	    }

	  t = TREE_VEC_ELT (TYPE_CACHED_VALUES (type), ix);
	  if (t)
	    /* Make sure no one is clobbering the shared constant.  */
	    gcc_checking_assert (TREE_TYPE (t) == type
				 && TREE_INT_CST_NUNITS (t) == 1
				 && TREE_INT_CST_OFFSET_NUNITS (t) == 1
				 && TREE_INT_CST_EXT_NUNITS (t) == 1
				 && TREE_INT_CST_ELT (t, 0) == hwi);
	  else
	    {
	      /* Create a new shared int.  */
	      t = build_new_int_cst (type, cst);
	      TREE_VEC_ELT (TYPE_CACHED_VALUES (type), ix) = t;
	    }
	}
      else
	{
	  /* Use the cache of larger shared ints, using int_cst_node as
	     a temporary.  */

	  TREE_INT_CST_ELT (int_cst_node, 0) = hwi;
	  TREE_TYPE (int_cst_node) = type;

	  tree *slot = int_cst_hash_table->find_slot (int_cst_node, INSERT);
	  t = *slot;
	  if (!t)
	    {
	      /* Insert this one into the hash table.  */
	      t = int_cst_node;
	      *slot = t;
	      /* Make a new node for next time round.  */
	      int_cst_node = make_int_cst (1, 1);
	    }
	}
    }
  else
    {
      /* The value either hashes properly or we drop it on the floor
	 for the gc to take care of.  There will not be enough of them
	 to worry about.  */

      tree nt = build_new_int_cst (type, cst);
      tree *slot = int_cst_hash_table->find_slot (nt, INSERT);
      t = *slot;
      if (!t)
	{
	  /* Insert this one into the hash table.  */
	  t = nt;
	  *slot = t;
	}
    }

  return t;
}

void
cache_integer_cst (tree t)
{
  tree type = TREE_TYPE (t);
  int ix = -1;
  int limit = 0;
  int prec = TYPE_PRECISION (type);

  gcc_assert (!TREE_OVERFLOW (t));

  switch (TREE_CODE (type))
    {
    case NULLPTR_TYPE:
      gcc_assert (integer_zerop (t));
      /* Fallthru.  */

    case POINTER_TYPE:
    case REFERENCE_TYPE:
      /* Cache NULL pointer.  */
      if (integer_zerop (t))
	{
	  limit = 1;
	  ix = 0;
	}
      break;

    case BOOLEAN_TYPE:
      /* Cache false or true.  */
      limit = 2;
      if (wi::ltu_p (t, 2))
	ix = TREE_INT_CST_ELT (t, 0);
      break;

    case INTEGER_TYPE:
    case OFFSET_TYPE:
      if (TYPE_UNSIGNED (type))
	{
	  /* Cache 0..N */
	  limit = INTEGER_SHARE_LIMIT;

	  /* This is a little hokie, but if the prec is smaller than
	     what is necessary to hold INTEGER_SHARE_LIMIT, then the
	     obvious test will not get the correct answer.  */
	  if (prec < HOST_BITS_PER_WIDE_INT)
	    {
	      if (tree_to_uhwi (t) < (unsigned HOST_WIDE_INT) INTEGER_SHARE_LIMIT)
		ix = tree_to_uhwi (t);
	    }
	  else if (wi::ltu_p (t, INTEGER_SHARE_LIMIT))
	    ix = tree_to_uhwi (t);
	}
      else
	{
	  /* Cache -1..N */
	  limit = INTEGER_SHARE_LIMIT + 1;

	  if (integer_minus_onep (t))
	    ix = 0;
	  else if (!wi::neg_p (t))
	    {
	      if (prec < HOST_BITS_PER_WIDE_INT)
		{
		  if (tree_to_shwi (t) < INTEGER_SHARE_LIMIT)
		    ix = tree_to_shwi (t) + 1;
		}
	      else if (wi::ltu_p (t, INTEGER_SHARE_LIMIT))
		ix = tree_to_shwi (t) + 1;
	    }
	}
      break;

    case ENUMERAL_TYPE:
      break;

    default:
      gcc_unreachable ();
    }

  if (ix >= 0)
    {
      /* Look for it in the type's vector of small shared ints.  */
      if (!TYPE_CACHED_VALUES_P (type))
	{
	  TYPE_CACHED_VALUES_P (type) = 1;
	  TYPE_CACHED_VALUES (type) = make_tree_vec (limit);
	}

      gcc_assert (TREE_VEC_ELT (TYPE_CACHED_VALUES (type), ix) == NULL_TREE);
      TREE_VEC_ELT (TYPE_CACHED_VALUES (type), ix) = t;
    }
  else
    {
      /* Use the cache of larger shared ints.  */
      tree *slot = int_cst_hash_table->find_slot (t, INSERT);
      /* If there is already an entry for the number verify it's the
         same.  */
      if (*slot)
	gcc_assert (wi::eq_p (tree (*slot), t));
      else
	/* Otherwise insert this one into the hash table.  */
	*slot = t;
    }
}


/* Builds an integer constant in TYPE such that lowest BITS bits are ones
   and the rest are zeros.  */

tree
build_low_bits_mask (tree type, unsigned bits)
{
  gcc_assert (bits <= TYPE_PRECISION (type));

  return wide_int_to_tree (type, wi::mask (bits, false,
					   TYPE_PRECISION (type)));
}

/* Checks that X is integer constant that can be expressed in (unsigned)
   HOST_WIDE_INT without loss of precision.  */

bool
cst_and_fits_in_hwi (const_tree x)
{
  return (TREE_CODE (x) == INTEGER_CST
	  && (tree_fits_shwi_p (x) || tree_fits_uhwi_p (x)));
}

/* Build a newly constructed VECTOR_CST node of length LEN.  */

tree
make_vector (unsigned len MEM_STAT_DECL)
{
  tree t;
  unsigned length = (len - 1) * sizeof (tree) + sizeof (struct tree_vector);

  record_node_allocation_statistics (VECTOR_CST, length);

  t = ggc_alloc_cleared_tree_node_stat (length PASS_MEM_STAT);

  TREE_SET_CODE (t, VECTOR_CST);
  TREE_CONSTANT (t) = 1;
  VECTOR_CST_NELTS (t) = len;

  return t;
}

/* Return a new VECTOR_CST node whose type is TYPE and whose values
   are in a list of NELTS elements pointed to by VALS.  */

tree
<<<<<<< HEAD
build_vector_stat (tree type, unsigned int nelts, tree *vals MEM_STAT_DECL)
=======
build_vector (tree type, tree *vals MEM_STAT_DECL)
>>>>>>> 16316b61
{
  gcc_assert (must_eq (nelts, TYPE_VECTOR_SUBPARTS (type)));
  int over = 0;
  unsigned cnt = 0;
  tree v = make_vector (nelts);
  TREE_TYPE (v) = type;

  /* Iterate through elements and check for overflow.  */
  for (cnt = 0; cnt < nelts; ++cnt)
    {
      tree value = vals[cnt];

      VECTOR_CST_ELT (v, cnt) = value;

      /* Don't crash if we get an address constant.  */
      if (!CONSTANT_CLASS_P (value))
	continue;

      over |= TREE_OVERFLOW (value);
    }

  TREE_OVERFLOW (v) = over;
  return v;
}

/* Return a new VECTOR_CST node whose type is TYPE and whose values
   are extracted from V, a vector of CONSTRUCTOR_ELT.  */

tree
build_vector_from_ctor (tree type, vec<constructor_elt, va_gc> *v)
{
  unsigned HOST_WIDE_INT idx, nelts, pos = 0;
  tree value;

  /* We can't construct a VECTOR_CST for a variable number of elements.  */
  nelts = TYPE_VECTOR_SUBPARTS (type).to_constant ();
  tree *vec = XALLOCAVEC (tree, nelts);

  FOR_EACH_CONSTRUCTOR_VALUE (v, idx, value)
    {
      if (TREE_CODE (value) == VECTOR_CST)
	for (unsigned i = 0; i < VECTOR_CST_NELTS (value); ++i)
	  vec[pos++] = VECTOR_CST_ELT (value, i);
      else
	vec[pos++] = value;
    }
  for (; pos < nelts; ++pos)
    vec[pos] = build_zero_cst (TREE_TYPE (type));

  return build_vector (type, nelts, vec);
}

/* Build a vector of type VECTYPE where all the elements are SCs.  */
tree
build_vector_from_val (tree vectype, tree sc)
{
  unsigned HOST_WIDE_INT i, nunits;

  if (!TYPE_VECTOR_SUBPARTS (vectype).is_constant (&nunits))
    return build1 (VEC_DUPLICATE_EXPR, vectype, sc);

  if (sc == error_mark_node)
    return sc;

  /* Verify that the vector type is suitable for SC.  Note that there
     is some inconsistency in the type-system with respect to restrict
     qualifications of pointers.  Vector types always have a main-variant
     element type and the qualification is applied to the vector-type.
     So TREE_TYPE (vector-type) does not return a properly qualified
     vector element-type.  */
  gcc_checking_assert (types_compatible_p (TYPE_MAIN_VARIANT (TREE_TYPE (sc)),
					   TREE_TYPE (vectype)));

  if (CONSTANT_CLASS_P (sc))
    {
      tree *v = XALLOCAVEC (tree, nunits);
      for (i = 0; i < nunits; ++i)
	v[i] = sc;
      return build_vector (vectype, nunits, v);
    }
  else
    {
      vec<constructor_elt, va_gc> *v;
      vec_alloc (v, nunits);
      for (i = 0; i < nunits; ++i)
	CONSTRUCTOR_APPEND_ELT (v, NULL_TREE, sc);
      return build_constructor (vectype, v);
    }
}

/* Return a vector with the same number of units and number of bits
   as VEC_TYPE, but in which the elements are a linear series of unsigned
   integers { BASE, BASE + STEP, BASE + STEP * 2, ... }.  */

tree
build_index_vector (tree vec_type, poly_uint64 base, poly_uint64 step)
{
  tree index_vec_type = vec_type;
  tree index_elt_type = TREE_TYPE (vec_type);
  if (!INTEGRAL_TYPE_P (index_elt_type) || !TYPE_UNSIGNED (index_elt_type))
    {
      index_elt_type = build_nonstandard_integer_type
	(GET_MODE_BITSIZE (SCALAR_TYPE_MODE (index_elt_type)), true);
      index_vec_type = build_vector_type
	(index_elt_type, TYPE_VECTOR_SUBPARTS (vec_type));
    }

  unsigned HOST_WIDE_INT count;
  if (TYPE_VECTOR_SUBPARTS (vec_type).is_constant (&count))
    {
      tree *v = XALLOCAVEC (tree, count);
      for (unsigned int i = 0; i < count; ++i)
	v[i] = build_int_cstu (index_elt_type, base + i * step);
      return build_vector (index_vec_type, count, v);
    }

  return build2 (VEC_SERIES_EXPR, index_vec_type,
		 build_int_cstu (index_elt_type, base),
		 build_int_cstu (index_elt_type, step));
}

/* Something has messed with the elements of CONSTRUCTOR C after it was built;
   calculate TREE_CONSTANT and TREE_SIDE_EFFECTS.  */

void
recompute_constructor_flags (tree c)
{
  unsigned int i;
  tree val;
  bool constant_p = true;
  bool side_effects_p = false;
  vec<constructor_elt, va_gc> *vals = CONSTRUCTOR_ELTS (c);

  FOR_EACH_CONSTRUCTOR_VALUE (vals, i, val)
    {
      /* Mostly ctors will have elts that don't have side-effects, so
	 the usual case is to scan all the elements.  Hence a single
	 loop for both const and side effects, rather than one loop
	 each (with early outs).  */
      if (!TREE_CONSTANT (val))
	constant_p = false;
      if (TREE_SIDE_EFFECTS (val))
	side_effects_p = true;
    }

  TREE_SIDE_EFFECTS (c) = side_effects_p;
  TREE_CONSTANT (c) = constant_p;
}

/* Make sure that TREE_CONSTANT and TREE_SIDE_EFFECTS are correct for
   CONSTRUCTOR C.  */

void
verify_constructor_flags (tree c)
{
  unsigned int i;
  tree val;
  bool constant_p = TREE_CONSTANT (c);
  bool side_effects_p = TREE_SIDE_EFFECTS (c);
  vec<constructor_elt, va_gc> *vals = CONSTRUCTOR_ELTS (c);

  FOR_EACH_CONSTRUCTOR_VALUE (vals, i, val)
    {
      if (constant_p && !TREE_CONSTANT (val))
	internal_error ("non-constant element in constant CONSTRUCTOR");
      if (!side_effects_p && TREE_SIDE_EFFECTS (val))
	internal_error ("side-effects element in no-side-effects CONSTRUCTOR");
    }
}

/* Return a new CONSTRUCTOR node whose type is TYPE and whose values
   are in the vec pointed to by VALS.  */
tree
build_constructor (tree type, vec<constructor_elt, va_gc> *vals)
{
  tree c = make_node (CONSTRUCTOR);

  TREE_TYPE (c) = type;
  CONSTRUCTOR_ELTS (c) = vals;

  recompute_constructor_flags (c);

  return c;
}

/* Build a CONSTRUCTOR node made of a single initializer, with the specified
   INDEX and VALUE.  */
tree
build_constructor_single (tree type, tree index, tree value)
{
  vec<constructor_elt, va_gc> *v;
  constructor_elt elt = {index, value};

  vec_alloc (v, 1);
  v->quick_push (elt);

  return build_constructor (type, v);
}


/* Return a new CONSTRUCTOR node whose type is TYPE and whose values
   are in a list pointed to by VALS.  */
tree
build_constructor_from_list (tree type, tree vals)
{
  tree t;
  vec<constructor_elt, va_gc> *v = NULL;

  if (vals)
    {
      vec_alloc (v, list_length (vals));
      for (t = vals; t; t = TREE_CHAIN (t))
	CONSTRUCTOR_APPEND_ELT (v, TREE_PURPOSE (t), TREE_VALUE (t));
    }

  return build_constructor (type, v);
}

/* Return a new CONSTRUCTOR node whose type is TYPE.  NELTS is the number
   of elements, provided as index/value pairs.  */

tree
build_constructor_va (tree type, int nelts, ...)
{
  vec<constructor_elt, va_gc> *v = NULL;
  va_list p;

  va_start (p, nelts);
  vec_alloc (v, nelts);
  while (nelts--)
    {
      tree index = va_arg (p, tree);
      tree value = va_arg (p, tree);
      CONSTRUCTOR_APPEND_ELT (v, index, value);
    }
  va_end (p);
  return build_constructor (type, v);
}

/* Return a new FIXED_CST node whose type is TYPE and value is F.  */

tree
build_fixed (tree type, FIXED_VALUE_TYPE f)
{
  tree v;
  FIXED_VALUE_TYPE *fp;

  v = make_node (FIXED_CST);
  fp = ggc_alloc<fixed_value> ();
  memcpy (fp, &f, sizeof (FIXED_VALUE_TYPE));

  TREE_TYPE (v) = type;
  TREE_FIXED_CST_PTR (v) = fp;
  return v;
}

/* Return a new REAL_CST node whose type is TYPE and value is D.  */

tree
build_real (tree type, REAL_VALUE_TYPE d)
{
  tree v;
  REAL_VALUE_TYPE *dp;
  int overflow = 0;

  /* ??? Used to check for overflow here via CHECK_FLOAT_TYPE.
     Consider doing it via real_convert now.  */

  v = make_node (REAL_CST);
  dp = ggc_alloc<real_value> ();
  memcpy (dp, &d, sizeof (REAL_VALUE_TYPE));

  TREE_TYPE (v) = type;
  TREE_REAL_CST_PTR (v) = dp;
  TREE_OVERFLOW (v) = overflow;
  return v;
}

/* Like build_real, but first truncate D to the type.  */

tree
build_real_truncate (tree type, REAL_VALUE_TYPE d)
{
  return build_real (type, real_value_truncate (TYPE_MODE (type), d));
}

/* Return a new REAL_CST node whose type is TYPE
   and whose value is the integer value of the INTEGER_CST node I.  */

REAL_VALUE_TYPE
real_value_from_int_cst (const_tree type, const_tree i)
{
  REAL_VALUE_TYPE d;

  /* Clear all bits of the real value type so that we can later do
     bitwise comparisons to see if two values are the same.  */
  memset (&d, 0, sizeof d);

  real_from_integer (&d, type ? TYPE_MODE (type) : VOIDmode, i,
		     TYPE_SIGN (TREE_TYPE (i)));
  return d;
}

/* Given a tree representing an integer constant I, return a tree
   representing the same value as a floating-point constant of type TYPE.  */

tree
build_real_from_int_cst (tree type, const_tree i)
{
  tree v;
  int overflow = TREE_OVERFLOW (i);

  v = build_real (type, real_value_from_int_cst (type, i));

  TREE_OVERFLOW (v) |= overflow;
  return v;
}

/* Return a newly constructed STRING_CST node whose value is
   the LEN characters at STR.
   Note that for a C string literal, LEN should include the trailing NUL.
   The TREE_TYPE is not initialized.  */

tree
build_string (int len, const char *str)
{
  tree s;
  size_t length;

  /* Do not waste bytes provided by padding of struct tree_string.  */
  length = len + offsetof (struct tree_string, str) + 1;

  record_node_allocation_statistics (STRING_CST, length);

  s = (tree) ggc_internal_alloc (length);

  memset (s, 0, sizeof (struct tree_typed));
  TREE_SET_CODE (s, STRING_CST);
  TREE_CONSTANT (s) = 1;
  TREE_STRING_LENGTH (s) = len;
  memcpy (s->string.str, str, len);
  s->string.str[len] = '\0';

  return s;
}

hashval_t
poly_cst_hasher::hash (tree t)
{
  inchash::hash hstate;

  hstate.add_int (TYPE_UID (TREE_TYPE (t)));
  for (unsigned int i = 0; i < NUM_POLY_INT_COEFFS; ++i)
    hstate.add_wide_int (TREE_INT_CST_ELT (POLY_CST_ELT (t, i), 0));

  return hstate.end ();
}

bool
poly_cst_hasher::equal (tree x, tree y)
{
  if (TREE_TYPE (x) != TREE_TYPE (y))
    return false;

  for (unsigned int i = 0; i < NUM_POLY_INT_COEFFS; ++i)
    if (POLY_CST_ELT (x, i) != POLY_CST_ELT (y, i))
      return false;

  return true;
}

/* Build a POLY_CST node with type TYPE and with the elements in VALUES.
   The elements must also have type TYPE.  */

tree
build_poly_cst (tree type, const tree (&values)[NUM_POLY_INT_COEFFS])
{
  tree_node tmp;
  memset (&tmp, 0, sizeof (tree_poly));
  TREE_SET_CODE (&tmp, POLY_CST);
  TREE_CONSTANT (&tmp) = 1;
  TREE_TYPE (&tmp) = type;
  for (unsigned int i = 0; i < NUM_POLY_INT_COEFFS; ++i)
    POLY_CST_ELT (&tmp, i) = values[i];

  tree *slot = poly_cst_hash_table->find_slot (&tmp, INSERT);
  tree t = *slot;
  if (!t)
    {
      /* Insert this one into the hash table.  */
      t = make_node (POLY_CST);
      memcpy (t, &tmp, sizeof (tree_poly));
      *slot = t;
    }

  return t;
}

/* Return a newly constructed COMPLEX_CST node whose value is
   specified by the real and imaginary parts REAL and IMAG.
   Both REAL and IMAG should be constant nodes.  TYPE, if specified,
   will be the type of the COMPLEX_CST; otherwise a new type will be made.  */

tree
build_complex (tree type, tree real, tree imag)
{
  tree t = make_node (COMPLEX_CST);

  TREE_REALPART (t) = real;
  TREE_IMAGPART (t) = imag;
  TREE_TYPE (t) = type ? type : build_complex_type (TREE_TYPE (real));
  TREE_OVERFLOW (t) = TREE_OVERFLOW (real) | TREE_OVERFLOW (imag);
  return t;
}

/* Build a complex (inf +- 0i), such as for the result of cproj.
   TYPE is the complex tree type of the result.  If NEG is true, the
   imaginary zero is negative.  */

tree
build_complex_inf (tree type, bool neg)
{
  REAL_VALUE_TYPE rinf, rzero = dconst0;

  real_inf (&rinf);
  rzero.sign = neg;
  return build_complex (type, build_real (TREE_TYPE (type), rinf),
			build_real (TREE_TYPE (type), rzero));
}

/* Return the constant 1 in type TYPE.  If TYPE has several elements, each
   element is set to 1.  In particular, this is 1 + i for complex types.  */

tree
build_each_one_cst (tree type)
{
  if (TREE_CODE (type) == COMPLEX_TYPE)
    {
      tree scalar = build_one_cst (TREE_TYPE (type));
      return build_complex (type, scalar, scalar);
    }
  else
    return build_one_cst (type);
}

/* Return a constant of arithmetic type TYPE which is the
   multiplicative identity of the set TYPE.  */

tree
build_one_cst (tree type)
{
  switch (TREE_CODE (type))
    {
    case INTEGER_TYPE: case ENUMERAL_TYPE: case BOOLEAN_TYPE:
    case POINTER_TYPE: case REFERENCE_TYPE:
    case OFFSET_TYPE:
      return build_int_cst (type, 1);

    case REAL_TYPE:
      return build_real (type, dconst1);

    case FIXED_POINT_TYPE:
      /* We can only generate 1 for accum types.  */
      gcc_assert (ALL_SCALAR_ACCUM_MODE_P (TYPE_MODE (type)));
      return build_fixed (type, FCONST1 (TYPE_MODE (type)));

    case VECTOR_TYPE:
      {
	tree scalar = build_one_cst (TREE_TYPE (type));

	return build_vector_from_val (type, scalar);
      }

    case COMPLEX_TYPE:
      return build_complex (type,
			    build_one_cst (TREE_TYPE (type)),
			    build_zero_cst (TREE_TYPE (type)));

    default:
      gcc_unreachable ();
    }
}

/* Return an integer of type TYPE containing all 1's in as much precision as
   it contains, or a complex or vector whose subparts are such integers.  */

tree
build_all_ones_cst (tree type)
{
  if (TREE_CODE (type) == COMPLEX_TYPE)
    {
      tree scalar = build_all_ones_cst (TREE_TYPE (type));
      return build_complex (type, scalar, scalar);
    }
  else
    return build_minus_one_cst (type);
}

/* Return a constant of arithmetic type TYPE which is the
   opposite of the multiplicative identity of the set TYPE.  */

tree
build_minus_one_cst (tree type)
{
  switch (TREE_CODE (type))
    {
    case INTEGER_TYPE: case ENUMERAL_TYPE: case BOOLEAN_TYPE:
    case POINTER_TYPE: case REFERENCE_TYPE:
    case OFFSET_TYPE:
      return build_int_cst (type, -1);

    case REAL_TYPE:
      return build_real (type, dconstm1);

    case FIXED_POINT_TYPE:
      /* We can only generate 1 for accum types.  */
      gcc_assert (ALL_SCALAR_ACCUM_MODE_P (TYPE_MODE (type)));
      return build_fixed (type,
			  fixed_from_double_int (double_int_minus_one,
						 SCALAR_TYPE_MODE (type)));

    case VECTOR_TYPE:
      {
	tree scalar = build_minus_one_cst (TREE_TYPE (type));

	return build_vector_from_val (type, scalar);
      }

    case COMPLEX_TYPE:
      return build_complex (type,
			    build_minus_one_cst (TREE_TYPE (type)),
			    build_zero_cst (TREE_TYPE (type)));

    default:
      gcc_unreachable ();
    }
}

/* Build 0 constant of type TYPE.  This is used by constructor folding
   and thus the constant should be represented in memory by
   zero(es).  */

tree
build_zero_cst (tree type)
{
  switch (TREE_CODE (type))
    {
    case INTEGER_TYPE: case ENUMERAL_TYPE: case BOOLEAN_TYPE:
    case POINTER_TYPE: case REFERENCE_TYPE:
    case OFFSET_TYPE: case NULLPTR_TYPE:
      return build_int_cst (type, 0);

    case REAL_TYPE:
      return build_real (type, dconst0);

    case FIXED_POINT_TYPE:
      return build_fixed (type, FCONST0 (TYPE_MODE (type)));

    case VECTOR_TYPE:
      {
	tree scalar = build_zero_cst (TREE_TYPE (type));

	return build_vector_from_val (type, scalar);
      }

    case COMPLEX_TYPE:
      {
	tree zero = build_zero_cst (TREE_TYPE (type));

	return build_complex (type, zero, zero);
      }

    default:
      if (!AGGREGATE_TYPE_P (type))
	return fold_convert (type, integer_zero_node);
      return build_constructor (type, NULL);
    }
}


/* Build a BINFO with LEN language slots.  */

tree
make_tree_binfo (unsigned base_binfos MEM_STAT_DECL)
{
  tree t;
  size_t length = (offsetof (struct tree_binfo, base_binfos)
		   + vec<tree, va_gc>::embedded_size (base_binfos));

  record_node_allocation_statistics (TREE_BINFO, length);

  t = ggc_alloc_tree_node_stat (length PASS_MEM_STAT);

  memset (t, 0, offsetof (struct tree_binfo, base_binfos));

  TREE_SET_CODE (t, TREE_BINFO);

  BINFO_BASE_BINFOS (t)->embedded_init (base_binfos);

  return t;
}

/* Create a CASE_LABEL_EXPR tree node and return it.  */

tree
build_case_label (tree low_value, tree high_value, tree label_decl)
{
  tree t = make_node (CASE_LABEL_EXPR);

  TREE_TYPE (t) = void_type_node;
  SET_EXPR_LOCATION (t, DECL_SOURCE_LOCATION (label_decl));

  CASE_LOW (t) = low_value;
  CASE_HIGH (t) = high_value;
  CASE_LABEL (t) = label_decl;
  CASE_CHAIN (t) = NULL_TREE;

  return t;
}

/* Build a newly constructed INTEGER_CST node.  LEN and EXT_LEN are the
   values of TREE_INT_CST_NUNITS and TREE_INT_CST_EXT_NUNITS respectively.
   The latter determines the length of the HOST_WIDE_INT vector.  */

tree
make_int_cst (int len, int ext_len MEM_STAT_DECL)
{
  tree t;
  int length = ((ext_len - 1) * sizeof (HOST_WIDE_INT)
		+ sizeof (struct tree_int_cst));

  gcc_assert (len);
  record_node_allocation_statistics (INTEGER_CST, length);

  t = ggc_alloc_cleared_tree_node_stat (length PASS_MEM_STAT);

  TREE_SET_CODE (t, INTEGER_CST);
  TREE_INT_CST_NUNITS (t) = len;
  TREE_INT_CST_EXT_NUNITS (t) = ext_len;
  /* to_offset can only be applied to trees that are offset_int-sized
     or smaller.  EXT_LEN is correct if it fits, otherwise the constant
     must be exactly the precision of offset_int and so LEN is correct.  */
  if (ext_len <= OFFSET_INT_ELTS)
    TREE_INT_CST_OFFSET_NUNITS (t) = ext_len;
  else
    TREE_INT_CST_OFFSET_NUNITS (t) = len;

  TREE_CONSTANT (t) = 1;

  return t;
}

/* Build a newly constructed TREE_VEC node of length LEN.  */

tree
make_tree_vec (int len MEM_STAT_DECL)
{
  tree t;
  size_t length = (len - 1) * sizeof (tree) + sizeof (struct tree_vec);

  record_node_allocation_statistics (TREE_VEC, length);

  t = ggc_alloc_cleared_tree_node_stat (length PASS_MEM_STAT);

  TREE_SET_CODE (t, TREE_VEC);
  TREE_VEC_LENGTH (t) = len;

  return t;
}

/* Grow a TREE_VEC node to new length LEN.  */

tree
grow_tree_vec (tree v, int len MEM_STAT_DECL)
{
  gcc_assert (TREE_CODE (v) == TREE_VEC);

  int oldlen = TREE_VEC_LENGTH (v);
  gcc_assert (len > oldlen);

  size_t oldlength = (oldlen - 1) * sizeof (tree) + sizeof (struct tree_vec);
  size_t length = (len - 1) * sizeof (tree) + sizeof (struct tree_vec);

  record_node_allocation_statistics (TREE_VEC, length - oldlength);

  v = (tree) ggc_realloc (v, length PASS_MEM_STAT);

  TREE_VEC_LENGTH (v) = len;

  return v;
}

/* Return 1 if EXPR is the constant zero, whether it is integral, float or
   fixed, and scalar, complex or vector.  */

int
zerop (const_tree expr)
{
  return (integer_zerop (expr)
	  || real_zerop (expr)
	  || fixed_zerop (expr));
}

/* Return 1 if EXPR is the integer constant zero or a complex constant
   of zero.  */

int
integer_zerop (const_tree expr)
{
  switch (TREE_CODE (expr))
    {
    case INTEGER_CST:
      return wi::eq_p (expr, 0);
    case COMPLEX_CST:
      return (integer_zerop (TREE_REALPART (expr))
	      && integer_zerop (TREE_IMAGPART (expr)));
    case VECTOR_CST:
      {
	unsigned i;
	for (i = 0; i < VECTOR_CST_NELTS (expr); ++i)
	  if (!integer_zerop (VECTOR_CST_ELT (expr, i)))
	    return false;
	return true;
      }
    case VEC_DUPLICATE_EXPR:
      return integer_zerop (TREE_OPERAND (expr, 0));
    default:
      return false;
    }
}

/* Return 1 if EXPR is the integer constant one or the corresponding
   complex constant.  */

int
integer_onep (const_tree expr)
{
  switch (TREE_CODE (expr))
    {
    case INTEGER_CST:
      return wi::eq_p (wi::to_widest (expr), 1);
    case COMPLEX_CST:
      return (integer_onep (TREE_REALPART (expr))
	      && integer_zerop (TREE_IMAGPART (expr)));
    case VECTOR_CST:
      {
	unsigned i;
	for (i = 0; i < VECTOR_CST_NELTS (expr); ++i)
	  if (!integer_onep (VECTOR_CST_ELT (expr, i)))
	    return false;
	return true;
      }
    case VEC_DUPLICATE_EXPR:
      return integer_onep (TREE_OPERAND (expr, 0));
    default:
      return false;
    }
}

/* Return 1 if EXPR is the integer constant one.  For complex and vector,
   return 1 if every piece is the integer constant one.  */

int
integer_each_onep (const_tree expr)
{
  if (TREE_CODE (expr) == COMPLEX_CST)
    return (integer_onep (TREE_REALPART (expr))
	    && integer_onep (TREE_IMAGPART (expr)));
  else
    return integer_onep (expr);
}

/* Return 1 if EXPR is an integer containing all 1's in as much precision as
   it contains, or a complex or vector whose subparts are such integers.  */

int
integer_all_onesp (const_tree expr)
{
  if (TREE_CODE (expr) == COMPLEX_CST
      && integer_all_onesp (TREE_REALPART (expr))
      && integer_all_onesp (TREE_IMAGPART (expr)))
    return 1;

  else if (TREE_CODE (expr) == VECTOR_CST)
    {
      unsigned i;
      for (i = 0; i < VECTOR_CST_NELTS (expr); ++i)
	if (!integer_all_onesp (VECTOR_CST_ELT (expr, i)))
	  return 0;
      return 1;
    }

  else if (TREE_CODE (expr) == VEC_DUPLICATE_EXPR)
    return integer_all_onesp (TREE_OPERAND (expr, 0));

  else if (TREE_CODE (expr) != INTEGER_CST)
    return 0;

  return wi::max_value (TYPE_PRECISION (TREE_TYPE (expr)), UNSIGNED) == expr;
}

/* Return 1 if EXPR is the integer constant minus one.  */

int
integer_minus_onep (const_tree expr)
{
  if (TREE_CODE (expr) == COMPLEX_CST)
    return (integer_all_onesp (TREE_REALPART (expr))
	    && integer_zerop (TREE_IMAGPART (expr)));
  else
    return integer_all_onesp (expr);
}

/* Return 1 if EXPR is an integer constant that is a power of 2 (i.e., has only
   one bit on).  */

int
integer_pow2p (const_tree expr)
{
  if (TREE_CODE (expr) == COMPLEX_CST
      && integer_pow2p (TREE_REALPART (expr))
      && integer_zerop (TREE_IMAGPART (expr)))
    return 1;

  if (TREE_CODE (expr) != INTEGER_CST)
    return 0;

  return wi::popcount (expr) == 1;
}

/* Return 1 if EXPR is an integer constant other than zero or a
   complex constant other than zero.  */

int
integer_nonzerop (const_tree expr)
{
  return ((TREE_CODE (expr) == INTEGER_CST
	   && !wi::eq_p (expr, 0))
	  || (TREE_CODE (expr) == COMPLEX_CST
	      && (integer_nonzerop (TREE_REALPART (expr))
		  || integer_nonzerop (TREE_IMAGPART (expr)))));
}

/* Return 1 if EXPR is the integer constant one.  For vector,
   return 1 if every piece is the integer constant minus one
   (representing the value TRUE).  */

int
integer_truep (const_tree expr)
{
  if (TREE_CODE (expr) == VECTOR_CST || TREE_CODE (expr) == VEC_DUPLICATE_EXPR)
    return integer_all_onesp (expr);
  return integer_onep (expr);
}

/* Return 1 if EXPR is the fixed-point constant zero.  */

int
fixed_zerop (const_tree expr)
{
  return (TREE_CODE (expr) == FIXED_CST
	  && TREE_FIXED_CST (expr).data.is_zero ());
}

/* Return the power of two represented by a tree node known to be a
   power of two.  */

int
tree_log2 (const_tree expr)
{
  if (TREE_CODE (expr) == COMPLEX_CST)
    return tree_log2 (TREE_REALPART (expr));

  return wi::exact_log2 (expr);
}

/* Similar, but return the largest integer Y such that 2 ** Y is less
   than or equal to EXPR.  */

int
tree_floor_log2 (const_tree expr)
{
  if (TREE_CODE (expr) == COMPLEX_CST)
    return tree_log2 (TREE_REALPART (expr));

  return wi::floor_log2 (expr);
}

/* Return number of known trailing zero bits in EXPR, or, if the value of
   EXPR is known to be zero, the precision of it's type.  */

unsigned int
tree_ctz (const_tree expr)
{
  if (!INTEGRAL_TYPE_P (TREE_TYPE (expr))
      && !POINTER_TYPE_P (TREE_TYPE (expr)))
    return 0;

  unsigned int ret1, ret2, prec = TYPE_PRECISION (TREE_TYPE (expr));
  switch (TREE_CODE (expr))
    {
    case INTEGER_CST:
      ret1 = wi::ctz (expr);
      return MIN (ret1, prec);
    case SSA_NAME:
      ret1 = wi::ctz (get_nonzero_bits (expr));
      return MIN (ret1, prec);
    case PLUS_EXPR:
    case MINUS_EXPR:
    case BIT_IOR_EXPR:
    case BIT_XOR_EXPR:
    case MIN_EXPR:
    case MAX_EXPR:
      ret1 = tree_ctz (TREE_OPERAND (expr, 0));
      if (ret1 == 0)
	return ret1;
      ret2 = tree_ctz (TREE_OPERAND (expr, 1));
      return MIN (ret1, ret2);
    case POINTER_PLUS_EXPR:
      ret1 = tree_ctz (TREE_OPERAND (expr, 0));
      ret2 = tree_ctz (TREE_OPERAND (expr, 1));
      /* Second operand is sizetype, which could be in theory
	 wider than pointer's precision.  Make sure we never
	 return more than prec.  */
      ret2 = MIN (ret2, prec);
      return MIN (ret1, ret2);
    case BIT_AND_EXPR:
      ret1 = tree_ctz (TREE_OPERAND (expr, 0));
      ret2 = tree_ctz (TREE_OPERAND (expr, 1));
      return MAX (ret1, ret2);
    case MULT_EXPR:
      ret1 = tree_ctz (TREE_OPERAND (expr, 0));
      ret2 = tree_ctz (TREE_OPERAND (expr, 1));
      return MIN (ret1 + ret2, prec);
    case LSHIFT_EXPR:
      ret1 = tree_ctz (TREE_OPERAND (expr, 0));
      if (tree_fits_uhwi_p (TREE_OPERAND (expr, 1))
	  && (tree_to_uhwi (TREE_OPERAND (expr, 1)) < prec))
	{
	  ret2 = tree_to_uhwi (TREE_OPERAND (expr, 1));
	  return MIN (ret1 + ret2, prec);
	}
      return ret1;
    case RSHIFT_EXPR:
      if (tree_fits_uhwi_p (TREE_OPERAND (expr, 1))
	  && (tree_to_uhwi (TREE_OPERAND (expr, 1)) < prec))
	{
	  ret1 = tree_ctz (TREE_OPERAND (expr, 0));
	  ret2 = tree_to_uhwi (TREE_OPERAND (expr, 1));
	  if (ret1 > ret2)
	    return ret1 - ret2;
	}
      return 0;
    case TRUNC_DIV_EXPR:
    case CEIL_DIV_EXPR:
    case FLOOR_DIV_EXPR:
    case ROUND_DIV_EXPR:
    case EXACT_DIV_EXPR:
      if (TREE_CODE (TREE_OPERAND (expr, 1)) == INTEGER_CST
	  && tree_int_cst_sgn (TREE_OPERAND (expr, 1)) == 1)
	{
	  int l = tree_log2 (TREE_OPERAND (expr, 1));
	  if (l >= 0)
	    {
	      ret1 = tree_ctz (TREE_OPERAND (expr, 0));
	      ret2 = l;
	      if (ret1 > ret2)
		return ret1 - ret2;
	    }
	}
      return 0;
    CASE_CONVERT:
      ret1 = tree_ctz (TREE_OPERAND (expr, 0));
      if (ret1 && ret1 == TYPE_PRECISION (TREE_TYPE (TREE_OPERAND (expr, 0))))
	ret1 = prec;
      return MIN (ret1, prec);
    case SAVE_EXPR:
      return tree_ctz (TREE_OPERAND (expr, 0));
    case COND_EXPR:
      ret1 = tree_ctz (TREE_OPERAND (expr, 1));
      if (ret1 == 0)
	return 0;
      ret2 = tree_ctz (TREE_OPERAND (expr, 2));
      return MIN (ret1, ret2);
    case COMPOUND_EXPR:
      return tree_ctz (TREE_OPERAND (expr, 1));
    case ADDR_EXPR:
      ret1 = get_pointer_alignment (CONST_CAST_TREE (expr));
      if (ret1 > BITS_PER_UNIT)
	{
	  ret1 = ctz_hwi (ret1 / BITS_PER_UNIT);
	  return MIN (ret1, prec);
	}
      return 0;
    default:
      return 0;
    }
}

/* Return 1 if EXPR is the real constant zero.  Trailing zeroes matter for
   decimal float constants, so don't return 1 for them.  */

int
real_zerop (const_tree expr)
{
  switch (TREE_CODE (expr))
    {
    case REAL_CST:
      return real_equal (&TREE_REAL_CST (expr), &dconst0)
	     && !(DECIMAL_FLOAT_MODE_P (TYPE_MODE (TREE_TYPE (expr))));
    case COMPLEX_CST:
      return real_zerop (TREE_REALPART (expr))
	     && real_zerop (TREE_IMAGPART (expr));
    case VECTOR_CST:
      {
	unsigned i;
	for (i = 0; i < VECTOR_CST_NELTS (expr); ++i)
	  if (!real_zerop (VECTOR_CST_ELT (expr, i)))
	    return false;
	return true;
      }
    case VEC_DUPLICATE_EXPR:
      return real_zerop (TREE_OPERAND (expr, 0));
    default:
      return false;
    }
}

/* Return 1 if EXPR is the real constant one in real or complex form.
   Trailing zeroes matter for decimal float constants, so don't return
   1 for them.  */

int
real_onep (const_tree expr)
{
  switch (TREE_CODE (expr))
    {
    case REAL_CST:
      return real_equal (&TREE_REAL_CST (expr), &dconst1)
	     && !(DECIMAL_FLOAT_MODE_P (TYPE_MODE (TREE_TYPE (expr))));
    case COMPLEX_CST:
      return real_onep (TREE_REALPART (expr))
	     && real_zerop (TREE_IMAGPART (expr));
    case VECTOR_CST:
      {
	unsigned i;
	for (i = 0; i < VECTOR_CST_NELTS (expr); ++i)
	  if (!real_onep (VECTOR_CST_ELT (expr, i)))
	    return false;
	return true;
      }
    case VEC_DUPLICATE_EXPR:
      return real_onep (TREE_OPERAND (expr, 0));
    default:
      return false;
    }
}

/* Return 1 if EXPR is the real constant minus one.  Trailing zeroes
   matter for decimal float constants, so don't return 1 for them.  */

int
real_minus_onep (const_tree expr)
{
  switch (TREE_CODE (expr))
    {
    case REAL_CST:
      return real_equal (&TREE_REAL_CST (expr), &dconstm1)
	     && !(DECIMAL_FLOAT_MODE_P (TYPE_MODE (TREE_TYPE (expr))));
    case COMPLEX_CST:
      return real_minus_onep (TREE_REALPART (expr))
	     && real_zerop (TREE_IMAGPART (expr));
    case VECTOR_CST:
      {
	unsigned i;
	for (i = 0; i < VECTOR_CST_NELTS (expr); ++i)
	  if (!real_minus_onep (VECTOR_CST_ELT (expr, i)))
	    return false;
	return true;
      }
    case VEC_DUPLICATE_EXPR:
      return real_minus_onep (TREE_OPERAND (expr, 0));
    default:
      return false;
    }
}

/* Nonzero if EXP is a constant or a cast of a constant.  */

int
really_constant_p (const_tree exp)
{
  /* This is not quite the same as STRIP_NOPS.  It does more.  */
  while (CONVERT_EXPR_P (exp)
	 || TREE_CODE (exp) == NON_LVALUE_EXPR)
    exp = TREE_OPERAND (exp, 0);
  return TREE_CONSTANT (exp);
}

/* Implementation of the query routines below.  Use PRED_P to test whether
   a coefficient has an appropriate value and CONVERT to extract that
   value.  */

#define EXTRACT_POLY_TREE(PRED_P, CONVERT)			\
  if (!t)							\
    return false;						\
  if (PRED_P (t))						\
    {								\
      *value = CONVERT (t);					\
      return true;						\
    }								\
  if (NUM_POLY_INT_COEFFS != 1 && TREE_CODE (t) == POLY_CST)	\
    {								\
      for (unsigned int i = 0; i < NUM_POLY_INT_COEFFS; ++i)	\
	if (!PRED_P (POLY_CST_ELT (t, i)))			\
	  return false;						\
      for (unsigned int i = 0; i < NUM_POLY_INT_COEFFS; ++i)	\
	value->coeffs[i] = CONVERT (POLY_CST_ELT (t, i));	\
      return true;						\
    }								\
  return false

#define INTEGER_CST_P(X) (TREE_CODE (X) == INTEGER_CST)
#define NO_CONVERT(X) (X)

/* Return true if T holds a polynomial pointer difference, storing it in
   *VALUE if so.  A true return means that T's precision is no greater
   than 64 bits, which is the largest address space we support, so *VALUE
   never loses precision.  However, the signedness of the result is
   somewhat arbitrary, since if B lives near the end of a 64-bit address
   range and A lives near the beginning, B - A is a large positive value
   outside the range of int64_t.  A - B is likewise a large negative value
   outside the range of int64_t.  All the pointer difference really
   gives is a raw pointer-sized bitstring that can be added to the first
   pointer value to get the second.  */

bool
ptrdiff_tree_p (const_tree t, poly_int64 *value)
{
  EXTRACT_POLY_TREE (cst_and_fits_in_hwi, int_cst_value);
}

/* Return true if T holds a value that can be represented as a poly_int64
   without loss of precision.  Store the value in *VALUE if so.  */

bool
poly_tree_p (const_tree t, poly_int64 *value)
{
  EXTRACT_POLY_TREE (tree_fits_shwi_p, tree_to_shwi);
}

/* Return the value of T as a poly_int64.  */

poly_int64
tree_to_poly_int64 (const_tree t)
{
  poly_int64 res;
  if (!poly_tree_p (t, &res))
    gcc_unreachable ();
  return res;
}

/* Return true if T holds a value that can be represented as a poly_uint64
   without loss of precision.  Store the value in *VALUE if so.  */

bool
poly_tree_p (const_tree t, poly_uint64 *value)
{
  EXTRACT_POLY_TREE (tree_fits_uhwi_p, tree_to_uhwi);
}

/* Return the value of T as a poly_uint64.  */

poly_uint64
tree_to_poly_uint64 (const_tree t)
{
  poly_uint64 res;
  if (!poly_tree_p (t, &res))
    gcc_unreachable ();
  return res;
}

/* Return true if T is an INTEGER_CST that can be represented as an
   offset_int without loss of precision.  */

static bool
tree_fits_offset_p (const_tree t)
{
  return (TREE_CODE (t) == INTEGER_CST
	  && TREE_INT_CST_OFFSET_NUNITS (t) >= TREE_INT_CST_NUNITS (t));
}

/* Return true if T holds a value that can be represented as a
   poly_offset_int without loss of precision.  Store the value in
   *VALUE if so.  */

bool
poly_tree_p (const_tree t, poly_offset_int *value)
{
  EXTRACT_POLY_TREE (tree_fits_offset_p, wi::to_offset);
}

/* Return the value of T as a poly_offset_int.  */

poly_offset_int
tree_to_poly_offset_int (const_tree t)
{
  poly_offset_int res;
  if (!poly_tree_p (t, &res))
    gcc_unreachable ();
  return res;
}

/* Return true if T can be represented as a poly_wide_int, storing it
   in *VALUE if so.  */

bool
poly_tree_p (const_tree t, poly_wide_int *value)
{
  EXTRACT_POLY_TREE (INTEGER_CST_P, NO_CONVERT);
}

/* Return the value of T as a poly_wide_int.  */

poly_wide_int
tree_to_poly_wide_int (const_tree t)
{
  poly_wide_int res;
  if (!poly_tree_p (t, &res))
    gcc_unreachable ();
  return res;
}

/* Return true if T can be represented as a poly_widest_int, storing it
   in *VALUE if so.  */

bool
poly_tree_p (const_tree t, poly_widest_int *value)
{
  EXTRACT_POLY_TREE (INTEGER_CST_P, wi::to_widest);
}

/* Return the value of T as a poly_widest_int.  */

poly_widest_int
tree_to_poly_widest_int (const_tree t)
{
  poly_widest_int res;
  if (!poly_tree_p (t, &res))
    gcc_unreachable ();
  return res;
}

/* Return the bit size of BIT_FIELD_REF T, in cases where it is known
   to be a poly_uint64.  (This is always true at the gimple level.)  */

poly_uint64
bit_field_size (const_tree t)
{
  return tree_to_poly_uint64 (TREE_OPERAND (t, 1));
}

/* Return the starting bit offset of BIT_FIELD_REF T, in cases where it is
   known to be a poly_uint64.  (This is always true at the gimple level.)  */

poly_uint64
bit_field_offset (const_tree t)
{
  return tree_to_poly_uint64 (TREE_OPERAND (t, 2));
}

/* Return first list element whose TREE_VALUE is ELEM.
   Return 0 if ELEM is not in LIST.  */

tree
value_member (tree elem, tree list)
{
  while (list)
    {
      if (elem == TREE_VALUE (list))
	return list;
      list = TREE_CHAIN (list);
    }
  return NULL_TREE;
}

/* Return first list element whose TREE_PURPOSE is ELEM.
   Return 0 if ELEM is not in LIST.  */

tree
purpose_member (const_tree elem, tree list)
{
  while (list)
    {
      if (elem == TREE_PURPOSE (list))
	return list;
      list = TREE_CHAIN (list);
    }
  return NULL_TREE;
}

/* Return true if ELEM is in V.  */

bool
vec_member (const_tree elem, vec<tree, va_gc> *v)
{
  unsigned ix;
  tree t;
  FOR_EACH_VEC_SAFE_ELT (v, ix, t)
    if (elem == t)
      return true;
  return false;
}

/* Returns element number IDX (zero-origin) of chain CHAIN, or
   NULL_TREE.  */

tree
chain_index (int idx, tree chain)
{
  for (; chain && idx > 0; --idx)
    chain = TREE_CHAIN (chain);
  return chain;
}

/* Return nonzero if ELEM is part of the chain CHAIN.  */

int
chain_member (const_tree elem, const_tree chain)
{
  while (chain)
    {
      if (elem == chain)
	return 1;
      chain = DECL_CHAIN (chain);
    }

  return 0;
}

/* Return the length of a chain of nodes chained through TREE_CHAIN.
   We expect a null pointer to mark the end of the chain.
   This is the Lisp primitive `length'.  */

int
list_length (const_tree t)
{
  const_tree p = t;
#ifdef ENABLE_TREE_CHECKING
  const_tree q = t;
#endif
  int len = 0;

  while (p)
    {
      p = TREE_CHAIN (p);
#ifdef ENABLE_TREE_CHECKING
      if (len % 2)
	q = TREE_CHAIN (q);
      gcc_assert (p != q);
#endif
      len++;
    }

  return len;
}

/* Returns the first FIELD_DECL in the TYPE_FIELDS of the RECORD_TYPE or
   UNION_TYPE TYPE, or NULL_TREE if none.  */

tree
first_field (const_tree type)
{
  tree t = TYPE_FIELDS (type);
  while (t && TREE_CODE (t) != FIELD_DECL)
    t = TREE_CHAIN (t);
  return t;
}

/* Concatenate two chains of nodes (chained through TREE_CHAIN)
   by modifying the last node in chain 1 to point to chain 2.
   This is the Lisp primitive `nconc'.  */

tree
chainon (tree op1, tree op2)
{
  tree t1;

  if (!op1)
    return op2;
  if (!op2)
    return op1;

  for (t1 = op1; TREE_CHAIN (t1); t1 = TREE_CHAIN (t1))
    continue;
  TREE_CHAIN (t1) = op2;

#ifdef ENABLE_TREE_CHECKING
  {
    tree t2;
    for (t2 = op2; t2; t2 = TREE_CHAIN (t2))
      gcc_assert (t2 != t1);
  }
#endif

  return op1;
}

/* Return the last node in a chain of nodes (chained through TREE_CHAIN).  */

tree
tree_last (tree chain)
{
  tree next;
  if (chain)
    while ((next = TREE_CHAIN (chain)))
      chain = next;
  return chain;
}

/* Reverse the order of elements in the chain T,
   and return the new head of the chain (old last element).  */

tree
nreverse (tree t)
{
  tree prev = 0, decl, next;
  for (decl = t; decl; decl = next)
    {
      /* We shouldn't be using this function to reverse BLOCK chains; we
	 have blocks_nreverse for that.  */
      gcc_checking_assert (TREE_CODE (decl) != BLOCK);
      next = TREE_CHAIN (decl);
      TREE_CHAIN (decl) = prev;
      prev = decl;
    }
  return prev;
}

/* Return a newly created TREE_LIST node whose
   purpose and value fields are PARM and VALUE.  */

tree
build_tree_list (tree parm, tree value MEM_STAT_DECL)
{
  tree t = make_node (TREE_LIST PASS_MEM_STAT);
  TREE_PURPOSE (t) = parm;
  TREE_VALUE (t) = value;
  return t;
}

/* Build a chain of TREE_LIST nodes from a vector.  */

tree
build_tree_list_vec (const vec<tree, va_gc> *vec MEM_STAT_DECL)
{
  tree ret = NULL_TREE;
  tree *pp = &ret;
  unsigned int i;
  tree t;
  FOR_EACH_VEC_SAFE_ELT (vec, i, t)
    {
      *pp = build_tree_list (NULL, t PASS_MEM_STAT);
      pp = &TREE_CHAIN (*pp);
    }
  return ret;
}

/* Return a newly created TREE_LIST node whose
   purpose and value fields are PURPOSE and VALUE
   and whose TREE_CHAIN is CHAIN.  */

tree 
tree_cons (tree purpose, tree value, tree chain MEM_STAT_DECL)
{
  tree node;

  node = ggc_alloc_tree_node_stat (sizeof (struct tree_list) PASS_MEM_STAT);
  memset (node, 0, sizeof (struct tree_common));

  record_node_allocation_statistics (TREE_LIST, sizeof (struct tree_list));

  TREE_SET_CODE (node, TREE_LIST);
  TREE_CHAIN (node) = chain;
  TREE_PURPOSE (node) = purpose;
  TREE_VALUE (node) = value;
  return node;
}

/* Return the values of the elements of a CONSTRUCTOR as a vector of
   trees.  */

vec<tree, va_gc> *
ctor_to_vec (tree ctor)
{
  vec<tree, va_gc> *vec;
  vec_alloc (vec, CONSTRUCTOR_NELTS (ctor));
  unsigned int ix;
  tree val;

  FOR_EACH_CONSTRUCTOR_VALUE (CONSTRUCTOR_ELTS (ctor), ix, val)
    vec->quick_push (val);

  return vec;
}

/* Return the size nominally occupied by an object of type TYPE
   when it resides in memory.  The value is measured in units of bytes,
   and its data type is that normally used for type sizes
   (which is the first type created by make_signed_type or
   make_unsigned_type).  */

tree
size_in_bytes_loc (location_t loc, const_tree type)
{
  tree t;

  if (type == error_mark_node)
    return integer_zero_node;

  type = TYPE_MAIN_VARIANT (type);
  t = TYPE_SIZE_UNIT (type);

  if (t == 0)
    {
      lang_hooks.types.incomplete_type_error (loc, NULL_TREE, type);
      return size_zero_node;
    }

  return t;
}

/* Return the size of TYPE (in bytes) as a poly_int64
   or return -1 if the size can vary or is larger than an integer.  */

poly_int64
int_size_in_bytes (const_tree type)
{
  poly_int64 result;

  if (type == error_mark_node)
    return 0;

  type = TYPE_MAIN_VARIANT (type);
  if (poly_tree_p (TYPE_SIZE_UNIT (type), &result))
    {
      gcc_assert (must_ge (result, 0));
      return result;
    }
  else
    return -1;
}

/* Like int_size_in_bytes, but return -1 for polynomial sizes.  This is
   useful for frontends that don't support polynomial type sizes and for
   debug formats that can't represent them.  Some optimization passes
   might also only handle non-polynomial sizes.  */

HOST_WIDE_INT
int_size_in_bytes_hwi (const_tree type)
{
  HOST_WIDE_INT res;
  if (!int_size_in_bytes (type).is_constant (&res))
    res = -1;
  return res;
}

/* Return the maximum size of TYPE (in bytes) as a wide integer
   or return -1 if the size can vary or is larger than an integer.  */

poly_int64
max_int_size_in_bytes (const_tree type)
{
  poly_int64 size = -1;
  tree size_tree;

  /* If this is an array type, check for a possible MAX_SIZE attached.  */

  if (TREE_CODE (type) == ARRAY_TYPE)
    {
      size_tree = TYPE_ARRAY_MAX_SIZE (type);

      if (size_tree && tree_fits_uhwi_p (size_tree))
	size = tree_to_uhwi (size_tree);
    }

  /* If we still haven't been able to get a size, see if the language
     can compute a maximum size.  */

  if (must_eq (size, -1))
    {
      size_tree = lang_hooks.types.max_size (type);

      if (size_tree && tree_fits_uhwi_p (size_tree))
	size = tree_to_uhwi (size_tree);
    }

  return size;
}

/* Return the bit position of FIELD, in bits from the start of the record.
   This is a tree of type bitsizetype.  */

tree
bit_position (const_tree field)
{
  return bit_from_pos (DECL_FIELD_OFFSET (field),
		       DECL_FIELD_BIT_OFFSET (field));
}

/* Return the byte position of FIELD, in bytes from the start of the record.
   This is a tree of type sizetype.  */

tree
byte_position (const_tree field)
{
  return byte_from_pos (DECL_FIELD_OFFSET (field),
			DECL_FIELD_BIT_OFFSET (field));
}

/* Likewise, but return as an integer.  It must be representable in
   that way (since it could be a signed value, we don't have the
   option of returning -1 like int_size_in_byte can.  */

HOST_WIDE_INT
int_byte_position (const_tree field)
{
  return tree_to_shwi (byte_position (field));
}

/* Return the strictest alignment, in bits, that T is known to have.  */

unsigned int
expr_align (const_tree t)
{
  unsigned int align0, align1;

  switch (TREE_CODE (t))
    {
    CASE_CONVERT:  case NON_LVALUE_EXPR:
      /* If we have conversions, we know that the alignment of the
	 object must meet each of the alignments of the types.  */
      align0 = expr_align (TREE_OPERAND (t, 0));
      align1 = TYPE_ALIGN (TREE_TYPE (t));
      return MAX (align0, align1);

    case SAVE_EXPR:         case COMPOUND_EXPR:       case MODIFY_EXPR:
    case INIT_EXPR:         case TARGET_EXPR:         case WITH_CLEANUP_EXPR:
    case CLEANUP_POINT_EXPR:
      /* These don't change the alignment of an object.  */
      return expr_align (TREE_OPERAND (t, 0));

    case COND_EXPR:
      /* The best we can do is say that the alignment is the least aligned
	 of the two arms.  */
      align0 = expr_align (TREE_OPERAND (t, 1));
      align1 = expr_align (TREE_OPERAND (t, 2));
      return MIN (align0, align1);

      /* FIXME: LABEL_DECL and CONST_DECL never have DECL_ALIGN set
	 meaningfully, it's always 1.  */
    case LABEL_DECL:     case CONST_DECL:
    case VAR_DECL:       case PARM_DECL:   case RESULT_DECL:
    case FUNCTION_DECL:
      gcc_assert (DECL_ALIGN (t) != 0);
      return DECL_ALIGN (t);

    default:
      break;
    }

  /* Otherwise take the alignment from that of the type.  */
  return TYPE_ALIGN (TREE_TYPE (t));
}

/* Return, as a tree node, the number of elements for TYPE (which is an
   ARRAY_TYPE) minus one. This counts only elements of the top array.  */

tree
array_type_nelts (const_tree type)
{
  tree index_type, min, max;

  /* If they did it with unspecified bounds, then we should have already
     given an error about it before we got here.  */
  if (! TYPE_DOMAIN (type))
    return error_mark_node;

  index_type = TYPE_DOMAIN (type);
  min = TYPE_MIN_VALUE (index_type);
  max = TYPE_MAX_VALUE (index_type);

  /* TYPE_MAX_VALUE may not be set if the array has unknown length.  */
  if (!max)
    return error_mark_node;

  return (integer_zerop (min)
	  ? max
	  : fold_build2 (MINUS_EXPR, TREE_TYPE (max), max, min));
}

/* If arg is static -- a reference to an object in static storage -- then
   return the object.  This is not the same as the C meaning of `static'.
   If arg isn't static, return NULL.  */

tree
staticp (tree arg)
{
  switch (TREE_CODE (arg))
    {
    case FUNCTION_DECL:
      /* Nested functions are static, even though taking their address will
	 involve a trampoline as we unnest the nested function and create
	 the trampoline on the tree level.  */
      return arg;

    case VAR_DECL:
      return ((TREE_STATIC (arg) || DECL_EXTERNAL (arg))
	      && ! DECL_THREAD_LOCAL_P (arg)
	      && ! DECL_DLLIMPORT_P (arg)
	      ? arg : NULL);

    case CONST_DECL:
      return ((TREE_STATIC (arg) || DECL_EXTERNAL (arg))
	      ? arg : NULL);

    case CONSTRUCTOR:
      return TREE_STATIC (arg) ? arg : NULL;

    case LABEL_DECL:
    case STRING_CST:
      return arg;

    case COMPONENT_REF:
      /* If the thing being referenced is not a field, then it is
	 something language specific.  */
      gcc_assert (TREE_CODE (TREE_OPERAND (arg, 1)) == FIELD_DECL);

      /* If we are referencing a bitfield, we can't evaluate an
	 ADDR_EXPR at compile time and so it isn't a constant.  */
      if (DECL_BIT_FIELD (TREE_OPERAND (arg, 1)))
	return NULL;

      return staticp (TREE_OPERAND (arg, 0));

    case BIT_FIELD_REF:
      return NULL;

    case INDIRECT_REF:
      return TREE_CONSTANT (TREE_OPERAND (arg, 0)) ? arg : NULL;

    case ARRAY_REF:
    case ARRAY_RANGE_REF:
      if (TREE_CODE (TYPE_SIZE (TREE_TYPE (arg))) == INTEGER_CST
	  && TREE_CODE (TREE_OPERAND (arg, 1)) == INTEGER_CST)
	return staticp (TREE_OPERAND (arg, 0));
      else
	return NULL;

    case COMPOUND_LITERAL_EXPR:
      return TREE_STATIC (COMPOUND_LITERAL_EXPR_DECL (arg)) ? arg : NULL;

    default:
      return NULL;
    }
}




/* Return whether OP is a DECL whose address is function-invariant.  */

bool
decl_address_invariant_p (const_tree op)
{
  /* The conditions below are slightly less strict than the one in
     staticp.  */

  switch (TREE_CODE (op))
    {
    case PARM_DECL:
    case RESULT_DECL:
    case LABEL_DECL:
    case FUNCTION_DECL:
      return true;

    case VAR_DECL:
      if ((TREE_STATIC (op) || DECL_EXTERNAL (op))
          || DECL_THREAD_LOCAL_P (op)
          || DECL_CONTEXT (op) == current_function_decl
          || decl_function_context (op) == current_function_decl)
        return true;
      break;

    case CONST_DECL:
      if ((TREE_STATIC (op) || DECL_EXTERNAL (op))
          || decl_function_context (op) == current_function_decl)
        return true;
      break;

    default:
      break;
    }

  return false;
}

/* Return whether OP is a DECL whose address is interprocedural-invariant.  */

bool
decl_address_ip_invariant_p (const_tree op)
{
  /* The conditions below are slightly less strict than the one in
     staticp.  */

  switch (TREE_CODE (op))
    {
    case LABEL_DECL:
    case FUNCTION_DECL:
    case STRING_CST:
      return true;

    case VAR_DECL:
      if (((TREE_STATIC (op) || DECL_EXTERNAL (op))
           && !DECL_DLLIMPORT_P (op))
          || DECL_THREAD_LOCAL_P (op))
        return true;
      break;

    case CONST_DECL:
      if ((TREE_STATIC (op) || DECL_EXTERNAL (op)))
        return true;
      break;

    default:
      break;
    }

  return false;
}


/* Return true if T is function-invariant (internal function, does
   not handle arithmetic; that's handled in skip_simple_arithmetic and
   tree_invariant_p).  */

static bool
tree_invariant_p_1 (tree t)
{
  tree op;

  if (TREE_CONSTANT (t)
      || (TREE_READONLY (t) && !TREE_SIDE_EFFECTS (t)))
    return true;

  switch (TREE_CODE (t))
    {
    case SAVE_EXPR:
      return true;

    case ADDR_EXPR:
      op = TREE_OPERAND (t, 0);
      while (handled_component_p (op))
	{
	  switch (TREE_CODE (op))
	    {
	    case ARRAY_REF:
	    case ARRAY_RANGE_REF:
	      if (!tree_invariant_p (TREE_OPERAND (op, 1))
		  || TREE_OPERAND (op, 2) != NULL_TREE
		  || TREE_OPERAND (op, 3) != NULL_TREE)
		return false;
	      break;

	    case COMPONENT_REF:
	      if (TREE_OPERAND (op, 2) != NULL_TREE)
		return false;
	      break;

	    default:;
	    }
	  op = TREE_OPERAND (op, 0);
	}

      return CONSTANT_CLASS_P (op) || decl_address_invariant_p (op);

    default:
      break;
    }

  return false;
}

/* Return true if T is function-invariant.  */

bool
tree_invariant_p (tree t)
{
  tree inner = skip_simple_arithmetic (t);
  return tree_invariant_p_1 (inner);
}

/* Wrap a SAVE_EXPR around EXPR, if appropriate.
   Do this to any expression which may be used in more than one place,
   but must be evaluated only once.

   Normally, expand_expr would reevaluate the expression each time.
   Calling save_expr produces something that is evaluated and recorded
   the first time expand_expr is called on it.  Subsequent calls to
   expand_expr just reuse the recorded value.

   The call to expand_expr that generates code that actually computes
   the value is the first call *at compile time*.  Subsequent calls
   *at compile time* generate code to use the saved value.
   This produces correct result provided that *at run time* control
   always flows through the insns made by the first expand_expr
   before reaching the other places where the save_expr was evaluated.
   You, the caller of save_expr, must make sure this is so.

   Constants, and certain read-only nodes, are returned with no
   SAVE_EXPR because that is safe.  Expressions containing placeholders
   are not touched; see tree.def for an explanation of what these
   are used for.  */

tree
save_expr (tree expr)
{
  tree inner;

  /* If the tree evaluates to a constant, then we don't want to hide that
     fact (i.e. this allows further folding, and direct checks for constants).
     However, a read-only object that has side effects cannot be bypassed.
     Since it is no problem to reevaluate literals, we just return the
     literal node.  */
  inner = skip_simple_arithmetic (expr);
  if (TREE_CODE (inner) == ERROR_MARK)
    return inner;

  if (tree_invariant_p_1 (inner))
    return expr;

  /* If INNER contains a PLACEHOLDER_EXPR, we must evaluate it each time, since
     it means that the size or offset of some field of an object depends on
     the value within another field.

     Note that it must not be the case that EXPR contains both a PLACEHOLDER_EXPR
     and some variable since it would then need to be both evaluated once and
     evaluated more than once.  Front-ends must assure this case cannot
     happen by surrounding any such subexpressions in their own SAVE_EXPR
     and forcing evaluation at the proper time.  */
  if (contains_placeholder_p (inner))
    return expr;

  expr = build1_loc (EXPR_LOCATION (expr), SAVE_EXPR, TREE_TYPE (expr), expr);

  /* This expression might be placed ahead of a jump to ensure that the
     value was computed on both sides of the jump.  So make sure it isn't
     eliminated as dead.  */
  TREE_SIDE_EFFECTS (expr) = 1;
  return expr;
}

/* Look inside EXPR into any simple arithmetic operations.  Return the
   outermost non-arithmetic or non-invariant node.  */

tree
skip_simple_arithmetic (tree expr)
{
  /* We don't care about whether this can be used as an lvalue in this
     context.  */
  while (TREE_CODE (expr) == NON_LVALUE_EXPR)
    expr = TREE_OPERAND (expr, 0);

  /* If we have simple operations applied to a SAVE_EXPR or to a SAVE_EXPR and
     a constant, it will be more efficient to not make another SAVE_EXPR since
     it will allow better simplification and GCSE will be able to merge the
     computations if they actually occur.  */
  while (true)
    {
      if (UNARY_CLASS_P (expr))
	expr = TREE_OPERAND (expr, 0);
      else if (BINARY_CLASS_P (expr))
	{
	  if (tree_invariant_p (TREE_OPERAND (expr, 1)))
	    expr = TREE_OPERAND (expr, 0);
	  else if (tree_invariant_p (TREE_OPERAND (expr, 0)))
	    expr = TREE_OPERAND (expr, 1);
	  else
	    break;
	}
      else
	break;
    }

  return expr;
}

/* Look inside EXPR into simple arithmetic operations involving constants.
   Return the outermost non-arithmetic or non-constant node.  */

tree
skip_simple_constant_arithmetic (tree expr)
{
  while (TREE_CODE (expr) == NON_LVALUE_EXPR)
    expr = TREE_OPERAND (expr, 0);

  while (true)
    {
      if (UNARY_CLASS_P (expr))
	expr = TREE_OPERAND (expr, 0);
      else if (BINARY_CLASS_P (expr))
	{
	  if (TREE_CONSTANT (TREE_OPERAND (expr, 1)))
	    expr = TREE_OPERAND (expr, 0);
	  else if (TREE_CONSTANT (TREE_OPERAND (expr, 0)))
	    expr = TREE_OPERAND (expr, 1);
	  else
	    break;
	}
      else
	break;
    }

  return expr;
}

/* Return which tree structure is used by T.  */

enum tree_node_structure_enum
tree_node_structure (const_tree t)
{
  const enum tree_code code = TREE_CODE (t);
  return tree_node_structure_for_code (code);
}

/* Set various status flags when building a CALL_EXPR object T.  */

static void
process_call_operands (tree t)
{
  bool side_effects = TREE_SIDE_EFFECTS (t);
  bool read_only = false;
  int i = call_expr_flags (t);

  /* Calls have side-effects, except those to const or pure functions.  */
  if ((i & ECF_LOOPING_CONST_OR_PURE) || !(i & (ECF_CONST | ECF_PURE)))
    side_effects = true;
  /* Propagate TREE_READONLY of arguments for const functions.  */
  if (i & ECF_CONST)
    read_only = true;

  if (!side_effects || read_only)
    for (i = 1; i < TREE_OPERAND_LENGTH (t); i++)
      {
	tree op = TREE_OPERAND (t, i);
	if (op && TREE_SIDE_EFFECTS (op))
	  side_effects = true;
	if (op && !TREE_READONLY (op) && !CONSTANT_CLASS_P (op))
	  read_only = false;
      }

  TREE_SIDE_EFFECTS (t) = side_effects;
  TREE_READONLY (t) = read_only;
}

/* Return true if EXP contains a PLACEHOLDER_EXPR, i.e. if it represents a
   size or offset that depends on a field within a record.  */

bool
contains_placeholder_p (const_tree exp)
{
  enum tree_code code;

  if (!exp)
    return 0;

  code = TREE_CODE (exp);
  if (code == PLACEHOLDER_EXPR)
    return 1;

  switch (TREE_CODE_CLASS (code))
    {
    case tcc_reference:
      /* Don't look at any PLACEHOLDER_EXPRs that might be in index or bit
	 position computations since they will be converted into a
	 WITH_RECORD_EXPR involving the reference, which will assume
	 here will be valid.  */
      return CONTAINS_PLACEHOLDER_P (TREE_OPERAND (exp, 0));

    case tcc_exceptional:
      if (code == TREE_LIST)
	return (CONTAINS_PLACEHOLDER_P (TREE_VALUE (exp))
		|| CONTAINS_PLACEHOLDER_P (TREE_CHAIN (exp)));
      break;

    case tcc_unary:
    case tcc_binary:
    case tcc_comparison:
    case tcc_expression:
      switch (code)
	{
	case COMPOUND_EXPR:
	  /* Ignoring the first operand isn't quite right, but works best.  */
	  return CONTAINS_PLACEHOLDER_P (TREE_OPERAND (exp, 1));

	case COND_EXPR:
	  return (CONTAINS_PLACEHOLDER_P (TREE_OPERAND (exp, 0))
		  || CONTAINS_PLACEHOLDER_P (TREE_OPERAND (exp, 1))
		  || CONTAINS_PLACEHOLDER_P (TREE_OPERAND (exp, 2)));

	case SAVE_EXPR:
	  /* The save_expr function never wraps anything containing
	     a PLACEHOLDER_EXPR. */
	  return 0;

	default:
	  break;
	}

      switch (TREE_CODE_LENGTH (code))
	{
	case 1:
	  return CONTAINS_PLACEHOLDER_P (TREE_OPERAND (exp, 0));
	case 2:
	  return (CONTAINS_PLACEHOLDER_P (TREE_OPERAND (exp, 0))
		  || CONTAINS_PLACEHOLDER_P (TREE_OPERAND (exp, 1)));
	default:
	  return 0;
	}

    case tcc_vl_exp:
      switch (code)
	{
	case CALL_EXPR:
	  {
	    const_tree arg;
	    const_call_expr_arg_iterator iter;
	    FOR_EACH_CONST_CALL_EXPR_ARG (arg, iter, exp)
	      if (CONTAINS_PLACEHOLDER_P (arg))
		return 1;
	    return 0;
	  }
	default:
	  return 0;
	}

    default:
      return 0;
    }
  return 0;
}

/* Return true if any part of the structure of TYPE involves a PLACEHOLDER_EXPR
   directly.  This includes size, bounds, qualifiers (for QUAL_UNION_TYPE) and
   field positions.  */

static bool
type_contains_placeholder_1 (const_tree type)
{
  /* If the size contains a placeholder or the parent type (component type in
     the case of arrays) type involves a placeholder, this type does.  */
  if (CONTAINS_PLACEHOLDER_P (TYPE_SIZE (type))
      || CONTAINS_PLACEHOLDER_P (TYPE_SIZE_UNIT (type))
      || (!POINTER_TYPE_P (type)
	  && TREE_TYPE (type)
	  && type_contains_placeholder_p (TREE_TYPE (type))))
    return true;

  /* Now do type-specific checks.  Note that the last part of the check above
     greatly limits what we have to do below.  */
  switch (TREE_CODE (type))
    {
    case VOID_TYPE:
    case POINTER_BOUNDS_TYPE:
    case COMPLEX_TYPE:
    case ENUMERAL_TYPE:
    case BOOLEAN_TYPE:
    case POINTER_TYPE:
    case OFFSET_TYPE:
    case REFERENCE_TYPE:
    case METHOD_TYPE:
    case FUNCTION_TYPE:
    case VECTOR_TYPE:
    case NULLPTR_TYPE:
      return false;

    case INTEGER_TYPE:
    case REAL_TYPE:
    case FIXED_POINT_TYPE:
      /* Here we just check the bounds.  */
      return (CONTAINS_PLACEHOLDER_P (TYPE_MIN_VALUE (type))
	      || CONTAINS_PLACEHOLDER_P (TYPE_MAX_VALUE (type)));

    case ARRAY_TYPE:
      /* We have already checked the component type above, so just check
	 the domain type.  Flexible array members have a null domain.  */
      return TYPE_DOMAIN (type) ?
	type_contains_placeholder_p (TYPE_DOMAIN (type)) : false;

    case RECORD_TYPE:
    case UNION_TYPE:
    case QUAL_UNION_TYPE:
      {
	tree field;

	for (field = TYPE_FIELDS (type); field; field = DECL_CHAIN (field))
	  if (TREE_CODE (field) == FIELD_DECL
	      && (CONTAINS_PLACEHOLDER_P (DECL_FIELD_OFFSET (field))
		  || (TREE_CODE (type) == QUAL_UNION_TYPE
		      && CONTAINS_PLACEHOLDER_P (DECL_QUALIFIER (field)))
		  || type_contains_placeholder_p (TREE_TYPE (field))))
	    return true;

	return false;
      }

    default:
      gcc_unreachable ();
    }
}

/* Wrapper around above function used to cache its result.  */

bool
type_contains_placeholder_p (tree type)
{
  bool result;

  /* If the contains_placeholder_bits field has been initialized,
     then we know the answer.  */
  if (TYPE_CONTAINS_PLACEHOLDER_INTERNAL (type) > 0)
    return TYPE_CONTAINS_PLACEHOLDER_INTERNAL (type) - 1;

  /* Indicate that we've seen this type node, and the answer is false.
     This is what we want to return if we run into recursion via fields.  */
  TYPE_CONTAINS_PLACEHOLDER_INTERNAL (type) = 1;

  /* Compute the real value.  */
  result = type_contains_placeholder_1 (type);

  /* Store the real value.  */
  TYPE_CONTAINS_PLACEHOLDER_INTERNAL (type) = result + 1;

  return result;
}

/* Push tree EXP onto vector QUEUE if it is not already present.  */

static void
push_without_duplicates (tree exp, vec<tree> *queue)
{
  unsigned int i;
  tree iter;

  FOR_EACH_VEC_ELT (*queue, i, iter)
    if (simple_cst_equal (iter, exp) == 1)
      break;

  if (!iter)
    queue->safe_push (exp);
}

/* Given a tree EXP, find all occurrences of references to fields
   in a PLACEHOLDER_EXPR and place them in vector REFS without
   duplicates.  Also record VAR_DECLs and CONST_DECLs.  Note that
   we assume here that EXP contains only arithmetic expressions
   or CALL_EXPRs with PLACEHOLDER_EXPRs occurring only in their
   argument list.  */

void
find_placeholder_in_expr (tree exp, vec<tree> *refs)
{
  enum tree_code code = TREE_CODE (exp);
  tree inner;
  int i;

  /* We handle TREE_LIST and COMPONENT_REF separately.  */
  if (code == TREE_LIST)
    {
      FIND_PLACEHOLDER_IN_EXPR (TREE_CHAIN (exp), refs);
      FIND_PLACEHOLDER_IN_EXPR (TREE_VALUE (exp), refs);
    }
  else if (code == COMPONENT_REF)
    {
      for (inner = TREE_OPERAND (exp, 0);
	   REFERENCE_CLASS_P (inner);
	   inner = TREE_OPERAND (inner, 0))
	;

      if (TREE_CODE (inner) == PLACEHOLDER_EXPR)
	push_without_duplicates (exp, refs);
      else
	FIND_PLACEHOLDER_IN_EXPR (TREE_OPERAND (exp, 0), refs);
   }
  else
    switch (TREE_CODE_CLASS (code))
      {
      case tcc_constant:
	break;

      case tcc_declaration:
	/* Variables allocated to static storage can stay.  */
        if (!TREE_STATIC (exp))
	  push_without_duplicates (exp, refs);
	break;

      case tcc_expression:
	/* This is the pattern built in ada/make_aligning_type.  */
	if (code == ADDR_EXPR
	    && TREE_CODE (TREE_OPERAND (exp, 0)) == PLACEHOLDER_EXPR)
	  {
	    push_without_duplicates (exp, refs);
	    break;
	  }

        /* Fall through.  */

      case tcc_exceptional:
      case tcc_unary:
      case tcc_binary:
      case tcc_comparison:
      case tcc_reference:
	for (i = 0; i < TREE_CODE_LENGTH (code); i++)
	  FIND_PLACEHOLDER_IN_EXPR (TREE_OPERAND (exp, i), refs);
	break;

      case tcc_vl_exp:
	for (i = 1; i < TREE_OPERAND_LENGTH (exp); i++)
	  FIND_PLACEHOLDER_IN_EXPR (TREE_OPERAND (exp, i), refs);
	break;

      default:
	gcc_unreachable ();
      }
}

/* Given a tree EXP, a FIELD_DECL F, and a replacement value R,
   return a tree with all occurrences of references to F in a
   PLACEHOLDER_EXPR replaced by R.  Also handle VAR_DECLs and
   CONST_DECLs.  Note that we assume here that EXP contains only
   arithmetic expressions or CALL_EXPRs with PLACEHOLDER_EXPRs
   occurring only in their argument list.  */

tree
substitute_in_expr (tree exp, tree f, tree r)
{
  enum tree_code code = TREE_CODE (exp);
  tree op0, op1, op2, op3;
  tree new_tree;

  /* We handle TREE_LIST and COMPONENT_REF separately.  */
  if (code == TREE_LIST)
    {
      op0 = SUBSTITUTE_IN_EXPR (TREE_CHAIN (exp), f, r);
      op1 = SUBSTITUTE_IN_EXPR (TREE_VALUE (exp), f, r);
      if (op0 == TREE_CHAIN (exp) && op1 == TREE_VALUE (exp))
	return exp;

      return tree_cons (TREE_PURPOSE (exp), op1, op0);
    }
  else if (code == COMPONENT_REF)
    {
      tree inner;

      /* If this expression is getting a value from a PLACEHOLDER_EXPR
	 and it is the right field, replace it with R.  */
      for (inner = TREE_OPERAND (exp, 0);
	   REFERENCE_CLASS_P (inner);
	   inner = TREE_OPERAND (inner, 0))
	;

      /* The field.  */
      op1 = TREE_OPERAND (exp, 1);

      if (TREE_CODE (inner) == PLACEHOLDER_EXPR && op1 == f)
	return r;

      /* If this expression hasn't been completed let, leave it alone.  */
      if (TREE_CODE (inner) == PLACEHOLDER_EXPR && !TREE_TYPE (inner))
	return exp;

      op0 = SUBSTITUTE_IN_EXPR (TREE_OPERAND (exp, 0), f, r);
      if (op0 == TREE_OPERAND (exp, 0))
	return exp;

      new_tree
	= fold_build3 (COMPONENT_REF, TREE_TYPE (exp), op0, op1, NULL_TREE);
   }
  else
    switch (TREE_CODE_CLASS (code))
      {
      case tcc_constant:
	return exp;

      case tcc_declaration:
	if (exp == f)
	  return r;
	else
	  return exp;

      case tcc_expression:
	if (exp == f)
	  return r;

        /* Fall through.  */

      case tcc_exceptional:
      case tcc_unary:
      case tcc_binary:
      case tcc_comparison:
      case tcc_reference:
	switch (TREE_CODE_LENGTH (code))
	  {
	  case 0:
	    return exp;

	  case 1:
	    op0 = SUBSTITUTE_IN_EXPR (TREE_OPERAND (exp, 0), f, r);
	    if (op0 == TREE_OPERAND (exp, 0))
	      return exp;

	    new_tree = fold_build1 (code, TREE_TYPE (exp), op0);
	    break;

	  case 2:
	    op0 = SUBSTITUTE_IN_EXPR (TREE_OPERAND (exp, 0), f, r);
	    op1 = SUBSTITUTE_IN_EXPR (TREE_OPERAND (exp, 1), f, r);

	    if (op0 == TREE_OPERAND (exp, 0) && op1 == TREE_OPERAND (exp, 1))
	      return exp;

	    new_tree = fold_build2 (code, TREE_TYPE (exp), op0, op1);
	    break;

	  case 3:
	    op0 = SUBSTITUTE_IN_EXPR (TREE_OPERAND (exp, 0), f, r);
	    op1 = SUBSTITUTE_IN_EXPR (TREE_OPERAND (exp, 1), f, r);
	    op2 = SUBSTITUTE_IN_EXPR (TREE_OPERAND (exp, 2), f, r);

	    if (op0 == TREE_OPERAND (exp, 0) && op1 == TREE_OPERAND (exp, 1)
		&& op2 == TREE_OPERAND (exp, 2))
	      return exp;

	    new_tree = fold_build3 (code, TREE_TYPE (exp), op0, op1, op2);
	    break;

	  case 4:
	    op0 = SUBSTITUTE_IN_EXPR (TREE_OPERAND (exp, 0), f, r);
	    op1 = SUBSTITUTE_IN_EXPR (TREE_OPERAND (exp, 1), f, r);
	    op2 = SUBSTITUTE_IN_EXPR (TREE_OPERAND (exp, 2), f, r);
	    op3 = SUBSTITUTE_IN_EXPR (TREE_OPERAND (exp, 3), f, r);

	    if (op0 == TREE_OPERAND (exp, 0) && op1 == TREE_OPERAND (exp, 1)
		&& op2 == TREE_OPERAND (exp, 2)
		&& op3 == TREE_OPERAND (exp, 3))
	      return exp;

	    new_tree
	      = fold (build4 (code, TREE_TYPE (exp), op0, op1, op2, op3));
	    break;

	  default:
	    gcc_unreachable ();
	  }
	break;

      case tcc_vl_exp:
	{
	  int i;

	  new_tree = NULL_TREE;

	  /* If we are trying to replace F with a constant or with another
	     instance of one of the arguments of the call, inline back
	     functions which do nothing else than computing a value from
	     the arguments they are passed.  This makes it possible to
	     fold partially or entirely the replacement expression.  */
	  if (code == CALL_EXPR)
	    {
	      bool maybe_inline = false;
	      if (CONSTANT_CLASS_P (r))
		maybe_inline = true;
	      else
		for (i = 3; i < TREE_OPERAND_LENGTH (exp); i++)
		  if (operand_equal_p (TREE_OPERAND (exp, i), r, 0))
		    {
		      maybe_inline = true;
		      break;
		    }
	      if (maybe_inline)
		{
		  tree t = maybe_inline_call_in_expr (exp);
		  if (t)
		    return SUBSTITUTE_IN_EXPR (t, f, r);
		}
	    }

	  for (i = 1; i < TREE_OPERAND_LENGTH (exp); i++)
	    {
	      tree op = TREE_OPERAND (exp, i);
	      tree new_op = SUBSTITUTE_IN_EXPR (op, f, r);
	      if (new_op != op)
		{
		  if (!new_tree)
		    new_tree = copy_node (exp);
		  TREE_OPERAND (new_tree, i) = new_op;
		}
	    }

	  if (new_tree)
	    {
	      new_tree = fold (new_tree);
	      if (TREE_CODE (new_tree) == CALL_EXPR)
		process_call_operands (new_tree);
	    }
	  else
	    return exp;
	}
	break;

      default:
	gcc_unreachable ();
      }

  TREE_READONLY (new_tree) |= TREE_READONLY (exp);

  if (code == INDIRECT_REF || code == ARRAY_REF || code == ARRAY_RANGE_REF)
    TREE_THIS_NOTRAP (new_tree) |= TREE_THIS_NOTRAP (exp);

  return new_tree;
}

/* Similar, but look for a PLACEHOLDER_EXPR in EXP and find a replacement
   for it within OBJ, a tree that is an object or a chain of references.  */

tree
substitute_placeholder_in_expr (tree exp, tree obj)
{
  enum tree_code code = TREE_CODE (exp);
  tree op0, op1, op2, op3;
  tree new_tree;

  /* If this is a PLACEHOLDER_EXPR, see if we find a corresponding type
     in the chain of OBJ.  */
  if (code == PLACEHOLDER_EXPR)
    {
      tree need_type = TYPE_MAIN_VARIANT (TREE_TYPE (exp));
      tree elt;

      for (elt = obj; elt != 0;
	   elt = ((TREE_CODE (elt) == COMPOUND_EXPR
		   || TREE_CODE (elt) == COND_EXPR)
		  ? TREE_OPERAND (elt, 1)
		  : (REFERENCE_CLASS_P (elt)
		     || UNARY_CLASS_P (elt)
		     || BINARY_CLASS_P (elt)
		     || VL_EXP_CLASS_P (elt)
		     || EXPRESSION_CLASS_P (elt))
		  ? TREE_OPERAND (elt, 0) : 0))
	if (TYPE_MAIN_VARIANT (TREE_TYPE (elt)) == need_type)
	  return elt;

      for (elt = obj; elt != 0;
	   elt = ((TREE_CODE (elt) == COMPOUND_EXPR
		   || TREE_CODE (elt) == COND_EXPR)
		  ? TREE_OPERAND (elt, 1)
		  : (REFERENCE_CLASS_P (elt)
		     || UNARY_CLASS_P (elt)
		     || BINARY_CLASS_P (elt)
		     || VL_EXP_CLASS_P (elt)
		     || EXPRESSION_CLASS_P (elt))
		  ? TREE_OPERAND (elt, 0) : 0))
	if (POINTER_TYPE_P (TREE_TYPE (elt))
	    && (TYPE_MAIN_VARIANT (TREE_TYPE (TREE_TYPE (elt)))
		== need_type))
	  return fold_build1 (INDIRECT_REF, need_type, elt);

      /* If we didn't find it, return the original PLACEHOLDER_EXPR.  If it
	 survives until RTL generation, there will be an error.  */
      return exp;
    }

  /* TREE_LIST is special because we need to look at TREE_VALUE
     and TREE_CHAIN, not TREE_OPERANDS.  */
  else if (code == TREE_LIST)
    {
      op0 = SUBSTITUTE_PLACEHOLDER_IN_EXPR (TREE_CHAIN (exp), obj);
      op1 = SUBSTITUTE_PLACEHOLDER_IN_EXPR (TREE_VALUE (exp), obj);
      if (op0 == TREE_CHAIN (exp) && op1 == TREE_VALUE (exp))
	return exp;

      return tree_cons (TREE_PURPOSE (exp), op1, op0);
    }
  else
    switch (TREE_CODE_CLASS (code))
      {
      case tcc_constant:
      case tcc_declaration:
	return exp;

      case tcc_exceptional:
      case tcc_unary:
      case tcc_binary:
      case tcc_comparison:
      case tcc_expression:
      case tcc_reference:
      case tcc_statement:
	switch (TREE_CODE_LENGTH (code))
	  {
	  case 0:
	    return exp;

	  case 1:
	    op0 = SUBSTITUTE_PLACEHOLDER_IN_EXPR (TREE_OPERAND (exp, 0), obj);
	    if (op0 == TREE_OPERAND (exp, 0))
	      return exp;

	    new_tree = fold_build1 (code, TREE_TYPE (exp), op0);
	    break;

	  case 2:
	    op0 = SUBSTITUTE_PLACEHOLDER_IN_EXPR (TREE_OPERAND (exp, 0), obj);
	    op1 = SUBSTITUTE_PLACEHOLDER_IN_EXPR (TREE_OPERAND (exp, 1), obj);

	    if (op0 == TREE_OPERAND (exp, 0) && op1 == TREE_OPERAND (exp, 1))
	      return exp;

	    new_tree = fold_build2 (code, TREE_TYPE (exp), op0, op1);
	    break;

	  case 3:
	    op0 = SUBSTITUTE_PLACEHOLDER_IN_EXPR (TREE_OPERAND (exp, 0), obj);
	    op1 = SUBSTITUTE_PLACEHOLDER_IN_EXPR (TREE_OPERAND (exp, 1), obj);
	    op2 = SUBSTITUTE_PLACEHOLDER_IN_EXPR (TREE_OPERAND (exp, 2), obj);

	    if (op0 == TREE_OPERAND (exp, 0) && op1 == TREE_OPERAND (exp, 1)
		&& op2 == TREE_OPERAND (exp, 2))
	      return exp;

	    new_tree = fold_build3 (code, TREE_TYPE (exp), op0, op1, op2);
	    break;

	  case 4:
	    op0 = SUBSTITUTE_PLACEHOLDER_IN_EXPR (TREE_OPERAND (exp, 0), obj);
	    op1 = SUBSTITUTE_PLACEHOLDER_IN_EXPR (TREE_OPERAND (exp, 1), obj);
	    op2 = SUBSTITUTE_PLACEHOLDER_IN_EXPR (TREE_OPERAND (exp, 2), obj);
	    op3 = SUBSTITUTE_PLACEHOLDER_IN_EXPR (TREE_OPERAND (exp, 3), obj);

	    if (op0 == TREE_OPERAND (exp, 0) && op1 == TREE_OPERAND (exp, 1)
		&& op2 == TREE_OPERAND (exp, 2)
		&& op3 == TREE_OPERAND (exp, 3))
	      return exp;

	    new_tree
	      = fold (build4 (code, TREE_TYPE (exp), op0, op1, op2, op3));
	    break;

	  default:
	    gcc_unreachable ();
	  }
	break;

      case tcc_vl_exp:
	{
	  int i;

	  new_tree = NULL_TREE;

	  for (i = 1; i < TREE_OPERAND_LENGTH (exp); i++)
	    {
	      tree op = TREE_OPERAND (exp, i);
	      tree new_op = SUBSTITUTE_PLACEHOLDER_IN_EXPR (op, obj);
	      if (new_op != op)
		{
		  if (!new_tree)
		    new_tree = copy_node (exp);
		  TREE_OPERAND (new_tree, i) = new_op;
		}
	    }

	  if (new_tree)
	    {
	      new_tree = fold (new_tree);
	      if (TREE_CODE (new_tree) == CALL_EXPR)
		process_call_operands (new_tree);
	    }
	  else
	    return exp;
	}
	break;

      default:
	gcc_unreachable ();
      }

  TREE_READONLY (new_tree) |= TREE_READONLY (exp);

  if (code == INDIRECT_REF || code == ARRAY_REF || code == ARRAY_RANGE_REF)
    TREE_THIS_NOTRAP (new_tree) |= TREE_THIS_NOTRAP (exp);

  return new_tree;
}


/* Subroutine of stabilize_reference; this is called for subtrees of
   references.  Any expression with side-effects must be put in a SAVE_EXPR
   to ensure that it is only evaluated once.

   We don't put SAVE_EXPR nodes around everything, because assigning very
   simple expressions to temporaries causes us to miss good opportunities
   for optimizations.  Among other things, the opportunity to fold in the
   addition of a constant into an addressing mode often gets lost, e.g.
   "y[i+1] += x;".  In general, we take the approach that we should not make
   an assignment unless we are forced into it - i.e., that any non-side effect
   operator should be allowed, and that cse should take care of coalescing
   multiple utterances of the same expression should that prove fruitful.  */

static tree
stabilize_reference_1 (tree e)
{
  tree result;
  enum tree_code code = TREE_CODE (e);

  /* We cannot ignore const expressions because it might be a reference
     to a const array but whose index contains side-effects.  But we can
     ignore things that are actual constant or that already have been
     handled by this function.  */

  if (tree_invariant_p (e))
    return e;

  switch (TREE_CODE_CLASS (code))
    {
    case tcc_exceptional:
    case tcc_type:
    case tcc_declaration:
    case tcc_comparison:
    case tcc_statement:
    case tcc_expression:
    case tcc_reference:
    case tcc_vl_exp:
      /* If the expression has side-effects, then encase it in a SAVE_EXPR
	 so that it will only be evaluated once.  */
      /* The reference (r) and comparison (<) classes could be handled as
	 below, but it is generally faster to only evaluate them once.  */
      if (TREE_SIDE_EFFECTS (e))
	return save_expr (e);
      return e;

    case tcc_constant:
      /* Constants need no processing.  In fact, we should never reach
	 here.  */
      return e;

    case tcc_binary:
      /* Division is slow and tends to be compiled with jumps,
	 especially the division by powers of 2 that is often
	 found inside of an array reference.  So do it just once.  */
      if (code == TRUNC_DIV_EXPR || code == TRUNC_MOD_EXPR
	  || code == FLOOR_DIV_EXPR || code == FLOOR_MOD_EXPR
	  || code == CEIL_DIV_EXPR || code == CEIL_MOD_EXPR
	  || code == ROUND_DIV_EXPR || code == ROUND_MOD_EXPR)
	return save_expr (e);
      /* Recursively stabilize each operand.  */
      result = build_nt (code, stabilize_reference_1 (TREE_OPERAND (e, 0)),
			 stabilize_reference_1 (TREE_OPERAND (e, 1)));
      break;

    case tcc_unary:
      /* Recursively stabilize each operand.  */
      result = build_nt (code, stabilize_reference_1 (TREE_OPERAND (e, 0)));
      break;

    default:
      gcc_unreachable ();
    }

  TREE_TYPE (result) = TREE_TYPE (e);
  TREE_READONLY (result) = TREE_READONLY (e);
  TREE_SIDE_EFFECTS (result) = TREE_SIDE_EFFECTS (e);
  TREE_THIS_VOLATILE (result) = TREE_THIS_VOLATILE (e);

  return result;
}

/* Stabilize a reference so that we can use it any number of times
   without causing its operands to be evaluated more than once.
   Returns the stabilized reference.  This works by means of save_expr,
   so see the caveats in the comments about save_expr.

   Also allows conversion expressions whose operands are references.
   Any other kind of expression is returned unchanged.  */

tree
stabilize_reference (tree ref)
{
  tree result;
  enum tree_code code = TREE_CODE (ref);

  switch (code)
    {
    case VAR_DECL:
    case PARM_DECL:
    case RESULT_DECL:
      /* No action is needed in this case.  */
      return ref;

    CASE_CONVERT:
    case FLOAT_EXPR:
    case FIX_TRUNC_EXPR:
      result = build_nt (code, stabilize_reference (TREE_OPERAND (ref, 0)));
      break;

    case INDIRECT_REF:
      result = build_nt (INDIRECT_REF,
			 stabilize_reference_1 (TREE_OPERAND (ref, 0)));
      break;

    case COMPONENT_REF:
      result = build_nt (COMPONENT_REF,
			 stabilize_reference (TREE_OPERAND (ref, 0)),
			 TREE_OPERAND (ref, 1), NULL_TREE);
      break;

    case BIT_FIELD_REF:
      result = build_nt (BIT_FIELD_REF,
			 stabilize_reference (TREE_OPERAND (ref, 0)),
			 TREE_OPERAND (ref, 1), TREE_OPERAND (ref, 2));
      REF_REVERSE_STORAGE_ORDER (result) = REF_REVERSE_STORAGE_ORDER (ref);
      break;

    case ARRAY_REF:
      result = build_nt (ARRAY_REF,
			 stabilize_reference (TREE_OPERAND (ref, 0)),
			 stabilize_reference_1 (TREE_OPERAND (ref, 1)),
			 TREE_OPERAND (ref, 2), TREE_OPERAND (ref, 3));
      break;

    case ARRAY_RANGE_REF:
      result = build_nt (ARRAY_RANGE_REF,
			 stabilize_reference (TREE_OPERAND (ref, 0)),
			 stabilize_reference_1 (TREE_OPERAND (ref, 1)),
			 TREE_OPERAND (ref, 2), TREE_OPERAND (ref, 3));
      break;

    case COMPOUND_EXPR:
      /* We cannot wrap the first expression in a SAVE_EXPR, as then
	 it wouldn't be ignored.  This matters when dealing with
	 volatiles.  */
      return stabilize_reference_1 (ref);

      /* If arg isn't a kind of lvalue we recognize, make no change.
	 Caller should recognize the error for an invalid lvalue.  */
    default:
      return ref;

    case ERROR_MARK:
      return error_mark_node;
    }

  TREE_TYPE (result) = TREE_TYPE (ref);
  TREE_READONLY (result) = TREE_READONLY (ref);
  TREE_SIDE_EFFECTS (result) = TREE_SIDE_EFFECTS (ref);
  TREE_THIS_VOLATILE (result) = TREE_THIS_VOLATILE (ref);

  return result;
}

/* Low-level constructors for expressions.  */

/* A helper function for build1 and constant folders.  Set TREE_CONSTANT,
   and TREE_SIDE_EFFECTS for an ADDR_EXPR.  */

void
recompute_tree_invariant_for_addr_expr (tree t)
{
  tree node;
  bool tc = true, se = false;

  gcc_assert (TREE_CODE (t) == ADDR_EXPR);

  /* We started out assuming this address is both invariant and constant, but
     does not have side effects.  Now go down any handled components and see if
     any of them involve offsets that are either non-constant or non-invariant.
     Also check for side-effects.

     ??? Note that this code makes no attempt to deal with the case where
     taking the address of something causes a copy due to misalignment.  */

#define UPDATE_FLAGS(NODE)  \
do { tree _node = (NODE); \
     if (_node && !TREE_CONSTANT (_node)) tc = false; \
     if (_node && TREE_SIDE_EFFECTS (_node)) se = true; } while (0)

  for (node = TREE_OPERAND (t, 0); handled_component_p (node);
       node = TREE_OPERAND (node, 0))
    {
      /* If the first operand doesn't have an ARRAY_TYPE, this is a bogus
	 array reference (probably made temporarily by the G++ front end),
	 so ignore all the operands.  */
      if ((TREE_CODE (node) == ARRAY_REF
	   || TREE_CODE (node) == ARRAY_RANGE_REF)
	  && TREE_CODE (TREE_TYPE (TREE_OPERAND (node, 0))) == ARRAY_TYPE)
	{
	  UPDATE_FLAGS (TREE_OPERAND (node, 1));
	  if (TREE_OPERAND (node, 2))
	    UPDATE_FLAGS (TREE_OPERAND (node, 2));
	  if (TREE_OPERAND (node, 3))
	    UPDATE_FLAGS (TREE_OPERAND (node, 3));
	}
      /* Likewise, just because this is a COMPONENT_REF doesn't mean we have a
	 FIELD_DECL, apparently.  The G++ front end can put something else
	 there, at least temporarily.  */
      else if (TREE_CODE (node) == COMPONENT_REF
	       && TREE_CODE (TREE_OPERAND (node, 1)) == FIELD_DECL)
	{
	  if (TREE_OPERAND (node, 2))
	    UPDATE_FLAGS (TREE_OPERAND (node, 2));
	}
    }

  node = lang_hooks.expr_to_decl (node, &tc, &se);

  /* Now see what's inside.  If it's an INDIRECT_REF, copy our properties from
     the address, since &(*a)->b is a form of addition.  If it's a constant, the
     address is constant too.  If it's a decl, its address is constant if the
     decl is static.  Everything else is not constant and, furthermore,
     taking the address of a volatile variable is not volatile.  */
  if (TREE_CODE (node) == INDIRECT_REF
      || TREE_CODE (node) == MEM_REF)
    UPDATE_FLAGS (TREE_OPERAND (node, 0));
  else if (CONSTANT_CLASS_P (node))
    ;
  else if (DECL_P (node))
    tc &= (staticp (node) != NULL_TREE);
  else
    {
      tc = false;
      se |= TREE_SIDE_EFFECTS (node);
    }


  TREE_CONSTANT (t) = tc;
  TREE_SIDE_EFFECTS (t) = se;
#undef UPDATE_FLAGS
}

/* Build an expression of code CODE, data type TYPE, and operands as
   specified.  Expressions and reference nodes can be created this way.
   Constants, decls, types and misc nodes cannot be.

   We define 5 non-variadic functions, from 0 to 4 arguments.  This is
   enough for all extant tree codes.  */

tree
build0 (enum tree_code code, tree tt MEM_STAT_DECL)
{
  tree t;

  gcc_assert (TREE_CODE_LENGTH (code) == 0);

  t = make_node (code PASS_MEM_STAT);
  TREE_TYPE (t) = tt;

  return t;
}

tree
build1 (enum tree_code code, tree type, tree node MEM_STAT_DECL)
{
  int length = sizeof (struct tree_exp);
  tree t;

  record_node_allocation_statistics (code, length);

  gcc_assert (TREE_CODE_LENGTH (code) == 1);

  t = ggc_alloc_tree_node_stat (length PASS_MEM_STAT);

  memset (t, 0, sizeof (struct tree_common));

  TREE_SET_CODE (t, code);

  TREE_TYPE (t) = type;
  SET_EXPR_LOCATION (t, UNKNOWN_LOCATION);
  TREE_OPERAND (t, 0) = node;
  if (node && !TYPE_P (node))
    {
      TREE_SIDE_EFFECTS (t) = TREE_SIDE_EFFECTS (node);
      TREE_READONLY (t) = TREE_READONLY (node);
    }

  if (TREE_CODE_CLASS (code) == tcc_statement)
    TREE_SIDE_EFFECTS (t) = 1;
  else switch (code)
    {
    case VA_ARG_EXPR:
      /* All of these have side-effects, no matter what their
	 operands are.  */
      TREE_SIDE_EFFECTS (t) = 1;
      TREE_READONLY (t) = 0;
      break;

    case INDIRECT_REF:
      /* Whether a dereference is readonly has nothing to do with whether
	 its operand is readonly.  */
      TREE_READONLY (t) = 0;
      break;

    case ADDR_EXPR:
      if (node)
	recompute_tree_invariant_for_addr_expr (t);
      break;

    default:
      if ((TREE_CODE_CLASS (code) == tcc_unary
	   || code == VIEW_CONVERT_EXPR
	   || code == VEC_DUPLICATE_EXPR)
	  && node && !TYPE_P (node)
	  && TREE_CONSTANT (node))
	TREE_CONSTANT (t) = 1;
      if (TREE_CODE_CLASS (code) == tcc_reference
	  && node && TREE_THIS_VOLATILE (node))
	TREE_THIS_VOLATILE (t) = 1;
      break;
    }

  return t;
}

#define PROCESS_ARG(N)				\
  do {						\
    TREE_OPERAND (t, N) = arg##N;		\
    if (arg##N &&!TYPE_P (arg##N))		\
      {						\
        if (TREE_SIDE_EFFECTS (arg##N))		\
	  side_effects = 1;			\
        if (!TREE_READONLY (arg##N)		\
	    && !CONSTANT_CLASS_P (arg##N))	\
	  (void) (read_only = 0);		\
        if (!TREE_CONSTANT (arg##N))		\
	  (void) (constant = 0);		\
      }						\
  } while (0)

tree
build2 (enum tree_code code, tree tt, tree arg0, tree arg1 MEM_STAT_DECL)
{
  bool constant, read_only, side_effects, div_by_zero;
  tree t;

  gcc_assert (TREE_CODE_LENGTH (code) == 2);

  if ((code == MINUS_EXPR || code == PLUS_EXPR || code == MULT_EXPR)
      && arg0 && arg1 && tt && POINTER_TYPE_P (tt)
      /* When sizetype precision doesn't match that of pointers
         we need to be able to build explicit extensions or truncations
	 of the offset argument.  */
      && TYPE_PRECISION (sizetype) == TYPE_PRECISION (tt))
    gcc_assert (TREE_CODE (arg0) == INTEGER_CST
		&& TREE_CODE (arg1) == INTEGER_CST);

  if (code == POINTER_PLUS_EXPR && arg0 && arg1 && tt)
    gcc_assert (POINTER_TYPE_P (tt) && POINTER_TYPE_P (TREE_TYPE (arg0))
		&& ptrofftype_p (TREE_TYPE (arg1)));

  t = make_node (code PASS_MEM_STAT);
  TREE_TYPE (t) = tt;

  /* Below, we automatically set TREE_SIDE_EFFECTS and TREE_READONLY for the
     result based on those same flags for the arguments.  But if the
     arguments aren't really even `tree' expressions, we shouldn't be trying
     to do this.  */

  /* Expressions without side effects may be constant if their
     arguments are as well.  */
  constant = (TREE_CODE_CLASS (code) == tcc_comparison
	      || TREE_CODE_CLASS (code) == tcc_binary
	      || code == VEC_SERIES_EXPR);
  read_only = 1;
  side_effects = TREE_SIDE_EFFECTS (t);

  switch (code)
    {
    case TRUNC_DIV_EXPR:
    case CEIL_DIV_EXPR:
    case FLOOR_DIV_EXPR:
    case ROUND_DIV_EXPR:
    case EXACT_DIV_EXPR:
    case CEIL_MOD_EXPR:
    case FLOOR_MOD_EXPR:
    case ROUND_MOD_EXPR:
    case TRUNC_MOD_EXPR:
      div_by_zero = integer_zerop (arg1);
      break;
    default:
      div_by_zero = false;
    }

  PROCESS_ARG (0);
  PROCESS_ARG (1);

  TREE_SIDE_EFFECTS (t) = side_effects;
  if (code == MEM_REF)
    {
      if (arg0 && TREE_CODE (arg0) == ADDR_EXPR)
	{
	  tree o = TREE_OPERAND (arg0, 0);
	  TREE_READONLY (t) = TREE_READONLY (o);
	  TREE_THIS_VOLATILE (t) = TREE_THIS_VOLATILE (o);
	}
    }
  else
    {
      TREE_READONLY (t) = read_only;
      /* Don't mark X / 0 as constant.  */
      TREE_CONSTANT (t) = constant && !div_by_zero;
      TREE_THIS_VOLATILE (t)
	= (TREE_CODE_CLASS (code) == tcc_reference
	   && arg0 && TREE_THIS_VOLATILE (arg0));
    }

  return t;
}


tree
build3 (enum tree_code code, tree tt, tree arg0, tree arg1,
	tree arg2 MEM_STAT_DECL)
{
  bool constant, read_only, side_effects;
  tree t;

  gcc_assert (TREE_CODE_LENGTH (code) == 3);
  gcc_assert (TREE_CODE_CLASS (code) != tcc_vl_exp);

  t = make_node (code PASS_MEM_STAT);
  TREE_TYPE (t) = tt;

  read_only = 1;

  /* As a special exception, if COND_EXPR has NULL branches, we
     assume that it is a gimple statement and always consider
     it to have side effects.  */
  if (code == COND_EXPR
      && tt == void_type_node
      && arg1 == NULL_TREE
      && arg2 == NULL_TREE)
    side_effects = true;
  else
    side_effects = TREE_SIDE_EFFECTS (t);

  PROCESS_ARG (0);
  PROCESS_ARG (1);
  PROCESS_ARG (2);

  if (code == COND_EXPR)
    TREE_READONLY (t) = read_only;

  TREE_SIDE_EFFECTS (t) = side_effects;
  TREE_THIS_VOLATILE (t)
    = (TREE_CODE_CLASS (code) == tcc_reference
       && arg0 && TREE_THIS_VOLATILE (arg0));

  return t;
}

tree
build4 (enum tree_code code, tree tt, tree arg0, tree arg1,
	tree arg2, tree arg3 MEM_STAT_DECL)
{
  bool constant, read_only, side_effects;
  tree t;

  gcc_assert (TREE_CODE_LENGTH (code) == 4);

  t = make_node (code PASS_MEM_STAT);
  TREE_TYPE (t) = tt;

  side_effects = TREE_SIDE_EFFECTS (t);

  PROCESS_ARG (0);
  PROCESS_ARG (1);
  PROCESS_ARG (2);
  PROCESS_ARG (3);

  TREE_SIDE_EFFECTS (t) = side_effects;
  TREE_THIS_VOLATILE (t)
    = (TREE_CODE_CLASS (code) == tcc_reference
       && arg0 && TREE_THIS_VOLATILE (arg0));

  return t;
}

tree
build5 (enum tree_code code, tree tt, tree arg0, tree arg1,
	tree arg2, tree arg3, tree arg4 MEM_STAT_DECL)
{
  bool constant, read_only, side_effects;
  tree t;

  gcc_assert (TREE_CODE_LENGTH (code) == 5);

  t = make_node (code PASS_MEM_STAT);
  TREE_TYPE (t) = tt;

  side_effects = TREE_SIDE_EFFECTS (t);

  PROCESS_ARG (0);
  PROCESS_ARG (1);
  PROCESS_ARG (2);
  PROCESS_ARG (3);
  PROCESS_ARG (4);

  TREE_SIDE_EFFECTS (t) = side_effects;
  if (code == TARGET_MEM_REF)
    {
      if (arg0 && TREE_CODE (arg0) == ADDR_EXPR)
	{
	  tree o = TREE_OPERAND (arg0, 0);
	  TREE_READONLY (t) = TREE_READONLY (o);
	  TREE_THIS_VOLATILE (t) = TREE_THIS_VOLATILE (o);
	}
    }
  else
    TREE_THIS_VOLATILE (t)
      = (TREE_CODE_CLASS (code) == tcc_reference
	 && arg0 && TREE_THIS_VOLATILE (arg0));

  return t;
}

/* Build a simple MEM_REF tree with the sematics of a plain INDIRECT_REF
   on the pointer PTR.  */

tree
build_simple_mem_ref_loc (location_t loc, tree ptr)
{
  poly_int64 offset = 0;
  tree ptype = TREE_TYPE (ptr);
  tree tem;
  /* For convenience allow addresses that collapse to a simple base
     and offset.  */
  if (TREE_CODE (ptr) == ADDR_EXPR
      && (handled_component_p (TREE_OPERAND (ptr, 0))
	  || TREE_CODE (TREE_OPERAND (ptr, 0)) == MEM_REF))
    {
      ptr = get_addr_base_and_unit_offset (TREE_OPERAND (ptr, 0), &offset);
      gcc_assert (ptr);
      ptr = build_fold_addr_expr (ptr);
      gcc_assert (is_gimple_reg (ptr) || is_gimple_min_invariant (ptr));
    }
  tem = build2 (MEM_REF, TREE_TYPE (ptype),
		ptr, build_int_cst (ptype, offset));
  SET_EXPR_LOCATION (tem, loc);
  return tem;
}

/* Return the constant offset of a MEM_REF or TARGET_MEM_REF tree T.  */

poly_offset_int
mem_ref_offset (const_tree t)
{
  return poly_offset_int::from (tree_to_poly_wide_int (TREE_OPERAND (t, 1)),
				SIGNED);
}

/* Return an invariant ADDR_EXPR of type TYPE taking the address of BASE
   offsetted by OFFSET units.  */

tree
build_invariant_address (tree type, tree base, poly_int64 offset)
{
  tree ref = fold_build2 (MEM_REF, TREE_TYPE (type),
			  build_fold_addr_expr (base),
			  build_int_cst (ptr_type_node, offset));
  tree addr = build1 (ADDR_EXPR, type, ref);
  recompute_tree_invariant_for_addr_expr (addr);
  return addr;
}

/* Similar except don't specify the TREE_TYPE
   and leave the TREE_SIDE_EFFECTS as 0.
   It is permissible for arguments to be null,
   or even garbage if their values do not matter.  */

tree
build_nt (enum tree_code code, ...)
{
  tree t;
  int length;
  int i;
  va_list p;

  gcc_assert (TREE_CODE_CLASS (code) != tcc_vl_exp);

  va_start (p, code);

  t = make_node (code);
  length = TREE_CODE_LENGTH (code);

  for (i = 0; i < length; i++)
    TREE_OPERAND (t, i) = va_arg (p, tree);

  va_end (p);
  return t;
}

/* Similar to build_nt, but for creating a CALL_EXPR object with a
   tree vec.  */

tree
build_nt_call_vec (tree fn, vec<tree, va_gc> *args)
{
  tree ret, t;
  unsigned int ix;

  ret = build_vl_exp (CALL_EXPR, vec_safe_length (args) + 3);
  CALL_EXPR_FN (ret) = fn;
  CALL_EXPR_STATIC_CHAIN (ret) = NULL_TREE;
  FOR_EACH_VEC_SAFE_ELT (args, ix, t)
    CALL_EXPR_ARG (ret, ix) = t;
  return ret;
}

/* Create a DECL_... node of code CODE, name NAME and data type TYPE.
   We do NOT enter this node in any sort of symbol table.

   LOC is the location of the decl.

   layout_decl is used to set up the decl's storage layout.
   Other slots are initialized to 0 or null pointers.  */

tree
build_decl (location_t loc, enum tree_code code, tree name,
    		 tree type MEM_STAT_DECL)
{
  tree t;

  t = make_node (code PASS_MEM_STAT);
  DECL_SOURCE_LOCATION (t) = loc;

/*  if (type == error_mark_node)
    type = integer_type_node; */
/* That is not done, deliberately, so that having error_mark_node
   as the type can suppress useless errors in the use of this variable.  */

  DECL_NAME (t) = name;
  TREE_TYPE (t) = type;

  if (code == VAR_DECL || code == PARM_DECL || code == RESULT_DECL)
    layout_decl (t, 0);

  return t;
}

/* Builds and returns function declaration with NAME and TYPE.  */

tree
build_fn_decl (const char *name, tree type)
{
  tree id = get_identifier (name);
  tree decl = build_decl (input_location, FUNCTION_DECL, id, type);

  DECL_EXTERNAL (decl) = 1;
  TREE_PUBLIC (decl) = 1;
  DECL_ARTIFICIAL (decl) = 1;
  TREE_NOTHROW (decl) = 1;

  return decl;
}

vec<tree, va_gc> *all_translation_units;

/* Builds a new translation-unit decl with name NAME, queues it in the
   global list of translation-unit decls and returns it.   */

tree
build_translation_unit_decl (tree name)
{
  tree tu = build_decl (UNKNOWN_LOCATION, TRANSLATION_UNIT_DECL,
			name, NULL_TREE);
  TRANSLATION_UNIT_LANGUAGE (tu) = lang_hooks.name;
  vec_safe_push (all_translation_units, tu);
  return tu;
}


/* BLOCK nodes are used to represent the structure of binding contours
   and declarations, once those contours have been exited and their contents
   compiled.  This information is used for outputting debugging info.  */

tree
build_block (tree vars, tree subblocks, tree supercontext, tree chain)
{
  tree block = make_node (BLOCK);

  BLOCK_VARS (block) = vars;
  BLOCK_SUBBLOCKS (block) = subblocks;
  BLOCK_SUPERCONTEXT (block) = supercontext;
  BLOCK_CHAIN (block) = chain;
  return block;
}


/* Like SET_EXPR_LOCATION, but make sure the tree can have a location.

   LOC is the location to use in tree T.  */

void
protected_set_expr_location (tree t, location_t loc)
{
  if (CAN_HAVE_LOCATION_P (t))
    SET_EXPR_LOCATION (t, loc);
}

/* Return a declaration like DDECL except that its DECL_ATTRIBUTES
   is ATTRIBUTE.  */

tree
build_decl_attribute_variant (tree ddecl, tree attribute)
{
  DECL_ATTRIBUTES (ddecl) = attribute;
  return ddecl;
}

/* Return a type like TTYPE except that its TYPE_ATTRIBUTE
   is ATTRIBUTE and its qualifiers are QUALS.

   Record such modified types already made so we don't make duplicates.  */

tree
build_type_attribute_qual_variant (tree ttype, tree attribute, int quals)
{
  if (! attribute_list_equal (TYPE_ATTRIBUTES (ttype), attribute))
    {
      tree ntype;

      /* Building a distinct copy of a tagged type is inappropriate; it
	 causes breakage in code that expects there to be a one-to-one
	 relationship between a struct and its fields.
	 build_duplicate_type is another solution (as used in
	 handle_transparent_union_attribute), but that doesn't play well
	 with the stronger C++ type identity model.  */
      if (TREE_CODE (ttype) == RECORD_TYPE
	  || TREE_CODE (ttype) == UNION_TYPE
	  || TREE_CODE (ttype) == QUAL_UNION_TYPE
	  || TREE_CODE (ttype) == ENUMERAL_TYPE)
	{
	  warning (OPT_Wattributes,
		   "ignoring attributes applied to %qT after definition",
		   TYPE_MAIN_VARIANT (ttype));
	  return build_qualified_type (ttype, quals);
	}

      ttype = build_qualified_type (ttype, TYPE_UNQUALIFIED);
      ntype = build_distinct_type_copy (ttype);

      TYPE_ATTRIBUTES (ntype) = attribute;

      hashval_t hash = type_hash_canon_hash (ntype);
      ntype = type_hash_canon (hash, ntype);

      /* If the target-dependent attributes make NTYPE different from
	 its canonical type, we will need to use structural equality
	 checks for this type. */
      if (TYPE_STRUCTURAL_EQUALITY_P (ttype)
          || !comp_type_attributes (ntype, ttype))
	SET_TYPE_STRUCTURAL_EQUALITY (ntype);
      else if (TYPE_CANONICAL (ntype) == ntype)
	TYPE_CANONICAL (ntype) = TYPE_CANONICAL (ttype);

      ttype = build_qualified_type (ntype, quals);
    }
  else if (TYPE_QUALS (ttype) != quals)
    ttype = build_qualified_type (ttype, quals);

  return ttype;
}

/* Check if "omp declare simd" attribute arguments, CLAUSES1 and CLAUSES2, are
   the same.  */

static bool
omp_declare_simd_clauses_equal (tree clauses1, tree clauses2)
{
  tree cl1, cl2;
  for (cl1 = clauses1, cl2 = clauses2;
       cl1 && cl2;
       cl1 = OMP_CLAUSE_CHAIN (cl1), cl2 = OMP_CLAUSE_CHAIN (cl2))
    {
      if (OMP_CLAUSE_CODE (cl1) != OMP_CLAUSE_CODE (cl2))
	return false;
      if (OMP_CLAUSE_CODE (cl1) != OMP_CLAUSE_SIMDLEN)
	{
	  if (simple_cst_equal (OMP_CLAUSE_DECL (cl1),
				OMP_CLAUSE_DECL (cl2)) != 1)
	    return false;
	}
      switch (OMP_CLAUSE_CODE (cl1))
	{
	case OMP_CLAUSE_ALIGNED:
	  if (simple_cst_equal (OMP_CLAUSE_ALIGNED_ALIGNMENT (cl1),
				OMP_CLAUSE_ALIGNED_ALIGNMENT (cl2)) != 1)
	    return false;
	  break;
	case OMP_CLAUSE_LINEAR:
	  if (simple_cst_equal (OMP_CLAUSE_LINEAR_STEP (cl1),
				OMP_CLAUSE_LINEAR_STEP (cl2)) != 1)
	    return false;
	  break;
	case OMP_CLAUSE_SIMDLEN:
	  if (simple_cst_equal (OMP_CLAUSE_SIMDLEN_EXPR (cl1),
				OMP_CLAUSE_SIMDLEN_EXPR (cl2)) != 1)
	    return false;
	default:
	  break;
	}
    }
  return true;
}

/* Compare two constructor-element-type constants.  Return 1 if the lists
   are known to be equal; otherwise return 0.  */

static bool
simple_cst_list_equal (const_tree l1, const_tree l2)
{
  while (l1 != NULL_TREE && l2 != NULL_TREE)
    {
      if (simple_cst_equal (TREE_VALUE (l1), TREE_VALUE (l2)) != 1)
	return false;

      l1 = TREE_CHAIN (l1);
      l2 = TREE_CHAIN (l2);
    }

  return l1 == l2;
}

/* Compare two identifier nodes representing attributes.  Either one may
   be in wrapped __ATTR__ form.  Return true if they are the same, false
   otherwise.  */

static bool
cmp_attrib_identifiers (const_tree attr1, const_tree attr2)
{
  /* Make sure we're dealing with IDENTIFIER_NODEs.  */
  gcc_checking_assert (TREE_CODE (attr1) == IDENTIFIER_NODE
		       && TREE_CODE (attr2) == IDENTIFIER_NODE);

  /* Identifiers can be compared directly for equality.  */
  if (attr1 == attr2)
    return true;

  /* If they are not equal, they may still be one in the form
     'text' while the other one is in the form '__text__'.  TODO:
     If we were storing attributes in normalized 'text' form, then
     this could all go away and we could take full advantage of
     the fact that we're comparing identifiers. :-)  */
  const size_t attr1_len = IDENTIFIER_LENGTH (attr1);
  const size_t attr2_len = IDENTIFIER_LENGTH (attr2);

  if (attr2_len == attr1_len + 4)
    {
      const char *p = IDENTIFIER_POINTER (attr2);
      const char *q = IDENTIFIER_POINTER (attr1);
      if (p[0] == '_' && p[1] == '_'
	  && p[attr2_len - 2] == '_' && p[attr2_len - 1] == '_'
	  && strncmp (q, p + 2, attr1_len) == 0)
	return true;;
    }
  else if (attr2_len + 4 == attr1_len)
    {
      const char *p = IDENTIFIER_POINTER (attr2);
      const char *q = IDENTIFIER_POINTER (attr1);
      if (q[0] == '_' && q[1] == '_'
	  && q[attr1_len - 2] == '_' && q[attr1_len - 1] == '_'
	  && strncmp (q + 2, p, attr2_len) == 0)
	return true;
    }

  return false;
}

/* Compare two attributes for their value identity.  Return true if the
   attribute values are known to be equal; otherwise return false.  */

bool
attribute_value_equal (const_tree attr1, const_tree attr2)
{
  if (TREE_VALUE (attr1) == TREE_VALUE (attr2))
    return true;

  if (TREE_VALUE (attr1) != NULL_TREE
      && TREE_CODE (TREE_VALUE (attr1)) == TREE_LIST
      && TREE_VALUE (attr2) != NULL_TREE
      && TREE_CODE (TREE_VALUE (attr2)) == TREE_LIST)
    {
      /* Handle attribute format.  */
      if (is_attribute_p ("format", get_attribute_name (attr1)))
	{
	  attr1 = TREE_VALUE (attr1);
	  attr2 = TREE_VALUE (attr2);
	  /* Compare the archetypes (printf/scanf/strftime/...).  */
	  if (!cmp_attrib_identifiers (TREE_VALUE (attr1),
				       TREE_VALUE (attr2)))
	    return false;
	  /* Archetypes are the same.  Compare the rest.  */
	  return (simple_cst_list_equal (TREE_CHAIN (attr1),
					 TREE_CHAIN (attr2)) == 1);
	}
      return (simple_cst_list_equal (TREE_VALUE (attr1),
				     TREE_VALUE (attr2)) == 1);
    }

  if ((flag_openmp || flag_openmp_simd)
      && TREE_VALUE (attr1) && TREE_VALUE (attr2)
      && TREE_CODE (TREE_VALUE (attr1)) == OMP_CLAUSE
      && TREE_CODE (TREE_VALUE (attr2)) == OMP_CLAUSE)
    return omp_declare_simd_clauses_equal (TREE_VALUE (attr1),
					   TREE_VALUE (attr2));

  return (simple_cst_equal (TREE_VALUE (attr1), TREE_VALUE (attr2)) == 1);
}

/* Return 0 if the attributes for two types are incompatible, 1 if they
   are compatible, and 2 if they are nearly compatible (which causes a
   warning to be generated).  */
int
comp_type_attributes (const_tree type1, const_tree type2)
{
  const_tree a1 = TYPE_ATTRIBUTES (type1);
  const_tree a2 = TYPE_ATTRIBUTES (type2);
  const_tree a;

  if (a1 == a2)
    return 1;
  for (a = a1; a != NULL_TREE; a = TREE_CHAIN (a))
    {
      const struct attribute_spec *as;
      const_tree attr;

      as = lookup_attribute_spec (get_attribute_name (a));
      if (!as || as->affects_type_identity == false)
        continue;

      attr = lookup_attribute (as->name, CONST_CAST_TREE (a2));
      if (!attr || !attribute_value_equal (a, attr))
        break;
    }
  if (!a)
    {
      for (a = a2; a != NULL_TREE; a = TREE_CHAIN (a))
	{
	  const struct attribute_spec *as;

	  as = lookup_attribute_spec (get_attribute_name (a));
	  if (!as || as->affects_type_identity == false)
	    continue;

	  if (!lookup_attribute (as->name, CONST_CAST_TREE (a1)))
	    break;
	  /* We don't need to compare trees again, as we did this
	     already in first loop.  */
	}
      /* All types - affecting identity - are equal, so
         there is no need to call target hook for comparison.  */
      if (!a)
        return 1;
    }
  if (lookup_attribute ("transaction_safe", CONST_CAST_TREE (a)))
    return 0;
  /* As some type combinations - like default calling-convention - might
     be compatible, we have to call the target hook to get the final result.  */
  return targetm.comp_type_attributes (type1, type2);
}

/* Return a type like TTYPE except that its TYPE_ATTRIBUTE
   is ATTRIBUTE.

   Record such modified types already made so we don't make duplicates.  */

tree
build_type_attribute_variant (tree ttype, tree attribute)
{
  return build_type_attribute_qual_variant (ttype, attribute,
					    TYPE_QUALS (ttype));
}


/* Reset the expression *EXPR_P, a size or position.

   ??? We could reset all non-constant sizes or positions.  But it's cheap
   enough to not do so and refrain from adding workarounds to dwarf2out.c.

   We need to reset self-referential sizes or positions because they cannot
   be gimplified and thus can contain a CALL_EXPR after the gimplification
   is finished, which will run afoul of LTO streaming.  And they need to be
   reset to something essentially dummy but not constant, so as to preserve
   the properties of the object they are attached to.  */

static inline void
free_lang_data_in_one_sizepos (tree *expr_p)
{
  tree expr = *expr_p;
  if (CONTAINS_PLACEHOLDER_P (expr))
    *expr_p = build0 (PLACEHOLDER_EXPR, TREE_TYPE (expr));
}


/* Reset all the fields in a binfo node BINFO.  We only keep
   BINFO_VTABLE, which is used by gimple_fold_obj_type_ref.  */

static void
free_lang_data_in_binfo (tree binfo)
{
  unsigned i;
  tree t;

  gcc_assert (TREE_CODE (binfo) == TREE_BINFO);

  BINFO_VIRTUALS (binfo) = NULL_TREE;
  BINFO_BASE_ACCESSES (binfo) = NULL;
  BINFO_INHERITANCE_CHAIN (binfo) = NULL_TREE;
  BINFO_SUBVTT_INDEX (binfo) = NULL_TREE;

  FOR_EACH_VEC_ELT (*BINFO_BASE_BINFOS (binfo), i, t)
    free_lang_data_in_binfo (t);
}


/* Reset all language specific information still present in TYPE.  */

static void
free_lang_data_in_type (tree type)
{
  gcc_assert (TYPE_P (type));

  /* Give the FE a chance to remove its own data first.  */
  lang_hooks.free_lang_data (type);

  TREE_LANG_FLAG_0 (type) = 0;
  TREE_LANG_FLAG_1 (type) = 0;
  TREE_LANG_FLAG_2 (type) = 0;
  TREE_LANG_FLAG_3 (type) = 0;
  TREE_LANG_FLAG_4 (type) = 0;
  TREE_LANG_FLAG_5 (type) = 0;
  TREE_LANG_FLAG_6 (type) = 0;

  if (TREE_CODE (type) == FUNCTION_TYPE)
    {
      /* Remove the const and volatile qualifiers from arguments.  The
	 C++ front end removes them, but the C front end does not,
	 leading to false ODR violation errors when merging two
	 instances of the same function signature compiled by
	 different front ends.  */
      tree p;

      for (p = TYPE_ARG_TYPES (type); p; p = TREE_CHAIN (p))
	{
	  tree arg_type = TREE_VALUE (p);

	  if (TYPE_READONLY (arg_type) || TYPE_VOLATILE (arg_type))
	    {
	      int quals = TYPE_QUALS (arg_type)
			  & ~TYPE_QUAL_CONST
			  & ~TYPE_QUAL_VOLATILE;
	      TREE_VALUE (p) = build_qualified_type (arg_type, quals);
	      free_lang_data_in_type (TREE_VALUE (p));
	    }
	  /* C++ FE uses TREE_PURPOSE to store initial values.  */
	  TREE_PURPOSE (p) = NULL;
	}
    }
  if (TREE_CODE (type) == METHOD_TYPE)
    {
      tree p;

      for (p = TYPE_ARG_TYPES (type); p; p = TREE_CHAIN (p))
	{
	  /* C++ FE uses TREE_PURPOSE to store initial values.  */
	  TREE_PURPOSE (p) = NULL;
	}
    }

  /* Remove members that are not actually FIELD_DECLs from the field
     list of an aggregate.  These occur in C++.  */
  if (RECORD_OR_UNION_TYPE_P (type))
    {
      tree prev, member;

      /* Note that TYPE_FIELDS can be shared across distinct
	 TREE_TYPEs.  Therefore, if the first field of TYPE_FIELDS is
	 to be removed, we cannot set its TREE_CHAIN to NULL.
	 Otherwise, we would not be able to find all the other fields
	 in the other instances of this TREE_TYPE.

	 This was causing an ICE in testsuite/g++.dg/lto/20080915.C.  */
      prev = NULL_TREE;
      member = TYPE_FIELDS (type);
      while (member)
	{
	  if (TREE_CODE (member) == FIELD_DECL
	      || (TREE_CODE (member) == TYPE_DECL
		  && !DECL_IGNORED_P (member)
		  && debug_info_level > DINFO_LEVEL_TERSE
		  && !is_redundant_typedef (member)))
	    {
	      if (prev)
		TREE_CHAIN (prev) = member;
	      else
		TYPE_FIELDS (type) = member;
	      prev = member;
	    }

	  member = TREE_CHAIN (member);
	}

      if (prev)
	TREE_CHAIN (prev) = NULL_TREE;
      else
	TYPE_FIELDS (type) = NULL_TREE;

      /* FIXME: C FE uses TYPE_VFIELD to record C_TYPE_INCOMPLETE_VARS
 	 and danagle the pointer from time to time.  */
      if (TYPE_VFIELD (type) && TREE_CODE (TYPE_VFIELD (type)) != FIELD_DECL)
        TYPE_VFIELD (type) = NULL_TREE;

      /* Splice out FUNCTION_DECLS and TEMPLATE_DECLS from
	 TYPE_FIELDS.  So LTO doesn't grow.  */
      for (tree probe, *prev= &TYPE_FIELDS (type); (probe = *prev); )
	if (TREE_CODE (probe) == FUNCTION_DECL
	    || TREE_CODE (probe) == TEMPLATE_DECL)
	  *prev = probe;
	else
	  prev = &DECL_CHAIN (probe);

      if (TYPE_BINFO (type))
	{
	  free_lang_data_in_binfo (TYPE_BINFO (type));
	  /* We need to preserve link to bases and virtual table for all
	     polymorphic types to make devirtualization machinery working.
	     Debug output cares only about bases, but output also
	     virtual table pointers so merging of -fdevirtualize and
	     -fno-devirtualize units is easier.  */
	  if ((!BINFO_VTABLE (TYPE_BINFO (type))
	       || !flag_devirtualize)
	      && ((!BINFO_N_BASE_BINFOS (TYPE_BINFO (type))
		   && !BINFO_VTABLE (TYPE_BINFO (type)))
		  || debug_info_level != DINFO_LEVEL_NONE))
	    TYPE_BINFO (type) = NULL;
	}
    }
  else
    {
      /* For non-aggregate types, clear out the language slot (which
	 overloads TYPE_BINFO).  */
      TYPE_LANG_SLOT_1 (type) = NULL_TREE;

      if (INTEGRAL_TYPE_P (type)
	  || SCALAR_FLOAT_TYPE_P (type)
	  || FIXED_POINT_TYPE_P (type))
	{
	  free_lang_data_in_one_sizepos (&TYPE_MIN_VALUE (type));
	  free_lang_data_in_one_sizepos (&TYPE_MAX_VALUE (type));
	}
    }

  free_lang_data_in_one_sizepos (&TYPE_SIZE (type));
  free_lang_data_in_one_sizepos (&TYPE_SIZE_UNIT (type));

  if (TYPE_CONTEXT (type)
      && TREE_CODE (TYPE_CONTEXT (type)) == BLOCK)
    {
      tree ctx = TYPE_CONTEXT (type);
      do
	{
	  ctx = BLOCK_SUPERCONTEXT (ctx);
	}
      while (ctx && TREE_CODE (ctx) == BLOCK);
      TYPE_CONTEXT (type) = ctx;
    }
}


/* Return true if DECL may need an assembler name to be set.  */

static inline bool
need_assembler_name_p (tree decl)
{
  /* We use DECL_ASSEMBLER_NAME to hold mangled type names for One Definition
     Rule merging.  This makes type_odr_p to return true on those types during
     LTO and by comparing the mangled name, we can say what types are intended
     to be equivalent across compilation unit.

     We do not store names of type_in_anonymous_namespace_p.

     Record, union and enumeration type have linkage that allows use
     to check type_in_anonymous_namespace_p. We do not mangle compound types
     that always can be compared structurally.

     Similarly for builtin types, we compare properties of their main variant.
     A special case are integer types where mangling do make differences
     between char/signed char/unsigned char etc.  Storing name for these makes
     e.g.  -fno-signed-char/-fsigned-char mismatches to be handled well.
     See cp/mangle.c:write_builtin_type for details.  */

  if (flag_lto_odr_type_mering
      && TREE_CODE (decl) == TYPE_DECL
      && DECL_NAME (decl)
      && decl == TYPE_NAME (TREE_TYPE (decl))
      && TYPE_MAIN_VARIANT (TREE_TYPE (decl)) == TREE_TYPE (decl)
      && !TYPE_ARTIFICIAL (TREE_TYPE (decl))
      && (type_with_linkage_p (TREE_TYPE (decl))
	  || TREE_CODE (TREE_TYPE (decl)) == INTEGER_TYPE)
      && !variably_modified_type_p (TREE_TYPE (decl), NULL_TREE))
    return !DECL_ASSEMBLER_NAME_SET_P (decl);
  /* Only FUNCTION_DECLs and VAR_DECLs are considered.  */
  if (!VAR_OR_FUNCTION_DECL_P (decl))
    return false;

  /* If DECL already has its assembler name set, it does not need a
     new one.  */
  if (!HAS_DECL_ASSEMBLER_NAME_P (decl)
      || DECL_ASSEMBLER_NAME_SET_P (decl))
    return false;

  /* Abstract decls do not need an assembler name.  */
  if (DECL_ABSTRACT_P (decl))
    return false;

  /* For VAR_DECLs, only static, public and external symbols need an
     assembler name.  */
  if (VAR_P (decl)
      && !TREE_STATIC (decl)
      && !TREE_PUBLIC (decl)
      && !DECL_EXTERNAL (decl))
    return false;

  if (TREE_CODE (decl) == FUNCTION_DECL)
    {
      /* Do not set assembler name on builtins.  Allow RTL expansion to
	 decide whether to expand inline or via a regular call.  */
      if (DECL_BUILT_IN (decl)
	  && DECL_BUILT_IN_CLASS (decl) != BUILT_IN_FRONTEND)
	return false;

      /* Functions represented in the callgraph need an assembler name.  */
      if (cgraph_node::get (decl) != NULL)
	return true;

      /* Unused and not public functions don't need an assembler name.  */
      if (!TREE_USED (decl) && !TREE_PUBLIC (decl))
	return false;
    }

  return true;
}


/* Reset all language specific information still present in symbol
   DECL.  */

static void
free_lang_data_in_decl (tree decl)
{
  gcc_assert (DECL_P (decl));

  /* Give the FE a chance to remove its own data first.  */
  lang_hooks.free_lang_data (decl);

  TREE_LANG_FLAG_0 (decl) = 0;
  TREE_LANG_FLAG_1 (decl) = 0;
  TREE_LANG_FLAG_2 (decl) = 0;
  TREE_LANG_FLAG_3 (decl) = 0;
  TREE_LANG_FLAG_4 (decl) = 0;
  TREE_LANG_FLAG_5 (decl) = 0;
  TREE_LANG_FLAG_6 (decl) = 0;

  free_lang_data_in_one_sizepos (&DECL_SIZE (decl));
  free_lang_data_in_one_sizepos (&DECL_SIZE_UNIT (decl));
  if (TREE_CODE (decl) == FIELD_DECL)
    {
      free_lang_data_in_one_sizepos (&DECL_FIELD_OFFSET (decl));
      if (TREE_CODE (DECL_CONTEXT (decl)) == QUAL_UNION_TYPE)
	DECL_QUALIFIER (decl) = NULL_TREE;
    }

 if (TREE_CODE (decl) == FUNCTION_DECL)
    {
      struct cgraph_node *node;
      if (!(node = cgraph_node::get (decl))
	  || (!node->definition && !node->clones))
	{
	  if (node)
	    node->release_body ();
	  else
	    {
	      release_function_body (decl);
	      DECL_ARGUMENTS (decl) = NULL;
	      DECL_RESULT (decl) = NULL;
	      DECL_INITIAL (decl) = error_mark_node;
	    }
	}
      if (gimple_has_body_p (decl) || (node && node->thunk.thunk_p))
	{
	  tree t;

	  /* If DECL has a gimple body, then the context for its
	     arguments must be DECL.  Otherwise, it doesn't really
	     matter, as we will not be emitting any code for DECL.  In
	     general, there may be other instances of DECL created by
	     the front end and since PARM_DECLs are generally shared,
	     their DECL_CONTEXT changes as the replicas of DECL are
	     created.  The only time where DECL_CONTEXT is important
	     is for the FUNCTION_DECLs that have a gimple body (since
	     the PARM_DECL will be used in the function's body).  */
	  for (t = DECL_ARGUMENTS (decl); t; t = TREE_CHAIN (t))
	    DECL_CONTEXT (t) = decl;
	  if (!DECL_FUNCTION_SPECIFIC_TARGET (decl))
	    DECL_FUNCTION_SPECIFIC_TARGET (decl)
	      = target_option_default_node;
	  if (!DECL_FUNCTION_SPECIFIC_OPTIMIZATION (decl))
	    DECL_FUNCTION_SPECIFIC_OPTIMIZATION (decl)
	      = optimization_default_node;
	}

      /* DECL_SAVED_TREE holds the GENERIC representation for DECL.
	 At this point, it is not needed anymore.  */
      DECL_SAVED_TREE (decl) = NULL_TREE;

      /* Clear the abstract origin if it refers to a method.
         Otherwise dwarf2out.c will ICE as we splice functions out of
         TYPE_FIELDS and thus the origin will not be output
         correctly.  */
      if (DECL_ABSTRACT_ORIGIN (decl)
	  && DECL_CONTEXT (DECL_ABSTRACT_ORIGIN (decl))
	  && RECORD_OR_UNION_TYPE_P
	       (DECL_CONTEXT (DECL_ABSTRACT_ORIGIN (decl))))
	DECL_ABSTRACT_ORIGIN (decl) = NULL_TREE;

      /* Sometimes the C++ frontend doesn't manage to transform a temporary
         DECL_VINDEX referring to itself into a vtable slot number as it
	 should.  Happens with functions that are copied and then forgotten
	 about.  Just clear it, it won't matter anymore.  */
      if (DECL_VINDEX (decl) && !tree_fits_shwi_p (DECL_VINDEX (decl)))
	DECL_VINDEX (decl) = NULL_TREE;
    }
  else if (VAR_P (decl))
    {
      if ((DECL_EXTERNAL (decl)
	   && (!TREE_STATIC (decl) || !TREE_READONLY (decl)))
	  || (decl_function_context (decl) && !TREE_STATIC (decl)))
	DECL_INITIAL (decl) = NULL_TREE;
    }
  else if (TREE_CODE (decl) == TYPE_DECL)
    {
      DECL_VISIBILITY (decl) = VISIBILITY_DEFAULT;
      DECL_VISIBILITY_SPECIFIED (decl) = 0;
      DECL_INITIAL (decl) = NULL_TREE;
    }
  else if (TREE_CODE (decl) == FIELD_DECL)
    DECL_INITIAL (decl) = NULL_TREE;
  else if (TREE_CODE (decl) == TRANSLATION_UNIT_DECL
           && DECL_INITIAL (decl)
           && TREE_CODE (DECL_INITIAL (decl)) == BLOCK)
    {
      /* Strip builtins from the translation-unit BLOCK.  We still have targets
	 without builtin_decl_explicit support and also builtins are shared
	 nodes and thus we can't use TREE_CHAIN in multiple lists.  */
      tree *nextp = &BLOCK_VARS (DECL_INITIAL (decl));
      while (*nextp)
        {
          tree var = *nextp;
          if (TREE_CODE (var) == FUNCTION_DECL
              && DECL_BUILT_IN (var))
	    *nextp = TREE_CHAIN (var);
	  else
	    nextp = &TREE_CHAIN (var);
        }
    }
}


/* Data used when collecting DECLs and TYPEs for language data removal.  */

struct free_lang_data_d
{
  free_lang_data_d () : decls (100), types (100) {}

  /* Worklist to avoid excessive recursion.  */
  auto_vec<tree> worklist;

  /* Set of traversed objects.  Used to avoid duplicate visits.  */
  hash_set<tree> pset;

  /* Array of symbols to process with free_lang_data_in_decl.  */
  auto_vec<tree> decls;

  /* Array of types to process with free_lang_data_in_type.  */
  auto_vec<tree> types;
};


/* Save all language fields needed to generate proper debug information
   for DECL.  This saves most fields cleared out by free_lang_data_in_decl.  */

static void
save_debug_info_for_decl (tree t)
{
  /*struct saved_debug_info_d *sdi;*/

  gcc_assert (debug_info_level > DINFO_LEVEL_TERSE && t && DECL_P (t));

  /* FIXME.  Partial implementation for saving debug info removed.  */
}


/* Save all language fields needed to generate proper debug information
   for TYPE.  This saves most fields cleared out by free_lang_data_in_type.  */

static void
save_debug_info_for_type (tree t)
{
  /*struct saved_debug_info_d *sdi;*/

  gcc_assert (debug_info_level > DINFO_LEVEL_TERSE && t && TYPE_P (t));

  /* FIXME.  Partial implementation for saving debug info removed.  */
}


/* Add type or decl T to one of the list of tree nodes that need their
   language data removed.  The lists are held inside FLD.  */

static void
add_tree_to_fld_list (tree t, struct free_lang_data_d *fld)
{
  if (DECL_P (t))
    {
      fld->decls.safe_push (t);
      if (debug_info_level > DINFO_LEVEL_TERSE)
	save_debug_info_for_decl (t);
    }
  else if (TYPE_P (t))
    {
      fld->types.safe_push (t);
      if (debug_info_level > DINFO_LEVEL_TERSE)
	save_debug_info_for_type (t);
    }
  else
    gcc_unreachable ();
}

/* Push tree node T into FLD->WORKLIST.  */

static inline void
fld_worklist_push (tree t, struct free_lang_data_d *fld)
{
  if (t && !is_lang_specific (t) && !fld->pset.contains (t))
    fld->worklist.safe_push ((t));
}


/* Operand callback helper for free_lang_data_in_node.  *TP is the
   subtree operand being considered.  */

static tree
find_decls_types_r (tree *tp, int *ws, void *data)
{
  tree t = *tp;
  struct free_lang_data_d *fld = (struct free_lang_data_d *) data;

  if (TREE_CODE (t) == TREE_LIST)
    return NULL_TREE;

  /* Language specific nodes will be removed, so there is no need
     to gather anything under them.  */
  if (is_lang_specific (t))
    {
      *ws = 0;
      return NULL_TREE;
    }

  if (DECL_P (t))
    {
      /* Note that walk_tree does not traverse every possible field in
	 decls, so we have to do our own traversals here.  */
      add_tree_to_fld_list (t, fld);

      fld_worklist_push (DECL_NAME (t), fld);
      fld_worklist_push (DECL_CONTEXT (t), fld);
      fld_worklist_push (DECL_SIZE (t), fld);
      fld_worklist_push (DECL_SIZE_UNIT (t), fld);

      /* We are going to remove everything under DECL_INITIAL for
	 TYPE_DECLs.  No point walking them.  */
      if (TREE_CODE (t) != TYPE_DECL)
	fld_worklist_push (DECL_INITIAL (t), fld);

      fld_worklist_push (DECL_ATTRIBUTES (t), fld);
      fld_worklist_push (DECL_ABSTRACT_ORIGIN (t), fld);

      if (TREE_CODE (t) == FUNCTION_DECL)
	{
	  fld_worklist_push (DECL_ARGUMENTS (t), fld);
	  fld_worklist_push (DECL_RESULT (t), fld);
	}
      else if (TREE_CODE (t) == TYPE_DECL)
	{
	  fld_worklist_push (DECL_ORIGINAL_TYPE (t), fld);
	}
      else if (TREE_CODE (t) == FIELD_DECL)
	{
	  fld_worklist_push (DECL_FIELD_OFFSET (t), fld);
	  fld_worklist_push (DECL_BIT_FIELD_TYPE (t), fld);
	  fld_worklist_push (DECL_FIELD_BIT_OFFSET (t), fld);
	  fld_worklist_push (DECL_FCONTEXT (t), fld);
	}

      if ((VAR_P (t) || TREE_CODE (t) == PARM_DECL)
	  && DECL_HAS_VALUE_EXPR_P (t))
	fld_worklist_push (DECL_VALUE_EXPR (t), fld);

      if (TREE_CODE (t) != FIELD_DECL
	  && TREE_CODE (t) != TYPE_DECL)
	fld_worklist_push (TREE_CHAIN (t), fld);
      *ws = 0;
    }
  else if (TYPE_P (t))
    {
      /* Note that walk_tree does not traverse every possible field in
	 types, so we have to do our own traversals here.  */
      add_tree_to_fld_list (t, fld);

      if (!RECORD_OR_UNION_TYPE_P (t))
	fld_worklist_push (TYPE_CACHED_VALUES (t), fld);
      fld_worklist_push (TYPE_SIZE (t), fld);
      fld_worklist_push (TYPE_SIZE_UNIT (t), fld);
      fld_worklist_push (TYPE_ATTRIBUTES (t), fld);
      fld_worklist_push (TYPE_POINTER_TO (t), fld);
      fld_worklist_push (TYPE_REFERENCE_TO (t), fld);
      fld_worklist_push (TYPE_NAME (t), fld);
      /* Do not walk TYPE_NEXT_PTR_TO or TYPE_NEXT_REF_TO.  We do not stream
	 them and thus do not and want not to reach unused pointer types
	 this way.  */
      if (!POINTER_TYPE_P (t))
	fld_worklist_push (TYPE_MIN_VALUE_RAW (t), fld);
      if (!RECORD_OR_UNION_TYPE_P (t))
	fld_worklist_push (TYPE_MAX_VALUE_RAW (t), fld);
      fld_worklist_push (TYPE_MAIN_VARIANT (t), fld);
      /* Do not walk TYPE_NEXT_VARIANT.  We do not stream it and thus
         do not and want not to reach unused variants this way.  */
      if (TYPE_CONTEXT (t))
	{
	  tree ctx = TYPE_CONTEXT (t);
	  /* We adjust BLOCK TYPE_CONTEXTs to the innermost non-BLOCK one.
	     So push that instead.  */
	  while (ctx && TREE_CODE (ctx) == BLOCK)
	    ctx = BLOCK_SUPERCONTEXT (ctx);
	  fld_worklist_push (ctx, fld);
	}
      /* Do not walk TYPE_CANONICAL.  We do not stream it and thus do not
	 and want not to reach unused types this way.  */

      if (RECORD_OR_UNION_TYPE_P (t) && TYPE_BINFO (t))
	{
	  unsigned i;
	  tree tem;
	  FOR_EACH_VEC_ELT (*BINFO_BASE_BINFOS (TYPE_BINFO (t)), i, tem)
	    fld_worklist_push (TREE_TYPE (tem), fld);
	  fld_worklist_push (BINFO_VIRTUALS (TYPE_BINFO (t)), fld);
	}
      if (RECORD_OR_UNION_TYPE_P (t))
	{
	  tree tem;
	  /* Push all TYPE_FIELDS - there can be interleaving interesting
	     and non-interesting things.  */
	  tem = TYPE_FIELDS (t);
	  while (tem)
	    {
	      if (TREE_CODE (tem) == FIELD_DECL
		  || (TREE_CODE (tem) == TYPE_DECL
		      && !DECL_IGNORED_P (tem)
		      && debug_info_level > DINFO_LEVEL_TERSE
		      && !is_redundant_typedef (tem)))
		fld_worklist_push (tem, fld);
	      tem = TREE_CHAIN (tem);
	    }
	}

      fld_worklist_push (TYPE_STUB_DECL (t), fld);
      *ws = 0;
    }
  else if (TREE_CODE (t) == BLOCK)
    {
      tree tem;
      for (tem = BLOCK_VARS (t); tem; tem = TREE_CHAIN (tem))
	fld_worklist_push (tem, fld);
      for (tem = BLOCK_SUBBLOCKS (t); tem; tem = BLOCK_CHAIN (tem))
	fld_worklist_push (tem, fld);
      fld_worklist_push (BLOCK_ABSTRACT_ORIGIN (t), fld);
    }

  if (TREE_CODE (t) != IDENTIFIER_NODE
      && CODE_CONTAINS_STRUCT (TREE_CODE (t), TS_TYPED))
    fld_worklist_push (TREE_TYPE (t), fld);

  return NULL_TREE;
}


/* Find decls and types in T.  */

static void
find_decls_types (tree t, struct free_lang_data_d *fld)
{
  while (1)
    {
      if (!fld->pset.contains (t))
	walk_tree (&t, find_decls_types_r, fld, &fld->pset);
      if (fld->worklist.is_empty ())
	break;
      t = fld->worklist.pop ();
    }
}

/* Translate all the types in LIST with the corresponding runtime
   types.  */

static tree
get_eh_types_for_runtime (tree list)
{
  tree head, prev;

  if (list == NULL_TREE)
    return NULL_TREE;

  head = build_tree_list (0, lookup_type_for_runtime (TREE_VALUE (list)));
  prev = head;
  list = TREE_CHAIN (list);
  while (list)
    {
      tree n = build_tree_list (0, lookup_type_for_runtime (TREE_VALUE (list)));
      TREE_CHAIN (prev) = n;
      prev = TREE_CHAIN (prev);
      list = TREE_CHAIN (list);
    }

  return head;
}


/* Find decls and types referenced in EH region R and store them in
   FLD->DECLS and FLD->TYPES.  */

static void
find_decls_types_in_eh_region (eh_region r, struct free_lang_data_d *fld)
{
  switch (r->type)
    {
    case ERT_CLEANUP:
      break;

    case ERT_TRY:
      {
	eh_catch c;

	/* The types referenced in each catch must first be changed to the
	   EH types used at runtime.  This removes references to FE types
	   in the region.  */
	for (c = r->u.eh_try.first_catch; c ; c = c->next_catch)
	  {
	    c->type_list = get_eh_types_for_runtime (c->type_list);
	    walk_tree (&c->type_list, find_decls_types_r, fld, &fld->pset);
	  }
      }
      break;

    case ERT_ALLOWED_EXCEPTIONS:
      r->u.allowed.type_list
	= get_eh_types_for_runtime (r->u.allowed.type_list);
      walk_tree (&r->u.allowed.type_list, find_decls_types_r, fld, &fld->pset);
      break;

    case ERT_MUST_NOT_THROW:
      walk_tree (&r->u.must_not_throw.failure_decl,
		 find_decls_types_r, fld, &fld->pset);
      break;
    }
}


/* Find decls and types referenced in cgraph node N and store them in
   FLD->DECLS and FLD->TYPES.  Unlike pass_referenced_vars, this will
   look for *every* kind of DECL and TYPE node reachable from N,
   including those embedded inside types and decls (i.e,, TYPE_DECLs,
   NAMESPACE_DECLs, etc).  */

static void
find_decls_types_in_node (struct cgraph_node *n, struct free_lang_data_d *fld)
{
  basic_block bb;
  struct function *fn;
  unsigned ix;
  tree t;

  find_decls_types (n->decl, fld);

  if (!gimple_has_body_p (n->decl))
    return;

  gcc_assert (current_function_decl == NULL_TREE && cfun == NULL);

  fn = DECL_STRUCT_FUNCTION (n->decl);

  /* Traverse locals. */
  FOR_EACH_LOCAL_DECL (fn, ix, t)
    find_decls_types (t, fld);

  /* Traverse EH regions in FN.  */
  {
    eh_region r;
    FOR_ALL_EH_REGION_FN (r, fn)
      find_decls_types_in_eh_region (r, fld);
  }

  /* Traverse every statement in FN.  */
  FOR_EACH_BB_FN (bb, fn)
    {
      gphi_iterator psi;
      gimple_stmt_iterator si;
      unsigned i;

      for (psi = gsi_start_phis (bb); !gsi_end_p (psi); gsi_next (&psi))
	{
	  gphi *phi = psi.phi ();

	  for (i = 0; i < gimple_phi_num_args (phi); i++)
	    {
	      tree *arg_p = gimple_phi_arg_def_ptr (phi, i);
	      find_decls_types (*arg_p, fld);
	    }
	}

      for (si = gsi_start_bb (bb); !gsi_end_p (si); gsi_next (&si))
	{
	  gimple *stmt = gsi_stmt (si);

	  if (is_gimple_call (stmt))
	    find_decls_types (gimple_call_fntype (stmt), fld);

	  for (i = 0; i < gimple_num_ops (stmt); i++)
	    {
	      tree arg = gimple_op (stmt, i);
	      find_decls_types (arg, fld);
	    }
	}
    }
}


/* Find decls and types referenced in varpool node N and store them in
   FLD->DECLS and FLD->TYPES.  Unlike pass_referenced_vars, this will
   look for *every* kind of DECL and TYPE node reachable from N,
   including those embedded inside types and decls (i.e,, TYPE_DECLs,
   NAMESPACE_DECLs, etc).  */

static void
find_decls_types_in_var (varpool_node *v, struct free_lang_data_d *fld)
{
  find_decls_types (v->decl, fld);
}

/* If T needs an assembler name, have one created for it.  */

void
assign_assembler_name_if_needed (tree t)
{
  if (need_assembler_name_p (t))
    {
      /* When setting DECL_ASSEMBLER_NAME, the C++ mangler may emit
	 diagnostics that use input_location to show locus
	 information.  The problem here is that, at this point,
	 input_location is generally anchored to the end of the file
	 (since the parser is long gone), so we don't have a good
	 position to pin it to.

	 To alleviate this problem, this uses the location of T's
	 declaration.  Examples of this are
	 testsuite/g++.dg/template/cond2.C and
	 testsuite/g++.dg/template/pr35240.C.  */
      location_t saved_location = input_location;
      input_location = DECL_SOURCE_LOCATION (t);

      decl_assembler_name (t);

      input_location = saved_location;
    }
}


/* Free language specific information for every operand and expression
   in every node of the call graph.  This process operates in three stages:

   1- Every callgraph node and varpool node is traversed looking for
      decls and types embedded in them.  This is a more exhaustive
      search than that done by find_referenced_vars, because it will
      also collect individual fields, decls embedded in types, etc.

   2- All the decls found are sent to free_lang_data_in_decl.

   3- All the types found are sent to free_lang_data_in_type.

   The ordering between decls and types is important because
   free_lang_data_in_decl sets assembler names, which includes
   mangling.  So types cannot be freed up until assembler names have
   been set up.  */

static void
free_lang_data_in_cgraph (void)
{
  struct cgraph_node *n;
  varpool_node *v;
  struct free_lang_data_d fld;
  tree t;
  unsigned i;
  alias_pair *p;

  /* Find decls and types in the body of every function in the callgraph.  */
  FOR_EACH_FUNCTION (n)
    find_decls_types_in_node (n, &fld);

  FOR_EACH_VEC_SAFE_ELT (alias_pairs, i, p)
    find_decls_types (p->decl, &fld);

  /* Find decls and types in every varpool symbol.  */
  FOR_EACH_VARIABLE (v)
    find_decls_types_in_var (v, &fld);

  /* Set the assembler name on every decl found.  We need to do this
     now because free_lang_data_in_decl will invalidate data needed
     for mangling.  This breaks mangling on interdependent decls.  */
  FOR_EACH_VEC_ELT (fld.decls, i, t)
    assign_assembler_name_if_needed (t);

  /* Traverse every decl found freeing its language data.  */
  FOR_EACH_VEC_ELT (fld.decls, i, t)
    free_lang_data_in_decl (t);

  /* Traverse every type found freeing its language data.  */
  FOR_EACH_VEC_ELT (fld.types, i, t)
    free_lang_data_in_type (t);
  if (flag_checking)
    {
      FOR_EACH_VEC_ELT (fld.types, i, t)
	verify_type (t);
    }
}


/* Free resources that are used by FE but are not needed once they are done. */

static unsigned
free_lang_data (void)
{
  unsigned i;

  /* If we are the LTO frontend we have freed lang-specific data already.  */
  if (in_lto_p
      || (!flag_generate_lto && !flag_generate_offload))
    return 0;

  /* Allocate and assign alias sets to the standard integer types
     while the slots are still in the way the frontends generated them.  */
  for (i = 0; i < itk_none; ++i)
    if (integer_types[i])
      TYPE_ALIAS_SET (integer_types[i]) = get_alias_set (integer_types[i]);

  /* Traverse the IL resetting language specific information for
     operands, expressions, etc.  */
  free_lang_data_in_cgraph ();

  /* Create gimple variants for common types.  */
  for (unsigned i = 0;
       i < sizeof (builtin_structptr_types) / sizeof (builtin_structptr_type);
       ++i)
    builtin_structptr_types[i].node = builtin_structptr_types[i].base;

  /* Reset some langhooks.  Do not reset types_compatible_p, it may
     still be used indirectly via the get_alias_set langhook.  */
  lang_hooks.dwarf_name = lhd_dwarf_name;
  lang_hooks.decl_printable_name = gimple_decl_printable_name;
  lang_hooks.gimplify_expr = lhd_gimplify_expr;

  /* We do not want the default decl_assembler_name implementation,
     rather if we have fixed everything we want a wrapper around it
     asserting that all non-local symbols already got their assembler
     name and only produce assembler names for local symbols.  Or rather
     make sure we never call decl_assembler_name on local symbols and
     devise a separate, middle-end private scheme for it.  */

  /* Reset diagnostic machinery.  */
  tree_diagnostics_defaults (global_dc);

  return 0;
}


namespace {

const pass_data pass_data_ipa_free_lang_data =
{
  SIMPLE_IPA_PASS, /* type */
  "*free_lang_data", /* name */
  OPTGROUP_NONE, /* optinfo_flags */
  TV_IPA_FREE_LANG_DATA, /* tv_id */
  0, /* properties_required */
  0, /* properties_provided */
  0, /* properties_destroyed */
  0, /* todo_flags_start */
  0, /* todo_flags_finish */
};

class pass_ipa_free_lang_data : public simple_ipa_opt_pass
{
public:
  pass_ipa_free_lang_data (gcc::context *ctxt)
    : simple_ipa_opt_pass (pass_data_ipa_free_lang_data, ctxt)
  {}

  /* opt_pass methods: */
  virtual unsigned int execute (function *) { return free_lang_data (); }

}; // class pass_ipa_free_lang_data

} // anon namespace

simple_ipa_opt_pass *
make_pass_ipa_free_lang_data (gcc::context *ctxt)
{
  return new pass_ipa_free_lang_data (ctxt);
}

/* The backbone of is_attribute_p().  ATTR_LEN is the string length of
   ATTR_NAME.  Also used internally by remove_attribute().  */
bool
private_is_attribute_p (const char *attr_name, size_t attr_len, const_tree ident)
{
  size_t ident_len = IDENTIFIER_LENGTH (ident);

  if (ident_len == attr_len)
    {
      if (id_equal (ident, attr_name))
	return true;
    }
  else if (ident_len == attr_len + 4)
    {
      /* There is the possibility that ATTR is 'text' and IDENT is
	 '__text__'.  */
      const char *p = IDENTIFIER_POINTER (ident);      
      if (p[0] == '_' && p[1] == '_'
	  && p[ident_len - 2] == '_' && p[ident_len - 1] == '_'
	  && strncmp (attr_name, p + 2, attr_len) == 0)
	return true;
    }

  return false;
}

/* The backbone of lookup_attribute().  ATTR_LEN is the string length
   of ATTR_NAME, and LIST is not NULL_TREE.  */
tree
private_lookup_attribute (const char *attr_name, size_t attr_len, tree list)
{
  while (list)
    {
      size_t ident_len = IDENTIFIER_LENGTH (get_attribute_name (list));

      if (ident_len == attr_len)
	{
	  if (!strcmp (attr_name,
		       IDENTIFIER_POINTER (get_attribute_name (list))))
	    break;
	}
      /* TODO: If we made sure that attributes were stored in the
	 canonical form without '__...__' (ie, as in 'text' as opposed
	 to '__text__') then we could avoid the following case.  */
      else if (ident_len == attr_len + 4)
	{
	  const char *p = IDENTIFIER_POINTER (get_attribute_name (list));
	  if (p[0] == '_' && p[1] == '_'
	      && p[ident_len - 2] == '_' && p[ident_len - 1] == '_'
	      && strncmp (attr_name, p + 2, attr_len) == 0)
	    break;
	}
      list = TREE_CHAIN (list);
    }

  return list;
}

/* Given an attribute name ATTR_NAME and a list of attributes LIST,
   return a pointer to the attribute's list first element if the attribute
   starts with ATTR_NAME. ATTR_NAME must be in the form 'text' (not
   '__text__').  */

tree
private_lookup_attribute_by_prefix (const char *attr_name, size_t attr_len,
				    tree list)
{
  while (list)
    {
      size_t ident_len = IDENTIFIER_LENGTH (get_attribute_name (list));

      if (attr_len > ident_len)
	{
	  list = TREE_CHAIN (list);
	  continue;
	}

      const char *p = IDENTIFIER_POINTER (get_attribute_name (list));

      if (strncmp (attr_name, p, attr_len) == 0)
	break;

      /* TODO: If we made sure that attributes were stored in the
	 canonical form without '__...__' (ie, as in 'text' as opposed
	 to '__text__') then we could avoid the following case.  */
      if (p[0] == '_' && p[1] == '_' &&
	  strncmp (attr_name, p + 2, attr_len) == 0)
	break;

      list = TREE_CHAIN (list);
    }

  return list;
}


/* A variant of lookup_attribute() that can be used with an identifier
   as the first argument, and where the identifier can be either
   'text' or '__text__'.

   Given an attribute ATTR_IDENTIFIER, and a list of attributes LIST,
   return a pointer to the attribute's list element if the attribute
   is part of the list, or NULL_TREE if not found.  If the attribute
   appears more than once, this only returns the first occurrence; the
   TREE_CHAIN of the return value should be passed back in if further
   occurrences are wanted.  ATTR_IDENTIFIER must be an identifier but
   can be in the form 'text' or '__text__'.  */
static tree
lookup_ident_attribute (tree attr_identifier, tree list)
{
  gcc_checking_assert (TREE_CODE (attr_identifier) == IDENTIFIER_NODE);

  while (list)
    {
      gcc_checking_assert (TREE_CODE (get_attribute_name (list))
			   == IDENTIFIER_NODE);

      if (cmp_attrib_identifiers (attr_identifier,
				  get_attribute_name (list)))
	/* Found it.  */
	break;
      list = TREE_CHAIN (list);
    }

  return list;
}

/* Remove any instances of attribute ATTR_NAME in LIST and return the
   modified list.  */

tree
remove_attribute (const char *attr_name, tree list)
{
  tree *p;
  size_t attr_len = strlen (attr_name);

  gcc_checking_assert (attr_name[0] != '_');

  for (p = &list; *p; )
    {
      tree l = *p;
      /* TODO: If we were storing attributes in normalized form, here
	 we could use a simple strcmp().  */
      if (private_is_attribute_p (attr_name, attr_len, get_attribute_name (l)))
	*p = TREE_CHAIN (l);
      else
	p = &TREE_CHAIN (l);
    }

  return list;
}

/* Return an attribute list that is the union of a1 and a2.  */

tree
merge_attributes (tree a1, tree a2)
{
  tree attributes;

  /* Either one unset?  Take the set one.  */

  if ((attributes = a1) == 0)
    attributes = a2;

  /* One that completely contains the other?  Take it.  */

  else if (a2 != 0 && ! attribute_list_contained (a1, a2))
    {
      if (attribute_list_contained (a2, a1))
	attributes = a2;
      else
	{
	  /* Pick the longest list, and hang on the other list.  */

	  if (list_length (a1) < list_length (a2))
	    attributes = a2, a2 = a1;

	  for (; a2 != 0; a2 = TREE_CHAIN (a2))
	    {
	      tree a;
	      for (a = lookup_ident_attribute (get_attribute_name (a2),
					       attributes);
		   a != NULL_TREE && !attribute_value_equal (a, a2);
		   a = lookup_ident_attribute (get_attribute_name (a2),
					       TREE_CHAIN (a)))
		;
	      if (a == NULL_TREE)
		{
		  a1 = copy_node (a2);
		  TREE_CHAIN (a1) = attributes;
		  attributes = a1;
		}
	    }
	}
    }
  return attributes;
}

/* Given types T1 and T2, merge their attributes and return
  the result.  */

tree
merge_type_attributes (tree t1, tree t2)
{
  return merge_attributes (TYPE_ATTRIBUTES (t1),
			   TYPE_ATTRIBUTES (t2));
}

/* Given decls OLDDECL and NEWDECL, merge their attributes and return
   the result.  */

tree
merge_decl_attributes (tree olddecl, tree newdecl)
{
  return merge_attributes (DECL_ATTRIBUTES (olddecl),
			   DECL_ATTRIBUTES (newdecl));
}

#if TARGET_DLLIMPORT_DECL_ATTRIBUTES

/* Specialization of merge_decl_attributes for various Windows targets.

   This handles the following situation:

     __declspec (dllimport) int foo;
     int foo;

   The second instance of `foo' nullifies the dllimport.  */

tree
merge_dllimport_decl_attributes (tree old, tree new_tree)
{
  tree a;
  int delete_dllimport_p = 1;

  /* What we need to do here is remove from `old' dllimport if it doesn't
     appear in `new'.  dllimport behaves like extern: if a declaration is
     marked dllimport and a definition appears later, then the object
     is not dllimport'd.  We also remove a `new' dllimport if the old list
     contains dllexport:  dllexport always overrides dllimport, regardless
     of the order of declaration.  */
  if (!VAR_OR_FUNCTION_DECL_P (new_tree))
    delete_dllimport_p = 0;
  else if (DECL_DLLIMPORT_P (new_tree)
     	   && lookup_attribute ("dllexport", DECL_ATTRIBUTES (old)))
    {
      DECL_DLLIMPORT_P (new_tree) = 0;
      warning (OPT_Wattributes, "%q+D already declared with dllexport attribute: "
	      "dllimport ignored", new_tree);
    }
  else if (DECL_DLLIMPORT_P (old) && !DECL_DLLIMPORT_P (new_tree))
    {
      /* Warn about overriding a symbol that has already been used, e.g.:
           extern int __attribute__ ((dllimport)) foo;
	   int* bar () {return &foo;}
	   int foo;
      */
      if (TREE_USED (old))
	{
	  warning (0, "%q+D redeclared without dllimport attribute "
		   "after being referenced with dll linkage", new_tree);
	  /* If we have used a variable's address with dllimport linkage,
	      keep the old DECL_DLLIMPORT_P flag: the ADDR_EXPR using the
	      decl may already have had TREE_CONSTANT computed.
	      We still remove the attribute so that assembler code refers
	      to '&foo rather than '_imp__foo'.  */
	  if (VAR_P (old) && TREE_ADDRESSABLE (old))
	    DECL_DLLIMPORT_P (new_tree) = 1;
	}

      /* Let an inline definition silently override the external reference,
	 but otherwise warn about attribute inconsistency.  */
      else if (VAR_P (new_tree) || !DECL_DECLARED_INLINE_P (new_tree))
	warning (OPT_Wattributes, "%q+D redeclared without dllimport attribute: "
		  "previous dllimport ignored", new_tree);
    }
  else
    delete_dllimport_p = 0;

  a = merge_attributes (DECL_ATTRIBUTES (old), DECL_ATTRIBUTES (new_tree));

  if (delete_dllimport_p)
    a = remove_attribute ("dllimport", a);

  return a;
}

/* Handle a "dllimport" or "dllexport" attribute; arguments as in
   struct attribute_spec.handler.  */

tree
handle_dll_attribute (tree * pnode, tree name, tree args, int flags,
		      bool *no_add_attrs)
{
  tree node = *pnode;
  bool is_dllimport;

  /* These attributes may apply to structure and union types being created,
     but otherwise should pass to the declaration involved.  */
  if (!DECL_P (node))
    {
      if (flags & ((int) ATTR_FLAG_DECL_NEXT | (int) ATTR_FLAG_FUNCTION_NEXT
		   | (int) ATTR_FLAG_ARRAY_NEXT))
	{
	  *no_add_attrs = true;
	  return tree_cons (name, args, NULL_TREE);
	}
      if (TREE_CODE (node) == RECORD_TYPE
	  || TREE_CODE (node) == UNION_TYPE)
	{
	  node = TYPE_NAME (node);
	  if (!node)
	    return NULL_TREE;
	}
      else
	{
	  warning (OPT_Wattributes, "%qE attribute ignored",
		   name);
	  *no_add_attrs = true;
	  return NULL_TREE;
	}
    }

  if (!VAR_OR_FUNCTION_DECL_P (node) && TREE_CODE (node) != TYPE_DECL)
    {
      *no_add_attrs = true;
      warning (OPT_Wattributes, "%qE attribute ignored",
	       name);
      return NULL_TREE;
    }

  if (TREE_CODE (node) == TYPE_DECL
      && TREE_CODE (TREE_TYPE (node)) != RECORD_TYPE
      && TREE_CODE (TREE_TYPE (node)) != UNION_TYPE)
    {
      *no_add_attrs = true;
      warning (OPT_Wattributes, "%qE attribute ignored",
	       name);
      return NULL_TREE;
    }

  is_dllimport = is_attribute_p ("dllimport", name);

  /* Report error on dllimport ambiguities seen now before they cause
     any damage.  */
  if (is_dllimport)
    {
      /* Honor any target-specific overrides. */
      if (!targetm.valid_dllimport_attribute_p (node))
	*no_add_attrs = true;

     else if (TREE_CODE (node) == FUNCTION_DECL
	        && DECL_DECLARED_INLINE_P (node))
	{
	  warning (OPT_Wattributes, "inline function %q+D declared as "
		  " dllimport: attribute ignored", node);
	  *no_add_attrs = true;
	}
      /* Like MS, treat definition of dllimported variables and
	 non-inlined functions on declaration as syntax errors. */
     else if (TREE_CODE (node) == FUNCTION_DECL && DECL_INITIAL (node))
	{
	  error ("function %q+D definition is marked dllimport", node);
	  *no_add_attrs = true;
	}

     else if (VAR_P (node))
	{
	  if (DECL_INITIAL (node))
	    {
	      error ("variable %q+D definition is marked dllimport",
		     node);
	      *no_add_attrs = true;
	    }

	  /* `extern' needn't be specified with dllimport.
	     Specify `extern' now and hope for the best.  Sigh.  */
	  DECL_EXTERNAL (node) = 1;
	  /* Also, implicitly give dllimport'd variables declared within
	     a function global scope, unless declared static.  */
	  if (current_function_decl != NULL_TREE && !TREE_STATIC (node))
	    TREE_PUBLIC (node) = 1;
	}

      if (*no_add_attrs == false)
        DECL_DLLIMPORT_P (node) = 1;
    }
  else if (TREE_CODE (node) == FUNCTION_DECL
	   && DECL_DECLARED_INLINE_P (node)
	   && flag_keep_inline_dllexport)
    /* An exported function, even if inline, must be emitted.  */
    DECL_EXTERNAL (node) = 0;

  /*  Report error if symbol is not accessible at global scope.  */
  if (!TREE_PUBLIC (node) && VAR_OR_FUNCTION_DECL_P (node))
    {
      error ("external linkage required for symbol %q+D because of "
	     "%qE attribute", node, name);
      *no_add_attrs = true;
    }

  /* A dllexport'd entity must have default visibility so that other
     program units (shared libraries or the main executable) can see
     it.  A dllimport'd entity must have default visibility so that
     the linker knows that undefined references within this program
     unit can be resolved by the dynamic linker.  */
  if (!*no_add_attrs)
    {
      if (DECL_VISIBILITY_SPECIFIED (node)
	  && DECL_VISIBILITY (node) != VISIBILITY_DEFAULT)
	error ("%qE implies default visibility, but %qD has already "
	       "been declared with a different visibility",
	       name, node);
      DECL_VISIBILITY (node) = VISIBILITY_DEFAULT;
      DECL_VISIBILITY_SPECIFIED (node) = 1;
    }

  return NULL_TREE;
}

#endif /* TARGET_DLLIMPORT_DECL_ATTRIBUTES  */

/* Set the type qualifiers for TYPE to TYPE_QUALS, which is a bitmask
   of the various TYPE_QUAL values.  */

static void
set_type_quals (tree type, int type_quals)
{
  TYPE_READONLY (type) = (type_quals & TYPE_QUAL_CONST) != 0;
  TYPE_VOLATILE (type) = (type_quals & TYPE_QUAL_VOLATILE) != 0;
  TYPE_RESTRICT (type) = (type_quals & TYPE_QUAL_RESTRICT) != 0;
  TYPE_ATOMIC (type) = (type_quals & TYPE_QUAL_ATOMIC) != 0;
  TYPE_ADDR_SPACE (type) = DECODE_QUAL_ADDR_SPACE (type_quals);
}

/* Returns true iff CAND and BASE have equivalent language-specific
   qualifiers.  */

bool
check_lang_type (const_tree cand, const_tree base)
{
  if (lang_hooks.types.type_hash_eq == NULL)
    return true;
  /* type_hash_eq currently only applies to these types.  */
  if (TREE_CODE (cand) != FUNCTION_TYPE
      && TREE_CODE (cand) != METHOD_TYPE)
    return true;
  return lang_hooks.types.type_hash_eq (cand, base);
}

/* Returns true iff unqualified CAND and BASE are equivalent.  */

bool
check_base_type (const_tree cand, const_tree base)
{
  return (TYPE_NAME (cand) == TYPE_NAME (base)
	  /* Apparently this is needed for Objective-C.  */
	  && TYPE_CONTEXT (cand) == TYPE_CONTEXT (base)
	  /* Check alignment.  */
	  && TYPE_ALIGN (cand) == TYPE_ALIGN (base)
	  && attribute_list_equal (TYPE_ATTRIBUTES (cand),
				   TYPE_ATTRIBUTES (base)));
}

/* Returns true iff CAND is equivalent to BASE with TYPE_QUALS.  */

bool
check_qualified_type (const_tree cand, const_tree base, int type_quals)
{
  return (TYPE_QUALS (cand) == type_quals
	  && check_base_type (cand, base)
	  && check_lang_type (cand, base));
}

/* Returns true iff CAND is equivalent to BASE with ALIGN.  */

static bool
check_aligned_type (const_tree cand, const_tree base, unsigned int align)
{
  return (TYPE_QUALS (cand) == TYPE_QUALS (base)
	  && TYPE_NAME (cand) == TYPE_NAME (base)
	  /* Apparently this is needed for Objective-C.  */
	  && TYPE_CONTEXT (cand) == TYPE_CONTEXT (base)
	  /* Check alignment.  */
	  && TYPE_ALIGN (cand) == align
	  && attribute_list_equal (TYPE_ATTRIBUTES (cand),
				   TYPE_ATTRIBUTES (base))
	  && check_lang_type (cand, base));
}

/* This function checks to see if TYPE matches the size one of the built-in 
   atomic types, and returns that core atomic type.  */

static tree
find_atomic_core_type (tree type)
{
  tree base_atomic_type;

  /* Only handle complete types.  */
  if (!tree_fits_uhwi_p (TYPE_SIZE (type)))
    return NULL_TREE;

  switch (tree_to_uhwi (TYPE_SIZE (type)))
    {
    case 8:
      base_atomic_type = atomicQI_type_node;
      break;

    case 16:
      base_atomic_type = atomicHI_type_node;
      break;

    case 32:
      base_atomic_type = atomicSI_type_node;
      break;

    case 64:
      base_atomic_type = atomicDI_type_node;
      break;

    case 128:
      base_atomic_type = atomicTI_type_node;
      break;

    default:
      base_atomic_type = NULL_TREE;
    }

  return base_atomic_type;
}

/* Return a version of the TYPE, qualified as indicated by the
   TYPE_QUALS, if one exists.  If no qualified version exists yet,
   return NULL_TREE.  */

tree
get_qualified_type (tree type, int type_quals)
{
  tree t;

  if (TYPE_QUALS (type) == type_quals)
    return type;

  /* Search the chain of variants to see if there is already one there just
     like the one we need to have.  If so, use that existing one.  We must
     preserve the TYPE_NAME, since there is code that depends on this.  */
  for (t = TYPE_MAIN_VARIANT (type); t; t = TYPE_NEXT_VARIANT (t))
    if (check_qualified_type (t, type, type_quals))
      return t;

  return NULL_TREE;
}

/* Like get_qualified_type, but creates the type if it does not
   exist.  This function never returns NULL_TREE.  */

tree
build_qualified_type (tree type, int type_quals MEM_STAT_DECL)
{
  tree t;

  /* See if we already have the appropriate qualified variant.  */
  t = get_qualified_type (type, type_quals);

  /* If not, build it.  */
  if (!t)
    {
      t = build_variant_type_copy (type PASS_MEM_STAT);
      set_type_quals (t, type_quals);

      if (((type_quals & TYPE_QUAL_ATOMIC) == TYPE_QUAL_ATOMIC))
	{
	  /* See if this object can map to a basic atomic type.  */
	  tree atomic_type = find_atomic_core_type (type);
	  if (atomic_type)
	    {
	      /* Ensure the alignment of this type is compatible with
		 the required alignment of the atomic type.  */
	      if (TYPE_ALIGN (atomic_type) > TYPE_ALIGN (t))
		SET_TYPE_ALIGN (t, TYPE_ALIGN (atomic_type));
	    }
	}

      if (TYPE_STRUCTURAL_EQUALITY_P (type))
	/* Propagate structural equality. */
	SET_TYPE_STRUCTURAL_EQUALITY (t);
      else if (TYPE_CANONICAL (type) != type)
	/* Build the underlying canonical type, since it is different
	   from TYPE. */
	{
	  tree c = build_qualified_type (TYPE_CANONICAL (type), type_quals);
	  TYPE_CANONICAL (t) = TYPE_CANONICAL (c);
	}
      else
	/* T is its own canonical type. */
	TYPE_CANONICAL (t) = t;

    }

  return t;
}

/* Create a variant of type T with alignment ALIGN.  */

tree
build_aligned_type (tree type, unsigned int align)
{
  tree t;

  if (TYPE_PACKED (type)
      || TYPE_ALIGN (type) == align)
    return type;

  for (t = TYPE_MAIN_VARIANT (type); t; t = TYPE_NEXT_VARIANT (t))
    if (check_aligned_type (t, type, align))
      return t;

  t = build_variant_type_copy (type);
  SET_TYPE_ALIGN (t, align);
  TYPE_USER_ALIGN (t) = 1;

  return t;
}

/* Create a new distinct copy of TYPE.  The new type is made its own
   MAIN_VARIANT. If TYPE requires structural equality checks, the
   resulting type requires structural equality checks; otherwise, its
   TYPE_CANONICAL points to itself. */

tree
build_distinct_type_copy (tree type MEM_STAT_DECL)
{
  tree t = copy_node (type PASS_MEM_STAT);

  TYPE_POINTER_TO (t) = 0;
  TYPE_REFERENCE_TO (t) = 0;

  /* Set the canonical type either to a new equivalence class, or
     propagate the need for structural equality checks. */
  if (TYPE_STRUCTURAL_EQUALITY_P (type))
    SET_TYPE_STRUCTURAL_EQUALITY (t);
  else
    TYPE_CANONICAL (t) = t;

  /* Make it its own variant.  */
  TYPE_MAIN_VARIANT (t) = t;
  TYPE_NEXT_VARIANT (t) = 0;

  /* Note that it is now possible for TYPE_MIN_VALUE to be a value
     whose TREE_TYPE is not t.  This can also happen in the Ada
     frontend when using subtypes.  */

  return t;
}

/* Create a new variant of TYPE, equivalent but distinct.  This is so
   the caller can modify it. TYPE_CANONICAL for the return type will
   be equivalent to TYPE_CANONICAL of TYPE, indicating that the types
   are considered equal by the language itself (or that both types
   require structural equality checks). */

tree
build_variant_type_copy (tree type MEM_STAT_DECL)
{
  tree t, m = TYPE_MAIN_VARIANT (type);

  t = build_distinct_type_copy (type PASS_MEM_STAT);

  /* Since we're building a variant, assume that it is a non-semantic
     variant. This also propagates TYPE_STRUCTURAL_EQUALITY_P. */
  TYPE_CANONICAL (t) = TYPE_CANONICAL (type);
  /* Type variants have no alias set defined.  */
  TYPE_ALIAS_SET (t) = -1;

  /* Add the new type to the chain of variants of TYPE.  */
  TYPE_NEXT_VARIANT (t) = TYPE_NEXT_VARIANT (m);
  TYPE_NEXT_VARIANT (m) = t;
  TYPE_MAIN_VARIANT (t) = m;

  return t;
}

/* Return true if the from tree in both tree maps are equal.  */

int
tree_map_base_eq (const void *va, const void *vb)
{
  const struct tree_map_base  *const a = (const struct tree_map_base *) va,
    *const b = (const struct tree_map_base *) vb;
  return (a->from == b->from);
}

/* Hash a from tree in a tree_base_map.  */

unsigned int
tree_map_base_hash (const void *item)
{
  return htab_hash_pointer (((const struct tree_map_base *)item)->from);
}

/* Return true if this tree map structure is marked for garbage collection
   purposes.  We simply return true if the from tree is marked, so that this
   structure goes away when the from tree goes away.  */

int
tree_map_base_marked_p (const void *p)
{
  return ggc_marked_p (((const struct tree_map_base *) p)->from);
}

/* Hash a from tree in a tree_map.  */

unsigned int
tree_map_hash (const void *item)
{
  return (((const struct tree_map *) item)->hash);
}

/* Hash a from tree in a tree_decl_map.  */

unsigned int
tree_decl_map_hash (const void *item)
{
  return DECL_UID (((const struct tree_decl_map *) item)->base.from);
}

/* Return the initialization priority for DECL.  */

priority_type
decl_init_priority_lookup (tree decl)
{
  symtab_node *snode = symtab_node::get (decl);

  if (!snode)
    return DEFAULT_INIT_PRIORITY;
  return
    snode->get_init_priority ();
}

/* Return the finalization priority for DECL.  */

priority_type
decl_fini_priority_lookup (tree decl)
{
  cgraph_node *node = cgraph_node::get (decl);

  if (!node)
    return DEFAULT_INIT_PRIORITY;
  return
    node->get_fini_priority ();
}

/* Set the initialization priority for DECL to PRIORITY.  */

void
decl_init_priority_insert (tree decl, priority_type priority)
{
  struct symtab_node *snode;

  if (priority == DEFAULT_INIT_PRIORITY)
    {
      snode = symtab_node::get (decl);
      if (!snode)
	return;
    }
  else if (VAR_P (decl))
    snode = varpool_node::get_create (decl);
  else
    snode = cgraph_node::get_create (decl);
  snode->set_init_priority (priority);
}

/* Set the finalization priority for DECL to PRIORITY.  */

void
decl_fini_priority_insert (tree decl, priority_type priority)
{
  struct cgraph_node *node;

  if (priority == DEFAULT_INIT_PRIORITY)
    {
      node = cgraph_node::get (decl);
      if (!node)
	return;
    }
  else
    node = cgraph_node::get_create (decl);
  node->set_fini_priority (priority);
}

/* Print out the statistics for the DECL_DEBUG_EXPR hash table.  */

static void
print_debug_expr_statistics (void)
{
  fprintf (stderr, "DECL_DEBUG_EXPR  hash: size %ld, %ld elements, %f collisions\n",
	   (long) debug_expr_for_decl->size (),
	   (long) debug_expr_for_decl->elements (),
	   debug_expr_for_decl->collisions ());
}

/* Print out the statistics for the DECL_VALUE_EXPR hash table.  */

static void
print_value_expr_statistics (void)
{
  fprintf (stderr, "DECL_VALUE_EXPR  hash: size %ld, %ld elements, %f collisions\n",
	   (long) value_expr_for_decl->size (),
	   (long) value_expr_for_decl->elements (),
	   value_expr_for_decl->collisions ());
}

/* Lookup a debug expression for FROM, and return it if we find one.  */

tree
decl_debug_expr_lookup (tree from)
{
  struct tree_decl_map *h, in;
  in.base.from = from;

  h = debug_expr_for_decl->find_with_hash (&in, DECL_UID (from));
  if (h)
    return h->to;
  return NULL_TREE;
}

/* Insert a mapping FROM->TO in the debug expression hashtable.  */

void
decl_debug_expr_insert (tree from, tree to)
{
  struct tree_decl_map *h;

  h = ggc_alloc<tree_decl_map> ();
  h->base.from = from;
  h->to = to;
  *debug_expr_for_decl->find_slot_with_hash (h, DECL_UID (from), INSERT) = h;
}

/* Lookup a value expression for FROM, and return it if we find one.  */

tree
decl_value_expr_lookup (tree from)
{
  struct tree_decl_map *h, in;
  in.base.from = from;

  h = value_expr_for_decl->find_with_hash (&in, DECL_UID (from));
  if (h)
    return h->to;
  return NULL_TREE;
}

/* Insert a mapping FROM->TO in the value expression hashtable.  */

void
decl_value_expr_insert (tree from, tree to)
{
  struct tree_decl_map *h;

  h = ggc_alloc<tree_decl_map> ();
  h->base.from = from;
  h->to = to;
  *value_expr_for_decl->find_slot_with_hash (h, DECL_UID (from), INSERT) = h;
}

/* Lookup a vector of debug arguments for FROM, and return it if we
   find one.  */

vec<tree, va_gc> **
decl_debug_args_lookup (tree from)
{
  struct tree_vec_map *h, in;

  if (!DECL_HAS_DEBUG_ARGS_P (from))
    return NULL;
  gcc_checking_assert (debug_args_for_decl != NULL);
  in.base.from = from;
  h = debug_args_for_decl->find_with_hash (&in, DECL_UID (from));
  if (h)
    return &h->to;
  return NULL;
}

/* Insert a mapping FROM->empty vector of debug arguments in the value
   expression hashtable.  */

vec<tree, va_gc> **
decl_debug_args_insert (tree from)
{
  struct tree_vec_map *h;
  tree_vec_map **loc;

  if (DECL_HAS_DEBUG_ARGS_P (from))
    return decl_debug_args_lookup (from);
  if (debug_args_for_decl == NULL)
    debug_args_for_decl = hash_table<tree_vec_map_cache_hasher>::create_ggc (64);
  h = ggc_alloc<tree_vec_map> ();
  h->base.from = from;
  h->to = NULL;
  loc = debug_args_for_decl->find_slot_with_hash (h, DECL_UID (from), INSERT);
  *loc = h;
  DECL_HAS_DEBUG_ARGS_P (from) = 1;
  return &h->to;
}

/* Hashing of types so that we don't make duplicates.
   The entry point is `type_hash_canon'.  */

/* Generate the default hash code for TYPE.  This is designed for
   speed, rather than maximum entropy.  */

hashval_t
type_hash_canon_hash (tree type)
{
  inchash::hash hstate;

  hstate.add_int (TREE_CODE (type));

  if (TREE_TYPE (type))
    hstate.add_object (TYPE_HASH (TREE_TYPE (type)));

  for (tree t = TYPE_ATTRIBUTES (type); t; t = TREE_CHAIN (t))
    /* Just the identifier is adequate to distinguish.  */
    hstate.add_object (IDENTIFIER_HASH_VALUE (get_attribute_name (t)));

  switch (TREE_CODE (type))
    {
    case METHOD_TYPE:
      hstate.add_object (TYPE_HASH (TYPE_METHOD_BASETYPE (type)));
      /* FALLTHROUGH. */
    case FUNCTION_TYPE:
      for (tree t = TYPE_ARG_TYPES (type); t; t = TREE_CHAIN (t))
	if (TREE_VALUE (t) != error_mark_node)
	  hstate.add_object (TYPE_HASH (TREE_VALUE (t)));
      break;

    case OFFSET_TYPE:
      hstate.add_object (TYPE_HASH (TYPE_OFFSET_BASETYPE (type)));
      break;

    case ARRAY_TYPE:
      {
	if (TYPE_DOMAIN (type))
	  hstate.add_object (TYPE_HASH (TYPE_DOMAIN (type)));
	if (!AGGREGATE_TYPE_P (TREE_TYPE (type)))
	  {
	    unsigned typeless = TYPE_TYPELESS_STORAGE (type);
	    hstate.add_object (typeless);
	  }
      }
      break;

    case INTEGER_TYPE:
      {
	tree t = TYPE_MAX_VALUE (type);
	if (!t)
	  t = TYPE_MIN_VALUE (type);
	for (int i = 0; i < TREE_INT_CST_NUNITS (t); i++)
	  hstate.add_object (TREE_INT_CST_ELT (t, i));
	break;
      }
      
    case REAL_TYPE:
    case FIXED_POINT_TYPE:
      {
	unsigned prec = TYPE_PRECISION (type);
	hstate.add_object (prec);
	break;
      }

    case VECTOR_TYPE:
      hstate.add_poly_int (TYPE_VECTOR_SUBPARTS (type));
      break;

    default:
      break;
    }

  return hstate.end ();
}

/* These are the Hashtable callback functions.  */

/* Returns true iff the types are equivalent.  */

bool
type_cache_hasher::equal (type_hash *a, type_hash *b)
{
  /* First test the things that are the same for all types.  */
  if (a->hash != b->hash
      || TREE_CODE (a->type) != TREE_CODE (b->type)
      || TREE_TYPE (a->type) != TREE_TYPE (b->type)
      || !attribute_list_equal (TYPE_ATTRIBUTES (a->type),
				 TYPE_ATTRIBUTES (b->type))
      || (TREE_CODE (a->type) != COMPLEX_TYPE
          && TYPE_NAME (a->type) != TYPE_NAME (b->type)))
    return 0;

  /* Be careful about comparing arrays before and after the element type
     has been completed; don't compare TYPE_ALIGN unless both types are
     complete.  */
  if (COMPLETE_TYPE_P (a->type) && COMPLETE_TYPE_P (b->type)
      && (TYPE_ALIGN (a->type) != TYPE_ALIGN (b->type)
	  || TYPE_MODE (a->type) != TYPE_MODE (b->type)))
    return 0;

  switch (TREE_CODE (a->type))
    {
    case VOID_TYPE:
    case COMPLEX_TYPE:
    case POINTER_TYPE:
    case REFERENCE_TYPE:
    case NULLPTR_TYPE:
      return 1;

    case VECTOR_TYPE:
      return must_eq (TYPE_VECTOR_SUBPARTS (a->type),
		      TYPE_VECTOR_SUBPARTS (b->type));

    case ENUMERAL_TYPE:
      if (TYPE_VALUES (a->type) != TYPE_VALUES (b->type)
	  && !(TYPE_VALUES (a->type)
	       && TREE_CODE (TYPE_VALUES (a->type)) == TREE_LIST
	       && TYPE_VALUES (b->type)
	       && TREE_CODE (TYPE_VALUES (b->type)) == TREE_LIST
	       && type_list_equal (TYPE_VALUES (a->type),
				   TYPE_VALUES (b->type))))
	return 0;

      /* fall through */

    case INTEGER_TYPE:
    case REAL_TYPE:
    case BOOLEAN_TYPE:
      if (TYPE_PRECISION (a->type) != TYPE_PRECISION (b->type))
	return false;
      return ((TYPE_MAX_VALUE (a->type) == TYPE_MAX_VALUE (b->type)
	       || tree_int_cst_equal (TYPE_MAX_VALUE (a->type),
				      TYPE_MAX_VALUE (b->type)))
	      && (TYPE_MIN_VALUE (a->type) == TYPE_MIN_VALUE (b->type)
		  || tree_int_cst_equal (TYPE_MIN_VALUE (a->type),
					 TYPE_MIN_VALUE (b->type))));

    case FIXED_POINT_TYPE:
      return TYPE_SATURATING (a->type) == TYPE_SATURATING (b->type);

    case OFFSET_TYPE:
      return TYPE_OFFSET_BASETYPE (a->type) == TYPE_OFFSET_BASETYPE (b->type);

    case METHOD_TYPE:
      if (TYPE_METHOD_BASETYPE (a->type) == TYPE_METHOD_BASETYPE (b->type)
	  && (TYPE_ARG_TYPES (a->type) == TYPE_ARG_TYPES (b->type)
	      || (TYPE_ARG_TYPES (a->type)
		  && TREE_CODE (TYPE_ARG_TYPES (a->type)) == TREE_LIST
		  && TYPE_ARG_TYPES (b->type)
		  && TREE_CODE (TYPE_ARG_TYPES (b->type)) == TREE_LIST
		  && type_list_equal (TYPE_ARG_TYPES (a->type),
				      TYPE_ARG_TYPES (b->type)))))
        break;
      return 0;
    case ARRAY_TYPE:
      /* Don't compare TYPE_TYPELESS_STORAGE flag on aggregates,
	 where the flag should be inherited from the element type
	 and can change after ARRAY_TYPEs are created; on non-aggregates
	 compare it and hash it, scalars will never have that flag set
	 and we need to differentiate between arrays created by different
	 front-ends or middle-end created arrays.  */
      return (TYPE_DOMAIN (a->type) == TYPE_DOMAIN (b->type)
	      && (AGGREGATE_TYPE_P (TREE_TYPE (a->type))
		  || (TYPE_TYPELESS_STORAGE (a->type)
		      == TYPE_TYPELESS_STORAGE (b->type))));

    case RECORD_TYPE:
    case UNION_TYPE:
    case QUAL_UNION_TYPE:
      return (TYPE_FIELDS (a->type) == TYPE_FIELDS (b->type)
	      || (TYPE_FIELDS (a->type)
		  && TREE_CODE (TYPE_FIELDS (a->type)) == TREE_LIST
		  && TYPE_FIELDS (b->type)
		  && TREE_CODE (TYPE_FIELDS (b->type)) == TREE_LIST
		  && type_list_equal (TYPE_FIELDS (a->type),
				      TYPE_FIELDS (b->type))));

    case FUNCTION_TYPE:
      if (TYPE_ARG_TYPES (a->type) == TYPE_ARG_TYPES (b->type)
	  || (TYPE_ARG_TYPES (a->type)
	      && TREE_CODE (TYPE_ARG_TYPES (a->type)) == TREE_LIST
	      && TYPE_ARG_TYPES (b->type)
	      && TREE_CODE (TYPE_ARG_TYPES (b->type)) == TREE_LIST
	      && type_list_equal (TYPE_ARG_TYPES (a->type),
				  TYPE_ARG_TYPES (b->type))))
	break;
      return 0;

    default:
      return 0;
    }

  if (lang_hooks.types.type_hash_eq != NULL)
    return lang_hooks.types.type_hash_eq (a->type, b->type);

  return 1;
}

/* Given TYPE, and HASHCODE its hash code, return the canonical
   object for an identical type if one already exists.
   Otherwise, return TYPE, and record it as the canonical object.

   To use this function, first create a type of the sort you want.
   Then compute its hash code from the fields of the type that
   make it different from other similar types.
   Then call this function and use the value.  */

tree
type_hash_canon (unsigned int hashcode, tree type)
{
  type_hash in;
  type_hash **loc;

  /* The hash table only contains main variants, so ensure that's what we're
     being passed.  */
  gcc_assert (TYPE_MAIN_VARIANT (type) == type);

  /* The TYPE_ALIGN field of a type is set by layout_type(), so we
     must call that routine before comparing TYPE_ALIGNs.  */
  layout_type (type);

  in.hash = hashcode;
  in.type = type;

  loc = type_hash_table->find_slot_with_hash (&in, hashcode, INSERT);
  if (*loc)
    {
      tree t1 = ((type_hash *) *loc)->type;
      gcc_assert (TYPE_MAIN_VARIANT (t1) == t1);
      if (TYPE_UID (type) + 1 == next_type_uid)
	--next_type_uid;
      /* Free also min/max values and the cache for integer
	 types.  This can't be done in free_node, as LTO frees
	 those on its own.  */
      if (TREE_CODE (type) == INTEGER_TYPE)
	{
	  if (TYPE_MIN_VALUE (type)
	      && TREE_TYPE (TYPE_MIN_VALUE (type)) == type)
	    ggc_free (TYPE_MIN_VALUE (type));
	  if (TYPE_MAX_VALUE (type)
	      && TREE_TYPE (TYPE_MAX_VALUE (type)) == type)
	    ggc_free (TYPE_MAX_VALUE (type));
	  if (TYPE_CACHED_VALUES_P (type))
	    ggc_free (TYPE_CACHED_VALUES (type));
	}
      free_node (type);
      return t1;
    }
  else
    {
      struct type_hash *h;

      h = ggc_alloc<type_hash> ();
      h->hash = hashcode;
      h->type = type;
      *loc = h;

      return type;
    }
}

static void
print_type_hash_statistics (void)
{
  fprintf (stderr, "Type hash: size %ld, %ld elements, %f collisions\n",
	   (long) type_hash_table->size (),
	   (long) type_hash_table->elements (),
	   type_hash_table->collisions ());
}

/* Given two lists of attributes, return true if list l2 is
   equivalent to l1.  */

int
attribute_list_equal (const_tree l1, const_tree l2)
{
  if (l1 == l2)
    return 1;

  return attribute_list_contained (l1, l2)
	 && attribute_list_contained (l2, l1);
}

/* Given two lists of attributes, return true if list L2 is
   completely contained within L1.  */
/* ??? This would be faster if attribute names were stored in a canonicalized
   form.  Otherwise, if L1 uses `foo' and L2 uses `__foo__', the long method
   must be used to show these elements are equivalent (which they are).  */
/* ??? It's not clear that attributes with arguments will always be handled
   correctly.  */

int
attribute_list_contained (const_tree l1, const_tree l2)
{
  const_tree t1, t2;

  /* First check the obvious, maybe the lists are identical.  */
  if (l1 == l2)
    return 1;

  /* Maybe the lists are similar.  */
  for (t1 = l1, t2 = l2;
       t1 != 0 && t2 != 0
        && get_attribute_name (t1) == get_attribute_name (t2)
        && TREE_VALUE (t1) == TREE_VALUE (t2);
       t1 = TREE_CHAIN (t1), t2 = TREE_CHAIN (t2))
    ;

  /* Maybe the lists are equal.  */
  if (t1 == 0 && t2 == 0)
    return 1;

  for (; t2 != 0; t2 = TREE_CHAIN (t2))
    {
      const_tree attr;
      /* This CONST_CAST is okay because lookup_attribute does not
	 modify its argument and the return value is assigned to a
	 const_tree.  */
      for (attr = lookup_ident_attribute (get_attribute_name (t2),
					  CONST_CAST_TREE (l1));
	   attr != NULL_TREE && !attribute_value_equal (t2, attr);
	   attr = lookup_ident_attribute (get_attribute_name (t2),
					  TREE_CHAIN (attr)))
	;

      if (attr == NULL_TREE)
	return 0;
    }

  return 1;
}

/* Given two lists of types
   (chains of TREE_LIST nodes with types in the TREE_VALUE slots)
   return 1 if the lists contain the same types in the same order.
   Also, the TREE_PURPOSEs must match.  */

int
type_list_equal (const_tree l1, const_tree l2)
{
  const_tree t1, t2;

  for (t1 = l1, t2 = l2; t1 && t2; t1 = TREE_CHAIN (t1), t2 = TREE_CHAIN (t2))
    if (TREE_VALUE (t1) != TREE_VALUE (t2)
	|| (TREE_PURPOSE (t1) != TREE_PURPOSE (t2)
	    && ! (1 == simple_cst_equal (TREE_PURPOSE (t1), TREE_PURPOSE (t2))
		  && (TREE_TYPE (TREE_PURPOSE (t1))
		      == TREE_TYPE (TREE_PURPOSE (t2))))))
      return 0;

  return t1 == t2;
}

/* Returns the number of arguments to the FUNCTION_TYPE or METHOD_TYPE
   given by TYPE.  If the argument list accepts variable arguments,
   then this function counts only the ordinary arguments.  */

int
type_num_arguments (const_tree type)
{
  int i = 0;
  tree t;

  for (t = TYPE_ARG_TYPES (type); t; t = TREE_CHAIN (t))
    /* If the function does not take a variable number of arguments,
       the last element in the list will have type `void'.  */
    if (VOID_TYPE_P (TREE_VALUE (t)))
      break;
    else
      ++i;

  return i;
}

/* Nonzero if integer constants T1 and T2
   represent the same constant value.  */

int
tree_int_cst_equal (const_tree t1, const_tree t2)
{
  if (t1 == t2)
    return 1;

  if (t1 == 0 || t2 == 0)
    return 0;

  if (TREE_CODE (t1) == INTEGER_CST
      && TREE_CODE (t2) == INTEGER_CST
      && wi::to_widest (t1) == wi::to_widest (t2))
    return 1;

  return 0;
}

/* Return true if T is an INTEGER_CST whose numerical value (extended
   according to TYPE_UNSIGNED) fits in a signed HOST_WIDE_INT.  */

bool
tree_fits_shwi_p (const_tree t)
{
  return (t != NULL_TREE
	  && TREE_CODE (t) == INTEGER_CST
	  && wi::fits_shwi_p (wi::to_widest (t)));
}

/* Return true if T is an INTEGER_CST whose numerical value (extended
   according to TYPE_UNSIGNED) fits in an unsigned HOST_WIDE_INT.  */

bool
tree_fits_uhwi_p (const_tree t)
{
  return (t != NULL_TREE
	  && TREE_CODE (t) == INTEGER_CST
	  && wi::fits_uhwi_p (wi::to_widest (t)));
}

/* T is an INTEGER_CST whose numerical value (extended according to
   TYPE_UNSIGNED) fits in a signed HOST_WIDE_INT.  Return that
   HOST_WIDE_INT.  */

HOST_WIDE_INT
tree_to_shwi (const_tree t)
{
  gcc_assert (tree_fits_shwi_p (t));
  return TREE_INT_CST_LOW (t);
}

/* T is an INTEGER_CST whose numerical value (extended according to
   TYPE_UNSIGNED) fits in an unsigned HOST_WIDE_INT.  Return that
   HOST_WIDE_INT.  */

unsigned HOST_WIDE_INT
tree_to_uhwi (const_tree t)
{
  gcc_assert (tree_fits_uhwi_p (t));
  return TREE_INT_CST_LOW (t);
}

/* Return the most significant (sign) bit of T.  */

int
tree_int_cst_sign_bit (const_tree t)
{
  unsigned bitno = TYPE_PRECISION (TREE_TYPE (t)) - 1;

  return wi::extract_uhwi (t, bitno, 1);
}

/* Return an indication of the sign of the integer constant T.
   The return value is -1 if T < 0, 0 if T == 0, and 1 if T > 0.
   Note that -1 will never be returned if T's type is unsigned.  */

int
tree_int_cst_sgn (const_tree t)
{
  if (wi::eq_p (t, 0))
    return 0;
  else if (TYPE_UNSIGNED (TREE_TYPE (t)))
    return 1;
  else if (wi::neg_p (t))
    return -1;
  else
    return 1;
}

/* Return the minimum number of bits needed to represent VALUE in a
   signed or unsigned type, UNSIGNEDP says which.  */

unsigned int
tree_int_cst_min_precision (tree value, signop sgn)
{
  /* If the value is negative, compute its negative minus 1.  The latter
     adjustment is because the absolute value of the largest negative value
     is one larger than the largest positive value.  This is equivalent to
     a bit-wise negation, so use that operation instead.  */

  if (tree_int_cst_sgn (value) < 0)
    value = fold_build1 (BIT_NOT_EXPR, TREE_TYPE (value), value);

  /* Return the number of bits needed, taking into account the fact
     that we need one more bit for a signed than unsigned type.
     If value is 0 or -1, the minimum precision is 1 no matter
     whether unsignedp is true or false.  */

  if (integer_zerop (value))
    return 1;
  else
    return tree_floor_log2 (value) + 1 + (sgn == SIGNED ? 1 : 0) ;
}

/* Return truthvalue of whether T1 is the same tree structure as T2.
   Return 1 if they are the same.
   Return 0 if they are understandably different.
   Return -1 if either contains tree structure not understood by
   this function.  */

int
simple_cst_equal (const_tree t1, const_tree t2)
{
  enum tree_code code1, code2;
  int cmp;
  int i;

  if (t1 == t2)
    return 1;
  if (t1 == 0 || t2 == 0)
    return 0;

  code1 = TREE_CODE (t1);
  code2 = TREE_CODE (t2);

  if (CONVERT_EXPR_CODE_P (code1) || code1 == NON_LVALUE_EXPR)
    {
      if (CONVERT_EXPR_CODE_P (code2)
	  || code2 == NON_LVALUE_EXPR)
	return simple_cst_equal (TREE_OPERAND (t1, 0), TREE_OPERAND (t2, 0));
      else
	return simple_cst_equal (TREE_OPERAND (t1, 0), t2);
    }

  else if (CONVERT_EXPR_CODE_P (code2)
	   || code2 == NON_LVALUE_EXPR)
    return simple_cst_equal (t1, TREE_OPERAND (t2, 0));

  if (code1 != code2)
    return 0;

  switch (code1)
    {
    case INTEGER_CST:
      return wi::to_widest (t1) == wi::to_widest (t2);

    case REAL_CST:
      return real_identical (&TREE_REAL_CST (t1), &TREE_REAL_CST (t2));

    case FIXED_CST:
      return FIXED_VALUES_IDENTICAL (TREE_FIXED_CST (t1), TREE_FIXED_CST (t2));

    case STRING_CST:
      return (TREE_STRING_LENGTH (t1) == TREE_STRING_LENGTH (t2)
	      && ! memcmp (TREE_STRING_POINTER (t1), TREE_STRING_POINTER (t2),
			 TREE_STRING_LENGTH (t1)));

    case POLY_CST:
      for (unsigned int i = 0; i < NUM_POLY_INT_COEFFS; ++i)
	{
	  int res = simple_cst_equal (POLY_CST_ELT (t1, i),
				      POLY_CST_ELT (t2, i));
	  if (res != 1)
	    return res;
	}
      return 1;

    case CONSTRUCTOR:
      {
	unsigned HOST_WIDE_INT idx;
	vec<constructor_elt, va_gc> *v1 = CONSTRUCTOR_ELTS (t1);
	vec<constructor_elt, va_gc> *v2 = CONSTRUCTOR_ELTS (t2);

	if (vec_safe_length (v1) != vec_safe_length (v2))
	  return false;

        for (idx = 0; idx < vec_safe_length (v1); ++idx)
	  /* ??? Should we handle also fields here? */
	  if (!simple_cst_equal ((*v1)[idx].value, (*v2)[idx].value))
	    return false;
	return true;
      }

    case SAVE_EXPR:
      return simple_cst_equal (TREE_OPERAND (t1, 0), TREE_OPERAND (t2, 0));

    case CALL_EXPR:
      cmp = simple_cst_equal (CALL_EXPR_FN (t1), CALL_EXPR_FN (t2));
      if (cmp <= 0)
	return cmp;
      if (call_expr_nargs (t1) != call_expr_nargs (t2))
	return 0;
      {
	const_tree arg1, arg2;
	const_call_expr_arg_iterator iter1, iter2;
	for (arg1 = first_const_call_expr_arg (t1, &iter1),
	       arg2 = first_const_call_expr_arg (t2, &iter2);
	     arg1 && arg2;
	     arg1 = next_const_call_expr_arg (&iter1),
	       arg2 = next_const_call_expr_arg (&iter2))
	  {
	    cmp = simple_cst_equal (arg1, arg2);
	    if (cmp <= 0)
	      return cmp;
	  }
	return arg1 == arg2;
      }

    case TARGET_EXPR:
      /* Special case: if either target is an unallocated VAR_DECL,
	 it means that it's going to be unified with whatever the
	 TARGET_EXPR is really supposed to initialize, so treat it
	 as being equivalent to anything.  */
      if ((TREE_CODE (TREE_OPERAND (t1, 0)) == VAR_DECL
	   && DECL_NAME (TREE_OPERAND (t1, 0)) == NULL_TREE
	   && !DECL_RTL_SET_P (TREE_OPERAND (t1, 0)))
	  || (TREE_CODE (TREE_OPERAND (t2, 0)) == VAR_DECL
	      && DECL_NAME (TREE_OPERAND (t2, 0)) == NULL_TREE
	      && !DECL_RTL_SET_P (TREE_OPERAND (t2, 0))))
	cmp = 1;
      else
	cmp = simple_cst_equal (TREE_OPERAND (t1, 0), TREE_OPERAND (t2, 0));

      if (cmp <= 0)
	return cmp;

      return simple_cst_equal (TREE_OPERAND (t1, 1), TREE_OPERAND (t2, 1));

    case WITH_CLEANUP_EXPR:
      cmp = simple_cst_equal (TREE_OPERAND (t1, 0), TREE_OPERAND (t2, 0));
      if (cmp <= 0)
	return cmp;

      return simple_cst_equal (TREE_OPERAND (t1, 1), TREE_OPERAND (t1, 1));

    case COMPONENT_REF:
      if (TREE_OPERAND (t1, 1) == TREE_OPERAND (t2, 1))
	return simple_cst_equal (TREE_OPERAND (t1, 0), TREE_OPERAND (t2, 0));

      return 0;

    case VAR_DECL:
    case PARM_DECL:
    case CONST_DECL:
    case FUNCTION_DECL:
      return 0;

    default:
      break;
    }

  /* This general rule works for most tree codes.  All exceptions should be
     handled above.  If this is a language-specific tree code, we can't
     trust what might be in the operand, so say we don't know
     the situation.  */
  if ((int) code1 >= (int) LAST_AND_UNUSED_TREE_CODE)
    return -1;

  switch (TREE_CODE_CLASS (code1))
    {
    case tcc_unary:
    case tcc_binary:
    case tcc_comparison:
    case tcc_expression:
    case tcc_reference:
    case tcc_statement:
      cmp = 1;
      for (i = 0; i < TREE_CODE_LENGTH (code1); i++)
	{
	  cmp = simple_cst_equal (TREE_OPERAND (t1, i), TREE_OPERAND (t2, i));
	  if (cmp <= 0)
	    return cmp;
	}

      return cmp;

    default:
      return -1;
    }
}

/* Compare the value of T, an INTEGER_CST, with U, an unsigned integer value.
   Return -1, 0, or 1 if the value of T is less than, equal to, or greater
   than U, respectively.  */

int
compare_tree_int (const_tree t, unsigned HOST_WIDE_INT u)
{
  if (tree_int_cst_sgn (t) < 0)
    return -1;
  else if (!tree_fits_uhwi_p (t))
    return 1;
  else if (TREE_INT_CST_LOW (t) == u)
    return 0;
  else if (TREE_INT_CST_LOW (t) < u)
    return -1;
  else
    return 1;
}

/* Return true if T is known to be equal to N.  */

bool
equal_tree_size (const_tree t, poly_uint64 size)
{
  poly_uint64 t_size;
  return poly_tree_p (t, &t_size) && must_eq (t_size, size);
}

/* Return true if SIZE represents a constant size that is in bounds of
   what the middle-end and the backend accepts (covering not more than
   half of the address-space).  */

bool
valid_constant_size_p (const_tree size)
{
  if (TREE_CODE (size) == POLY_CST)
    {
      for (unsigned int i = 0; i < NUM_POLY_INT_COEFFS; ++i)
	if (!valid_constant_size_p (POLY_CST_ELT (size, i)))
	  return false;
      return true;
    }
  if (! tree_fits_uhwi_p (size)
      || TREE_OVERFLOW (size)
      || tree_int_cst_sign_bit (size) != 0)
    return false;
  return true;
}

/* Return the precision of the type, or for a complex or vector type the
   precision of the type of its elements.  */

unsigned int
element_precision (const_tree type)
{
  if (!TYPE_P (type))
    type = TREE_TYPE (type);
  enum tree_code code = TREE_CODE (type);
  if (code == COMPLEX_TYPE || code == VECTOR_TYPE)
    type = TREE_TYPE (type);

  return TYPE_PRECISION (type);
}

/* Return true if CODE represents an associative tree code.  Otherwise
   return false.  */
bool
associative_tree_code (enum tree_code code)
{
  switch (code)
    {
    case BIT_IOR_EXPR:
    case BIT_AND_EXPR:
    case BIT_XOR_EXPR:
    case PLUS_EXPR:
    case MULT_EXPR:
    case MIN_EXPR:
    case MAX_EXPR:
      return true;

    default:
      break;
    }
  return false;
}

/* Return true if CODE represents a commutative tree code.  Otherwise
   return false.  */
bool
commutative_tree_code (enum tree_code code)
{
  switch (code)
    {
    case PLUS_EXPR:
    case MULT_EXPR:
    case MULT_HIGHPART_EXPR:
    case MIN_EXPR:
    case MAX_EXPR:
    case BIT_IOR_EXPR:
    case BIT_XOR_EXPR:
    case BIT_AND_EXPR:
    case NE_EXPR:
    case EQ_EXPR:
    case UNORDERED_EXPR:
    case ORDERED_EXPR:
    case UNEQ_EXPR:
    case LTGT_EXPR:
    case TRUTH_AND_EXPR:
    case TRUTH_XOR_EXPR:
    case TRUTH_OR_EXPR:
    case WIDEN_MULT_EXPR:
    case VEC_WIDEN_MULT_HI_EXPR:
    case VEC_WIDEN_MULT_LO_EXPR:
    case VEC_WIDEN_MULT_EVEN_EXPR:
    case VEC_WIDEN_MULT_ODD_EXPR:
      return true;

    default:
      break;
    }
  return false;
}

/* Return true if CODE represents a ternary tree code for which the
   first two operands are commutative.  Otherwise return false.  */
bool
commutative_ternary_tree_code (enum tree_code code)
{
  switch (code)
    {
    case WIDEN_MULT_PLUS_EXPR:
    case WIDEN_MULT_MINUS_EXPR:
    case DOT_PROD_EXPR:
      return true;

    default:
      break;
    }
  return false;
}

/* Returns true if CODE can overflow.  */

bool
operation_can_overflow (enum tree_code code)
{
  switch (code)
    {
    case PLUS_EXPR:
    case MINUS_EXPR:
    case MULT_EXPR:
    case LSHIFT_EXPR:
      /* Can overflow in various ways.  */
      return true;
    case TRUNC_DIV_EXPR:
    case EXACT_DIV_EXPR:
    case FLOOR_DIV_EXPR:
    case CEIL_DIV_EXPR:
      /* For INT_MIN / -1.  */
      return true;
    case NEGATE_EXPR:
    case ABS_EXPR:
      /* For -INT_MIN.  */
      return true;
    default:
      /* These operators cannot overflow.  */
      return false;
    }
}

/* Returns true if CODE operating on operands of type TYPE doesn't overflow, or
   ftrapv doesn't generate trapping insns for CODE.  */

bool
operation_no_trapping_overflow (tree type, enum tree_code code)
{
  gcc_checking_assert (ANY_INTEGRAL_TYPE_P (type));

  /* We don't generate instructions that trap on overflow for complex or vector
     types.  */
  if (!INTEGRAL_TYPE_P (type))
    return true;

  if (!TYPE_OVERFLOW_TRAPS (type))
    return true;

  switch (code)
    {
    case PLUS_EXPR:
    case MINUS_EXPR:
    case MULT_EXPR:
    case NEGATE_EXPR:
    case ABS_EXPR:
      /* These operators can overflow, and -ftrapv generates trapping code for
	 these.  */
      return false;
    case TRUNC_DIV_EXPR:
    case EXACT_DIV_EXPR:
    case FLOOR_DIV_EXPR:
    case CEIL_DIV_EXPR:
    case LSHIFT_EXPR:
      /* These operators can overflow, but -ftrapv does not generate trapping
	 code for these.  */
      return true;
    default:
      /* These operators cannot overflow.  */
      return true;
    }
}

namespace inchash
{

/* Generate a hash value for an expression.  This can be used iteratively
   by passing a previous result as the HSTATE argument.

   This function is intended to produce the same hash for expressions which
   would compare equal using operand_equal_p.  */
void
add_expr (const_tree t, inchash::hash &hstate, unsigned int flags)
{
  int i;
  enum tree_code code;
  enum tree_code_class tclass;

  if (t == NULL_TREE || t == error_mark_node)
    {
      hstate.merge_hash (0);
      return;
    }

  if (!(flags & OEP_ADDRESS_OF))
    STRIP_NOPS (t);

  code = TREE_CODE (t);

  switch (code)
    {
    /* Alas, constants aren't shared, so we can't rely on pointer
       identity.  */
    case VOID_CST:
      hstate.merge_hash (0);
      return;
    case INTEGER_CST:
      gcc_checking_assert (!(flags & OEP_ADDRESS_OF));
      for (i = 0; i < TREE_INT_CST_EXT_NUNITS (t); i++)
	hstate.add_wide_int (TREE_INT_CST_ELT (t, i));
      return;
    case REAL_CST:
      {
	unsigned int val2;
	if (!HONOR_SIGNED_ZEROS (t) && real_zerop (t))
	  val2 = rvc_zero;
	else
	  val2 = real_hash (TREE_REAL_CST_PTR (t));
	hstate.merge_hash (val2);
	return;
      }
    case FIXED_CST:
      {
	unsigned int val2 = fixed_hash (TREE_FIXED_CST_PTR (t));
	hstate.merge_hash (val2);
	return;
      }
    case STRING_CST:
      hstate.add ((const void *) TREE_STRING_POINTER (t),
		  TREE_STRING_LENGTH (t));
      return;
    case COMPLEX_CST:
      inchash::add_expr (TREE_REALPART (t), hstate, flags);
      inchash::add_expr (TREE_IMAGPART (t), hstate, flags);
      return;
    case VECTOR_CST:
      {
	unsigned i;
	for (i = 0; i < VECTOR_CST_NELTS (t); ++i)
	  inchash::add_expr (VECTOR_CST_ELT (t, i), hstate, flags);
	return;
      }
    case POLY_CST:
      {
	for (unsigned int i = 0; i < NUM_POLY_INT_COEFFS; ++i)
	  inchash::add_expr (POLY_CST_ELT (t, i), hstate);
	return;
      }
    case SSA_NAME:
      /* We can just compare by pointer.  */
      hstate.add_wide_int (SSA_NAME_VERSION (t));
      return;
    case PLACEHOLDER_EXPR:
      /* The node itself doesn't matter.  */
      return;
    case BLOCK:
    case OMP_CLAUSE:
      /* Ignore.  */
      return;
    case TREE_LIST:
      /* A list of expressions, for a CALL_EXPR or as the elements of a
	 VECTOR_CST.  */
      for (; t; t = TREE_CHAIN (t))
	inchash::add_expr (TREE_VALUE (t), hstate, flags);
      return;
    case CONSTRUCTOR:
      {
	unsigned HOST_WIDE_INT idx;
	tree field, value;
	flags &= ~OEP_ADDRESS_OF;
	FOR_EACH_CONSTRUCTOR_ELT (CONSTRUCTOR_ELTS (t), idx, field, value)
	  {
	    inchash::add_expr (field, hstate, flags);
	    inchash::add_expr (value, hstate, flags);
	  }
	return;
      }
    case STATEMENT_LIST:
      {
	tree_stmt_iterator i;
	for (i = tsi_start (CONST_CAST_TREE (t));
	     !tsi_end_p (i); tsi_next (&i))
	  inchash::add_expr (tsi_stmt (i), hstate, flags);
	return;
      }
    case TREE_VEC:
      for (i = 0; i < TREE_VEC_LENGTH (t); ++i)
	inchash::add_expr (TREE_VEC_ELT (t, i), hstate, flags);
      return;
    case FUNCTION_DECL:
      /* When referring to a built-in FUNCTION_DECL, use the __builtin__ form.
	 Otherwise nodes that compare equal according to operand_equal_p might
	 get different hash codes.  However, don't do this for machine specific
	 or front end builtins, since the function code is overloaded in those
	 cases.  */
      if (DECL_BUILT_IN_CLASS (t) == BUILT_IN_NORMAL
	  && builtin_decl_explicit_p (DECL_FUNCTION_CODE (t)))
	{
	  t = builtin_decl_explicit (DECL_FUNCTION_CODE (t));
	  code = TREE_CODE (t);
	}
      /* FALL THROUGH */
    default:
      tclass = TREE_CODE_CLASS (code);

      if (tclass == tcc_declaration)
	{
	  /* DECL's have a unique ID */
	  hstate.add_wide_int (DECL_UID (t));
	}
      else if (tclass == tcc_comparison && !commutative_tree_code (code))
	{
	  /* For comparisons that can be swapped, use the lower
	     tree code.  */
	  enum tree_code ccode = swap_tree_comparison (code);
	  if (code < ccode)
	    ccode = code;
	  hstate.add_object (ccode);
	  inchash::add_expr (TREE_OPERAND (t, ccode != code), hstate, flags);
	  inchash::add_expr (TREE_OPERAND (t, ccode == code), hstate, flags);
	}
      else if (CONVERT_EXPR_CODE_P (code))
	{
	  /* NOP_EXPR and CONVERT_EXPR are considered equal by
	     operand_equal_p.  */
	  enum tree_code ccode = NOP_EXPR;
	  hstate.add_object (ccode);

	  /* Don't hash the type, that can lead to having nodes which
	     compare equal according to operand_equal_p, but which
	     have different hash codes.  Make sure to include signedness
	     in the hash computation.  */
	  hstate.add_int (TYPE_UNSIGNED (TREE_TYPE (t)));
	  inchash::add_expr (TREE_OPERAND (t, 0), hstate, flags);
	}
      /* For OEP_ADDRESS_OF, hash MEM_EXPR[&decl, 0] the same as decl.  */
      else if (code == MEM_REF
	       && (flags & OEP_ADDRESS_OF) != 0
	       && TREE_CODE (TREE_OPERAND (t, 0)) == ADDR_EXPR
	       && DECL_P (TREE_OPERAND (TREE_OPERAND (t, 0), 0))
	       && integer_zerop (TREE_OPERAND (t, 1)))
	inchash::add_expr (TREE_OPERAND (TREE_OPERAND (t, 0), 0),
			   hstate, flags);
      /* Don't ICE on FE specific trees, or their arguments etc.
	 during operand_equal_p hash verification.  */
      else if (!IS_EXPR_CODE_CLASS (tclass))
	gcc_assert (flags & OEP_HASH_CHECK);
      else
	{
	  unsigned int sflags = flags;

	  hstate.add_object (code);

	  switch (code)
	    {
	    case ADDR_EXPR:
	      gcc_checking_assert (!(flags & OEP_ADDRESS_OF));
	      flags |= OEP_ADDRESS_OF;
	      sflags = flags;
	      break;

	    case INDIRECT_REF:
	    case MEM_REF:
	    case TARGET_MEM_REF:
	      flags &= ~OEP_ADDRESS_OF;
	      sflags = flags;
	      break;

	    case ARRAY_REF:
	    case ARRAY_RANGE_REF:
	    case COMPONENT_REF:
	    case BIT_FIELD_REF:
	      sflags &= ~OEP_ADDRESS_OF;
	      break;

	    case COND_EXPR:
	      flags &= ~OEP_ADDRESS_OF;
	      break;

	    case WIDEN_MULT_PLUS_EXPR:
	    case WIDEN_MULT_MINUS_EXPR:
	      {
		/* The multiplication operands are commutative.  */
		inchash::hash one, two;
		inchash::add_expr (TREE_OPERAND (t, 0), one, flags);
		inchash::add_expr (TREE_OPERAND (t, 1), two, flags);
		hstate.add_commutative (one, two);
		inchash::add_expr (TREE_OPERAND (t, 2), two, flags);
		return;
	      }

	    case CALL_EXPR:
	      if (CALL_EXPR_FN (t) == NULL_TREE)
		hstate.add_int (CALL_EXPR_IFN (t));
	      break;

	    case TARGET_EXPR:
	      /* For TARGET_EXPR, just hash on the TARGET_EXPR_SLOT.
		 Usually different TARGET_EXPRs just should use
		 different temporaries in their slots.  */
	      inchash::add_expr (TARGET_EXPR_SLOT (t), hstate, flags);
	      return;

	    default:
	      break;
	    }

	  /* Don't hash the type, that can lead to having nodes which
	     compare equal according to operand_equal_p, but which
	     have different hash codes.  */
	  if (code == NON_LVALUE_EXPR)
	    {
	      /* Make sure to include signness in the hash computation.  */
	      hstate.add_int (TYPE_UNSIGNED (TREE_TYPE (t)));
	      inchash::add_expr (TREE_OPERAND (t, 0), hstate, flags);
	    }

	  else if (commutative_tree_code (code))
	    {
	      /* It's a commutative expression.  We want to hash it the same
		 however it appears.  We do this by first hashing both operands
		 and then rehashing based on the order of their independent
		 hashes.  */
	      inchash::hash one, two;
	      inchash::add_expr (TREE_OPERAND (t, 0), one, flags);
	      inchash::add_expr (TREE_OPERAND (t, 1), two, flags);
	      hstate.add_commutative (one, two);
	    }
	  else
	    for (i = TREE_OPERAND_LENGTH (t) - 1; i >= 0; --i)
	      inchash::add_expr (TREE_OPERAND (t, i), hstate,
				 i == 0 ? flags : sflags);
	}
      return;
    }
}

}

/* Constructors for pointer, array and function types.
   (RECORD_TYPE, UNION_TYPE and ENUMERAL_TYPE nodes are
   constructed by language-dependent code, not here.)  */

/* Construct, lay out and return the type of pointers to TO_TYPE with
   mode MODE.  If CAN_ALIAS_ALL is TRUE, indicate this type can
   reference all of memory. If such a type has already been
   constructed, reuse it.  */

tree
build_pointer_type_for_mode (tree to_type, machine_mode mode,
			     bool can_alias_all)
{
  tree t;
  bool could_alias = can_alias_all;

  if (to_type == error_mark_node)
    return error_mark_node;

  /* If the pointed-to type has the may_alias attribute set, force
     a TYPE_REF_CAN_ALIAS_ALL pointer to be generated.  */
  if (lookup_attribute ("may_alias", TYPE_ATTRIBUTES (to_type)))
    can_alias_all = true;

  /* In some cases, languages will have things that aren't a POINTER_TYPE
     (such as a RECORD_TYPE for fat pointers in Ada) as TYPE_POINTER_TO.
     In that case, return that type without regard to the rest of our
     operands.

     ??? This is a kludge, but consistent with the way this function has
     always operated and there doesn't seem to be a good way to avoid this
     at the moment.  */
  if (TYPE_POINTER_TO (to_type) != 0
      && TREE_CODE (TYPE_POINTER_TO (to_type)) != POINTER_TYPE)
    return TYPE_POINTER_TO (to_type);

  /* First, if we already have a type for pointers to TO_TYPE and it's
     the proper mode, use it.  */
  for (t = TYPE_POINTER_TO (to_type); t; t = TYPE_NEXT_PTR_TO (t))
    if (TYPE_MODE (t) == mode && TYPE_REF_CAN_ALIAS_ALL (t) == can_alias_all)
      return t;

  t = make_node (POINTER_TYPE);

  TREE_TYPE (t) = to_type;
  SET_TYPE_MODE (t, mode);
  TYPE_REF_CAN_ALIAS_ALL (t) = can_alias_all;
  TYPE_NEXT_PTR_TO (t) = TYPE_POINTER_TO (to_type);
  TYPE_POINTER_TO (to_type) = t;

  /* During LTO we do not set TYPE_CANONICAL of pointers and references.  */
  if (TYPE_STRUCTURAL_EQUALITY_P (to_type) || in_lto_p)
    SET_TYPE_STRUCTURAL_EQUALITY (t);
  else if (TYPE_CANONICAL (to_type) != to_type || could_alias)
    TYPE_CANONICAL (t)
      = build_pointer_type_for_mode (TYPE_CANONICAL (to_type),
				     mode, false);

  /* Lay out the type.  This function has many callers that are concerned
     with expression-construction, and this simplifies them all.  */
  layout_type (t);

  return t;
}

/* By default build pointers in ptr_mode.  */

tree
build_pointer_type (tree to_type)
{
  addr_space_t as = to_type == error_mark_node? ADDR_SPACE_GENERIC
					      : TYPE_ADDR_SPACE (to_type);
  machine_mode pointer_mode = targetm.addr_space.pointer_mode (as);
  return build_pointer_type_for_mode (to_type, pointer_mode, false);
}

/* Same as build_pointer_type_for_mode, but for REFERENCE_TYPE.  */

tree
build_reference_type_for_mode (tree to_type, machine_mode mode,
			       bool can_alias_all)
{
  tree t;
  bool could_alias = can_alias_all;

  if (to_type == error_mark_node)
    return error_mark_node;

  /* If the pointed-to type has the may_alias attribute set, force
     a TYPE_REF_CAN_ALIAS_ALL pointer to be generated.  */
  if (lookup_attribute ("may_alias", TYPE_ATTRIBUTES (to_type)))
    can_alias_all = true;

  /* In some cases, languages will have things that aren't a REFERENCE_TYPE
     (such as a RECORD_TYPE for fat pointers in Ada) as TYPE_REFERENCE_TO.
     In that case, return that type without regard to the rest of our
     operands.

     ??? This is a kludge, but consistent with the way this function has
     always operated and there doesn't seem to be a good way to avoid this
     at the moment.  */
  if (TYPE_REFERENCE_TO (to_type) != 0
      && TREE_CODE (TYPE_REFERENCE_TO (to_type)) != REFERENCE_TYPE)
    return TYPE_REFERENCE_TO (to_type);

  /* First, if we already have a type for pointers to TO_TYPE and it's
     the proper mode, use it.  */
  for (t = TYPE_REFERENCE_TO (to_type); t; t = TYPE_NEXT_REF_TO (t))
    if (TYPE_MODE (t) == mode && TYPE_REF_CAN_ALIAS_ALL (t) == can_alias_all)
      return t;

  t = make_node (REFERENCE_TYPE);

  TREE_TYPE (t) = to_type;
  SET_TYPE_MODE (t, mode);
  TYPE_REF_CAN_ALIAS_ALL (t) = can_alias_all;
  TYPE_NEXT_REF_TO (t) = TYPE_REFERENCE_TO (to_type);
  TYPE_REFERENCE_TO (to_type) = t;

  /* During LTO we do not set TYPE_CANONICAL of pointers and references.  */
  if (TYPE_STRUCTURAL_EQUALITY_P (to_type) || in_lto_p)
    SET_TYPE_STRUCTURAL_EQUALITY (t);
  else if (TYPE_CANONICAL (to_type) != to_type || could_alias)
    TYPE_CANONICAL (t)
      = build_reference_type_for_mode (TYPE_CANONICAL (to_type),
				       mode, false);

  layout_type (t);

  return t;
}


/* Build the node for the type of references-to-TO_TYPE by default
   in ptr_mode.  */

tree
build_reference_type (tree to_type)
{
  addr_space_t as = to_type == error_mark_node? ADDR_SPACE_GENERIC
					      : TYPE_ADDR_SPACE (to_type);
  machine_mode pointer_mode = targetm.addr_space.pointer_mode (as);
  return build_reference_type_for_mode (to_type, pointer_mode, false);
}

#define MAX_INT_CACHED_PREC \
  (HOST_BITS_PER_WIDE_INT > 64 ? HOST_BITS_PER_WIDE_INT : 64)
static GTY(()) tree nonstandard_integer_type_cache[2 * MAX_INT_CACHED_PREC + 2];

/* Builds a signed or unsigned integer type of precision PRECISION.
   Used for C bitfields whose precision does not match that of
   built-in target types.  */
tree
build_nonstandard_integer_type (unsigned HOST_WIDE_INT precision,
				int unsignedp)
{
  tree itype, ret;

  if (unsignedp)
    unsignedp = MAX_INT_CACHED_PREC + 1;
    
  if (precision <= MAX_INT_CACHED_PREC)
    {
      itype = nonstandard_integer_type_cache[precision + unsignedp];
      if (itype)
	return itype;
    }

  itype = make_node (INTEGER_TYPE);
  TYPE_PRECISION (itype) = precision;

  if (unsignedp)
    fixup_unsigned_type (itype);
  else
    fixup_signed_type (itype);

  ret = itype;
  if (tree_fits_uhwi_p (TYPE_MAX_VALUE (itype)))
    ret = type_hash_canon (tree_to_uhwi (TYPE_MAX_VALUE (itype)), itype);
  if (precision <= MAX_INT_CACHED_PREC)
    nonstandard_integer_type_cache[precision + unsignedp] = ret;

  return ret;
}

#define MAX_BOOL_CACHED_PREC \
  (HOST_BITS_PER_WIDE_INT > 64 ? HOST_BITS_PER_WIDE_INT : 64)
static GTY(()) tree nonstandard_boolean_type_cache[MAX_BOOL_CACHED_PREC + 1];

/* Builds a boolean type of precision PRECISION.
   Used for boolean vectors to choose proper vector element size.  */
tree
build_nonstandard_boolean_type (unsigned HOST_WIDE_INT precision)
{
  tree type;

  if (precision <= MAX_BOOL_CACHED_PREC)
    {
      type = nonstandard_boolean_type_cache[precision];
      if (type)
	return type;
    }

  type = make_node (BOOLEAN_TYPE);
  TYPE_PRECISION (type) = precision;
  fixup_signed_type (type);

  if (precision <= MAX_INT_CACHED_PREC)
    nonstandard_boolean_type_cache[precision] = type;

  return type;
}

/* Create a range of some discrete type TYPE (an INTEGER_TYPE, ENUMERAL_TYPE
   or BOOLEAN_TYPE) with low bound LOWVAL and high bound HIGHVAL.  If SHARED
   is true, reuse such a type that has already been constructed.  */

static tree
build_range_type_1 (tree type, tree lowval, tree highval, bool shared)
{
  tree itype = make_node (INTEGER_TYPE);

  TREE_TYPE (itype) = type;

  TYPE_MIN_VALUE (itype) = fold_convert (type, lowval);
  TYPE_MAX_VALUE (itype) = highval ? fold_convert (type, highval) : NULL;

  TYPE_PRECISION (itype) = TYPE_PRECISION (type);
  SET_TYPE_MODE (itype, TYPE_MODE (type));
  TYPE_SIZE (itype) = TYPE_SIZE (type);
  TYPE_SIZE_UNIT (itype) = TYPE_SIZE_UNIT (type);
  SET_TYPE_ALIGN (itype, TYPE_ALIGN (type));
  TYPE_USER_ALIGN (itype) = TYPE_USER_ALIGN (type);

  if (!shared)
    return itype;

  if ((TYPE_MIN_VALUE (itype)
       && TREE_CODE (TYPE_MIN_VALUE (itype)) != INTEGER_CST)
      || (TYPE_MAX_VALUE (itype)
	  && TREE_CODE (TYPE_MAX_VALUE (itype)) != INTEGER_CST))
    {
      /* Since we cannot reliably merge this type, we need to compare it using
	 structural equality checks.  */
      SET_TYPE_STRUCTURAL_EQUALITY (itype);
      return itype;
    }

  hashval_t hash = type_hash_canon_hash (itype);
  itype = type_hash_canon (hash, itype);

  return itype;
}

/* Wrapper around build_range_type_1 with SHARED set to true.  */

tree
build_range_type (tree type, tree lowval, tree highval)
{
  return build_range_type_1 (type, lowval, highval, true);
}

/* Wrapper around build_range_type_1 with SHARED set to false.  */

tree
build_nonshared_range_type (tree type, tree lowval, tree highval)
{
  return build_range_type_1 (type, lowval, highval, false);
}

/* Create a type of integers to be the TYPE_DOMAIN of an ARRAY_TYPE.
   MAXVAL should be the maximum value in the domain
   (one less than the length of the array).

   The maximum value that MAXVAL can have is INT_MAX for a HOST_WIDE_INT.
   We don't enforce this limit, that is up to caller (e.g. language front end).
   The limit exists because the result is a signed type and we don't handle
   sizes that use more than one HOST_WIDE_INT.  */

tree
build_index_type (tree maxval)
{
  return build_range_type (sizetype, size_zero_node, maxval);
}

/* Return true if the debug information for TYPE, a subtype, should be emitted
   as a subrange type.  If so, set LOWVAL to the low bound and HIGHVAL to the
   high bound, respectively.  Sometimes doing so unnecessarily obfuscates the
   debug info and doesn't reflect the source code.  */

bool
subrange_type_for_debug_p (const_tree type, tree *lowval, tree *highval)
{
  tree base_type = TREE_TYPE (type), low, high;

  /* Subrange types have a base type which is an integral type.  */
  if (!INTEGRAL_TYPE_P (base_type))
    return false;

  /* Get the real bounds of the subtype.  */
  if (lang_hooks.types.get_subrange_bounds)
    lang_hooks.types.get_subrange_bounds (type, &low, &high);
  else
    {
      low = TYPE_MIN_VALUE (type);
      high = TYPE_MAX_VALUE (type);
    }

  /* If the type and its base type have the same representation and the same
     name, then the type is not a subrange but a copy of the base type.  */
  if ((TREE_CODE (base_type) == INTEGER_TYPE
       || TREE_CODE (base_type) == BOOLEAN_TYPE)
      && must_eq (int_size_in_bytes (type), int_size_in_bytes (base_type))
      && tree_int_cst_equal (low, TYPE_MIN_VALUE (base_type))
      && tree_int_cst_equal (high, TYPE_MAX_VALUE (base_type))
      && TYPE_IDENTIFIER (type) == TYPE_IDENTIFIER (base_type))
    return false;

  if (lowval)
    *lowval = low;
  if (highval)
    *highval = high;
  return true;
}

/* Construct, lay out and return the type of arrays of elements with ELT_TYPE
   and number of elements specified by the range of values of INDEX_TYPE.
   If TYPELESS_STORAGE is true, TYPE_TYPELESS_STORAGE flag is set on the type.
   If SHARED is true, reuse such a type that has already been constructed.  */

static tree
build_array_type_1 (tree elt_type, tree index_type, bool typeless_storage,
		    bool shared)
{
  tree t;

  if (TREE_CODE (elt_type) == FUNCTION_TYPE)
    {
      error ("arrays of functions are not meaningful");
      elt_type = integer_type_node;
    }

  t = make_node (ARRAY_TYPE);
  TREE_TYPE (t) = elt_type;
  TYPE_DOMAIN (t) = index_type;
  TYPE_ADDR_SPACE (t) = TYPE_ADDR_SPACE (elt_type);
  TYPE_TYPELESS_STORAGE (t) = typeless_storage;
  layout_type (t);

  /* If the element type is incomplete at this point we get marked for
     structural equality.  Do not record these types in the canonical
     type hashtable.  */
  if (TYPE_STRUCTURAL_EQUALITY_P (t))
    return t;

  if (shared)
    {
      hashval_t hash = type_hash_canon_hash (t);
      t = type_hash_canon (hash, t);
    }

  if (TYPE_CANONICAL (t) == t)
    {
      if (TYPE_STRUCTURAL_EQUALITY_P (elt_type)
	  || (index_type && TYPE_STRUCTURAL_EQUALITY_P (index_type))
	  || in_lto_p)
	SET_TYPE_STRUCTURAL_EQUALITY (t);
      else if (TYPE_CANONICAL (elt_type) != elt_type
	       || (index_type && TYPE_CANONICAL (index_type) != index_type))
	TYPE_CANONICAL (t)
	  = build_array_type_1 (TYPE_CANONICAL (elt_type),
				index_type
				? TYPE_CANONICAL (index_type) : NULL_TREE,
				typeless_storage, shared);
    }

  return t;
}

/* Wrapper around build_array_type_1 with SHARED set to true.  */

tree
build_array_type (tree elt_type, tree index_type, bool typeless_storage)
{
  return build_array_type_1 (elt_type, index_type, typeless_storage, true);
}

/* Wrapper around build_array_type_1 with SHARED set to false.  */

tree
build_nonshared_array_type (tree elt_type, tree index_type)
{
  return build_array_type_1 (elt_type, index_type, false, false);
}

/* Return a representation of ELT_TYPE[NELTS], using indices of type
   sizetype.  */

tree
build_array_type_nelts (tree elt_type, poly_uint64 nelts)
{
  return build_array_type (elt_type, build_index_type (size_int (nelts - 1)));
}

/* Recursively examines the array elements of TYPE, until a non-array
   element type is found.  */

tree
strip_array_types (tree type)
{
  while (TREE_CODE (type) == ARRAY_TYPE)
    type = TREE_TYPE (type);

  return type;
}

/* Computes the canonical argument types from the argument type list
   ARGTYPES.

   Upon return, *ANY_STRUCTURAL_P will be true iff either it was true
   on entry to this function, or if any of the ARGTYPES are
   structural.

   Upon return, *ANY_NONCANONICAL_P will be true iff either it was
   true on entry to this function, or if any of the ARGTYPES are
   non-canonical.

   Returns a canonical argument list, which may be ARGTYPES when the
   canonical argument list is unneeded (i.e., *ANY_STRUCTURAL_P is
   true) or would not differ from ARGTYPES.  */

static tree
maybe_canonicalize_argtypes (tree argtypes,
			     bool *any_structural_p,
			     bool *any_noncanonical_p)
{
  tree arg;
  bool any_noncanonical_argtypes_p = false;

  for (arg = argtypes; arg && !(*any_structural_p); arg = TREE_CHAIN (arg))
    {
      if (!TREE_VALUE (arg) || TREE_VALUE (arg) == error_mark_node)
	/* Fail gracefully by stating that the type is structural.  */
	*any_structural_p = true;
      else if (TYPE_STRUCTURAL_EQUALITY_P (TREE_VALUE (arg)))
	*any_structural_p = true;
      else if (TYPE_CANONICAL (TREE_VALUE (arg)) != TREE_VALUE (arg)
	       || TREE_PURPOSE (arg))
	/* If the argument has a default argument, we consider it
	   non-canonical even though the type itself is canonical.
	   That way, different variants of function and method types
	   with default arguments will all point to the variant with
	   no defaults as their canonical type.  */
        any_noncanonical_argtypes_p = true;
    }

  if (*any_structural_p)
    return argtypes;

  if (any_noncanonical_argtypes_p)
    {
      /* Build the canonical list of argument types.  */
      tree canon_argtypes = NULL_TREE;
      bool is_void = false;

      for (arg = argtypes; arg; arg = TREE_CHAIN (arg))
        {
          if (arg == void_list_node)
            is_void = true;
          else
            canon_argtypes = tree_cons (NULL_TREE,
                                        TYPE_CANONICAL (TREE_VALUE (arg)),
                                        canon_argtypes);
        }

      canon_argtypes = nreverse (canon_argtypes);
      if (is_void)
        canon_argtypes = chainon (canon_argtypes, void_list_node);

      /* There is a non-canonical type.  */
      *any_noncanonical_p = true;
      return canon_argtypes;
    }

  /* The canonical argument types are the same as ARGTYPES.  */
  return argtypes;
}

/* Construct, lay out and return
   the type of functions returning type VALUE_TYPE
   given arguments of types ARG_TYPES.
   ARG_TYPES is a chain of TREE_LIST nodes whose TREE_VALUEs
   are data type nodes for the arguments of the function.
   If such a type has already been constructed, reuse it.  */

tree
build_function_type (tree value_type, tree arg_types)
{
  tree t;
  inchash::hash hstate;
  bool any_structural_p, any_noncanonical_p;
  tree canon_argtypes;

  if (TREE_CODE (value_type) == FUNCTION_TYPE)
    {
      error ("function return type cannot be function");
      value_type = integer_type_node;
    }

  /* Make a node of the sort we want.  */
  t = make_node (FUNCTION_TYPE);
  TREE_TYPE (t) = value_type;
  TYPE_ARG_TYPES (t) = arg_types;

  /* If we already have such a type, use the old one.  */
  hashval_t hash = type_hash_canon_hash (t);
  t = type_hash_canon (hash, t);

  /* Set up the canonical type. */
  any_structural_p   = TYPE_STRUCTURAL_EQUALITY_P (value_type);
  any_noncanonical_p = TYPE_CANONICAL (value_type) != value_type;
  canon_argtypes = maybe_canonicalize_argtypes (arg_types,
						&any_structural_p,
						&any_noncanonical_p);
  if (any_structural_p)
    SET_TYPE_STRUCTURAL_EQUALITY (t);
  else if (any_noncanonical_p)
    TYPE_CANONICAL (t) = build_function_type (TYPE_CANONICAL (value_type),
					      canon_argtypes);

  if (!COMPLETE_TYPE_P (t))
    layout_type (t);
  return t;
}

/* Build a function type.  The RETURN_TYPE is the type returned by the
   function.  If VAARGS is set, no void_type_node is appended to the
   list.  ARGP must be always be terminated be a NULL_TREE.  */

static tree
build_function_type_list_1 (bool vaargs, tree return_type, va_list argp)
{
  tree t, args, last;

  t = va_arg (argp, tree);
  for (args = NULL_TREE; t != NULL_TREE; t = va_arg (argp, tree))
    args = tree_cons (NULL_TREE, t, args);

  if (vaargs)
    {
      last = args;
      if (args != NULL_TREE)
	args = nreverse (args);
      gcc_assert (last != void_list_node);
    }
  else if (args == NULL_TREE)
    args = void_list_node;
  else
    {
      last = args;
      args = nreverse (args);
      TREE_CHAIN (last) = void_list_node;
    }
  args = build_function_type (return_type, args);

  return args;
}

/* Build a function type.  The RETURN_TYPE is the type returned by the
   function.  If additional arguments are provided, they are
   additional argument types.  The list of argument types must always
   be terminated by NULL_TREE.  */

tree
build_function_type_list (tree return_type, ...)
{
  tree args;
  va_list p;

  va_start (p, return_type);
  args = build_function_type_list_1 (false, return_type, p);
  va_end (p);
  return args;
}

/* Build a variable argument function type.  The RETURN_TYPE is the
   type returned by the function.  If additional arguments are provided,
   they are additional argument types.  The list of argument types must
   always be terminated by NULL_TREE.  */

tree
build_varargs_function_type_list (tree return_type, ...)
{
  tree args;
  va_list p;

  va_start (p, return_type);
  args = build_function_type_list_1 (true, return_type, p);
  va_end (p);

  return args;
}

/* Build a function type.  RETURN_TYPE is the type returned by the
   function; VAARGS indicates whether the function takes varargs.  The
   function takes N named arguments, the types of which are provided in
   ARG_TYPES.  */

static tree
build_function_type_array_1 (bool vaargs, tree return_type, int n,
			     tree *arg_types)
{
  int i;
  tree t = vaargs ? NULL_TREE : void_list_node;

  for (i = n - 1; i >= 0; i--)
    t = tree_cons (NULL_TREE, arg_types[i], t);

  return build_function_type (return_type, t);
}

/* Build a function type.  RETURN_TYPE is the type returned by the
   function.  The function takes N named arguments, the types of which
   are provided in ARG_TYPES.  */

tree
build_function_type_array (tree return_type, int n, tree *arg_types)
{
  return build_function_type_array_1 (false, return_type, n, arg_types);
}

/* Build a variable argument function type.  RETURN_TYPE is the type
   returned by the function.  The function takes N named arguments, the
   types of which are provided in ARG_TYPES.  */

tree
build_varargs_function_type_array (tree return_type, int n, tree *arg_types)
{
  return build_function_type_array_1 (true, return_type, n, arg_types);
}

/* Build a METHOD_TYPE for a member of BASETYPE.  The RETTYPE (a TYPE)
   and ARGTYPES (a TREE_LIST) are the return type and arguments types
   for the method.  An implicit additional parameter (of type
   pointer-to-BASETYPE) is added to the ARGTYPES.  */

tree
build_method_type_directly (tree basetype,
			    tree rettype,
			    tree argtypes)
{
  tree t;
  tree ptype;
  bool any_structural_p, any_noncanonical_p;
  tree canon_argtypes;

  /* Make a node of the sort we want.  */
  t = make_node (METHOD_TYPE);

  TYPE_METHOD_BASETYPE (t) = TYPE_MAIN_VARIANT (basetype);
  TREE_TYPE (t) = rettype;
  ptype = build_pointer_type (basetype);

  /* The actual arglist for this function includes a "hidden" argument
     which is "this".  Put it into the list of argument types.  */
  argtypes = tree_cons (NULL_TREE, ptype, argtypes);
  TYPE_ARG_TYPES (t) = argtypes;

  /* If we already have such a type, use the old one.  */
  hashval_t hash = type_hash_canon_hash (t);
  t = type_hash_canon (hash, t);

  /* Set up the canonical type. */
  any_structural_p
    = (TYPE_STRUCTURAL_EQUALITY_P (basetype)
       || TYPE_STRUCTURAL_EQUALITY_P (rettype));
  any_noncanonical_p
    = (TYPE_CANONICAL (basetype) != basetype
       || TYPE_CANONICAL (rettype) != rettype);
  canon_argtypes = maybe_canonicalize_argtypes (TREE_CHAIN (argtypes),
						&any_structural_p,
						&any_noncanonical_p);
  if (any_structural_p)
    SET_TYPE_STRUCTURAL_EQUALITY (t);
  else if (any_noncanonical_p)
    TYPE_CANONICAL (t)
      = build_method_type_directly (TYPE_CANONICAL (basetype),
				    TYPE_CANONICAL (rettype),
				    canon_argtypes);
  if (!COMPLETE_TYPE_P (t))
    layout_type (t);

  return t;
}

/* Construct, lay out and return the type of methods belonging to class
   BASETYPE and whose arguments and values are described by TYPE.
   If that type exists already, reuse it.
   TYPE must be a FUNCTION_TYPE node.  */

tree
build_method_type (tree basetype, tree type)
{
  gcc_assert (TREE_CODE (type) == FUNCTION_TYPE);

  return build_method_type_directly (basetype,
				     TREE_TYPE (type),
				     TYPE_ARG_TYPES (type));
}

/* Construct, lay out and return the type of offsets to a value
   of type TYPE, within an object of type BASETYPE.
   If a suitable offset type exists already, reuse it.  */

tree
build_offset_type (tree basetype, tree type)
{
  tree t;

  /* Make a node of the sort we want.  */
  t = make_node (OFFSET_TYPE);

  TYPE_OFFSET_BASETYPE (t) = TYPE_MAIN_VARIANT (basetype);
  TREE_TYPE (t) = type;

  /* If we already have such a type, use the old one.  */
  hashval_t hash = type_hash_canon_hash (t);
  t = type_hash_canon (hash, t);

  if (!COMPLETE_TYPE_P (t))
    layout_type (t);

  if (TYPE_CANONICAL (t) == t)
    {
      if (TYPE_STRUCTURAL_EQUALITY_P (basetype)
	  || TYPE_STRUCTURAL_EQUALITY_P (type))
	SET_TYPE_STRUCTURAL_EQUALITY (t);
      else if (TYPE_CANONICAL (TYPE_MAIN_VARIANT (basetype)) != basetype
	       || TYPE_CANONICAL (type) != type)
	TYPE_CANONICAL (t)
	  = build_offset_type (TYPE_CANONICAL (TYPE_MAIN_VARIANT (basetype)),
			       TYPE_CANONICAL (type));
    }

  return t;
}

/* Create a complex type whose components are COMPONENT_TYPE.

   If NAMED is true, the type is given a TYPE_NAME.  We do not always
   do so because this creates a DECL node and thus make the DECL_UIDs
   dependent on the type canonicalization hashtable, which is GC-ed,
   so the DECL_UIDs would not be stable wrt garbage collection.  */

tree
build_complex_type (tree component_type, bool named)
{
  tree t;

  gcc_assert (INTEGRAL_TYPE_P (component_type)
	      || SCALAR_FLOAT_TYPE_P (component_type)
	      || FIXED_POINT_TYPE_P (component_type));

  /* Make a node of the sort we want.  */
  t = make_node (COMPLEX_TYPE);

  TREE_TYPE (t) = TYPE_MAIN_VARIANT (component_type);

  /* If we already have such a type, use the old one.  */
  hashval_t hash = type_hash_canon_hash (t);
  t = type_hash_canon (hash, t);

  if (!COMPLETE_TYPE_P (t))
    layout_type (t);

  if (TYPE_CANONICAL (t) == t)
    {
      if (TYPE_STRUCTURAL_EQUALITY_P (component_type))
	SET_TYPE_STRUCTURAL_EQUALITY (t);
      else if (TYPE_CANONICAL (component_type) != component_type)
	TYPE_CANONICAL (t)
	  = build_complex_type (TYPE_CANONICAL (component_type), named);
    }

  /* We need to create a name, since complex is a fundamental type.  */
  if (!TYPE_NAME (t) && named)
    {
      const char *name;
      if (component_type == char_type_node)
	name = "complex char";
      else if (component_type == signed_char_type_node)
	name = "complex signed char";
      else if (component_type == unsigned_char_type_node)
	name = "complex unsigned char";
      else if (component_type == short_integer_type_node)
	name = "complex short int";
      else if (component_type == short_unsigned_type_node)
	name = "complex short unsigned int";
      else if (component_type == integer_type_node)
	name = "complex int";
      else if (component_type == unsigned_type_node)
	name = "complex unsigned int";
      else if (component_type == long_integer_type_node)
	name = "complex long int";
      else if (component_type == long_unsigned_type_node)
	name = "complex long unsigned int";
      else if (component_type == long_long_integer_type_node)
	name = "complex long long int";
      else if (component_type == long_long_unsigned_type_node)
	name = "complex long long unsigned int";
      else
	name = 0;

      if (name != 0)
	TYPE_NAME (t) = build_decl (UNKNOWN_LOCATION, TYPE_DECL,
	    			    get_identifier (name), t);
    }

  return build_qualified_type (t, TYPE_QUALS (component_type));
}

/* If TYPE is a real or complex floating-point type and the target
   does not directly support arithmetic on TYPE then return the wider
   type to be used for arithmetic on TYPE.  Otherwise, return
   NULL_TREE.  */

tree
excess_precision_type (tree type)
{
  /* The target can give two different responses to the question of
     which excess precision mode it would like depending on whether we
     are in -fexcess-precision=standard or -fexcess-precision=fast.  */

  enum excess_precision_type requested_type
    = (flag_excess_precision == EXCESS_PRECISION_FAST
       ? EXCESS_PRECISION_TYPE_FAST
       : EXCESS_PRECISION_TYPE_STANDARD);

  enum flt_eval_method target_flt_eval_method
    = targetm.c.excess_precision (requested_type);

  /* The target should not ask for unpredictable float evaluation (though
     it might advertise that implicitly the evaluation is unpredictable,
     but we don't care about that here, it will have been reported
     elsewhere).  If it does ask for unpredictable evaluation, we have
     nothing to do here.  */
  gcc_assert (target_flt_eval_method != FLT_EVAL_METHOD_UNPREDICTABLE);

  /* Nothing to do.  The target has asked for all types we know about
     to be computed with their native precision and range.  */
  if (target_flt_eval_method == FLT_EVAL_METHOD_PROMOTE_TO_FLOAT16)
    return NULL_TREE;

  /* The target will promote this type in a target-dependent way, so excess
     precision ought to leave it alone.  */
  if (targetm.promoted_type (type) != NULL_TREE)
    return NULL_TREE;

  machine_mode float16_type_mode = (float16_type_node
				    ? TYPE_MODE (float16_type_node)
				    : VOIDmode);
  machine_mode float_type_mode = TYPE_MODE (float_type_node);
  machine_mode double_type_mode = TYPE_MODE (double_type_node);

  switch (TREE_CODE (type))
    {
    case REAL_TYPE:
      {
	machine_mode type_mode = TYPE_MODE (type);
	switch (target_flt_eval_method)
	  {
	  case FLT_EVAL_METHOD_PROMOTE_TO_FLOAT:
	    if (type_mode == float16_type_mode)
	      return float_type_node;
	    break;
	  case FLT_EVAL_METHOD_PROMOTE_TO_DOUBLE:
	    if (type_mode == float16_type_mode
		|| type_mode == float_type_mode)
	      return double_type_node;
	    break;
	  case FLT_EVAL_METHOD_PROMOTE_TO_LONG_DOUBLE:
	    if (type_mode == float16_type_mode
		|| type_mode == float_type_mode
		|| type_mode == double_type_mode)
	      return long_double_type_node;
	    break;
	  default:
	    gcc_unreachable ();
	  }
	break;
      }
    case COMPLEX_TYPE:
      {
	if (TREE_CODE (TREE_TYPE (type)) != REAL_TYPE)
	  return NULL_TREE;
	machine_mode type_mode = TYPE_MODE (TREE_TYPE (type));
	switch (target_flt_eval_method)
	  {
	  case FLT_EVAL_METHOD_PROMOTE_TO_FLOAT:
	    if (type_mode == float16_type_mode)
	      return complex_float_type_node;
	    break;
	  case FLT_EVAL_METHOD_PROMOTE_TO_DOUBLE:
	    if (type_mode == float16_type_mode
		|| type_mode == float_type_mode)
	      return complex_double_type_node;
	    break;
	  case FLT_EVAL_METHOD_PROMOTE_TO_LONG_DOUBLE:
	    if (type_mode == float16_type_mode
		|| type_mode == float_type_mode
		|| type_mode == double_type_mode)
	      return complex_long_double_type_node;
	    break;
	  default:
	    gcc_unreachable ();
	  }
	break;
      }
    default:
      break;
    }

  return NULL_TREE;
}

/* Return OP, stripped of any conversions to wider types as much as is safe.
   Converting the value back to OP's type makes a value equivalent to OP.

   If FOR_TYPE is nonzero, we return a value which, if converted to
   type FOR_TYPE, would be equivalent to converting OP to type FOR_TYPE.

   OP must have integer, real or enumeral type.  Pointers are not allowed!

   There are some cases where the obvious value we could return
   would regenerate to OP if converted to OP's type,
   but would not extend like OP to wider types.
   If FOR_TYPE indicates such extension is contemplated, we eschew such values.
   For example, if OP is (unsigned short)(signed char)-1,
   we avoid returning (signed char)-1 if FOR_TYPE is int,
   even though extending that to an unsigned short would regenerate OP,
   since the result of extending (signed char)-1 to (int)
   is different from (int) OP.  */

tree
get_unwidened (tree op, tree for_type)
{
  /* Set UNS initially if converting OP to FOR_TYPE is a zero-extension.  */
  tree type = TREE_TYPE (op);
  unsigned final_prec
    = TYPE_PRECISION (for_type != 0 ? for_type : type);
  int uns
    = (for_type != 0 && for_type != type
       && final_prec > TYPE_PRECISION (type)
       && TYPE_UNSIGNED (type));
  tree win = op;

  while (CONVERT_EXPR_P (op))
    {
      int bitschange;

      /* TYPE_PRECISION on vector types has different meaning
	 (TYPE_VECTOR_SUBPARTS) and casts from vectors are view conversions,
	 so avoid them here.  */
      if (TREE_CODE (TREE_TYPE (TREE_OPERAND (op, 0))) == VECTOR_TYPE)
	break;

      bitschange = TYPE_PRECISION (TREE_TYPE (op))
		   - TYPE_PRECISION (TREE_TYPE (TREE_OPERAND (op, 0)));

      /* Truncations are many-one so cannot be removed.
	 Unless we are later going to truncate down even farther.  */
      if (bitschange < 0
	  && final_prec > TYPE_PRECISION (TREE_TYPE (op)))
	break;

      /* See what's inside this conversion.  If we decide to strip it,
	 we will set WIN.  */
      op = TREE_OPERAND (op, 0);

      /* If we have not stripped any zero-extensions (uns is 0),
	 we can strip any kind of extension.
	 If we have previously stripped a zero-extension,
	 only zero-extensions can safely be stripped.
	 Any extension can be stripped if the bits it would produce
	 are all going to be discarded later by truncating to FOR_TYPE.  */

      if (bitschange > 0)
	{
	  if (! uns || final_prec <= TYPE_PRECISION (TREE_TYPE (op)))
	    win = op;
	  /* TYPE_UNSIGNED says whether this is a zero-extension.
	     Let's avoid computing it if it does not affect WIN
	     and if UNS will not be needed again.  */
	  if ((uns
	       || CONVERT_EXPR_P (op))
	      && TYPE_UNSIGNED (TREE_TYPE (op)))
	    {
	      uns = 1;
	      win = op;
	    }
	}
    }

  /* If we finally reach a constant see if it fits in sth smaller and
     in that case convert it.  */
  if (TREE_CODE (win) == INTEGER_CST)
    {
      tree wtype = TREE_TYPE (win);
      unsigned prec = wi::min_precision (win, TYPE_SIGN (wtype));
      if (for_type)
	prec = MAX (prec, final_prec);
      if (prec < TYPE_PRECISION (wtype))
	{
	  tree t = lang_hooks.types.type_for_size (prec, TYPE_UNSIGNED (wtype));
	  if (t && TYPE_PRECISION (t) < TYPE_PRECISION (wtype))
	    win = fold_convert (t, win);
	}
    }

  return win;
}

/* Return OP or a simpler expression for a narrower value
   which can be sign-extended or zero-extended to give back OP.
   Store in *UNSIGNEDP_PTR either 1 if the value should be zero-extended
   or 0 if the value should be sign-extended.  */

tree
get_narrower (tree op, int *unsignedp_ptr)
{
  int uns = 0;
  int first = 1;
  tree win = op;
  bool integral_p = INTEGRAL_TYPE_P (TREE_TYPE (op));

  while (TREE_CODE (op) == NOP_EXPR)
    {
      int bitschange
	= (TYPE_PRECISION (TREE_TYPE (op))
	   - TYPE_PRECISION (TREE_TYPE (TREE_OPERAND (op, 0))));

      /* Truncations are many-one so cannot be removed.  */
      if (bitschange < 0)
	break;

      /* See what's inside this conversion.  If we decide to strip it,
	 we will set WIN.  */

      if (bitschange > 0)
	{
	  op = TREE_OPERAND (op, 0);
	  /* An extension: the outermost one can be stripped,
	     but remember whether it is zero or sign extension.  */
	  if (first)
	    uns = TYPE_UNSIGNED (TREE_TYPE (op));
	  /* Otherwise, if a sign extension has been stripped,
	     only sign extensions can now be stripped;
	     if a zero extension has been stripped, only zero-extensions.  */
	  else if (uns != TYPE_UNSIGNED (TREE_TYPE (op)))
	    break;
	  first = 0;
	}
      else /* bitschange == 0 */
	{
	  /* A change in nominal type can always be stripped, but we must
	     preserve the unsignedness.  */
	  if (first)
	    uns = TYPE_UNSIGNED (TREE_TYPE (op));
	  first = 0;
	  op = TREE_OPERAND (op, 0);
	  /* Keep trying to narrow, but don't assign op to win if it
	     would turn an integral type into something else.  */
	  if (INTEGRAL_TYPE_P (TREE_TYPE (op)) != integral_p)
	    continue;
	}

      win = op;
    }

  if (TREE_CODE (op) == COMPONENT_REF
      /* Since type_for_size always gives an integer type.  */
      && TREE_CODE (TREE_TYPE (op)) != REAL_TYPE
      && TREE_CODE (TREE_TYPE (op)) != FIXED_POINT_TYPE
      /* Ensure field is laid out already.  */
      && DECL_SIZE (TREE_OPERAND (op, 1)) != 0
      && tree_fits_uhwi_p (DECL_SIZE (TREE_OPERAND (op, 1))))
    {
      unsigned HOST_WIDE_INT innerprec
	= tree_to_uhwi (DECL_SIZE (TREE_OPERAND (op, 1)));
      int unsignedp = (DECL_UNSIGNED (TREE_OPERAND (op, 1))
		       || TYPE_UNSIGNED (TREE_TYPE (TREE_OPERAND (op, 1))));
      tree type = lang_hooks.types.type_for_size (innerprec, unsignedp);

      /* We can get this structure field in a narrower type that fits it,
	 but the resulting extension to its nominal type (a fullword type)
	 must satisfy the same conditions as for other extensions.

	 Do this only for fields that are aligned (not bit-fields),
	 because when bit-field insns will be used there is no
	 advantage in doing this.  */

      if (innerprec < TYPE_PRECISION (TREE_TYPE (op))
	  && ! DECL_BIT_FIELD (TREE_OPERAND (op, 1))
	  && (first || uns == DECL_UNSIGNED (TREE_OPERAND (op, 1)))
	  && type != 0)
	{
	  if (first)
	    uns = DECL_UNSIGNED (TREE_OPERAND (op, 1));
	  win = fold_convert (type, op);
	}
    }

  *unsignedp_ptr = uns;
  return win;
}

/* Return true if integer constant C has a value that is permissible
   for TYPE, an integral type.  */

bool
int_fits_type_p (const_tree c, const_tree type)
{
  tree type_low_bound, type_high_bound;
  bool ok_for_low_bound, ok_for_high_bound;
  signop sgn_c = TYPE_SIGN (TREE_TYPE (c));

  /* Non-standard boolean types can have arbitrary precision but various
     transformations assume that they can only take values 0 and +/-1.  */
  if (TREE_CODE (type) == BOOLEAN_TYPE)
    return wi::fits_to_boolean_p (c, type);

retry:
  type_low_bound = TYPE_MIN_VALUE (type);
  type_high_bound = TYPE_MAX_VALUE (type);

  /* If at least one bound of the type is a constant integer, we can check
     ourselves and maybe make a decision. If no such decision is possible, but
     this type is a subtype, try checking against that.  Otherwise, use
     fits_to_tree_p, which checks against the precision.

     Compute the status for each possibly constant bound, and return if we see
     one does not match. Use ok_for_xxx_bound for this purpose, assigning -1
     for "unknown if constant fits", 0 for "constant known *not* to fit" and 1
     for "constant known to fit".  */

  /* Check if c >= type_low_bound.  */
  if (type_low_bound && TREE_CODE (type_low_bound) == INTEGER_CST)
    {
      if (tree_int_cst_lt (c, type_low_bound))
	return false;
      ok_for_low_bound = true;
    }
  else
    ok_for_low_bound = false;

  /* Check if c <= type_high_bound.  */
  if (type_high_bound && TREE_CODE (type_high_bound) == INTEGER_CST)
    {
      if (tree_int_cst_lt (type_high_bound, c))
	return false;
      ok_for_high_bound = true;
    }
  else
    ok_for_high_bound = false;

  /* If the constant fits both bounds, the result is known.  */
  if (ok_for_low_bound && ok_for_high_bound)
    return true;

  /* Perform some generic filtering which may allow making a decision
     even if the bounds are not constant.  First, negative integers
     never fit in unsigned types, */
  if (TYPE_UNSIGNED (type) && sgn_c == SIGNED && wi::neg_p (c))
    return false;

  /* Second, narrower types always fit in wider ones.  */
  if (TYPE_PRECISION (type) > TYPE_PRECISION (TREE_TYPE (c)))
    return true;

  /* Third, unsigned integers with top bit set never fit signed types.  */
  if (!TYPE_UNSIGNED (type) && sgn_c == UNSIGNED)
    {
      int prec = GET_MODE_PRECISION (SCALAR_INT_TYPE_MODE (TREE_TYPE (c))) - 1;
      if (prec < TYPE_PRECISION (TREE_TYPE (c)))
	{
	  /* When a tree_cst is converted to a wide-int, the precision
	     is taken from the type.  However, if the precision of the
	     mode underneath the type is smaller than that, it is
	     possible that the value will not fit.  The test below
	     fails if any bit is set between the sign bit of the
	     underlying mode and the top bit of the type.  */
	  if (wi::ne_p (wi::zext (c, prec - 1), c))
	    return false;
	}
      else if (wi::neg_p (c))
	return false;
    }

  /* If we haven't been able to decide at this point, there nothing more we
     can check ourselves here.  Look at the base type if we have one and it
     has the same precision.  */
  if (TREE_CODE (type) == INTEGER_TYPE
      && TREE_TYPE (type) != 0
      && TYPE_PRECISION (type) == TYPE_PRECISION (TREE_TYPE (type)))
    {
      type = TREE_TYPE (type);
      goto retry;
    }

  /* Or to fits_to_tree_p, if nothing else.  */
  return wi::fits_to_tree_p (c, type);
}

/* Stores bounds of an integer TYPE in MIN and MAX.  If TYPE has non-constant
   bounds or is a POINTER_TYPE, the maximum and/or minimum values that can be
   represented (assuming two's-complement arithmetic) within the bit
   precision of the type are returned instead.  */

void
get_type_static_bounds (const_tree type, mpz_t min, mpz_t max)
{
  if (!POINTER_TYPE_P (type) && TYPE_MIN_VALUE (type)
      && TREE_CODE (TYPE_MIN_VALUE (type)) == INTEGER_CST)
    wi::to_mpz (TYPE_MIN_VALUE (type), min, TYPE_SIGN (type));
  else
    {
      if (TYPE_UNSIGNED (type))
	mpz_set_ui (min, 0);
      else
	{
	  wide_int mn = wi::min_value (TYPE_PRECISION (type), SIGNED);
	  wi::to_mpz (mn, min, SIGNED);
	}
    }

  if (!POINTER_TYPE_P (type) && TYPE_MAX_VALUE (type)
      && TREE_CODE (TYPE_MAX_VALUE (type)) == INTEGER_CST)
    wi::to_mpz (TYPE_MAX_VALUE (type), max, TYPE_SIGN (type));
  else
    {
      wide_int mn = wi::max_value (TYPE_PRECISION (type), TYPE_SIGN (type));
      wi::to_mpz (mn, max, TYPE_SIGN (type));
    }
}

/* Return true if the mode underlying scalar type T has the same number
   of bits as T does.  Examples of when this is false include bitfields
   that are narrower than the mode that contains them.  */

static bool
scalar_type_is_full_p (const_tree t)
{
  return GET_MODE_PRECISION (SCALAR_TYPE_MODE (t)) == TYPE_PRECISION (t);
}

/* Return true if T is an integral type that has the same number of bits
   as its underlying mode.  */

bool
full_integral_type_p (const_tree t)
{
  return INTEGRAL_TYPE_P (t) && scalar_type_is_full_p (t);
}

/* Return true if T is an integral type that has fewer bits than
   its underlying mode.  */

bool
partial_integral_type_p (const_tree t)
{
  return INTEGRAL_TYPE_P (t) && !scalar_type_is_full_p (t);
}

/* Return true if VAR is an automatic variable defined in function FN.  */

bool
auto_var_in_fn_p (const_tree var, const_tree fn)
{
  return (DECL_P (var) && DECL_CONTEXT (var) == fn
	  && ((((VAR_P (var) && ! DECL_EXTERNAL (var))
		|| TREE_CODE (var) == PARM_DECL)
	       && ! TREE_STATIC (var))
	      || TREE_CODE (var) == LABEL_DECL
	      || TREE_CODE (var) == RESULT_DECL));
}

/* Subprogram of following function.  Called by walk_tree.

   Return *TP if it is an automatic variable or parameter of the
   function passed in as DATA.  */

static tree
find_var_from_fn (tree *tp, int *walk_subtrees, void *data)
{
  tree fn = (tree) data;

  if (TYPE_P (*tp))
    *walk_subtrees = 0;

  else if (DECL_P (*tp)
	   && auto_var_in_fn_p (*tp, fn))
    return *tp;

  return NULL_TREE;
}

/* Returns true if T is, contains, or refers to a type with variable
   size.  For METHOD_TYPEs and FUNCTION_TYPEs we exclude the
   arguments, but not the return type.  If FN is nonzero, only return
   true if a modifier of the type or position of FN is a variable or
   parameter inside FN.

   This concept is more general than that of C99 'variably modified types':
   in C99, a struct type is never variably modified because a VLA may not
   appear as a structure member.  However, in GNU C code like:

     struct S { int i[f()]; };

   is valid, and other languages may define similar constructs.  */

bool
variably_modified_type_p (tree type, tree fn)
{
  tree t;

/* Test if T is either variable (if FN is zero) or an expression containing
   a variable in FN.  If TYPE isn't gimplified, return true also if
   gimplify_one_sizepos would gimplify the expression into a local
   variable.  */
#define RETURN_TRUE_IF_VAR(T)						\
  do { tree _t = (T);							\
    if (_t != NULL_TREE							\
	&& _t != error_mark_node					\
	&& TREE_CODE (_t) != INTEGER_CST				\
	&& TREE_CODE (_t) != PLACEHOLDER_EXPR				\
	&& (!fn								\
	    || (!TYPE_SIZES_GIMPLIFIED (type)				\
		&& !is_gimple_sizepos (_t))				\
	    || walk_tree (&_t, find_var_from_fn, fn, NULL)))		\
      return true;  } while (0)

  if (type == error_mark_node)
    return false;

  /* If TYPE itself has variable size, it is variably modified.  */
  RETURN_TRUE_IF_VAR (TYPE_SIZE (type));
  RETURN_TRUE_IF_VAR (TYPE_SIZE_UNIT (type));

  switch (TREE_CODE (type))
    {
    case POINTER_TYPE:
    case REFERENCE_TYPE:
    case VECTOR_TYPE:
      if (variably_modified_type_p (TREE_TYPE (type), fn))
	return true;
      break;

    case FUNCTION_TYPE:
    case METHOD_TYPE:
      /* If TYPE is a function type, it is variably modified if the
	 return type is variably modified.  */
      if (variably_modified_type_p (TREE_TYPE (type), fn))
	  return true;
      break;

    case INTEGER_TYPE:
    case REAL_TYPE:
    case FIXED_POINT_TYPE:
    case ENUMERAL_TYPE:
    case BOOLEAN_TYPE:
      /* Scalar types are variably modified if their end points
	 aren't constant.  */
      RETURN_TRUE_IF_VAR (TYPE_MIN_VALUE (type));
      RETURN_TRUE_IF_VAR (TYPE_MAX_VALUE (type));
      break;

    case RECORD_TYPE:
    case UNION_TYPE:
    case QUAL_UNION_TYPE:
      /* We can't see if any of the fields are variably-modified by the
	 definition we normally use, since that would produce infinite
	 recursion via pointers.  */
      /* This is variably modified if some field's type is.  */
      for (t = TYPE_FIELDS (type); t; t = DECL_CHAIN (t))
	if (TREE_CODE (t) == FIELD_DECL)
	  {
	    RETURN_TRUE_IF_VAR (DECL_FIELD_OFFSET (t));
	    RETURN_TRUE_IF_VAR (DECL_SIZE (t));
	    RETURN_TRUE_IF_VAR (DECL_SIZE_UNIT (t));

	    if (TREE_CODE (type) == QUAL_UNION_TYPE)
	      RETURN_TRUE_IF_VAR (DECL_QUALIFIER (t));
	  }
      break;

    case ARRAY_TYPE:
      /* Do not call ourselves to avoid infinite recursion.  This is
	 variably modified if the element type is.  */
      RETURN_TRUE_IF_VAR (TYPE_SIZE (TREE_TYPE (type)));
      RETURN_TRUE_IF_VAR (TYPE_SIZE_UNIT (TREE_TYPE (type)));
      break;

    default:
      break;
    }

  /* The current language may have other cases to check, but in general,
     all other types are not variably modified.  */
  return lang_hooks.tree_inlining.var_mod_type_p (type, fn);

#undef RETURN_TRUE_IF_VAR
}

/* Given a DECL or TYPE, return the scope in which it was declared, or
   NULL_TREE if there is no containing scope.  */

tree
get_containing_scope (const_tree t)
{
  return (TYPE_P (t) ? TYPE_CONTEXT (t) : DECL_CONTEXT (t));
}

/* Return the innermost context enclosing DECL that is
   a FUNCTION_DECL, or zero if none.  */

tree
decl_function_context (const_tree decl)
{
  tree context;

  if (TREE_CODE (decl) == ERROR_MARK)
    return 0;

  /* C++ virtual functions use DECL_CONTEXT for the class of the vtable
     where we look up the function at runtime.  Such functions always take
     a first argument of type 'pointer to real context'.

     C++ should really be fixed to use DECL_CONTEXT for the real context,
     and use something else for the "virtual context".  */
  else if (TREE_CODE (decl) == FUNCTION_DECL && DECL_VINDEX (decl))
    context
      = TYPE_MAIN_VARIANT
	(TREE_TYPE (TREE_VALUE (TYPE_ARG_TYPES (TREE_TYPE (decl)))));
  else
    context = DECL_CONTEXT (decl);

  while (context && TREE_CODE (context) != FUNCTION_DECL)
    {
      if (TREE_CODE (context) == BLOCK)
	context = BLOCK_SUPERCONTEXT (context);
      else
	context = get_containing_scope (context);
    }

  return context;
}

/* Return the innermost context enclosing DECL that is
   a RECORD_TYPE, UNION_TYPE or QUAL_UNION_TYPE, or zero if none.
   TYPE_DECLs and FUNCTION_DECLs are transparent to this function.  */

tree
decl_type_context (const_tree decl)
{
  tree context = DECL_CONTEXT (decl);

  while (context)
    switch (TREE_CODE (context))
      {
      case NAMESPACE_DECL:
      case TRANSLATION_UNIT_DECL:
	return NULL_TREE;

      case RECORD_TYPE:
      case UNION_TYPE:
      case QUAL_UNION_TYPE:
	return context;

      case TYPE_DECL:
      case FUNCTION_DECL:
	context = DECL_CONTEXT (context);
	break;

      case BLOCK:
	context = BLOCK_SUPERCONTEXT (context);
	break;

      default:
	gcc_unreachable ();
      }

  return NULL_TREE;
}

/* CALL is a CALL_EXPR.  Return the declaration for the function
   called, or NULL_TREE if the called function cannot be
   determined.  */

tree
get_callee_fndecl (const_tree call)
{
  tree addr;

  if (call == error_mark_node)
    return error_mark_node;

  /* It's invalid to call this function with anything but a
     CALL_EXPR.  */
  gcc_assert (TREE_CODE (call) == CALL_EXPR);

  /* The first operand to the CALL is the address of the function
     called.  */
  addr = CALL_EXPR_FN (call);

  /* If there is no function, return early.  */
  if (addr == NULL_TREE)
    return NULL_TREE;

  STRIP_NOPS (addr);

  /* If this is a readonly function pointer, extract its initial value.  */
  if (DECL_P (addr) && TREE_CODE (addr) != FUNCTION_DECL
      && TREE_READONLY (addr) && ! TREE_THIS_VOLATILE (addr)
      && DECL_INITIAL (addr))
    addr = DECL_INITIAL (addr);

  /* If the address is just `&f' for some function `f', then we know
     that `f' is being called.  */
  if (TREE_CODE (addr) == ADDR_EXPR
      && TREE_CODE (TREE_OPERAND (addr, 0)) == FUNCTION_DECL)
    return TREE_OPERAND (addr, 0);

  /* We couldn't figure out what was being called.  */
  return NULL_TREE;
}

/* If CALL_EXPR CALL calls a normal built-in function or an internal function,
   return the associated function code, otherwise return CFN_LAST.  */

combined_fn
get_call_combined_fn (const_tree call)
{
  /* It's invalid to call this function with anything but a CALL_EXPR.  */
  gcc_assert (TREE_CODE (call) == CALL_EXPR);

  if (!CALL_EXPR_FN (call))
    return as_combined_fn (CALL_EXPR_IFN (call));

  tree fndecl = get_callee_fndecl (call);
  if (fndecl && DECL_BUILT_IN_CLASS (fndecl) == BUILT_IN_NORMAL)
    return as_combined_fn (DECL_FUNCTION_CODE (fndecl));

  return CFN_LAST;
}

#define TREE_MEM_USAGE_SPACES 40

/* Print debugging information about tree nodes generated during the compile,
   and any language-specific information.  */

void
dump_tree_statistics (void)
{
  if (GATHER_STATISTICS)
    {
      int i;
      int total_nodes, total_bytes;
      fprintf (stderr, "\nKind                   Nodes      Bytes\n");
      mem_usage::print_dash_line (TREE_MEM_USAGE_SPACES);
      total_nodes = total_bytes = 0;
      for (i = 0; i < (int) all_kinds; i++)
	{
	  fprintf (stderr, "%-20s %7d %10d\n", tree_node_kind_names[i],
		   tree_node_counts[i], tree_node_sizes[i]);
	  total_nodes += tree_node_counts[i];
	  total_bytes += tree_node_sizes[i];
	}
      mem_usage::print_dash_line (TREE_MEM_USAGE_SPACES);
      fprintf (stderr, "%-20s %7d %10d\n", "Total", total_nodes, total_bytes);
      mem_usage::print_dash_line (TREE_MEM_USAGE_SPACES);
      fprintf (stderr, "Code                   Nodes\n");
      mem_usage::print_dash_line (TREE_MEM_USAGE_SPACES);
      for (i = 0; i < (int) MAX_TREE_CODES; i++)
	fprintf (stderr, "%-32s %7d\n", get_tree_code_name ((enum tree_code) i),
                 tree_code_counts[i]);
      mem_usage::print_dash_line (TREE_MEM_USAGE_SPACES);
      fprintf (stderr, "\n");
      ssanames_print_statistics ();
      fprintf (stderr, "\n");
      phinodes_print_statistics ();
      fprintf (stderr, "\n");
    }
  else
    fprintf (stderr, "(No per-node statistics)\n");

  print_type_hash_statistics ();
  print_debug_expr_statistics ();
  print_value_expr_statistics ();
  lang_hooks.print_statistics ();
}

#define FILE_FUNCTION_FORMAT "_GLOBAL__%s_%s"

/* Generate a crc32 of the low BYTES bytes of VALUE.  */

unsigned
crc32_unsigned_n (unsigned chksum, unsigned value, unsigned bytes)
{
  /* This relies on the raw feedback's top 4 bits being zero.  */
#define FEEDBACK(X) ((X) * 0x04c11db7)
#define SYNDROME(X) (FEEDBACK ((X) & 1) ^ FEEDBACK ((X) & 2) \
		     ^ FEEDBACK ((X) & 4) ^ FEEDBACK ((X) & 8))
  static const unsigned syndromes[16] =
    {
      SYNDROME(0x0), SYNDROME(0x1), SYNDROME(0x2), SYNDROME(0x3),
      SYNDROME(0x4), SYNDROME(0x5), SYNDROME(0x6), SYNDROME(0x7),
      SYNDROME(0x8), SYNDROME(0x9), SYNDROME(0xa), SYNDROME(0xb),
      SYNDROME(0xc), SYNDROME(0xd), SYNDROME(0xe), SYNDROME(0xf),
    };
#undef FEEDBACK
#undef SYNDROME

  value <<= (32 - bytes * 8);
  for (unsigned ix = bytes * 2; ix--; value <<= 4)
    {
      unsigned feedback = syndromes[((value ^ chksum) >> 28) & 0xf];

      chksum = (chksum << 4) ^ feedback;
    }

  return chksum;
}

/* Generate a crc32 of a string.  */

unsigned
crc32_string (unsigned chksum, const char *string)
{
  do
    chksum = crc32_byte (chksum, *string);
  while (*string++);
  return chksum;
}

/* P is a string that will be used in a symbol.  Mask out any characters
   that are not valid in that context.  */

void
clean_symbol_name (char *p)
{
  for (; *p; p++)
    if (! (ISALNUM (*p)
#ifndef NO_DOLLAR_IN_LABEL	/* this for `$'; unlikely, but... -- kr */
	    || *p == '$'
#endif
#ifndef NO_DOT_IN_LABEL		/* this for `.'; unlikely, but...  */
	    || *p == '.'
#endif
	   ))
      *p = '_';
}

/* For anonymous aggregate types, we need some sort of name to
   hold on to.  In practice, this should not appear, but it should
   not be harmful if it does.  */
bool 
anon_aggrname_p(const_tree id_node)
{
#ifndef NO_DOT_IN_LABEL
 return (IDENTIFIER_POINTER (id_node)[0] == '.'
	 && IDENTIFIER_POINTER (id_node)[1] == '_');
#else /* NO_DOT_IN_LABEL */
#ifndef NO_DOLLAR_IN_LABEL
  return (IDENTIFIER_POINTER (id_node)[0] == '$' \
	  && IDENTIFIER_POINTER (id_node)[1] == '_');
#else /* NO_DOLLAR_IN_LABEL */
#define ANON_AGGRNAME_PREFIX "__anon_"
  return (!strncmp (IDENTIFIER_POINTER (id_node), ANON_AGGRNAME_PREFIX, 
		    sizeof (ANON_AGGRNAME_PREFIX) - 1));
#endif	/* NO_DOLLAR_IN_LABEL */
#endif	/* NO_DOT_IN_LABEL */
}

/* Return a format for an anonymous aggregate name.  */
const char *
anon_aggrname_format()
{
#ifndef NO_DOT_IN_LABEL
 return "._%d";
#else /* NO_DOT_IN_LABEL */
#ifndef NO_DOLLAR_IN_LABEL
  return "$_%d";
#else /* NO_DOLLAR_IN_LABEL */
  return "__anon_%d";
#endif	/* NO_DOLLAR_IN_LABEL */
#endif	/* NO_DOT_IN_LABEL */
}

/* Generate a name for a special-purpose function.
   The generated name may need to be unique across the whole link.
   Changes to this function may also require corresponding changes to
   xstrdup_mask_random.
   TYPE is some string to identify the purpose of this function to the
   linker or collect2; it must start with an uppercase letter,
   one of:
   I - for constructors
   D - for destructors
   N - for C++ anonymous namespaces
   F - for DWARF unwind frame information.  */

tree
get_file_function_name (const char *type)
{
  char *buf;
  const char *p;
  char *q;

  /* If we already have a name we know to be unique, just use that.  */
  if (first_global_object_name)
    p = q = ASTRDUP (first_global_object_name);
  /* If the target is handling the constructors/destructors, they
     will be local to this file and the name is only necessary for
     debugging purposes. 
     We also assign sub_I and sub_D sufixes to constructors called from
     the global static constructors.  These are always local.  */
  else if (((type[0] == 'I' || type[0] == 'D') && targetm.have_ctors_dtors)
	   || (strncmp (type, "sub_", 4) == 0
	       && (type[4] == 'I' || type[4] == 'D')))
    {
      const char *file = main_input_filename;
      if (! file)
	file = LOCATION_FILE (input_location);
      /* Just use the file's basename, because the full pathname
	 might be quite long.  */
      p = q = ASTRDUP (lbasename (file));
    }
  else
    {
      /* Otherwise, the name must be unique across the entire link.
	 We don't have anything that we know to be unique to this translation
	 unit, so use what we do have and throw in some randomness.  */
      unsigned len;
      const char *name = weak_global_object_name;
      const char *file = main_input_filename;

      if (! name)
	name = "";
      if (! file)
	file = LOCATION_FILE (input_location);

      len = strlen (file);
      q = (char *) alloca (9 + 19 + len + 1);
      memcpy (q, file, len + 1);

      snprintf (q + len, 9 + 19 + 1, "_%08X_" HOST_WIDE_INT_PRINT_HEX,
		crc32_string (0, name), get_random_seed (false));

      p = q;
    }

  clean_symbol_name (q);
  buf = (char *) alloca (sizeof (FILE_FUNCTION_FORMAT) + strlen (p)
			 + strlen (type));

  /* Set up the name of the file-level functions we may need.
     Use a global object (which is already required to be unique over
     the program) rather than the file name (which imposes extra
     constraints).  */
  sprintf (buf, FILE_FUNCTION_FORMAT, type, p);

  return get_identifier (buf);
}

#if defined ENABLE_TREE_CHECKING && (GCC_VERSION >= 2007)

/* Complain that the tree code of NODE does not match the expected 0
   terminated list of trailing codes. The trailing code list can be
   empty, for a more vague error message.  FILE, LINE, and FUNCTION
   are of the caller.  */

void
tree_check_failed (const_tree node, const char *file,
		   int line, const char *function, ...)
{
  va_list args;
  const char *buffer;
  unsigned length = 0;
  enum tree_code code;

  va_start (args, function);
  while ((code = (enum tree_code) va_arg (args, int)))
    length += 4 + strlen (get_tree_code_name (code));
  va_end (args);
  if (length)
    {
      char *tmp;
      va_start (args, function);
      length += strlen ("expected ");
      buffer = tmp = (char *) alloca (length);
      length = 0;
      while ((code = (enum tree_code) va_arg (args, int)))
	{
	  const char *prefix = length ? " or " : "expected ";

	  strcpy (tmp + length, prefix);
	  length += strlen (prefix);
	  strcpy (tmp + length, get_tree_code_name (code));
	  length += strlen (get_tree_code_name (code));
	}
      va_end (args);
    }
  else
    buffer = "unexpected node";

  internal_error ("tree check: %s, have %s in %s, at %s:%d",
		  buffer, get_tree_code_name (TREE_CODE (node)),
		  function, trim_filename (file), line);
}

/* Complain that the tree code of NODE does match the expected 0
   terminated list of trailing codes. FILE, LINE, and FUNCTION are of
   the caller.  */

void
tree_not_check_failed (const_tree node, const char *file,
		       int line, const char *function, ...)
{
  va_list args;
  char *buffer;
  unsigned length = 0;
  enum tree_code code;

  va_start (args, function);
  while ((code = (enum tree_code) va_arg (args, int)))
    length += 4 + strlen (get_tree_code_name (code));
  va_end (args);
  va_start (args, function);
  buffer = (char *) alloca (length);
  length = 0;
  while ((code = (enum tree_code) va_arg (args, int)))
    {
      if (length)
	{
	  strcpy (buffer + length, " or ");
	  length += 4;
	}
      strcpy (buffer + length, get_tree_code_name (code));
      length += strlen (get_tree_code_name (code));
    }
  va_end (args);

  internal_error ("tree check: expected none of %s, have %s in %s, at %s:%d",
		  buffer, get_tree_code_name (TREE_CODE (node)),
		  function, trim_filename (file), line);
}

/* Similar to tree_check_failed, except that we check for a class of tree
   code, given in CL.  */

void
tree_class_check_failed (const_tree node, const enum tree_code_class cl,
			 const char *file, int line, const char *function)
{
  internal_error
    ("tree check: expected class %qs, have %qs (%s) in %s, at %s:%d",
     TREE_CODE_CLASS_STRING (cl),
     TREE_CODE_CLASS_STRING (TREE_CODE_CLASS (TREE_CODE (node))),
     get_tree_code_name (TREE_CODE (node)), function, trim_filename (file), line);
}

/* Similar to tree_check_failed, except that instead of specifying a
   dozen codes, use the knowledge that they're all sequential.  */

void
tree_range_check_failed (const_tree node, const char *file, int line,
			 const char *function, enum tree_code c1,
			 enum tree_code c2)
{
  char *buffer;
  unsigned length = 0;
  unsigned int c;

  for (c = c1; c <= c2; ++c)
    length += 4 + strlen (get_tree_code_name ((enum tree_code) c));

  length += strlen ("expected ");
  buffer = (char *) alloca (length);
  length = 0;

  for (c = c1; c <= c2; ++c)
    {
      const char *prefix = length ? " or " : "expected ";

      strcpy (buffer + length, prefix);
      length += strlen (prefix);
      strcpy (buffer + length, get_tree_code_name ((enum tree_code) c));
      length += strlen (get_tree_code_name ((enum tree_code) c));
    }

  internal_error ("tree check: %s, have %s in %s, at %s:%d",
		  buffer, get_tree_code_name (TREE_CODE (node)),
		  function, trim_filename (file), line);
}


/* Similar to tree_check_failed, except that we check that a tree does
   not have the specified code, given in CL.  */

void
tree_not_class_check_failed (const_tree node, const enum tree_code_class cl,
			     const char *file, int line, const char *function)
{
  internal_error
    ("tree check: did not expect class %qs, have %qs (%s) in %s, at %s:%d",
     TREE_CODE_CLASS_STRING (cl),
     TREE_CODE_CLASS_STRING (TREE_CODE_CLASS (TREE_CODE (node))),
     get_tree_code_name (TREE_CODE (node)), function, trim_filename (file), line);
}


/* Similar to tree_check_failed but applied to OMP_CLAUSE codes.  */

void
omp_clause_check_failed (const_tree node, const char *file, int line,
                         const char *function, enum omp_clause_code code)
{
  internal_error ("tree check: expected omp_clause %s, have %s in %s, at %s:%d",
		  omp_clause_code_name[code], get_tree_code_name (TREE_CODE (node)),
		  function, trim_filename (file), line);
}


/* Similar to tree_range_check_failed but applied to OMP_CLAUSE codes.  */

void
omp_clause_range_check_failed (const_tree node, const char *file, int line,
			       const char *function, enum omp_clause_code c1,
			       enum omp_clause_code c2)
{
  char *buffer;
  unsigned length = 0;
  unsigned int c;

  for (c = c1; c <= c2; ++c)
    length += 4 + strlen (omp_clause_code_name[c]);

  length += strlen ("expected ");
  buffer = (char *) alloca (length);
  length = 0;

  for (c = c1; c <= c2; ++c)
    {
      const char *prefix = length ? " or " : "expected ";

      strcpy (buffer + length, prefix);
      length += strlen (prefix);
      strcpy (buffer + length, omp_clause_code_name[c]);
      length += strlen (omp_clause_code_name[c]);
    }

  internal_error ("tree check: %s, have %s in %s, at %s:%d",
		  buffer, omp_clause_code_name[TREE_CODE (node)],
		  function, trim_filename (file), line);
}


#undef DEFTREESTRUCT
#define DEFTREESTRUCT(VAL, NAME) NAME,

static const char *ts_enum_names[] = {
#include "treestruct.def"
};
#undef DEFTREESTRUCT

#define TS_ENUM_NAME(EN) (ts_enum_names[(EN)])

/* Similar to tree_class_check_failed, except that we check for
   whether CODE contains the tree structure identified by EN.  */

void
tree_contains_struct_check_failed (const_tree node,
				   const enum tree_node_structure_enum en,
				   const char *file, int line,
				   const char *function)
{
  internal_error
    ("tree check: expected tree that contains %qs structure, have %qs in %s, at %s:%d",
     TS_ENUM_NAME (en),
     get_tree_code_name (TREE_CODE (node)), function, trim_filename (file), line);
}


/* Similar to above, except that the check is for the bounds of a TREE_VEC's
   (dynamically sized) vector.  */

void
tree_int_cst_elt_check_failed (int idx, int len, const char *file, int line,
			       const char *function)
{
  internal_error
    ("tree check: accessed elt %d of tree_int_cst with %d elts in %s, at %s:%d",
     idx + 1, len, function, trim_filename (file), line);
}

/* Similar to above, except that the check is for the bounds of a TREE_VEC's
   (dynamically sized) vector.  */

void
tree_vec_elt_check_failed (int idx, int len, const char *file, int line,
			   const char *function)
{
  internal_error
    ("tree check: accessed elt %d of tree_vec with %d elts in %s, at %s:%d",
     idx + 1, len, function, trim_filename (file), line);
}

/* Similar to above, except that the check is for the bounds of the operand
   vector of an expression node EXP.  */

void
tree_operand_check_failed (int idx, const_tree exp, const char *file,
			   int line, const char *function)
{
  enum tree_code code = TREE_CODE (exp);
  internal_error
    ("tree check: accessed operand %d of %s with %d operands in %s, at %s:%d",
     idx + 1, get_tree_code_name (code), TREE_OPERAND_LENGTH (exp),
     function, trim_filename (file), line);
}

/* Similar to above, except that the check is for the number of
   operands of an OMP_CLAUSE node.  */

void
omp_clause_operand_check_failed (int idx, const_tree t, const char *file,
			         int line, const char *function)
{
  internal_error
    ("tree check: accessed operand %d of omp_clause %s with %d operands "
     "in %s, at %s:%d", idx + 1, omp_clause_code_name[OMP_CLAUSE_CODE (t)],
     omp_clause_num_ops [OMP_CLAUSE_CODE (t)], function,
     trim_filename (file), line);
}
#endif /* ENABLE_TREE_CHECKING */

/* Create a new vector type node holding NUNITS units of type INNERTYPE,
   and mapped to the machine mode MODE.  Initialize its fields and build
   the information necessary for debugging output.  */

static tree
make_vector_type (tree innertype, poly_int64 nunits, machine_mode mode)
{
  tree t;
  tree mv_innertype = TYPE_MAIN_VARIANT (innertype);

  t = make_node (VECTOR_TYPE);
  TREE_TYPE (t) = mv_innertype;
  SET_TYPE_VECTOR_SUBPARTS (t, nunits);
  SET_TYPE_MODE (t, mode);

  if (TYPE_STRUCTURAL_EQUALITY_P (mv_innertype) || in_lto_p)
    SET_TYPE_STRUCTURAL_EQUALITY (t);
  else if ((TYPE_CANONICAL (mv_innertype) != innertype
	    || mode != VOIDmode)
	   && !VECTOR_BOOLEAN_TYPE_P (t))
    TYPE_CANONICAL (t)
      = make_vector_type (TYPE_CANONICAL (mv_innertype), nunits, VOIDmode);

  layout_type (t);

  hashval_t hash = type_hash_canon_hash (t);
  t = type_hash_canon (hash, t);

  /* We have built a main variant, based on the main variant of the
     inner type. Use it to build the variant we return.  */
  if ((TYPE_ATTRIBUTES (innertype) || TYPE_QUALS (innertype))
      && TREE_TYPE (t) != innertype)
    return build_type_attribute_qual_variant (t,
					      TYPE_ATTRIBUTES (innertype),
					      TYPE_QUALS (innertype));

  return t;
}

static tree
make_or_reuse_type (unsigned size, int unsignedp)
{
  int i;

  if (size == INT_TYPE_SIZE)
    return unsignedp ? unsigned_type_node : integer_type_node;
  if (size == CHAR_TYPE_SIZE)
    return unsignedp ? unsigned_char_type_node : signed_char_type_node;
  if (size == SHORT_TYPE_SIZE)
    return unsignedp ? short_unsigned_type_node : short_integer_type_node;
  if (size == LONG_TYPE_SIZE)
    return unsignedp ? long_unsigned_type_node : long_integer_type_node;
  if (size == LONG_LONG_TYPE_SIZE)
    return (unsignedp ? long_long_unsigned_type_node
            : long_long_integer_type_node);

  for (i = 0; i < NUM_INT_N_ENTS; i ++)
    if (size == int_n_data[i].bitsize
	&& int_n_enabled_p[i])
      return (unsignedp ? int_n_trees[i].unsigned_type
	      : int_n_trees[i].signed_type);

  if (unsignedp)
    return make_unsigned_type (size);
  else
    return make_signed_type (size);
}

/* Create or reuse a fract type by SIZE, UNSIGNEDP, and SATP.  */

static tree
make_or_reuse_fract_type (unsigned size, int unsignedp, int satp)
{
  if (satp)
    {
      if (size == SHORT_FRACT_TYPE_SIZE)
	return unsignedp ? sat_unsigned_short_fract_type_node
			 : sat_short_fract_type_node;
      if (size == FRACT_TYPE_SIZE)
	return unsignedp ? sat_unsigned_fract_type_node : sat_fract_type_node;
      if (size == LONG_FRACT_TYPE_SIZE)
	return unsignedp ? sat_unsigned_long_fract_type_node
			 : sat_long_fract_type_node;
      if (size == LONG_LONG_FRACT_TYPE_SIZE)
	return unsignedp ? sat_unsigned_long_long_fract_type_node
			 : sat_long_long_fract_type_node;
    }
  else
    {
      if (size == SHORT_FRACT_TYPE_SIZE)
	return unsignedp ? unsigned_short_fract_type_node
			 : short_fract_type_node;
      if (size == FRACT_TYPE_SIZE)
	return unsignedp ? unsigned_fract_type_node : fract_type_node;
      if (size == LONG_FRACT_TYPE_SIZE)
	return unsignedp ? unsigned_long_fract_type_node
			 : long_fract_type_node;
      if (size == LONG_LONG_FRACT_TYPE_SIZE)
	return unsignedp ? unsigned_long_long_fract_type_node
			 : long_long_fract_type_node;
    }

  return make_fract_type (size, unsignedp, satp);
}

/* Create or reuse an accum type by SIZE, UNSIGNEDP, and SATP.  */

static tree
make_or_reuse_accum_type (unsigned size, int unsignedp, int satp)
{
  if (satp)
    {
      if (size == SHORT_ACCUM_TYPE_SIZE)
	return unsignedp ? sat_unsigned_short_accum_type_node
			 : sat_short_accum_type_node;
      if (size == ACCUM_TYPE_SIZE)
	return unsignedp ? sat_unsigned_accum_type_node : sat_accum_type_node;
      if (size == LONG_ACCUM_TYPE_SIZE)
	return unsignedp ? sat_unsigned_long_accum_type_node
			 : sat_long_accum_type_node;
      if (size == LONG_LONG_ACCUM_TYPE_SIZE)
	return unsignedp ? sat_unsigned_long_long_accum_type_node
			 : sat_long_long_accum_type_node;
    }
  else
    {
      if (size == SHORT_ACCUM_TYPE_SIZE)
	return unsignedp ? unsigned_short_accum_type_node
			 : short_accum_type_node;
      if (size == ACCUM_TYPE_SIZE)
	return unsignedp ? unsigned_accum_type_node : accum_type_node;
      if (size == LONG_ACCUM_TYPE_SIZE)
	return unsignedp ? unsigned_long_accum_type_node
			 : long_accum_type_node;
      if (size == LONG_LONG_ACCUM_TYPE_SIZE)
	return unsignedp ? unsigned_long_long_accum_type_node
			 : long_long_accum_type_node;
    }

  return make_accum_type (size, unsignedp, satp);
}


/* Create an atomic variant node for TYPE.  This routine is called
   during initialization of data types to create the 5 basic atomic
   types. The generic build_variant_type function requires these to
   already be set up in order to function properly, so cannot be
   called from there.  If ALIGN is non-zero, then ensure alignment is
   overridden to this value.  */

static tree
build_atomic_base (tree type, unsigned int align)
{
  tree t;

  /* Make sure its not already registered.  */
  if ((t = get_qualified_type (type, TYPE_QUAL_ATOMIC)))
    return t;
  
  t = build_variant_type_copy (type);
  set_type_quals (t, TYPE_QUAL_ATOMIC);

  if (align)
    SET_TYPE_ALIGN (t, align);

  return t;
}

/* Information about the _FloatN and _FloatNx types.  This must be in
   the same order as the corresponding TI_* enum values.  */
const floatn_type_info floatn_nx_types[NUM_FLOATN_NX_TYPES] =
  {
    { 16, false },
    { 32, false },
    { 64, false },
    { 128, false },
    { 32, true },
    { 64, true },
    { 128, true },
  };


/* Create nodes for all integer types (and error_mark_node) using the sizes
   of C datatypes.  SIGNED_CHAR specifies whether char is signed.  */

void
build_common_tree_nodes (bool signed_char)
{
  int i;

  error_mark_node = make_node (ERROR_MARK);
  TREE_TYPE (error_mark_node) = error_mark_node;

  initialize_sizetypes ();

  /* Define both `signed char' and `unsigned char'.  */
  signed_char_type_node = make_signed_type (CHAR_TYPE_SIZE);
  TYPE_STRING_FLAG (signed_char_type_node) = 1;
  unsigned_char_type_node = make_unsigned_type (CHAR_TYPE_SIZE);
  TYPE_STRING_FLAG (unsigned_char_type_node) = 1;

  /* Define `char', which is like either `signed char' or `unsigned char'
     but not the same as either.  */
  char_type_node
    = (signed_char
       ? make_signed_type (CHAR_TYPE_SIZE)
       : make_unsigned_type (CHAR_TYPE_SIZE));
  TYPE_STRING_FLAG (char_type_node) = 1;

  short_integer_type_node = make_signed_type (SHORT_TYPE_SIZE);
  short_unsigned_type_node = make_unsigned_type (SHORT_TYPE_SIZE);
  integer_type_node = make_signed_type (INT_TYPE_SIZE);
  unsigned_type_node = make_unsigned_type (INT_TYPE_SIZE);
  long_integer_type_node = make_signed_type (LONG_TYPE_SIZE);
  long_unsigned_type_node = make_unsigned_type (LONG_TYPE_SIZE);
  long_long_integer_type_node = make_signed_type (LONG_LONG_TYPE_SIZE);
  long_long_unsigned_type_node = make_unsigned_type (LONG_LONG_TYPE_SIZE);

  for (i = 0; i < NUM_INT_N_ENTS; i ++)
    {
      int_n_trees[i].signed_type = make_signed_type (int_n_data[i].bitsize);
      int_n_trees[i].unsigned_type = make_unsigned_type (int_n_data[i].bitsize);
      TYPE_SIZE (int_n_trees[i].signed_type) = bitsize_int (int_n_data[i].bitsize);
      TYPE_SIZE (int_n_trees[i].unsigned_type) = bitsize_int (int_n_data[i].bitsize);

      if (int_n_data[i].bitsize > LONG_LONG_TYPE_SIZE
	  && int_n_enabled_p[i])
	{
	  integer_types[itk_intN_0 + i * 2] = int_n_trees[i].signed_type;
	  integer_types[itk_unsigned_intN_0 + i * 2] = int_n_trees[i].unsigned_type;
	}
    }

  /* Define a boolean type.  This type only represents boolean values but
     may be larger than char depending on the value of BOOL_TYPE_SIZE.  */
  boolean_type_node = make_unsigned_type (BOOL_TYPE_SIZE);
  TREE_SET_CODE (boolean_type_node, BOOLEAN_TYPE);
  TYPE_PRECISION (boolean_type_node) = 1;
  TYPE_MAX_VALUE (boolean_type_node) = build_int_cst (boolean_type_node, 1);

  /* Define what type to use for size_t.  */
  if (strcmp (SIZE_TYPE, "unsigned int") == 0)
    size_type_node = unsigned_type_node;
  else if (strcmp (SIZE_TYPE, "long unsigned int") == 0)
    size_type_node = long_unsigned_type_node;
  else if (strcmp (SIZE_TYPE, "long long unsigned int") == 0)
    size_type_node = long_long_unsigned_type_node;
  else if (strcmp (SIZE_TYPE, "short unsigned int") == 0)
    size_type_node = short_unsigned_type_node;
  else
    {
      int i;

      size_type_node = NULL_TREE;
      for (i = 0; i < NUM_INT_N_ENTS; i++)
	if (int_n_enabled_p[i])
	  {
	    char name[50];
	    sprintf (name, "__int%d unsigned", int_n_data[i].bitsize);

	    if (strcmp (name, SIZE_TYPE) == 0)
	      {
		size_type_node = int_n_trees[i].unsigned_type;
	      }
	  }
      if (size_type_node == NULL_TREE)
	gcc_unreachable ();
    }

  /* Define what type to use for ptrdiff_t.  */
  if (strcmp (PTRDIFF_TYPE, "int") == 0)
    ptrdiff_type_node = integer_type_node;
  else if (strcmp (PTRDIFF_TYPE, "long int") == 0)
    ptrdiff_type_node = long_integer_type_node;
  else if (strcmp (PTRDIFF_TYPE, "long long int") == 0)
    ptrdiff_type_node = long_long_integer_type_node;
  else if (strcmp (PTRDIFF_TYPE, "short int") == 0)
    ptrdiff_type_node = short_integer_type_node;
  else
    {
      ptrdiff_type_node = NULL_TREE;
      for (int i = 0; i < NUM_INT_N_ENTS; i++)
	if (int_n_enabled_p[i])
	  {
	    char name[50];
	    sprintf (name, "__int%d", int_n_data[i].bitsize);
	    if (strcmp (name, PTRDIFF_TYPE) == 0)
	      ptrdiff_type_node = int_n_trees[i].signed_type;
	  }
      if (ptrdiff_type_node == NULL_TREE)
	gcc_unreachable ();
    }

  /* Fill in the rest of the sized types.  Reuse existing type nodes
     when possible.  */
  intQI_type_node = make_or_reuse_type (GET_MODE_BITSIZE (QImode), 0);
  intHI_type_node = make_or_reuse_type (GET_MODE_BITSIZE (HImode), 0);
  intSI_type_node = make_or_reuse_type (GET_MODE_BITSIZE (SImode), 0);
  intDI_type_node = make_or_reuse_type (GET_MODE_BITSIZE (DImode), 0);
  intTI_type_node = make_or_reuse_type (GET_MODE_BITSIZE (TImode), 0);

  unsigned_intQI_type_node = make_or_reuse_type (GET_MODE_BITSIZE (QImode), 1);
  unsigned_intHI_type_node = make_or_reuse_type (GET_MODE_BITSIZE (HImode), 1);
  unsigned_intSI_type_node = make_or_reuse_type (GET_MODE_BITSIZE (SImode), 1);
  unsigned_intDI_type_node = make_or_reuse_type (GET_MODE_BITSIZE (DImode), 1);
  unsigned_intTI_type_node = make_or_reuse_type (GET_MODE_BITSIZE (TImode), 1);

  /* Don't call build_qualified type for atomics.  That routine does
     special processing for atomics, and until they are initialized
     it's better not to make that call.
     
     Check to see if there is a target override for atomic types.  */

  atomicQI_type_node = build_atomic_base (unsigned_intQI_type_node,
					targetm.atomic_align_for_mode (QImode));
  atomicHI_type_node = build_atomic_base (unsigned_intHI_type_node,
					targetm.atomic_align_for_mode (HImode));
  atomicSI_type_node = build_atomic_base (unsigned_intSI_type_node,
					targetm.atomic_align_for_mode (SImode));
  atomicDI_type_node = build_atomic_base (unsigned_intDI_type_node,
					targetm.atomic_align_for_mode (DImode));
  atomicTI_type_node = build_atomic_base (unsigned_intTI_type_node,
					targetm.atomic_align_for_mode (TImode));
  	
  access_public_node = get_identifier ("public");
  access_protected_node = get_identifier ("protected");
  access_private_node = get_identifier ("private");

  /* Define these next since types below may used them.  */
  integer_zero_node = build_int_cst (integer_type_node, 0);
  integer_one_node = build_int_cst (integer_type_node, 1);
  integer_three_node = build_int_cst (integer_type_node, 3);
  integer_minus_one_node = build_int_cst (integer_type_node, -1);

  size_zero_node = size_int (0);
  size_one_node = size_int (1);
  bitsize_zero_node = bitsize_int (0);
  bitsize_one_node = bitsize_int (1);
  bitsize_unit_node = bitsize_int (BITS_PER_UNIT);

  boolean_false_node = TYPE_MIN_VALUE (boolean_type_node);
  boolean_true_node = TYPE_MAX_VALUE (boolean_type_node);

  void_type_node = make_node (VOID_TYPE);
  layout_type (void_type_node);

  pointer_bounds_type_node = targetm.chkp_bound_type ();

  /* We are not going to have real types in C with less than byte alignment,
     so we might as well not have any types that claim to have it.  */
  SET_TYPE_ALIGN (void_type_node, BITS_PER_UNIT);
  TYPE_USER_ALIGN (void_type_node) = 0;

  void_node = make_node (VOID_CST);
  TREE_TYPE (void_node) = void_type_node;

  null_pointer_node = build_int_cst (build_pointer_type (void_type_node), 0);
  layout_type (TREE_TYPE (null_pointer_node));

  ptr_type_node = build_pointer_type (void_type_node);
  const_ptr_type_node
    = build_pointer_type (build_type_variant (void_type_node, 1, 0));
  for (unsigned i = 0;
       i < sizeof (builtin_structptr_types) / sizeof (builtin_structptr_type);
       ++i)
    builtin_structptr_types[i].node = builtin_structptr_types[i].base;

  pointer_sized_int_node = build_nonstandard_integer_type (POINTER_SIZE, 1);

  float_type_node = make_node (REAL_TYPE);
  TYPE_PRECISION (float_type_node) = FLOAT_TYPE_SIZE;
  layout_type (float_type_node);

  double_type_node = make_node (REAL_TYPE);
  TYPE_PRECISION (double_type_node) = DOUBLE_TYPE_SIZE;
  layout_type (double_type_node);

  long_double_type_node = make_node (REAL_TYPE);
  TYPE_PRECISION (long_double_type_node) = LONG_DOUBLE_TYPE_SIZE;
  layout_type (long_double_type_node);

  for (i = 0; i < NUM_FLOATN_NX_TYPES; i++)
    {
      int n = floatn_nx_types[i].n;
      bool extended = floatn_nx_types[i].extended;
      scalar_float_mode mode;
      if (!targetm.floatn_mode (n, extended).exists (&mode))
	continue;
      int precision = GET_MODE_PRECISION (mode);
      /* Work around the rs6000 KFmode having precision 113 not
	 128.  */
      const struct real_format *fmt = REAL_MODE_FORMAT (mode);
      gcc_assert (fmt->b == 2 && fmt->emin + fmt->emax == 3);
      int min_precision = fmt->p + ceil_log2 (fmt->emax - fmt->emin);
      if (!extended)
	gcc_assert (min_precision == n);
      if (precision < min_precision)
	precision = min_precision;
      FLOATN_NX_TYPE_NODE (i) = make_node (REAL_TYPE);
      TYPE_PRECISION (FLOATN_NX_TYPE_NODE (i)) = precision;
      layout_type (FLOATN_NX_TYPE_NODE (i));
      SET_TYPE_MODE (FLOATN_NX_TYPE_NODE (i), mode);
    }

  float_ptr_type_node = build_pointer_type (float_type_node);
  double_ptr_type_node = build_pointer_type (double_type_node);
  long_double_ptr_type_node = build_pointer_type (long_double_type_node);
  integer_ptr_type_node = build_pointer_type (integer_type_node);

  /* Fixed size integer types.  */
  uint16_type_node = make_or_reuse_type (16, 1);
  uint32_type_node = make_or_reuse_type (32, 1);
  uint64_type_node = make_or_reuse_type (64, 1);

  /* Decimal float types. */
  dfloat32_type_node = make_node (REAL_TYPE);
  TYPE_PRECISION (dfloat32_type_node) = DECIMAL32_TYPE_SIZE;
  SET_TYPE_MODE (dfloat32_type_node, SDmode);
  layout_type (dfloat32_type_node);
  dfloat32_ptr_type_node = build_pointer_type (dfloat32_type_node);

  dfloat64_type_node = make_node (REAL_TYPE);
  TYPE_PRECISION (dfloat64_type_node) = DECIMAL64_TYPE_SIZE;
  SET_TYPE_MODE (dfloat64_type_node, DDmode);
  layout_type (dfloat64_type_node);
  dfloat64_ptr_type_node = build_pointer_type (dfloat64_type_node);

  dfloat128_type_node = make_node (REAL_TYPE);
  TYPE_PRECISION (dfloat128_type_node) = DECIMAL128_TYPE_SIZE;
  SET_TYPE_MODE (dfloat128_type_node, TDmode);
  layout_type (dfloat128_type_node);
  dfloat128_ptr_type_node = build_pointer_type (dfloat128_type_node);

  complex_integer_type_node = build_complex_type (integer_type_node, true);
  complex_float_type_node = build_complex_type (float_type_node, true);
  complex_double_type_node = build_complex_type (double_type_node, true);
  complex_long_double_type_node = build_complex_type (long_double_type_node,
						      true);

  for (i = 0; i < NUM_FLOATN_NX_TYPES; i++)
    {
      if (FLOATN_NX_TYPE_NODE (i) != NULL_TREE)
	COMPLEX_FLOATN_NX_TYPE_NODE (i)
	  = build_complex_type (FLOATN_NX_TYPE_NODE (i));
    }

/* Make fixed-point nodes based on sat/non-sat and signed/unsigned.  */
#define MAKE_FIXED_TYPE_NODE(KIND,SIZE) \
  sat_ ## KIND ## _type_node = \
    make_sat_signed_ ## KIND ## _type (SIZE); \
  sat_unsigned_ ## KIND ## _type_node = \
    make_sat_unsigned_ ## KIND ## _type (SIZE); \
  KIND ## _type_node = make_signed_ ## KIND ## _type (SIZE); \
  unsigned_ ## KIND ## _type_node = \
    make_unsigned_ ## KIND ## _type (SIZE);

#define MAKE_FIXED_TYPE_NODE_WIDTH(KIND,WIDTH,SIZE) \
  sat_ ## WIDTH ## KIND ## _type_node = \
    make_sat_signed_ ## KIND ## _type (SIZE); \
  sat_unsigned_ ## WIDTH ## KIND ## _type_node = \
    make_sat_unsigned_ ## KIND ## _type (SIZE); \
  WIDTH ## KIND ## _type_node = make_signed_ ## KIND ## _type (SIZE); \
  unsigned_ ## WIDTH ## KIND ## _type_node = \
    make_unsigned_ ## KIND ## _type (SIZE);

/* Make fixed-point type nodes based on four different widths.  */
#define MAKE_FIXED_TYPE_NODE_FAMILY(N1,N2) \
  MAKE_FIXED_TYPE_NODE_WIDTH (N1, short_, SHORT_ ## N2 ## _TYPE_SIZE) \
  MAKE_FIXED_TYPE_NODE (N1, N2 ## _TYPE_SIZE) \
  MAKE_FIXED_TYPE_NODE_WIDTH (N1, long_, LONG_ ## N2 ## _TYPE_SIZE) \
  MAKE_FIXED_TYPE_NODE_WIDTH (N1, long_long_, LONG_LONG_ ## N2 ## _TYPE_SIZE)

/* Make fixed-point mode nodes based on sat/non-sat and signed/unsigned.  */
#define MAKE_FIXED_MODE_NODE(KIND,NAME,MODE) \
  NAME ## _type_node = \
    make_or_reuse_signed_ ## KIND ## _type (GET_MODE_BITSIZE (MODE ## mode)); \
  u ## NAME ## _type_node = \
    make_or_reuse_unsigned_ ## KIND ## _type \
      (GET_MODE_BITSIZE (U ## MODE ## mode)); \
  sat_ ## NAME ## _type_node = \
    make_or_reuse_sat_signed_ ## KIND ## _type \
      (GET_MODE_BITSIZE (MODE ## mode)); \
  sat_u ## NAME ## _type_node = \
    make_or_reuse_sat_unsigned_ ## KIND ## _type \
      (GET_MODE_BITSIZE (U ## MODE ## mode));

  /* Fixed-point type and mode nodes.  */
  MAKE_FIXED_TYPE_NODE_FAMILY (fract, FRACT)
  MAKE_FIXED_TYPE_NODE_FAMILY (accum, ACCUM)
  MAKE_FIXED_MODE_NODE (fract, qq, QQ)
  MAKE_FIXED_MODE_NODE (fract, hq, HQ)
  MAKE_FIXED_MODE_NODE (fract, sq, SQ)
  MAKE_FIXED_MODE_NODE (fract, dq, DQ)
  MAKE_FIXED_MODE_NODE (fract, tq, TQ)
  MAKE_FIXED_MODE_NODE (accum, ha, HA)
  MAKE_FIXED_MODE_NODE (accum, sa, SA)
  MAKE_FIXED_MODE_NODE (accum, da, DA)
  MAKE_FIXED_MODE_NODE (accum, ta, TA)

  {
    tree t = targetm.build_builtin_va_list ();

    /* Many back-ends define record types without setting TYPE_NAME.
       If we copied the record type here, we'd keep the original
       record type without a name.  This breaks name mangling.  So,
       don't copy record types and let c_common_nodes_and_builtins()
       declare the type to be __builtin_va_list.  */
    if (TREE_CODE (t) != RECORD_TYPE)
      t = build_variant_type_copy (t);

    va_list_type_node = t;
  }
}

/* Modify DECL for given flags.
   TM_PURE attribute is set only on types, so the function will modify
   DECL's type when ECF_TM_PURE is used.  */

void
set_call_expr_flags (tree decl, int flags)
{
  if (flags & ECF_NOTHROW)
    TREE_NOTHROW (decl) = 1;
  if (flags & ECF_CONST)
    TREE_READONLY (decl) = 1;
  if (flags & ECF_PURE)
    DECL_PURE_P (decl) = 1;
  if (flags & ECF_LOOPING_CONST_OR_PURE)
    DECL_LOOPING_CONST_OR_PURE_P (decl) = 1;
  if (flags & ECF_NOVOPS)
    DECL_IS_NOVOPS (decl) = 1;
  if (flags & ECF_NORETURN)
    TREE_THIS_VOLATILE (decl) = 1;
  if (flags & ECF_MALLOC)
    DECL_IS_MALLOC (decl) = 1;
  if (flags & ECF_RETURNS_TWICE)
    DECL_IS_RETURNS_TWICE (decl) = 1;
  if (flags & ECF_LEAF)
    DECL_ATTRIBUTES (decl) = tree_cons (get_identifier ("leaf"),
					NULL, DECL_ATTRIBUTES (decl));
  if (flags & ECF_COLD)
    DECL_ATTRIBUTES (decl) = tree_cons (get_identifier ("cold"),
					NULL, DECL_ATTRIBUTES (decl));
  if (flags & ECF_RET1)
    DECL_ATTRIBUTES (decl)
      = tree_cons (get_identifier ("fn spec"),
		   build_tree_list (NULL_TREE, build_string (1, "1")),
		   DECL_ATTRIBUTES (decl));
  if ((flags & ECF_TM_PURE) && flag_tm)
    apply_tm_attr (decl, get_identifier ("transaction_pure"));
  /* Looping const or pure is implied by noreturn.
     There is currently no way to declare looping const or looping pure alone.  */
  gcc_assert (!(flags & ECF_LOOPING_CONST_OR_PURE)
	      || ((flags & ECF_NORETURN) && (flags & (ECF_CONST | ECF_PURE))));
}


/* A subroutine of build_common_builtin_nodes.  Define a builtin function.  */

static void
local_define_builtin (const char *name, tree type, enum built_in_function code,
                      const char *library_name, int ecf_flags)
{
  tree decl;

  decl = add_builtin_function (name, type, code, BUILT_IN_NORMAL,
			       library_name, NULL_TREE);
  set_call_expr_flags (decl, ecf_flags);

  set_builtin_decl (code, decl, true);
}

/* Call this function after instantiating all builtins that the language
   front end cares about.  This will build the rest of the builtins
   and internal functions that are relied upon by the tree optimizers and
   the middle-end.  */

void
build_common_builtin_nodes (void)
{
  tree tmp, ftype;
  int ecf_flags;

  if (!builtin_decl_explicit_p (BUILT_IN_UNREACHABLE)
      || !builtin_decl_explicit_p (BUILT_IN_ABORT))
    {
      ftype = build_function_type (void_type_node, void_list_node);
      if (!builtin_decl_explicit_p (BUILT_IN_UNREACHABLE))
	local_define_builtin ("__builtin_unreachable", ftype,
			      BUILT_IN_UNREACHABLE,
			      "__builtin_unreachable",
			      ECF_NOTHROW | ECF_LEAF | ECF_NORETURN
			      | ECF_CONST | ECF_COLD);
      if (!builtin_decl_explicit_p (BUILT_IN_ABORT))
	local_define_builtin ("__builtin_abort", ftype, BUILT_IN_ABORT,
			      "abort",
			      ECF_LEAF | ECF_NORETURN | ECF_CONST | ECF_COLD);
    }

  if (!builtin_decl_explicit_p (BUILT_IN_MEMCPY)
      || !builtin_decl_explicit_p (BUILT_IN_MEMMOVE))
    {
      ftype = build_function_type_list (ptr_type_node,
					ptr_type_node, const_ptr_type_node,
					size_type_node, NULL_TREE);

      if (!builtin_decl_explicit_p (BUILT_IN_MEMCPY))
	local_define_builtin ("__builtin_memcpy", ftype, BUILT_IN_MEMCPY,
			      "memcpy", ECF_NOTHROW | ECF_LEAF | ECF_RET1);
      if (!builtin_decl_explicit_p (BUILT_IN_MEMMOVE))
	local_define_builtin ("__builtin_memmove", ftype, BUILT_IN_MEMMOVE,
			      "memmove", ECF_NOTHROW | ECF_LEAF | ECF_RET1);
    }

  if (!builtin_decl_explicit_p (BUILT_IN_MEMCMP))
    {
      ftype = build_function_type_list (integer_type_node, const_ptr_type_node,
					const_ptr_type_node, size_type_node,
					NULL_TREE);
      local_define_builtin ("__builtin_memcmp", ftype, BUILT_IN_MEMCMP,
			    "memcmp", ECF_PURE | ECF_NOTHROW | ECF_LEAF);
    }

  if (!builtin_decl_explicit_p (BUILT_IN_MEMSET))
    {
      ftype = build_function_type_list (ptr_type_node,
					ptr_type_node, integer_type_node,
					size_type_node, NULL_TREE);
      local_define_builtin ("__builtin_memset", ftype, BUILT_IN_MEMSET,
			    "memset", ECF_NOTHROW | ECF_LEAF | ECF_RET1);
    }

  /* If we're checking the stack, `alloca' can throw.  */
  const int alloca_flags
    = ECF_MALLOC | ECF_LEAF | (flag_stack_check ? 0 : ECF_NOTHROW);

  if (!builtin_decl_explicit_p (BUILT_IN_ALLOCA))
    {
      ftype = build_function_type_list (ptr_type_node,
					size_type_node, NULL_TREE);
      local_define_builtin ("__builtin_alloca", ftype, BUILT_IN_ALLOCA,
			    "alloca", alloca_flags);
    }

  ftype = build_function_type_list (ptr_type_node, size_type_node,
				    size_type_node, NULL_TREE);
  local_define_builtin ("__builtin_alloca_with_align", ftype,
			BUILT_IN_ALLOCA_WITH_ALIGN,
			"__builtin_alloca_with_align",
			alloca_flags);

  ftype = build_function_type_list (void_type_node,
				    ptr_type_node, ptr_type_node,
				    ptr_type_node, NULL_TREE);
  local_define_builtin ("__builtin_init_trampoline", ftype,
			BUILT_IN_INIT_TRAMPOLINE,
			"__builtin_init_trampoline", ECF_NOTHROW | ECF_LEAF);
  local_define_builtin ("__builtin_init_heap_trampoline", ftype,
			BUILT_IN_INIT_HEAP_TRAMPOLINE,
			"__builtin_init_heap_trampoline",
			ECF_NOTHROW | ECF_LEAF);
  local_define_builtin ("__builtin_init_descriptor", ftype,
			BUILT_IN_INIT_DESCRIPTOR,
			"__builtin_init_descriptor", ECF_NOTHROW | ECF_LEAF);

  ftype = build_function_type_list (ptr_type_node, ptr_type_node, NULL_TREE);
  local_define_builtin ("__builtin_adjust_trampoline", ftype,
			BUILT_IN_ADJUST_TRAMPOLINE,
			"__builtin_adjust_trampoline",
			ECF_CONST | ECF_NOTHROW);
  local_define_builtin ("__builtin_adjust_descriptor", ftype,
			BUILT_IN_ADJUST_DESCRIPTOR,
			"__builtin_adjust_descriptor",
			ECF_CONST | ECF_NOTHROW);

  ftype = build_function_type_list (void_type_node,
				    ptr_type_node, ptr_type_node, NULL_TREE);
  local_define_builtin ("__builtin_nonlocal_goto", ftype,
			BUILT_IN_NONLOCAL_GOTO,
			"__builtin_nonlocal_goto",
			ECF_NORETURN | ECF_NOTHROW);

  ftype = build_function_type_list (void_type_node,
				    ptr_type_node, ptr_type_node, NULL_TREE);
  local_define_builtin ("__builtin_setjmp_setup", ftype,
			BUILT_IN_SETJMP_SETUP,
			"__builtin_setjmp_setup", ECF_NOTHROW);

  ftype = build_function_type_list (void_type_node, ptr_type_node, NULL_TREE);
  local_define_builtin ("__builtin_setjmp_receiver", ftype,
			BUILT_IN_SETJMP_RECEIVER,
			"__builtin_setjmp_receiver", ECF_NOTHROW | ECF_LEAF);

  ftype = build_function_type_list (ptr_type_node, NULL_TREE);
  local_define_builtin ("__builtin_stack_save", ftype, BUILT_IN_STACK_SAVE,
			"__builtin_stack_save", ECF_NOTHROW | ECF_LEAF);

  ftype = build_function_type_list (void_type_node, ptr_type_node, NULL_TREE);
  local_define_builtin ("__builtin_stack_restore", ftype,
			BUILT_IN_STACK_RESTORE,
			"__builtin_stack_restore", ECF_NOTHROW | ECF_LEAF);

  ftype = build_function_type_list (integer_type_node, const_ptr_type_node,
				    const_ptr_type_node, size_type_node,
				    NULL_TREE);
  local_define_builtin ("__builtin_memcmp_eq", ftype, BUILT_IN_MEMCMP_EQ,
			"__builtin_memcmp_eq",
			ECF_PURE | ECF_NOTHROW | ECF_LEAF);

  /* If there's a possibility that we might use the ARM EABI, build the
    alternate __cxa_end_cleanup node used to resume from C++.  */
  if (targetm.arm_eabi_unwinder)
    {
      ftype = build_function_type_list (void_type_node, NULL_TREE);
      local_define_builtin ("__builtin_cxa_end_cleanup", ftype,
			    BUILT_IN_CXA_END_CLEANUP,
			    "__cxa_end_cleanup", ECF_NORETURN | ECF_LEAF);
    }

  ftype = build_function_type_list (void_type_node, ptr_type_node, NULL_TREE);
  local_define_builtin ("__builtin_unwind_resume", ftype,
			BUILT_IN_UNWIND_RESUME,
			((targetm_common.except_unwind_info (&global_options)
			  == UI_SJLJ)
			 ? "_Unwind_SjLj_Resume" : "_Unwind_Resume"),
			ECF_NORETURN);

  if (builtin_decl_explicit (BUILT_IN_RETURN_ADDRESS) == NULL_TREE)
    {
      ftype = build_function_type_list (ptr_type_node, integer_type_node,
					NULL_TREE);
      local_define_builtin ("__builtin_return_address", ftype,
			    BUILT_IN_RETURN_ADDRESS,
			    "__builtin_return_address",
			    ECF_NOTHROW);
    }

  if (!builtin_decl_explicit_p (BUILT_IN_PROFILE_FUNC_ENTER)
      || !builtin_decl_explicit_p (BUILT_IN_PROFILE_FUNC_EXIT))
    {
      ftype = build_function_type_list (void_type_node, ptr_type_node,
					ptr_type_node, NULL_TREE);
      if (!builtin_decl_explicit_p (BUILT_IN_PROFILE_FUNC_ENTER))
	local_define_builtin ("__cyg_profile_func_enter", ftype,
			      BUILT_IN_PROFILE_FUNC_ENTER,
			      "__cyg_profile_func_enter", 0);
      if (!builtin_decl_explicit_p (BUILT_IN_PROFILE_FUNC_EXIT))
	local_define_builtin ("__cyg_profile_func_exit", ftype,
			      BUILT_IN_PROFILE_FUNC_EXIT,
			      "__cyg_profile_func_exit", 0);
    }

  /* The exception object and filter values from the runtime.  The argument
     must be zero before exception lowering, i.e. from the front end.  After
     exception lowering, it will be the region number for the exception
     landing pad.  These functions are PURE instead of CONST to prevent
     them from being hoisted past the exception edge that will initialize
     its value in the landing pad.  */
  ftype = build_function_type_list (ptr_type_node,
				    integer_type_node, NULL_TREE);
  ecf_flags = ECF_PURE | ECF_NOTHROW | ECF_LEAF;
  /* Only use TM_PURE if we have TM language support.  */
  if (builtin_decl_explicit_p (BUILT_IN_TM_LOAD_1))
    ecf_flags |= ECF_TM_PURE;
  local_define_builtin ("__builtin_eh_pointer", ftype, BUILT_IN_EH_POINTER,
			"__builtin_eh_pointer", ecf_flags);

  tmp = lang_hooks.types.type_for_mode (targetm.eh_return_filter_mode (), 0);
  ftype = build_function_type_list (tmp, integer_type_node, NULL_TREE);
  local_define_builtin ("__builtin_eh_filter", ftype, BUILT_IN_EH_FILTER,
			"__builtin_eh_filter", ECF_PURE | ECF_NOTHROW | ECF_LEAF);

  ftype = build_function_type_list (void_type_node,
				    integer_type_node, integer_type_node,
				    NULL_TREE);
  local_define_builtin ("__builtin_eh_copy_values", ftype,
			BUILT_IN_EH_COPY_VALUES,
			"__builtin_eh_copy_values", ECF_NOTHROW);

  /* Complex multiplication and division.  These are handled as builtins
     rather than optabs because emit_library_call_value doesn't support
     complex.  Further, we can do slightly better with folding these
     beasties if the real and complex parts of the arguments are separate.  */
  {
    int mode;

    for (mode = MIN_MODE_COMPLEX_FLOAT; mode <= MAX_MODE_COMPLEX_FLOAT; ++mode)
      {
	char mode_name_buf[4], *q;
	const char *p;
	enum built_in_function mcode, dcode;
	tree type, inner_type;
	const char *prefix = "__";

	if (targetm.libfunc_gnu_prefix)
	  prefix = "__gnu_";

	type = lang_hooks.types.type_for_mode ((machine_mode_enum) mode, 0);
	if (type == NULL)
	  continue;
	inner_type = TREE_TYPE (type);

	ftype = build_function_type_list (type, inner_type, inner_type,
					  inner_type, inner_type, NULL_TREE);

        mcode = ((enum built_in_function)
		 (BUILT_IN_COMPLEX_MUL_MIN + mode - MIN_MODE_COMPLEX_FLOAT));
        dcode = ((enum built_in_function)
		 (BUILT_IN_COMPLEX_DIV_MIN + mode - MIN_MODE_COMPLEX_FLOAT));

        for (p = GET_MODE_NAME (mode), q = mode_name_buf; *p; p++, q++)
	  *q = TOLOWER (*p);
	*q = '\0';

	built_in_names[mcode] = concat (prefix, "mul", mode_name_buf, "3",
					NULL);
        local_define_builtin (built_in_names[mcode], ftype, mcode,
			      built_in_names[mcode],
			      ECF_CONST | ECF_NOTHROW | ECF_LEAF);

	built_in_names[dcode] = concat (prefix, "div", mode_name_buf, "3",
					NULL);
        local_define_builtin (built_in_names[dcode], ftype, dcode,
			      built_in_names[dcode],
			      ECF_CONST | ECF_NOTHROW | ECF_LEAF);
      }
  }

  init_internal_fns ();
}

/* HACK.  GROSS.  This is absolutely disgusting.  I wish there was a
   better way.

   If we requested a pointer to a vector, build up the pointers that
   we stripped off while looking for the inner type.  Similarly for
   return values from functions.

   The argument TYPE is the top of the chain, and BOTTOM is the
   new type which we will point to.  */

tree
reconstruct_complex_type (tree type, tree bottom)
{
  tree inner, outer;

  if (TREE_CODE (type) == POINTER_TYPE)
    {
      inner = reconstruct_complex_type (TREE_TYPE (type), bottom);
      outer = build_pointer_type_for_mode (inner, TYPE_MODE (type),
					   TYPE_REF_CAN_ALIAS_ALL (type));
    }
  else if (TREE_CODE (type) == REFERENCE_TYPE)
    {
      inner = reconstruct_complex_type (TREE_TYPE (type), bottom);
      outer = build_reference_type_for_mode (inner, TYPE_MODE (type),
					     TYPE_REF_CAN_ALIAS_ALL (type));
    }
  else if (TREE_CODE (type) == ARRAY_TYPE)
    {
      inner = reconstruct_complex_type (TREE_TYPE (type), bottom);
      outer = build_array_type (inner, TYPE_DOMAIN (type));
    }
  else if (TREE_CODE (type) == FUNCTION_TYPE)
    {
      inner = reconstruct_complex_type (TREE_TYPE (type), bottom);
      outer = build_function_type (inner, TYPE_ARG_TYPES (type));
    }
  else if (TREE_CODE (type) == METHOD_TYPE)
    {
      inner = reconstruct_complex_type (TREE_TYPE (type), bottom);
      /* The build_method_type_directly() routine prepends 'this' to argument list,
         so we must compensate by getting rid of it.  */
      outer
	= build_method_type_directly
	    (TREE_TYPE (TREE_VALUE (TYPE_ARG_TYPES (type))),
	     inner,
	     TREE_CHAIN (TYPE_ARG_TYPES (type)));
    }
  else if (TREE_CODE (type) == OFFSET_TYPE)
    {
      inner = reconstruct_complex_type (TREE_TYPE (type), bottom);
      outer = build_offset_type (TYPE_OFFSET_BASETYPE (type), inner);
    }
  else
    return bottom;

  return build_type_attribute_qual_variant (outer, TYPE_ATTRIBUTES (type),
					    TYPE_QUALS (type));
}

/* Returns a vector tree node given a mode (integer, vector, or BLKmode) and
   the inner type.  */
tree
build_vector_type_for_mode (tree innertype, machine_mode mode)
{
  poly_int64 nunits;
  unsigned int bitsize;

  switch (GET_MODE_CLASS (mode))
    {
    case MODE_VECTOR_BOOL:
    case MODE_VECTOR_INT:
    case MODE_VECTOR_FLOAT:
    case MODE_VECTOR_FRACT:
    case MODE_VECTOR_UFRACT:
    case MODE_VECTOR_ACCUM:
    case MODE_VECTOR_UACCUM:
      nunits = GET_MODE_NUNITS (mode);
      break;

    case MODE_INT:
      /* Check that there are no leftover bits.  */
      bitsize = GET_MODE_BITSIZE (as_a <scalar_int_mode> (mode));
      gcc_assert (bitsize % TREE_INT_CST_LOW (TYPE_SIZE (innertype)) == 0);
      nunits = bitsize / TREE_INT_CST_LOW (TYPE_SIZE (innertype));
      break;

    default:
      gcc_unreachable ();
    }

  return make_vector_type (innertype, nunits, mode);
}

/* Similarly, but takes the inner type and number of units, which must be
   a power of two.  */

tree
build_vector_type (tree innertype, poly_int64 nunits)
{
  return make_vector_type (innertype, nunits, VOIDmode);
}

/* Build truth vector with specified length and number of units.  */

tree
build_truth_vector_type (poly_uint64 nunits, poly_uint64 vector_size)
{
  machine_mode mask_mode = targetm.vectorize.get_mask_mode (nunits,
							    vector_size);

  gcc_assert (mask_mode != VOIDmode);

  poly_uint64 vsize;
  if (mask_mode == BLKmode)
    vsize = vector_size * BITS_PER_UNIT;
  else
    vsize = GET_MODE_BITSIZE (mask_mode);

  unsigned HOST_WIDE_INT esize = vector_element_size (vsize, nunits);

  tree bool_type = build_nonstandard_boolean_type (esize);

  return make_vector_type (bool_type, nunits, mask_mode);
}

/* Returns a vector type corresponding to a comparison of VECTYPE.  */

tree
build_same_sized_truth_vector_type (tree vectype)
{
  if (VECTOR_BOOLEAN_TYPE_P (vectype))
    return vectype;

  poly_uint64 size = GET_MODE_SIZE (TYPE_MODE (vectype));

  if (must_eq (size, 0U))
    size = tree_to_uhwi (TYPE_SIZE_UNIT (vectype));

  return build_truth_vector_type (TYPE_VECTOR_SUBPARTS (vectype), size);
}

/* Similarly, but builds a variant type with TYPE_VECTOR_OPAQUE set.  */

tree
build_opaque_vector_type (tree innertype, poly_int64 nunits)
{
  tree t = make_vector_type (innertype, nunits, VOIDmode);
  tree cand;
  /* We always build the non-opaque variant before the opaque one,
     so if it already exists, it is TYPE_NEXT_VARIANT of this one.  */
  cand = TYPE_NEXT_VARIANT (t);
  if (cand
      && TYPE_VECTOR_OPAQUE (cand)
      && check_qualified_type (cand, t, TYPE_QUALS (t)))
    return cand;
  /* Othewise build a variant type and make sure to queue it after
     the non-opaque type.  */
  cand = build_distinct_type_copy (t);
  TYPE_VECTOR_OPAQUE (cand) = true;
  TYPE_CANONICAL (cand) = TYPE_CANONICAL (t);
  TYPE_NEXT_VARIANT (cand) = TYPE_NEXT_VARIANT (t);
  TYPE_NEXT_VARIANT (t) = cand;
  TYPE_MAIN_VARIANT (cand) = TYPE_MAIN_VARIANT (t);
  return cand;
}


/* Given an initializer INIT, return TRUE if INIT is zero or some
   aggregate of zeros.  Otherwise return FALSE.  */
bool
initializer_zerop (const_tree init)
{
  tree elt;

  STRIP_NOPS (init);

  switch (TREE_CODE (init))
    {
    case INTEGER_CST:
      return integer_zerop (init);

    case REAL_CST:
      /* ??? Note that this is not correct for C4X float formats.  There,
	 a bit pattern of all zeros is 1.0; 0.0 is encoded with the most
	 negative exponent.  */
      return real_zerop (init)
	&& ! REAL_VALUE_MINUS_ZERO (TREE_REAL_CST (init));

    case FIXED_CST:
      return fixed_zerop (init);

    case COMPLEX_CST:
      return integer_zerop (init)
	|| (real_zerop (init)
	    && ! REAL_VALUE_MINUS_ZERO (TREE_REAL_CST (TREE_REALPART (init)))
	    && ! REAL_VALUE_MINUS_ZERO (TREE_REAL_CST (TREE_IMAGPART (init))));

    case VECTOR_CST:
      {
	unsigned i;
	for (i = 0; i < VECTOR_CST_NELTS (init); ++i)
	  if (!initializer_zerop (VECTOR_CST_ELT (init, i)))
	    return false;
	return true;
      }

    case VEC_DUPLICATE_EXPR:
      return initializer_zerop (TREE_OPERAND (init, 0));

    case CONSTRUCTOR:
      {
	unsigned HOST_WIDE_INT idx;

	if (TREE_CLOBBER_P (init))
	  return false;
	FOR_EACH_CONSTRUCTOR_VALUE (CONSTRUCTOR_ELTS (init), idx, elt)
	  if (!initializer_zerop (elt))
	    return false;
	return true;
      }

    case STRING_CST:
      {
	int i;

	/* We need to loop through all elements to handle cases like
	   "\0" and "\0foobar".  */
	for (i = 0; i < TREE_STRING_LENGTH (init); ++i)
	  if (TREE_STRING_POINTER (init)[i] != '\0')
	    return false;

	return true;
      }

    default:
      return false;
    }
}

/* Check if vector VEC consists of all the equal elements and
   that the number of elements corresponds to the type of VEC.
   The function returns first element of the vector
   or NULL_TREE if the vector is not uniform.  */
tree
uniform_vector_p (const_tree vec)
{
  tree first, t;
  unsigned HOST_WIDE_INT i, nelts;

  if (vec == NULL_TREE)
    return NULL_TREE;

  gcc_assert (VECTOR_TYPE_P (TREE_TYPE (vec)));

  if (TREE_CODE (vec) == VEC_DUPLICATE_EXPR)
    return TREE_OPERAND (vec, 0);

  else if (TREE_CODE (vec) == VECTOR_CST)
    {
      first = VECTOR_CST_ELT (vec, 0);
      for (i = 1; i < VECTOR_CST_NELTS (vec); ++i)
	if (!operand_equal_p (first, VECTOR_CST_ELT (vec, i), 0))
	  return NULL_TREE;

      return first;
    }

  else if (TREE_CODE (vec) == CONSTRUCTOR
	   && TYPE_VECTOR_SUBPARTS (TREE_TYPE (vec)).is_constant (&nelts))
    {
      first = error_mark_node;

      FOR_EACH_CONSTRUCTOR_VALUE (CONSTRUCTOR_ELTS (vec), i, t)
        {
          if (i == 0)
            {
              first = t;
              continue;
            }
	  if (!operand_equal_p (first, t, 0))
	    return NULL_TREE;
        }
      if (i != nelts)
	return NULL_TREE;

      return first;
    }

  return NULL_TREE;
}

/* Build an empty statement at location LOC.  */

tree
build_empty_stmt (location_t loc)
{
  tree t = build1 (NOP_EXPR, void_type_node, size_zero_node);
  SET_EXPR_LOCATION (t, loc);
  return t;
}


/* Build an OpenMP clause with code CODE.  LOC is the location of the
   clause.  */

tree
build_omp_clause (location_t loc, enum omp_clause_code code)
{
  tree t;
  int size, length;

  length = omp_clause_num_ops[code];
  size = (sizeof (struct tree_omp_clause) + (length - 1) * sizeof (tree));

  record_node_allocation_statistics (OMP_CLAUSE, size);

  t = (tree) ggc_internal_alloc (size);
  memset (t, 0, size);
  TREE_SET_CODE (t, OMP_CLAUSE);
  OMP_CLAUSE_SET_CODE (t, code);
  OMP_CLAUSE_LOCATION (t) = loc;

  return t;
}

/* Build a tcc_vl_exp object with code CODE and room for LEN operands.  LEN
   includes the implicit operand count in TREE_OPERAND 0, and so must be >= 1.
   Except for the CODE and operand count field, other storage for the
   object is initialized to zeros.  */

tree
build_vl_exp (enum tree_code code, int len MEM_STAT_DECL)
{
  tree t;
  int length = (len - 1) * sizeof (tree) + sizeof (struct tree_exp);

  gcc_assert (TREE_CODE_CLASS (code) == tcc_vl_exp);
  gcc_assert (len >= 1);

  record_node_allocation_statistics (code, length);

  t = ggc_alloc_cleared_tree_node_stat (length PASS_MEM_STAT);

  TREE_SET_CODE (t, code);

  /* Can't use TREE_OPERAND to store the length because if checking is
     enabled, it will try to check the length before we store it.  :-P  */
  t->exp.operands[0] = build_int_cst (sizetype, len);

  return t;
}

/* Helper function for build_call_* functions; build a CALL_EXPR with
   indicated RETURN_TYPE, FN, and NARGS, but do not initialize any of
   the argument slots.  */

static tree
build_call_1 (tree return_type, tree fn, int nargs)
{
  tree t;

  t = build_vl_exp (CALL_EXPR, nargs + 3);
  TREE_TYPE (t) = return_type;
  CALL_EXPR_FN (t) = fn;
  CALL_EXPR_STATIC_CHAIN (t) = NULL;

  return t;
}

/* Build a CALL_EXPR of class tcc_vl_exp with the indicated RETURN_TYPE and
   FN and a null static chain slot.  NARGS is the number of call arguments
   which are specified as "..." arguments.  */

tree
build_call_nary (tree return_type, tree fn, int nargs, ...)
{
  tree ret;
  va_list args;
  va_start (args, nargs);
  ret = build_call_valist (return_type, fn, nargs, args);
  va_end (args);
  return ret;
}

/* Build a CALL_EXPR of class tcc_vl_exp with the indicated RETURN_TYPE and
   FN and a null static chain slot.  NARGS is the number of call arguments
   which are specified as a va_list ARGS.  */

tree
build_call_valist (tree return_type, tree fn, int nargs, va_list args)
{
  tree t;
  int i;

  t = build_call_1 (return_type, fn, nargs);
  for (i = 0; i < nargs; i++)
    CALL_EXPR_ARG (t, i) = va_arg (args, tree);
  process_call_operands (t);
  return t;
}

/* Build a CALL_EXPR of class tcc_vl_exp with the indicated RETURN_TYPE and
   FN and a null static chain slot.  NARGS is the number of call arguments
   which are specified as a tree array ARGS.  */

tree
build_call_array_loc (location_t loc, tree return_type, tree fn,
		      int nargs, const tree *args)
{
  tree t;
  int i;

  t = build_call_1 (return_type, fn, nargs);
  for (i = 0; i < nargs; i++)
    CALL_EXPR_ARG (t, i) = args[i];
  process_call_operands (t);
  SET_EXPR_LOCATION (t, loc);
  return t;
}

/* Like build_call_array, but takes a vec.  */

tree
build_call_vec (tree return_type, tree fn, vec<tree, va_gc> *args)
{
  tree ret, t;
  unsigned int ix;

  ret = build_call_1 (return_type, fn, vec_safe_length (args));
  FOR_EACH_VEC_SAFE_ELT (args, ix, t)
    CALL_EXPR_ARG (ret, ix) = t;
  process_call_operands (ret);
  return ret;
}

/* Conveniently construct a function call expression.  FNDECL names the
   function to be called and N arguments are passed in the array
   ARGARRAY.  */

tree
build_call_expr_loc_array (location_t loc, tree fndecl, int n, tree *argarray)
{
  tree fntype = TREE_TYPE (fndecl);
  tree fn = build1 (ADDR_EXPR, build_pointer_type (fntype), fndecl);
 
  return fold_build_call_array_loc (loc, TREE_TYPE (fntype), fn, n, argarray);
}

/* Conveniently construct a function call expression.  FNDECL names the
   function to be called and the arguments are passed in the vector
   VEC.  */

tree
build_call_expr_loc_vec (location_t loc, tree fndecl, vec<tree, va_gc> *vec)
{
  return build_call_expr_loc_array (loc, fndecl, vec_safe_length (vec),
				    vec_safe_address (vec));
}


/* Conveniently construct a function call expression.  FNDECL names the
   function to be called, N is the number of arguments, and the "..."
   parameters are the argument expressions.  */

tree
build_call_expr_loc (location_t loc, tree fndecl, int n, ...)
{
  va_list ap;
  tree *argarray = XALLOCAVEC (tree, n);
  int i;

  va_start (ap, n);
  for (i = 0; i < n; i++)
    argarray[i] = va_arg (ap, tree);
  va_end (ap);
  return build_call_expr_loc_array (loc, fndecl, n, argarray);
}

/* Like build_call_expr_loc (UNKNOWN_LOCATION, ...).  Duplicated because
   varargs macros aren't supported by all bootstrap compilers.  */

tree
build_call_expr (tree fndecl, int n, ...)
{
  va_list ap;
  tree *argarray = XALLOCAVEC (tree, n);
  int i;

  va_start (ap, n);
  for (i = 0; i < n; i++)
    argarray[i] = va_arg (ap, tree);
  va_end (ap);
  return build_call_expr_loc_array (UNKNOWN_LOCATION, fndecl, n, argarray);
}

/* Build an internal call to IFN, with arguments ARGS[0:N-1] and with return
   type TYPE.  This is just like CALL_EXPR, except its CALL_EXPR_FN is NULL.
   It will get gimplified later into an ordinary internal function.  */

tree
build_call_expr_internal_loc_array (location_t loc, internal_fn ifn,
				    tree type, int n, const tree *args)
{
  tree t = build_call_1 (type, NULL_TREE, n);
  for (int i = 0; i < n; ++i)
    CALL_EXPR_ARG (t, i) = args[i];
  SET_EXPR_LOCATION (t, loc);
  CALL_EXPR_IFN (t) = ifn;
  return t;
}

/* Build internal call expression.  This is just like CALL_EXPR, except
   its CALL_EXPR_FN is NULL.  It will get gimplified later into ordinary
   internal function.  */

tree
build_call_expr_internal_loc (location_t loc, enum internal_fn ifn,
			      tree type, int n, ...)
{
  va_list ap;
  tree *argarray = XALLOCAVEC (tree, n);
  int i;

  va_start (ap, n);
  for (i = 0; i < n; i++)
    argarray[i] = va_arg (ap, tree);
  va_end (ap);
  return build_call_expr_internal_loc_array (loc, ifn, type, n, argarray);
}

/* Return a function call to FN, if the target is guaranteed to support it,
   or null otherwise.

   N is the number of arguments, passed in the "...", and TYPE is the
   type of the return value.  */

tree
maybe_build_call_expr_loc (location_t loc, combined_fn fn, tree type,
			   int n, ...)
{
  va_list ap;
  tree *argarray = XALLOCAVEC (tree, n);
  int i;

  va_start (ap, n);
  for (i = 0; i < n; i++)
    argarray[i] = va_arg (ap, tree);
  va_end (ap);
  if (internal_fn_p (fn))
    {
      internal_fn ifn = as_internal_fn (fn);
      if (direct_internal_fn_p (ifn))
	{
	  tree_pair types = direct_internal_fn_types (ifn, type, argarray);
	  if (!direct_internal_fn_supported_p (ifn, types,
					       OPTIMIZE_FOR_BOTH))
	    return NULL_TREE;
	}
      return build_call_expr_internal_loc_array (loc, ifn, type, n, argarray);
    }
  else
    {
      tree fndecl = builtin_decl_implicit (as_builtin_fn (fn));
      if (!fndecl)
	return NULL_TREE;
      return build_call_expr_loc_array (loc, fndecl, n, argarray);
    }
}

/* Create a new constant string literal and return a char* pointer to it.
   The STRING_CST value is the LEN characters at STR.  */
tree
build_string_literal (int len, const char *str)
{
  tree t, elem, index, type;

  t = build_string (len, str);
  elem = build_type_variant (char_type_node, 1, 0);
  index = build_index_type (size_int (len - 1));
  type = build_array_type (elem, index);
  TREE_TYPE (t) = type;
  TREE_CONSTANT (t) = 1;
  TREE_READONLY (t) = 1;
  TREE_STATIC (t) = 1;

  type = build_pointer_type (elem);
  t = build1 (ADDR_EXPR, type,
	      build4 (ARRAY_REF, elem,
		      t, integer_zero_node, NULL_TREE, NULL_TREE));
  return t;
}



/* Return true if T (assumed to be a DECL) must be assigned a memory
   location.  */

bool
needs_to_live_in_memory (const_tree t)
{
  return (TREE_ADDRESSABLE (t)
	  || is_global_var (t)
	  || (TREE_CODE (t) == RESULT_DECL
	      && !DECL_BY_REFERENCE (t)
	      && aggregate_value_p (t, current_function_decl)));
}

/* Return value of a constant X and sign-extend it.  */

HOST_WIDE_INT
int_cst_value (const_tree x)
{
  unsigned bits = TYPE_PRECISION (TREE_TYPE (x));
  unsigned HOST_WIDE_INT val = TREE_INT_CST_LOW (x);

  /* Make sure the sign-extended value will fit in a HOST_WIDE_INT.  */
  gcc_assert (cst_and_fits_in_hwi (x));

  if (bits < HOST_BITS_PER_WIDE_INT)
    {
      bool negative = ((val >> (bits - 1)) & 1) != 0;
      if (negative)
	val |= HOST_WIDE_INT_M1U << (bits - 1) << 1;
      else
	val &= ~(HOST_WIDE_INT_M1U << (bits - 1) << 1);
    }

  return val;
}

/* If TYPE is an integral or pointer type, return an integer type with
   the same precision which is unsigned iff UNSIGNEDP is true, or itself
   if TYPE is already an integer type of signedness UNSIGNEDP.  */

tree
signed_or_unsigned_type_for (int unsignedp, tree type)
{
  if (TREE_CODE (type) == INTEGER_TYPE && TYPE_UNSIGNED (type) == unsignedp)
    return type;

  if (TREE_CODE (type) == VECTOR_TYPE)
    {
      tree inner = TREE_TYPE (type);
      tree inner2 = signed_or_unsigned_type_for (unsignedp, inner);
      if (!inner2)
	return NULL_TREE;
      if (inner == inner2)
	return type;
      return build_vector_type (inner2, TYPE_VECTOR_SUBPARTS (type));
    }

  if (!INTEGRAL_TYPE_P (type)
      && !POINTER_TYPE_P (type)
      && TREE_CODE (type) != OFFSET_TYPE)
    return NULL_TREE;

  return build_nonstandard_integer_type (TYPE_PRECISION (type), unsignedp);
}

/* If TYPE is an integral or pointer type, return an integer type with
   the same precision which is unsigned, or itself if TYPE is already an
   unsigned integer type.  */

tree
unsigned_type_for (tree type)
{
  return signed_or_unsigned_type_for (1, type);
}

/* If TYPE is an integral or pointer type, return an integer type with
   the same precision which is signed, or itself if TYPE is already a
   signed integer type.  */

tree
signed_type_for (tree type)
{
  return signed_or_unsigned_type_for (0, type);
}

/* If TYPE is a vector type, return a signed integer vector type with the
   same width and number of subparts. Otherwise return boolean_type_node.  */

tree
truth_type_for (tree type)
{
  if (TREE_CODE (type) == VECTOR_TYPE)
    {
      if (VECTOR_BOOLEAN_TYPE_P (type))
	return type;
      return build_truth_vector_type (TYPE_VECTOR_SUBPARTS (type),
				      GET_MODE_SIZE (TYPE_MODE (type)));
    }
  else
    return boolean_type_node;
}

/* Returns the largest value obtainable by casting something in INNER type to
   OUTER type.  */

tree
upper_bound_in_type (tree outer, tree inner)
{
  unsigned int det = 0;
  unsigned oprec = TYPE_PRECISION (outer);
  unsigned iprec = TYPE_PRECISION (inner);
  unsigned prec;

  /* Compute a unique number for every combination.  */
  det |= (oprec > iprec) ? 4 : 0;
  det |= TYPE_UNSIGNED (outer) ? 2 : 0;
  det |= TYPE_UNSIGNED (inner) ? 1 : 0;

  /* Determine the exponent to use.  */
  switch (det)
    {
    case 0:
    case 1:
      /* oprec <= iprec, outer: signed, inner: don't care.  */
      prec = oprec - 1;
      break;
    case 2:
    case 3:
      /* oprec <= iprec, outer: unsigned, inner: don't care.  */
      prec = oprec;
      break;
    case 4:
      /* oprec > iprec, outer: signed, inner: signed.  */
      prec = iprec - 1;
      break;
    case 5:
      /* oprec > iprec, outer: signed, inner: unsigned.  */
      prec = iprec;
      break;
    case 6:
      /* oprec > iprec, outer: unsigned, inner: signed.  */
      prec = oprec;
      break;
    case 7:
      /* oprec > iprec, outer: unsigned, inner: unsigned.  */
      prec = iprec;
      break;
    default:
      gcc_unreachable ();
    }

  return wide_int_to_tree (outer,
			   wi::mask (prec, false, TYPE_PRECISION (outer)));
}

/* Returns the smallest value obtainable by casting something in INNER type to
   OUTER type.  */

tree
lower_bound_in_type (tree outer, tree inner)
{
  unsigned oprec = TYPE_PRECISION (outer);
  unsigned iprec = TYPE_PRECISION (inner);

  /* If OUTER type is unsigned, we can definitely cast 0 to OUTER type
     and obtain 0.  */
  if (TYPE_UNSIGNED (outer)
      /* If we are widening something of an unsigned type, OUTER type
	 contains all values of INNER type.  In particular, both INNER
	 and OUTER types have zero in common.  */
      || (oprec > iprec && TYPE_UNSIGNED (inner)))
    return build_int_cst (outer, 0);
  else
    {
      /* If we are widening a signed type to another signed type, we
	 want to obtain -2^^(iprec-1).  If we are keeping the
	 precision or narrowing to a signed type, we want to obtain
	 -2^(oprec-1).  */
      unsigned prec = oprec > iprec ? iprec : oprec;
      return wide_int_to_tree (outer,
			       wi::mask (prec - 1, true,
					 TYPE_PRECISION (outer)));
    }
}

/* Return nonzero if two operands that are suitable for PHI nodes are
   necessarily equal.  Specifically, both ARG0 and ARG1 must be either
   SSA_NAME or invariant.  Note that this is strictly an optimization.
   That is, callers of this function can directly call operand_equal_p
   and get the same result, only slower.  */

int
operand_equal_for_phi_arg_p (const_tree arg0, const_tree arg1)
{
  if (arg0 == arg1)
    return 1;
  if (TREE_CODE (arg0) == SSA_NAME || TREE_CODE (arg1) == SSA_NAME)
    return 0;
  return operand_equal_p (arg0, arg1, 0);
}

/* Returns number of zeros at the end of binary representation of X.  */

tree
num_ending_zeros (const_tree x)
{
  return build_int_cst (TREE_TYPE (x), wi::ctz (x));
}


#define WALK_SUBTREE(NODE)				\
  do							\
    {							\
      result = walk_tree_1 (&(NODE), func, data, pset, lh);	\
      if (result)					\
	return result;					\
    }							\
  while (0)

/* This is a subroutine of walk_tree that walks field of TYPE that are to
   be walked whenever a type is seen in the tree.  Rest of operands and return
   value are as for walk_tree.  */

static tree
walk_type_fields (tree type, walk_tree_fn func, void *data,
		  hash_set<tree> *pset, walk_tree_lh lh)
{
  tree result = NULL_TREE;

  switch (TREE_CODE (type))
    {
    case POINTER_TYPE:
    case REFERENCE_TYPE:
    case VECTOR_TYPE:
      /* We have to worry about mutually recursive pointers.  These can't
	 be written in C.  They can in Ada.  It's pathological, but
	 there's an ACATS test (c38102a) that checks it.  Deal with this
	 by checking if we're pointing to another pointer, that one
	 points to another pointer, that one does too, and we have no htab.
	 If so, get a hash table.  We check three levels deep to avoid
	 the cost of the hash table if we don't need one.  */
      if (POINTER_TYPE_P (TREE_TYPE (type))
	  && POINTER_TYPE_P (TREE_TYPE (TREE_TYPE (type)))
	  && POINTER_TYPE_P (TREE_TYPE (TREE_TYPE (TREE_TYPE (type))))
	  && !pset)
	{
	  result = walk_tree_without_duplicates (&TREE_TYPE (type),
						 func, data);
	  if (result)
	    return result;

	  break;
	}

      /* fall through */

    case COMPLEX_TYPE:
      WALK_SUBTREE (TREE_TYPE (type));
      break;

    case METHOD_TYPE:
      WALK_SUBTREE (TYPE_METHOD_BASETYPE (type));

      /* Fall through.  */

    case FUNCTION_TYPE:
      WALK_SUBTREE (TREE_TYPE (type));
      {
	tree arg;

	/* We never want to walk into default arguments.  */
	for (arg = TYPE_ARG_TYPES (type); arg; arg = TREE_CHAIN (arg))
	  WALK_SUBTREE (TREE_VALUE (arg));
      }
      break;

    case ARRAY_TYPE:
      /* Don't follow this nodes's type if a pointer for fear that
	 we'll have infinite recursion.  If we have a PSET, then we
	 need not fear.  */
      if (pset
	  || (!POINTER_TYPE_P (TREE_TYPE (type))
	      && TREE_CODE (TREE_TYPE (type)) != OFFSET_TYPE))
	WALK_SUBTREE (TREE_TYPE (type));
      WALK_SUBTREE (TYPE_DOMAIN (type));
      break;

    case OFFSET_TYPE:
      WALK_SUBTREE (TREE_TYPE (type));
      WALK_SUBTREE (TYPE_OFFSET_BASETYPE (type));
      break;

    default:
      break;
    }

  return NULL_TREE;
}

/* Apply FUNC to all the sub-trees of TP in a pre-order traversal.  FUNC is
   called with the DATA and the address of each sub-tree.  If FUNC returns a
   non-NULL value, the traversal is stopped, and the value returned by FUNC
   is returned.  If PSET is non-NULL it is used to record the nodes visited,
   and to avoid visiting a node more than once.  */

tree
walk_tree_1 (tree *tp, walk_tree_fn func, void *data,
	     hash_set<tree> *pset, walk_tree_lh lh)
{
  enum tree_code code;
  int walk_subtrees;
  tree result;

#define WALK_SUBTREE_TAIL(NODE)				\
  do							\
    {							\
       tp = & (NODE);					\
       goto tail_recurse;				\
    }							\
  while (0)

 tail_recurse:
  /* Skip empty subtrees.  */
  if (!*tp)
    return NULL_TREE;

  /* Don't walk the same tree twice, if the user has requested
     that we avoid doing so.  */
  if (pset && pset->add (*tp))
    return NULL_TREE;

  /* Call the function.  */
  walk_subtrees = 1;
  result = (*func) (tp, &walk_subtrees, data);

  /* If we found something, return it.  */
  if (result)
    return result;

  code = TREE_CODE (*tp);

  /* Even if we didn't, FUNC may have decided that there was nothing
     interesting below this point in the tree.  */
  if (!walk_subtrees)
    {
      /* But we still need to check our siblings.  */
      if (code == TREE_LIST)
	WALK_SUBTREE_TAIL (TREE_CHAIN (*tp));
      else if (code == OMP_CLAUSE)
	WALK_SUBTREE_TAIL (OMP_CLAUSE_CHAIN (*tp));
      else
	return NULL_TREE;
    }

  if (lh)
    {
      result = (*lh) (tp, &walk_subtrees, func, data, pset);
      if (result || !walk_subtrees)
        return result;
    }

  switch (code)
    {
    case ERROR_MARK:
    case IDENTIFIER_NODE:
    case INTEGER_CST:
    case REAL_CST:
    case FIXED_CST:
    case VECTOR_CST:
    case STRING_CST:
    case BLOCK:
    case PLACEHOLDER_EXPR:
    case SSA_NAME:
    case FIELD_DECL:
    case RESULT_DECL:
      /* None of these have subtrees other than those already walked
	 above.  */
      break;

    case TREE_LIST:
      WALK_SUBTREE (TREE_VALUE (*tp));
      WALK_SUBTREE_TAIL (TREE_CHAIN (*tp));
      break;

    case TREE_VEC:
      {
	int len = TREE_VEC_LENGTH (*tp);

	if (len == 0)
	  break;

	/* Walk all elements but the first.  */
	while (--len)
	  WALK_SUBTREE (TREE_VEC_ELT (*tp, len));

	/* Now walk the first one as a tail call.  */
	WALK_SUBTREE_TAIL (TREE_VEC_ELT (*tp, 0));
      }

    case COMPLEX_CST:
      WALK_SUBTREE (TREE_REALPART (*tp));
      WALK_SUBTREE_TAIL (TREE_IMAGPART (*tp));

    case CONSTRUCTOR:
      {
	unsigned HOST_WIDE_INT idx;
	constructor_elt *ce;

	for (idx = 0; vec_safe_iterate (CONSTRUCTOR_ELTS (*tp), idx, &ce);
	     idx++)
	  WALK_SUBTREE (ce->value);
      }
      break;

    case SAVE_EXPR:
      WALK_SUBTREE_TAIL (TREE_OPERAND (*tp, 0));

    case BIND_EXPR:
      {
	tree decl;
	for (decl = BIND_EXPR_VARS (*tp); decl; decl = DECL_CHAIN (decl))
	  {
	    /* Walk the DECL_INITIAL and DECL_SIZE.  We don't want to walk
	       into declarations that are just mentioned, rather than
	       declared; they don't really belong to this part of the tree.
	       And, we can see cycles: the initializer for a declaration
	       can refer to the declaration itself.  */
	    WALK_SUBTREE (DECL_INITIAL (decl));
	    WALK_SUBTREE (DECL_SIZE (decl));
	    WALK_SUBTREE (DECL_SIZE_UNIT (decl));
	  }
	WALK_SUBTREE_TAIL (BIND_EXPR_BODY (*tp));
      }

    case STATEMENT_LIST:
      {
	tree_stmt_iterator i;
	for (i = tsi_start (*tp); !tsi_end_p (i); tsi_next (&i))
	  WALK_SUBTREE (*tsi_stmt_ptr (i));
      }
      break;

    case OMP_CLAUSE:
      switch (OMP_CLAUSE_CODE (*tp))
	{
	case OMP_CLAUSE_GANG:
	case OMP_CLAUSE__GRIDDIM_:
	  WALK_SUBTREE (OMP_CLAUSE_OPERAND (*tp, 1));
	  /* FALLTHRU */

	case OMP_CLAUSE_ASYNC:
	case OMP_CLAUSE_WAIT:
	case OMP_CLAUSE_WORKER:
	case OMP_CLAUSE_VECTOR:
	case OMP_CLAUSE_NUM_GANGS:
	case OMP_CLAUSE_NUM_WORKERS:
	case OMP_CLAUSE_VECTOR_LENGTH:
	case OMP_CLAUSE_PRIVATE:
	case OMP_CLAUSE_SHARED:
	case OMP_CLAUSE_FIRSTPRIVATE:
	case OMP_CLAUSE_COPYIN:
	case OMP_CLAUSE_COPYPRIVATE:
	case OMP_CLAUSE_FINAL:
	case OMP_CLAUSE_IF:
	case OMP_CLAUSE_NUM_THREADS:
	case OMP_CLAUSE_SCHEDULE:
	case OMP_CLAUSE_UNIFORM:
	case OMP_CLAUSE_DEPEND:
	case OMP_CLAUSE_NUM_TEAMS:
	case OMP_CLAUSE_THREAD_LIMIT:
	case OMP_CLAUSE_DEVICE:
	case OMP_CLAUSE_DIST_SCHEDULE:
	case OMP_CLAUSE_SAFELEN:
	case OMP_CLAUSE_SIMDLEN:
	case OMP_CLAUSE_ORDERED:
	case OMP_CLAUSE_PRIORITY:
	case OMP_CLAUSE_GRAINSIZE:
	case OMP_CLAUSE_NUM_TASKS:
	case OMP_CLAUSE_HINT:
	case OMP_CLAUSE_TO_DECLARE:
	case OMP_CLAUSE_LINK:
	case OMP_CLAUSE_USE_DEVICE_PTR:
	case OMP_CLAUSE_IS_DEVICE_PTR:
	case OMP_CLAUSE__LOOPTEMP_:
	case OMP_CLAUSE__SIMDUID_:
	case OMP_CLAUSE__CILK_FOR_COUNT_:
	  WALK_SUBTREE (OMP_CLAUSE_OPERAND (*tp, 0));
	  /* FALLTHRU */

	case OMP_CLAUSE_INDEPENDENT:
	case OMP_CLAUSE_NOWAIT:
	case OMP_CLAUSE_DEFAULT:
	case OMP_CLAUSE_UNTIED:
	case OMP_CLAUSE_MERGEABLE:
	case OMP_CLAUSE_PROC_BIND:
	case OMP_CLAUSE_INBRANCH:
	case OMP_CLAUSE_NOTINBRANCH:
	case OMP_CLAUSE_FOR:
	case OMP_CLAUSE_PARALLEL:
	case OMP_CLAUSE_SECTIONS:
	case OMP_CLAUSE_TASKGROUP:
	case OMP_CLAUSE_NOGROUP:
	case OMP_CLAUSE_THREADS:
	case OMP_CLAUSE_SIMD:
	case OMP_CLAUSE_DEFAULTMAP:
	case OMP_CLAUSE_AUTO:
	case OMP_CLAUSE_SEQ:
	case OMP_CLAUSE_TILE:
	case OMP_CLAUSE__SIMT_:
	  WALK_SUBTREE_TAIL (OMP_CLAUSE_CHAIN (*tp));

	case OMP_CLAUSE_LASTPRIVATE:
	  WALK_SUBTREE (OMP_CLAUSE_DECL (*tp));
	  WALK_SUBTREE (OMP_CLAUSE_LASTPRIVATE_STMT (*tp));
	  WALK_SUBTREE_TAIL (OMP_CLAUSE_CHAIN (*tp));

	case OMP_CLAUSE_COLLAPSE:
	  {
	    int i;
	    for (i = 0; i < 3; i++)
	      WALK_SUBTREE (OMP_CLAUSE_OPERAND (*tp, i));
	    WALK_SUBTREE_TAIL (OMP_CLAUSE_CHAIN (*tp));
	  }

	case OMP_CLAUSE_LINEAR:
	  WALK_SUBTREE (OMP_CLAUSE_DECL (*tp));
	  WALK_SUBTREE (OMP_CLAUSE_LINEAR_STEP (*tp));
	  WALK_SUBTREE (OMP_CLAUSE_LINEAR_STMT (*tp));
	  WALK_SUBTREE_TAIL (OMP_CLAUSE_CHAIN (*tp));

	case OMP_CLAUSE_ALIGNED:
	case OMP_CLAUSE_FROM:
	case OMP_CLAUSE_TO:
	case OMP_CLAUSE_MAP:
	case OMP_CLAUSE__CACHE_:
	  WALK_SUBTREE (OMP_CLAUSE_DECL (*tp));
	  WALK_SUBTREE (OMP_CLAUSE_OPERAND (*tp, 1));
	  WALK_SUBTREE_TAIL (OMP_CLAUSE_CHAIN (*tp));

	case OMP_CLAUSE_REDUCTION:
	  {
	    int i;
	    for (i = 0; i < 5; i++)
	      WALK_SUBTREE (OMP_CLAUSE_OPERAND (*tp, i));
	    WALK_SUBTREE_TAIL (OMP_CLAUSE_CHAIN (*tp));
	  }

	default:
	  gcc_unreachable ();
	}
      break;

    case TARGET_EXPR:
      {
	int i, len;

	/* TARGET_EXPRs are peculiar: operands 1 and 3 can be the same.
	   But, we only want to walk once.  */
	len = (TREE_OPERAND (*tp, 3) == TREE_OPERAND (*tp, 1)) ? 2 : 3;
	for (i = 0; i < len; ++i)
	  WALK_SUBTREE (TREE_OPERAND (*tp, i));
	WALK_SUBTREE_TAIL (TREE_OPERAND (*tp, len));
      }

    case DECL_EXPR:
      /* If this is a TYPE_DECL, walk into the fields of the type that it's
	 defining.  We only want to walk into these fields of a type in this
	 case and not in the general case of a mere reference to the type.

	 The criterion is as follows: if the field can be an expression, it
	 must be walked only here.  This should be in keeping with the fields
	 that are directly gimplified in gimplify_type_sizes in order for the
	 mark/copy-if-shared/unmark machinery of the gimplifier to work with
	 variable-sized types.

	 Note that DECLs get walked as part of processing the BIND_EXPR.  */
      if (TREE_CODE (DECL_EXPR_DECL (*tp)) == TYPE_DECL)
	{
	  tree *type_p = &TREE_TYPE (DECL_EXPR_DECL (*tp));
	  if (TREE_CODE (*type_p) == ERROR_MARK)
	    return NULL_TREE;

	  /* Call the function for the type.  See if it returns anything or
	     doesn't want us to continue.  If we are to continue, walk both
	     the normal fields and those for the declaration case.  */
	  result = (*func) (type_p, &walk_subtrees, data);
	  if (result || !walk_subtrees)
	    return result;

	  /* But do not walk a pointed-to type since it may itself need to
	     be walked in the declaration case if it isn't anonymous.  */
	  if (!POINTER_TYPE_P (*type_p))
	    {
	      result = walk_type_fields (*type_p, func, data, pset, lh);
	      if (result)
		return result;
	    }

	  /* If this is a record type, also walk the fields.  */
	  if (RECORD_OR_UNION_TYPE_P (*type_p))
	    {
	      tree field;

	      for (field = TYPE_FIELDS (*type_p); field;
		   field = DECL_CHAIN (field))
		{
		  /* We'd like to look at the type of the field, but we can
		     easily get infinite recursion.  So assume it's pointed
		     to elsewhere in the tree.  Also, ignore things that
		     aren't fields.  */
		  if (TREE_CODE (field) != FIELD_DECL)
		    continue;

		  WALK_SUBTREE (DECL_FIELD_OFFSET (field));
		  WALK_SUBTREE (DECL_SIZE (field));
		  WALK_SUBTREE (DECL_SIZE_UNIT (field));
		  if (TREE_CODE (*type_p) == QUAL_UNION_TYPE)
		    WALK_SUBTREE (DECL_QUALIFIER (field));
		}
	    }

	  /* Same for scalar types.  */
	  else if (TREE_CODE (*type_p) == BOOLEAN_TYPE
		   || TREE_CODE (*type_p) == ENUMERAL_TYPE
		   || TREE_CODE (*type_p) == INTEGER_TYPE
		   || TREE_CODE (*type_p) == FIXED_POINT_TYPE
		   || TREE_CODE (*type_p) == REAL_TYPE)
	    {
	      WALK_SUBTREE (TYPE_MIN_VALUE (*type_p));
	      WALK_SUBTREE (TYPE_MAX_VALUE (*type_p));
	    }

	  WALK_SUBTREE (TYPE_SIZE (*type_p));
	  WALK_SUBTREE_TAIL (TYPE_SIZE_UNIT (*type_p));
	}
      /* FALLTHRU */

    default:
      if (IS_EXPR_CODE_CLASS (TREE_CODE_CLASS (code)))
	{
	  int i, len;

	  /* Walk over all the sub-trees of this operand.  */
	  len = TREE_OPERAND_LENGTH (*tp);

	  /* Go through the subtrees.  We need to do this in forward order so
	     that the scope of a FOR_EXPR is handled properly.  */
	  if (len)
	    {
	      for (i = 0; i < len - 1; ++i)
		WALK_SUBTREE (TREE_OPERAND (*tp, i));
	      WALK_SUBTREE_TAIL (TREE_OPERAND (*tp, len - 1));
	    }
	}
      /* If this is a type, walk the needed fields in the type.  */
      else if (TYPE_P (*tp))
	return walk_type_fields (*tp, func, data, pset, lh);
      break;
    }

  /* We didn't find what we were looking for.  */
  return NULL_TREE;

#undef WALK_SUBTREE_TAIL
}
#undef WALK_SUBTREE

/* Like walk_tree, but does not walk duplicate nodes more than once.  */

tree
walk_tree_without_duplicates_1 (tree *tp, walk_tree_fn func, void *data,
				walk_tree_lh lh)
{
  tree result;

  hash_set<tree> pset;
  result = walk_tree_1 (tp, func, data, &pset, lh);
  return result;
}


tree
tree_block (tree t)
{
  const enum tree_code_class c = TREE_CODE_CLASS (TREE_CODE (t));

  if (IS_EXPR_CODE_CLASS (c))
    return LOCATION_BLOCK (t->exp.locus);
  gcc_unreachable ();
  return NULL;
}

void
tree_set_block (tree t, tree b)
{
  const enum tree_code_class c = TREE_CODE_CLASS (TREE_CODE (t));

  if (IS_EXPR_CODE_CLASS (c))
    {
      t->exp.locus = set_block (t->exp.locus, b);
    }
  else
    gcc_unreachable ();
}

/* Create a nameless artificial label and put it in the current
   function context.  The label has a location of LOC.  Returns the
   newly created label.  */

tree
create_artificial_label (location_t loc)
{
  tree lab = build_decl (loc,
      			 LABEL_DECL, NULL_TREE, void_type_node);

  DECL_ARTIFICIAL (lab) = 1;
  DECL_IGNORED_P (lab) = 1;
  DECL_CONTEXT (lab) = current_function_decl;
  return lab;
}

/*  Given a tree, try to return a useful variable name that we can use
    to prefix a temporary that is being assigned the value of the tree.
    I.E. given  <temp> = &A, return A.  */

const char *
get_name (tree t)
{
  tree stripped_decl;

  stripped_decl = t;
  STRIP_NOPS (stripped_decl);
  if (DECL_P (stripped_decl) && DECL_NAME (stripped_decl))
    return IDENTIFIER_POINTER (DECL_NAME (stripped_decl));
  else if (TREE_CODE (stripped_decl) == SSA_NAME)
    {
      tree name = SSA_NAME_IDENTIFIER (stripped_decl);
      if (!name)
	return NULL;
      return IDENTIFIER_POINTER (name);
    }
  else
    {
      switch (TREE_CODE (stripped_decl))
	{
	case ADDR_EXPR:
	  return get_name (TREE_OPERAND (stripped_decl, 0));
	default:
	  return NULL;
	}
    }
}

/* Return true if TYPE has a variable argument list.  */

bool
stdarg_p (const_tree fntype)
{
  function_args_iterator args_iter;
  tree n = NULL_TREE, t;

  if (!fntype)
    return false;

  FOREACH_FUNCTION_ARGS (fntype, t, args_iter)
    {
      n = t;
    }

  return n != NULL_TREE && n != void_type_node;
}

/* Return true if TYPE has a prototype.  */

bool
prototype_p (const_tree fntype)
{
  tree t;

  gcc_assert (fntype != NULL_TREE);

  t = TYPE_ARG_TYPES (fntype);
  return (t != NULL_TREE);
}

/* If BLOCK is inlined from an __attribute__((__artificial__))
   routine, return pointer to location from where it has been
   called.  */
location_t *
block_nonartificial_location (tree block)
{
  location_t *ret = NULL;

  while (block && TREE_CODE (block) == BLOCK
	 && BLOCK_ABSTRACT_ORIGIN (block))
    {
      tree ao = BLOCK_ABSTRACT_ORIGIN (block);

      while (TREE_CODE (ao) == BLOCK
	     && BLOCK_ABSTRACT_ORIGIN (ao)
	     && BLOCK_ABSTRACT_ORIGIN (ao) != ao)
	ao = BLOCK_ABSTRACT_ORIGIN (ao);

      if (TREE_CODE (ao) == FUNCTION_DECL)
	{
	  /* If AO is an artificial inline, point RET to the
	     call site locus at which it has been inlined and continue
	     the loop, in case AO's caller is also an artificial
	     inline.  */
	  if (DECL_DECLARED_INLINE_P (ao)
	      && lookup_attribute ("artificial", DECL_ATTRIBUTES (ao)))
	    ret = &BLOCK_SOURCE_LOCATION (block);
	  else
	    break;
	}
      else if (TREE_CODE (ao) != BLOCK)
	break;

      block = BLOCK_SUPERCONTEXT (block);
    }
  return ret;
}


/* If EXP is inlined from an __attribute__((__artificial__))
   function, return the location of the original call expression.  */

location_t
tree_nonartificial_location (tree exp)
{
  location_t *loc = block_nonartificial_location (TREE_BLOCK (exp));

  if (loc)
    return *loc;
  else
    return EXPR_LOCATION (exp);
}


/* These are the hash table functions for the hash table of OPTIMIZATION_NODEq
   nodes.  */

/* Return the hash code X, an OPTIMIZATION_NODE or TARGET_OPTION code.  */

hashval_t
cl_option_hasher::hash (tree x)
{
  const_tree const t = x;
  const char *p;
  size_t i;
  size_t len = 0;
  hashval_t hash = 0;

  if (TREE_CODE (t) == OPTIMIZATION_NODE)
    {
      p = (const char *)TREE_OPTIMIZATION (t);
      len = sizeof (struct cl_optimization);
    }

  else if (TREE_CODE (t) == TARGET_OPTION_NODE)
    return cl_target_option_hash (TREE_TARGET_OPTION (t));

  else
    gcc_unreachable ();

  /* assume most opt flags are just 0/1, some are 2-3, and a few might be
     something else.  */
  for (i = 0; i < len; i++)
    if (p[i])
      hash = (hash << 4) ^ ((i << 2) | p[i]);

  return hash;
}

/* Return nonzero if the value represented by *X (an OPTIMIZATION or
   TARGET_OPTION tree node) is the same as that given by *Y, which is the
   same.  */

bool
cl_option_hasher::equal (tree x, tree y)
{
  const_tree const xt = x;
  const_tree const yt = y;
  const char *xp;
  const char *yp;
  size_t len;

  if (TREE_CODE (xt) != TREE_CODE (yt))
    return 0;

  if (TREE_CODE (xt) == OPTIMIZATION_NODE)
    {
      xp = (const char *)TREE_OPTIMIZATION (xt);
      yp = (const char *)TREE_OPTIMIZATION (yt);
      len = sizeof (struct cl_optimization);
    }

  else if (TREE_CODE (xt) == TARGET_OPTION_NODE)
    {
      return cl_target_option_eq (TREE_TARGET_OPTION (xt),
				  TREE_TARGET_OPTION (yt));
    }

  else
    gcc_unreachable ();

  return (memcmp (xp, yp, len) == 0);
}

/* Build an OPTIMIZATION_NODE based on the options in OPTS.  */

tree
build_optimization_node (struct gcc_options *opts)
{
  tree t;

  /* Use the cache of optimization nodes.  */

  cl_optimization_save (TREE_OPTIMIZATION (cl_optimization_node),
			opts);

  tree *slot = cl_option_hash_table->find_slot (cl_optimization_node, INSERT);
  t = *slot;
  if (!t)
    {
      /* Insert this one into the hash table.  */
      t = cl_optimization_node;
      *slot = t;

      /* Make a new node for next time round.  */
      cl_optimization_node = make_node (OPTIMIZATION_NODE);
    }

  return t;
}

/* Build a TARGET_OPTION_NODE based on the options in OPTS.  */

tree
build_target_option_node (struct gcc_options *opts)
{
  tree t;

  /* Use the cache of optimization nodes.  */

  cl_target_option_save (TREE_TARGET_OPTION (cl_target_option_node),
			 opts);

  tree *slot = cl_option_hash_table->find_slot (cl_target_option_node, INSERT);
  t = *slot;
  if (!t)
    {
      /* Insert this one into the hash table.  */
      t = cl_target_option_node;
      *slot = t;

      /* Make a new node for next time round.  */
      cl_target_option_node = make_node (TARGET_OPTION_NODE);
    }

  return t;
}

/* Clear TREE_TARGET_GLOBALS of all TARGET_OPTION_NODE trees,
   so that they aren't saved during PCH writing.  */

void
prepare_target_option_nodes_for_pch (void)
{
  hash_table<cl_option_hasher>::iterator iter = cl_option_hash_table->begin ();
  for (; iter != cl_option_hash_table->end (); ++iter)
    if (TREE_CODE (*iter) == TARGET_OPTION_NODE)
      TREE_TARGET_GLOBALS (*iter) = NULL;
}

/* Determine the "ultimate origin" of a block.  The block may be an inlined
   instance of an inlined instance of a block which is local to an inline
   function, so we have to trace all of the way back through the origin chain
   to find out what sort of node actually served as the original seed for the
   given block.  */

tree
block_ultimate_origin (const_tree block)
{
  tree immediate_origin = BLOCK_ABSTRACT_ORIGIN (block);

  /* BLOCK_ABSTRACT_ORIGIN can point to itself; ignore that if
     we're trying to output the abstract instance of this function.  */
  if (BLOCK_ABSTRACT (block) && immediate_origin == block)
    return NULL_TREE;

  if (immediate_origin == NULL_TREE)
    return NULL_TREE;
  else
    {
      tree ret_val;
      tree lookahead = immediate_origin;

      do
	{
	  ret_val = lookahead;
	  lookahead = (TREE_CODE (ret_val) == BLOCK
		       ? BLOCK_ABSTRACT_ORIGIN (ret_val) : NULL);
	}
      while (lookahead != NULL && lookahead != ret_val);

      /* The block's abstract origin chain may not be the *ultimate* origin of
	 the block. It could lead to a DECL that has an abstract origin set.
	 If so, we want that DECL's abstract origin (which is what DECL_ORIGIN
	 will give us if it has one).  Note that DECL's abstract origins are
	 supposed to be the most distant ancestor (or so decl_ultimate_origin
	 claims), so we don't need to loop following the DECL origins.  */
      if (DECL_P (ret_val))
	return DECL_ORIGIN (ret_val);

      return ret_val;
    }
}

/* Return true iff conversion from INNER_TYPE to OUTER_TYPE generates
   no instruction.  */

bool
tree_nop_conversion_p (const_tree outer_type, const_tree inner_type)
{
  /* Do not strip casts into or out of differing address spaces.  */
  if (POINTER_TYPE_P (outer_type)
      && TYPE_ADDR_SPACE (TREE_TYPE (outer_type)) != ADDR_SPACE_GENERIC)
    {
      if (!POINTER_TYPE_P (inner_type)
	  || (TYPE_ADDR_SPACE (TREE_TYPE (outer_type))
	      != TYPE_ADDR_SPACE (TREE_TYPE (inner_type))))
	return false;
    }
  else if (POINTER_TYPE_P (inner_type)
	   && TYPE_ADDR_SPACE (TREE_TYPE (inner_type)) != ADDR_SPACE_GENERIC)
    {
      /* We already know that outer_type is not a pointer with
	 a non-generic address space.  */
      return false;
    }

  /* Use precision rather then machine mode when we can, which gives
     the correct answer even for submode (bit-field) types.  */
  if ((INTEGRAL_TYPE_P (outer_type)
       || POINTER_TYPE_P (outer_type)
       || TREE_CODE (outer_type) == OFFSET_TYPE)
      && (INTEGRAL_TYPE_P (inner_type)
	  || POINTER_TYPE_P (inner_type)
	  || TREE_CODE (inner_type) == OFFSET_TYPE))
    return TYPE_PRECISION (outer_type) == TYPE_PRECISION (inner_type);

  /* Otherwise fall back on comparing machine modes (e.g. for
     aggregate types, floats).  */
  return TYPE_MODE (outer_type) == TYPE_MODE (inner_type);
}

/* Return true iff conversion in EXP generates no instruction.  Mark
   it inline so that we fully inline into the stripping functions even
   though we have two uses of this function.  */

static inline bool
tree_nop_conversion (const_tree exp)
{
  tree outer_type, inner_type;

  if (!CONVERT_EXPR_P (exp)
      && TREE_CODE (exp) != NON_LVALUE_EXPR)
    return false;
  if (TREE_OPERAND (exp, 0) == error_mark_node)
    return false;

  outer_type = TREE_TYPE (exp);
  inner_type = TREE_TYPE (TREE_OPERAND (exp, 0));

  if (!inner_type)
    return false;

  return tree_nop_conversion_p (outer_type, inner_type);
}

/* Return true iff conversion in EXP generates no instruction.  Don't
   consider conversions changing the signedness.  */

static bool
tree_sign_nop_conversion (const_tree exp)
{
  tree outer_type, inner_type;

  if (!tree_nop_conversion (exp))
    return false;

  outer_type = TREE_TYPE (exp);
  inner_type = TREE_TYPE (TREE_OPERAND (exp, 0));

  return (TYPE_UNSIGNED (outer_type) == TYPE_UNSIGNED (inner_type)
	  && POINTER_TYPE_P (outer_type) == POINTER_TYPE_P (inner_type));
}

/* Strip conversions from EXP according to tree_nop_conversion and
   return the resulting expression.  */

tree
tree_strip_nop_conversions (tree exp)
{
  while (tree_nop_conversion (exp))
    exp = TREE_OPERAND (exp, 0);
  return exp;
}

/* Strip conversions from EXP according to tree_sign_nop_conversion
   and return the resulting expression.  */

tree
tree_strip_sign_nop_conversions (tree exp)
{
  while (tree_sign_nop_conversion (exp))
    exp = TREE_OPERAND (exp, 0);
  return exp;
}

/* Avoid any floating point extensions from EXP.  */
tree
strip_float_extensions (tree exp)
{
  tree sub, expt, subt;

  /*  For floating point constant look up the narrowest type that can hold
      it properly and handle it like (type)(narrowest_type)constant.
      This way we can optimize for instance a=a*2.0 where "a" is float
      but 2.0 is double constant.  */
  if (TREE_CODE (exp) == REAL_CST && !DECIMAL_FLOAT_TYPE_P (TREE_TYPE (exp)))
    {
      REAL_VALUE_TYPE orig;
      tree type = NULL;

      orig = TREE_REAL_CST (exp);
      if (TYPE_PRECISION (TREE_TYPE (exp)) > TYPE_PRECISION (float_type_node)
	  && exact_real_truncate (TYPE_MODE (float_type_node), &orig))
	type = float_type_node;
      else if (TYPE_PRECISION (TREE_TYPE (exp))
	       > TYPE_PRECISION (double_type_node)
	       && exact_real_truncate (TYPE_MODE (double_type_node), &orig))
	type = double_type_node;
      if (type)
	return build_real_truncate (type, orig);
    }

  if (!CONVERT_EXPR_P (exp))
    return exp;

  sub = TREE_OPERAND (exp, 0);
  subt = TREE_TYPE (sub);
  expt = TREE_TYPE (exp);

  if (!FLOAT_TYPE_P (subt))
    return exp;

  if (DECIMAL_FLOAT_TYPE_P (expt) != DECIMAL_FLOAT_TYPE_P (subt))
    return exp;

  if (TYPE_PRECISION (subt) > TYPE_PRECISION (expt))
    return exp;

  return strip_float_extensions (sub);
}

/* Strip out all handled components that produce invariant
   offsets.  */

const_tree
strip_invariant_refs (const_tree op)
{
  while (handled_component_p (op))
    {
      switch (TREE_CODE (op))
	{
	case ARRAY_REF:
	case ARRAY_RANGE_REF:
	  if (!is_gimple_constant (TREE_OPERAND (op, 1))
	      || TREE_OPERAND (op, 2) != NULL_TREE
	      || TREE_OPERAND (op, 3) != NULL_TREE)
	    return NULL;
	  break;

	case COMPONENT_REF:
	  if (TREE_OPERAND (op, 2) != NULL_TREE)
	    return NULL;
	  break;

	default:;
	}
      op = TREE_OPERAND (op, 0);
    }

  return op;
}

static GTY(()) tree gcc_eh_personality_decl;

/* Return the GCC personality function decl.  */

tree
lhd_gcc_personality (void)
{
  if (!gcc_eh_personality_decl)
    gcc_eh_personality_decl = build_personality_function ("gcc");
  return gcc_eh_personality_decl;
}

/* TARGET is a call target of GIMPLE call statement
   (obtained by gimple_call_fn).  Return true if it is
   OBJ_TYPE_REF representing an virtual call of C++ method.
   (As opposed to OBJ_TYPE_REF representing objc calls
   through a cast where middle-end devirtualization machinery
   can't apply.) */

bool
virtual_method_call_p (const_tree target)
{
  if (TREE_CODE (target) != OBJ_TYPE_REF)
    return false;
  tree t = TREE_TYPE (target);
  gcc_checking_assert (TREE_CODE (t) == POINTER_TYPE);
  t = TREE_TYPE (t);
  if (TREE_CODE (t) == FUNCTION_TYPE)
    return false;
  gcc_checking_assert (TREE_CODE (t) == METHOD_TYPE);
  /* If we do not have BINFO associated, it means that type was built
     without devirtualization enabled.  Do not consider this a virtual
     call.  */
  if (!TYPE_BINFO (obj_type_ref_class (target)))
    return false;
  return true;
}

/* REF is OBJ_TYPE_REF, return the class the ref corresponds to.  */

tree
obj_type_ref_class (const_tree ref)
{
  gcc_checking_assert (TREE_CODE (ref) == OBJ_TYPE_REF);
  ref = TREE_TYPE (ref);
  gcc_checking_assert (TREE_CODE (ref) == POINTER_TYPE);
  ref = TREE_TYPE (ref);
  /* We look for type THIS points to.  ObjC also builds
     OBJ_TYPE_REF with non-method calls, Their first parameter
     ID however also corresponds to class type. */
  gcc_checking_assert (TREE_CODE (ref) == METHOD_TYPE
		       || TREE_CODE (ref) == FUNCTION_TYPE);
  ref = TREE_VALUE (TYPE_ARG_TYPES (ref));
  gcc_checking_assert (TREE_CODE (ref) == POINTER_TYPE);
  return TREE_TYPE (ref);
}

/* Lookup sub-BINFO of BINFO of TYPE at offset POS.  */

static tree
lookup_binfo_at_offset (tree binfo, tree type, HOST_WIDE_INT pos)
{
  unsigned int i;
  tree base_binfo, b;

  for (i = 0; BINFO_BASE_ITERATE (binfo, i, base_binfo); i++)
    if (pos == tree_to_shwi (BINFO_OFFSET (base_binfo))
	&& types_same_for_odr (TREE_TYPE (base_binfo), type))
      return base_binfo;
    else if ((b = lookup_binfo_at_offset (base_binfo, type, pos)) != NULL)
      return b;
  return NULL;
}

/* Try to find a base info of BINFO that would have its field decl at offset
   OFFSET within the BINFO type and which is of EXPECTED_TYPE.  If it can be
   found, return, otherwise return NULL_TREE.  */

tree
get_binfo_at_offset (tree binfo, poly_int64 offset, tree expected_type)
{
  tree type = BINFO_TYPE (binfo);

  while (true)
    {
      HOST_WIDE_INT pos, size;
      tree fld;
      int i;

      if (types_same_for_odr (type, expected_type))
	  return binfo;
      if (may_lt (offset, 0))
	return NULL_TREE;

      for (fld = TYPE_FIELDS (type); fld; fld = DECL_CHAIN (fld))
	{
	  if (TREE_CODE (fld) != FIELD_DECL || !DECL_ARTIFICIAL (fld))
	    continue;

	  pos = int_bit_position (fld);
	  size = tree_to_uhwi (DECL_SIZE (fld));
	  if (known_in_range_p (offset, pos, size))
	    break;
	}
      if (!fld || TREE_CODE (TREE_TYPE (fld)) != RECORD_TYPE)
	return NULL_TREE;

      /* Offset 0 indicates the primary base, whose vtable contents are
	 represented in the binfo for the derived class.  */
      else if (may_ne (offset, 0))
	{
	  tree found_binfo = NULL, base_binfo;
	  /* Offsets in BINFO are in bytes relative to the whole structure
	     while POS is in bits relative to the containing field.  */
	  int binfo_offset = (tree_to_shwi (BINFO_OFFSET (binfo)) + pos
			     / BITS_PER_UNIT);

	  for (i = 0; BINFO_BASE_ITERATE (binfo, i, base_binfo); i++)
	    if (tree_to_shwi (BINFO_OFFSET (base_binfo)) == binfo_offset
		&& types_same_for_odr (TREE_TYPE (base_binfo), TREE_TYPE (fld)))
	      {
		found_binfo = base_binfo;
		break;
	      }
	  if (found_binfo)
	    binfo = found_binfo;
	  else
	    binfo = lookup_binfo_at_offset (binfo, TREE_TYPE (fld),
					    binfo_offset);
	 }

      type = TREE_TYPE (fld);
      offset -= pos;
    }
}

/* Returns true if X is a typedef decl.  */

bool
is_typedef_decl (const_tree x)
{
  return (x && TREE_CODE (x) == TYPE_DECL
          && DECL_ORIGINAL_TYPE (x) != NULL_TREE);
}

/* Returns true iff TYPE is a type variant created for a typedef. */

bool
typedef_variant_p (const_tree type)
{
  return is_typedef_decl (TYPE_NAME (type));
}

/* Warn about a use of an identifier which was marked deprecated.  */
void
warn_deprecated_use (tree node, tree attr)
{
  const char *msg;

  if (node == 0 || !warn_deprecated_decl)
    return;

  if (!attr)
    {
      if (DECL_P (node))
	attr = DECL_ATTRIBUTES (node);
      else if (TYPE_P (node))
	{
	  tree decl = TYPE_STUB_DECL (node);
	  if (decl)
	    attr = lookup_attribute ("deprecated",
				     TYPE_ATTRIBUTES (TREE_TYPE (decl)));
	}
    }

  if (attr)
    attr = lookup_attribute ("deprecated", attr);

  if (attr)
    msg = TREE_STRING_POINTER (TREE_VALUE (TREE_VALUE (attr)));
  else
    msg = NULL;

  bool w;
  if (DECL_P (node))
    {
      if (msg)
	w = warning (OPT_Wdeprecated_declarations,
		     "%qD is deprecated: %s", node, msg);
      else
	w = warning (OPT_Wdeprecated_declarations,
		     "%qD is deprecated", node);
      if (w)
	inform (DECL_SOURCE_LOCATION (node), "declared here");
    }
  else if (TYPE_P (node))
    {
      tree what = NULL_TREE;
      tree decl = TYPE_STUB_DECL (node);

      if (TYPE_NAME (node))
	{
	  if (TREE_CODE (TYPE_NAME (node)) == IDENTIFIER_NODE)
	    what = TYPE_NAME (node);
	  else if (TREE_CODE (TYPE_NAME (node)) == TYPE_DECL
		   && DECL_NAME (TYPE_NAME (node)))
	    what = DECL_NAME (TYPE_NAME (node));
	}

      if (decl)
	{
	  if (what)
	    {
	      if (msg)
		w = warning (OPT_Wdeprecated_declarations,
			     "%qE is deprecated: %s", what, msg);
	      else
		w = warning (OPT_Wdeprecated_declarations,
			     "%qE is deprecated", what);
	    }
	  else
	    {
	      if (msg)
		w = warning (OPT_Wdeprecated_declarations,
			     "type is deprecated: %s", msg);
	      else
		w = warning (OPT_Wdeprecated_declarations,
			     "type is deprecated");
	    }
	  if (w)
	    inform (DECL_SOURCE_LOCATION (decl), "declared here");
	}
      else
	{
	  if (what)
	    {
	      if (msg)
		warning (OPT_Wdeprecated_declarations, "%qE is deprecated: %s",
			 what, msg);
	      else
		warning (OPT_Wdeprecated_declarations, "%qE is deprecated", what);
	    }
	  else
	    {
	      if (msg)
		warning (OPT_Wdeprecated_declarations, "type is deprecated: %s",
			 msg);
	      else
		warning (OPT_Wdeprecated_declarations, "type is deprecated");
	    }
	}
    }
}

/* Return true if REF has a COMPONENT_REF with a bit-field field declaration
   somewhere in it.  */

bool
contains_bitfld_component_ref_p (const_tree ref)
{
  while (handled_component_p (ref))
    {
      if (TREE_CODE (ref) == COMPONENT_REF
          && DECL_BIT_FIELD (TREE_OPERAND (ref, 1)))
        return true;
      ref = TREE_OPERAND (ref, 0);
    }

  return false;
}

/* Try to determine whether a TRY_CATCH expression can fall through.
   This is a subroutine of block_may_fallthru.  */

static bool
try_catch_may_fallthru (const_tree stmt)
{
  tree_stmt_iterator i;

  /* If the TRY block can fall through, the whole TRY_CATCH can
     fall through.  */
  if (block_may_fallthru (TREE_OPERAND (stmt, 0)))
    return true;

  i = tsi_start (TREE_OPERAND (stmt, 1));
  switch (TREE_CODE (tsi_stmt (i)))
    {
    case CATCH_EXPR:
      /* We expect to see a sequence of CATCH_EXPR trees, each with a
	 catch expression and a body.  The whole TRY_CATCH may fall
	 through iff any of the catch bodies falls through.  */
      for (; !tsi_end_p (i); tsi_next (&i))
	{
	  if (block_may_fallthru (CATCH_BODY (tsi_stmt (i))))
	    return true;
	}
      return false;

    case EH_FILTER_EXPR:
      /* The exception filter expression only matters if there is an
	 exception.  If the exception does not match EH_FILTER_TYPES,
	 we will execute EH_FILTER_FAILURE, and we will fall through
	 if that falls through.  If the exception does match
	 EH_FILTER_TYPES, the stack unwinder will continue up the
	 stack, so we will not fall through.  We don't know whether we
	 will throw an exception which matches EH_FILTER_TYPES or not,
	 so we just ignore EH_FILTER_TYPES and assume that we might
	 throw an exception which doesn't match.  */
      return block_may_fallthru (EH_FILTER_FAILURE (tsi_stmt (i)));

    default:
      /* This case represents statements to be executed when an
	 exception occurs.  Those statements are implicitly followed
	 by a RESX statement to resume execution after the exception.
	 So in this case the TRY_CATCH never falls through.  */
      return false;
    }
}

/* Try to determine if we can fall out of the bottom of BLOCK.  This guess
   need not be 100% accurate; simply be conservative and return true if we
   don't know.  This is used only to avoid stupidly generating extra code.
   If we're wrong, we'll just delete the extra code later.  */

bool
block_may_fallthru (const_tree block)
{
  /* This CONST_CAST is okay because expr_last returns its argument
     unmodified and we assign it to a const_tree.  */
  const_tree stmt = expr_last (CONST_CAST_TREE (block));

  switch (stmt ? TREE_CODE (stmt) : ERROR_MARK)
    {
    case GOTO_EXPR:
    case RETURN_EXPR:
      /* Easy cases.  If the last statement of the block implies
	 control transfer, then we can't fall through.  */
      return false;

    case SWITCH_EXPR:
      /* If SWITCH_LABELS is set, this is lowered, and represents a
	 branch to a selected label and hence can not fall through.
	 Otherwise SWITCH_BODY is set, and the switch can fall
	 through.  */
      return SWITCH_LABELS (stmt) == NULL_TREE;

    case COND_EXPR:
      if (block_may_fallthru (COND_EXPR_THEN (stmt)))
	return true;
      return block_may_fallthru (COND_EXPR_ELSE (stmt));

    case BIND_EXPR:
      return block_may_fallthru (BIND_EXPR_BODY (stmt));

    case TRY_CATCH_EXPR:
      return try_catch_may_fallthru (stmt);

    case TRY_FINALLY_EXPR:
      /* The finally clause is always executed after the try clause,
	 so if it does not fall through, then the try-finally will not
	 fall through.  Otherwise, if the try clause does not fall
	 through, then when the finally clause falls through it will
	 resume execution wherever the try clause was going.  So the
	 whole try-finally will only fall through if both the try
	 clause and the finally clause fall through.  */
      return (block_may_fallthru (TREE_OPERAND (stmt, 0))
	      && block_may_fallthru (TREE_OPERAND (stmt, 1)));

    case MODIFY_EXPR:
      if (TREE_CODE (TREE_OPERAND (stmt, 1)) == CALL_EXPR)
	stmt = TREE_OPERAND (stmt, 1);
      else
	return true;
      /* FALLTHRU */

    case CALL_EXPR:
      /* Functions that do not return do not fall through.  */
      return (call_expr_flags (stmt) & ECF_NORETURN) == 0;

    case CLEANUP_POINT_EXPR:
      return block_may_fallthru (TREE_OPERAND (stmt, 0));

    case TARGET_EXPR:
      return block_may_fallthru (TREE_OPERAND (stmt, 1));

    case ERROR_MARK:
      return true;

    default:
      return lang_hooks.block_may_fallthru (stmt);
    }
}

/* True if we are using EH to handle cleanups.  */
static bool using_eh_for_cleanups_flag = false;

/* This routine is called from front ends to indicate eh should be used for
   cleanups.  */
void
using_eh_for_cleanups (void)
{
  using_eh_for_cleanups_flag = true;
}

/* Query whether EH is used for cleanups.  */
bool
using_eh_for_cleanups_p (void)
{
  return using_eh_for_cleanups_flag;
}

/* Wrapper for tree_code_name to ensure that tree code is valid */
const char *
get_tree_code_name (enum tree_code code)
{
  const char *invalid = "<invalid tree code>";

  if (code >= MAX_TREE_CODES)
    return invalid;

  return tree_code_name[code];
}

/* Drops the TREE_OVERFLOW flag from T.  */

tree
drop_tree_overflow (tree t)
{
  gcc_checking_assert (TREE_OVERFLOW (t));

  /* For tree codes with a sharing machinery re-build the result.  */
  if (TREE_CODE (t) == INTEGER_CST)
    return wide_int_to_tree (TREE_TYPE (t), t);

  /* Otherwise, as all tcc_constants are possibly shared, copy the node
     and drop the flag.  */
  t = copy_node (t);
  TREE_OVERFLOW (t) = 0;

  /* For constants that contain nested constants, drop the flag
     from those as well.  */
  if (TREE_CODE (t) == COMPLEX_CST)
    {
      if (TREE_OVERFLOW (TREE_REALPART (t)))
	TREE_REALPART (t) = drop_tree_overflow (TREE_REALPART (t));
      if (TREE_OVERFLOW (TREE_IMAGPART (t)))
	TREE_IMAGPART (t) = drop_tree_overflow (TREE_IMAGPART (t));
    }
  if (TREE_CODE (t) == VECTOR_CST)
    {
      for (unsigned i = 0; i < VECTOR_CST_NELTS (t); ++i)
	{
	  tree& elt = VECTOR_CST_ELT (t, i);
	  if (TREE_OVERFLOW (elt))
	    elt = drop_tree_overflow (elt);
	}
    }
  return t;
}

/* Given a memory reference expression T, return its base address.
   The base address of a memory reference expression is the main
   object being referenced.  For instance, the base address for
   'array[i].fld[j]' is 'array'.  You can think of this as stripping
   away the offset part from a memory address.

   This function calls handled_component_p to strip away all the inner
   parts of the memory reference until it reaches the base object.  */

tree
get_base_address (tree t)
{
  while (handled_component_p (t))
    t = TREE_OPERAND (t, 0);

  if ((TREE_CODE (t) == MEM_REF
       || TREE_CODE (t) == TARGET_MEM_REF)
      && TREE_CODE (TREE_OPERAND (t, 0)) == ADDR_EXPR)
    t = TREE_OPERAND (TREE_OPERAND (t, 0), 0);

  /* ???  Either the alias oracle or all callers need to properly deal
     with WITH_SIZE_EXPRs before we can look through those.  */
  if (TREE_CODE (t) == WITH_SIZE_EXPR)
    return NULL_TREE;

  return t;
}

/* Return a tree of sizetype representing the size, in bytes, of the element
   of EXP, an ARRAY_REF or an ARRAY_RANGE_REF.  */

tree
array_ref_element_size (tree exp)
{
  tree aligned_size = TREE_OPERAND (exp, 3);
  tree elmt_type = TREE_TYPE (TREE_TYPE (TREE_OPERAND (exp, 0)));
  location_t loc = EXPR_LOCATION (exp);

  /* If a size was specified in the ARRAY_REF, it's the size measured
     in alignment units of the element type.  So multiply by that value.  */
  if (aligned_size)
    {
      /* ??? tree_ssa_useless_type_conversion will eliminate casts to
	 sizetype from another type of the same width and signedness.  */
      if (TREE_TYPE (aligned_size) != sizetype)
	aligned_size = fold_convert_loc (loc, sizetype, aligned_size);
      return size_binop_loc (loc, MULT_EXPR, aligned_size,
			     size_int (TYPE_ALIGN_UNIT (elmt_type)));
    }

  /* Otherwise, take the size from that of the element type.  Substitute
     any PLACEHOLDER_EXPR that we have.  */
  else
    return SUBSTITUTE_PLACEHOLDER_IN_EXPR (TYPE_SIZE_UNIT (elmt_type), exp);
}

/* Return a tree representing the lower bound of the array mentioned in
   EXP, an ARRAY_REF or an ARRAY_RANGE_REF.  */

tree
array_ref_low_bound (tree exp)
{
  tree domain_type = TYPE_DOMAIN (TREE_TYPE (TREE_OPERAND (exp, 0)));

  /* If a lower bound is specified in EXP, use it.  */
  if (TREE_OPERAND (exp, 2))
    return TREE_OPERAND (exp, 2);

  /* Otherwise, if there is a domain type and it has a lower bound, use it,
     substituting for a PLACEHOLDER_EXPR as needed.  */
  if (domain_type && TYPE_MIN_VALUE (domain_type))
    return SUBSTITUTE_PLACEHOLDER_IN_EXPR (TYPE_MIN_VALUE (domain_type), exp);

  /* Otherwise, return a zero of the appropriate type.  */
  return build_int_cst (TREE_TYPE (TREE_OPERAND (exp, 1)), 0);
}

/* Return a tree representing the upper bound of the array mentioned in
   EXP, an ARRAY_REF or an ARRAY_RANGE_REF.  */

tree
array_ref_up_bound (tree exp)
{
  tree domain_type = TYPE_DOMAIN (TREE_TYPE (TREE_OPERAND (exp, 0)));

  /* If there is a domain type and it has an upper bound, use it, substituting
     for a PLACEHOLDER_EXPR as needed.  */
  if (domain_type && TYPE_MAX_VALUE (domain_type))
    return SUBSTITUTE_PLACEHOLDER_IN_EXPR (TYPE_MAX_VALUE (domain_type), exp);

  /* Otherwise fail.  */
  return NULL_TREE;
}

/* Returns true if REF is an array reference or a component reference
   to an array at the end of a structure.
   If this is the case, the array may be allocated larger
   than its upper bound implies.  */

bool
array_at_struct_end_p (tree ref)
{
  tree atype;

  if (TREE_CODE (ref) == ARRAY_REF
      || TREE_CODE (ref) == ARRAY_RANGE_REF)
    {
      atype = TREE_TYPE (TREE_OPERAND (ref, 0));
      ref = TREE_OPERAND (ref, 0);
    }
  else if (TREE_CODE (ref) == COMPONENT_REF
	   && TREE_CODE (TREE_TYPE (TREE_OPERAND (ref, 1))) == ARRAY_TYPE)
    atype = TREE_TYPE (TREE_OPERAND (ref, 1));
  else
    return false;

  while (handled_component_p (ref))
    {
      /* If the reference chain contains a component reference to a
         non-union type and there follows another field the reference
	 is not at the end of a structure.  */
      if (TREE_CODE (ref) == COMPONENT_REF)
	{
	  if (TREE_CODE (TREE_TYPE (TREE_OPERAND (ref, 0))) == RECORD_TYPE)
	    {
	      tree nextf = DECL_CHAIN (TREE_OPERAND (ref, 1));
	      while (nextf && TREE_CODE (nextf) != FIELD_DECL)
		nextf = DECL_CHAIN (nextf);
	      if (nextf)
		return false;
	    }
	}
      /* If we have a multi-dimensional array we do not consider
         a non-innermost dimension as flex array if the whole
	 multi-dimensional array is at struct end.
	 Same for an array of aggregates with a trailing array
	 member.  */
      else if (TREE_CODE (ref) == ARRAY_REF)
	return false;
      else if (TREE_CODE (ref) == ARRAY_RANGE_REF)
	;
      /* If we view an underlying object as sth else then what we
         gathered up to now is what we have to rely on.  */
      else if (TREE_CODE (ref) == VIEW_CONVERT_EXPR)
	break;
      else
	gcc_unreachable ();

      ref = TREE_OPERAND (ref, 0);
    }

  /* The array now is at struct end.  Treat flexible arrays as
     always subject to extend, even into just padding constrained by
     an underlying decl.  */
  if (! TYPE_SIZE (atype))
    return true;

  tree size = NULL;

  if (TREE_CODE (ref) == MEM_REF
      && TREE_CODE (TREE_OPERAND (ref, 0)) == ADDR_EXPR)
    {
      size = TYPE_SIZE (TREE_TYPE (ref));
      ref = TREE_OPERAND (TREE_OPERAND (ref, 0), 0);
    }

  /* If the reference is based on a declared entity, the size of the array
     is constrained by its given domain.  (Do not trust commons PR/69368).  */
  if (DECL_P (ref)
      /* Be sure the size of MEM_REF target match.  For example:

	   char buf[10];
	   struct foo *str = (struct foo *)&buf;

	   str->trailin_array[2] = 1;

	 is valid because BUF allocate enough space.  */

      && (!size || (DECL_SIZE (ref) != NULL
		    && operand_equal_p (DECL_SIZE (ref), size, 0)))
      && !(flag_unconstrained_commons
	   && VAR_P (ref) && DECL_COMMON (ref)))
    return false;

  return true;
}

/* Return a tree representing the offset, in bytes, of the field referenced
   by EXP.  This does not include any offset in DECL_FIELD_BIT_OFFSET.  */

tree
component_ref_field_offset (tree exp)
{
  tree aligned_offset = TREE_OPERAND (exp, 2);
  tree field = TREE_OPERAND (exp, 1);
  location_t loc = EXPR_LOCATION (exp);

  /* If an offset was specified in the COMPONENT_REF, it's the offset measured
     in units of DECL_OFFSET_ALIGN / BITS_PER_UNIT.  So multiply by that
     value.  */
  if (aligned_offset)
    {
      /* ??? tree_ssa_useless_type_conversion will eliminate casts to
	 sizetype from another type of the same width and signedness.  */
      if (TREE_TYPE (aligned_offset) != sizetype)
	aligned_offset = fold_convert_loc (loc, sizetype, aligned_offset);
      return size_binop_loc (loc, MULT_EXPR, aligned_offset,
			     size_int (DECL_OFFSET_ALIGN (field)
				       / BITS_PER_UNIT));
    }

  /* Otherwise, take the offset from that of the field.  Substitute
     any PLACEHOLDER_EXPR that we have.  */
  else
    return SUBSTITUTE_PLACEHOLDER_IN_EXPR (DECL_FIELD_OFFSET (field), exp);
}

/* Return the machine mode of T.  For vectors, returns the mode of the
   inner type.  The main use case is to feed the result to HONOR_NANS,
   avoiding the BLKmode that a direct TYPE_MODE (T) might return.  */

machine_mode
element_mode (const_tree t)
{
  if (!TYPE_P (t))
    t = TREE_TYPE (t);
  if (VECTOR_TYPE_P (t) || TREE_CODE (t) == COMPLEX_TYPE)
    t = TREE_TYPE (t);
  return TYPE_MODE (t);
}
 

/* Veirfy that basic properties of T match TV and thus T can be a variant of
   TV.  TV should be the more specified variant (i.e. the main variant).  */

static bool
verify_type_variant (const_tree t, tree tv)
{
  /* Type variant can differ by:

     - TYPE_QUALS: TYPE_READONLY, TYPE_VOLATILE, TYPE_ATOMIC, TYPE_RESTRICT,
                   ENCODE_QUAL_ADDR_SPACE. 
     - main variant may be TYPE_COMPLETE_P and variant types !TYPE_COMPLETE_P
       in this case some values may not be set in the variant types
       (see TYPE_COMPLETE_P checks).
     - it is possible to have TYPE_ARTIFICIAL variant of non-artifical type
     - by TYPE_NAME and attributes (i.e. when variant originate by typedef)
     - TYPE_CANONICAL (TYPE_ALIAS_SET is the same among variants)
     - by the alignment: TYPE_ALIGN and TYPE_USER_ALIGN
     - during LTO by TYPE_CONTEXT if type is TYPE_FILE_SCOPE_P
       this is necessary to make it possible to merge types form different TUs
     - arrays, pointers and references may have TREE_TYPE that is a variant
       of TREE_TYPE of their main variants.
     - aggregates may have new TYPE_FIELDS list that list variants of
       the main variant TYPE_FIELDS.
     - vector types may differ by TYPE_VECTOR_OPAQUE
   */

  /* Convenience macro for matching individual fields.  */
#define verify_variant_match(flag)					    \
  do {									    \
    if (flag (tv) != flag (t))						    \
      {									    \
	error ("type variant differs by " #flag ".");			    \
	debug_tree (tv);						    \
	return false;							    \
      }									    \
  } while (false)

  /* tree_base checks.  */

  verify_variant_match (TREE_CODE);
  /* FIXME: Ada builds non-artificial variants of artificial types.  */
  if (TYPE_ARTIFICIAL (tv) && 0)
    verify_variant_match (TYPE_ARTIFICIAL);
  if (POINTER_TYPE_P (tv))
    verify_variant_match (TYPE_REF_CAN_ALIAS_ALL);
  /* FIXME: TYPE_SIZES_GIMPLIFIED may differs for Ada build.  */
  verify_variant_match (TYPE_UNSIGNED);
  verify_variant_match (TYPE_PACKED);
  if (TREE_CODE (t) == REFERENCE_TYPE)
    verify_variant_match (TYPE_REF_IS_RVALUE);
  if (AGGREGATE_TYPE_P (t))
    verify_variant_match (TYPE_REVERSE_STORAGE_ORDER);
  else
    verify_variant_match (TYPE_SATURATING);
  /* FIXME: This check trigger during libstdc++ build.  */
  if (RECORD_OR_UNION_TYPE_P (t) && COMPLETE_TYPE_P (t) && 0)
    verify_variant_match (TYPE_FINAL_P);

  /* tree_type_common checks.  */

  if (COMPLETE_TYPE_P (t))
    {
      verify_variant_match (TYPE_MODE);
      if (TREE_CODE (TYPE_SIZE (t)) != PLACEHOLDER_EXPR
	  && TREE_CODE (TYPE_SIZE (tv)) != PLACEHOLDER_EXPR)
	verify_variant_match (TYPE_SIZE);
      if (TREE_CODE (TYPE_SIZE_UNIT (t)) != PLACEHOLDER_EXPR
	  && TREE_CODE (TYPE_SIZE_UNIT (tv)) != PLACEHOLDER_EXPR
	  && TYPE_SIZE_UNIT (t) != TYPE_SIZE_UNIT (tv))
	{
	  gcc_assert (!operand_equal_p (TYPE_SIZE_UNIT (t),
					TYPE_SIZE_UNIT (tv), 0));
	  error ("type variant has different TYPE_SIZE_UNIT");
	  debug_tree (tv);
	  error ("type variant's TYPE_SIZE_UNIT");
	  debug_tree (TYPE_SIZE_UNIT (tv));
	  error ("type's TYPE_SIZE_UNIT");
	  debug_tree (TYPE_SIZE_UNIT (t));
	  return false;
	}
    }
  verify_variant_match (TYPE_PRECISION);
  verify_variant_match (TYPE_NEEDS_CONSTRUCTING);
  if (RECORD_OR_UNION_TYPE_P (t))
    verify_variant_match (TYPE_TRANSPARENT_AGGR);
  else if (TREE_CODE (t) == ARRAY_TYPE)
    verify_variant_match (TYPE_NONALIASED_COMPONENT);
  /* During LTO we merge variant lists from diferent translation units
     that may differ BY TYPE_CONTEXT that in turn may point 
     to TRANSLATION_UNIT_DECL.
     Ada also builds variants of types with different TYPE_CONTEXT.   */
  if ((!in_lto_p || !TYPE_FILE_SCOPE_P (t)) && 0)
    verify_variant_match (TYPE_CONTEXT);
  verify_variant_match (TYPE_STRING_FLAG);
  if (TYPE_ALIAS_SET_KNOWN_P (t))
    {
      error ("type variant with TYPE_ALIAS_SET_KNOWN_P");
      debug_tree (tv);
      return false;
    }

  /* tree_type_non_common checks.  */

  /* FIXME: C FE uses TYPE_VFIELD to record C_TYPE_INCOMPLETE_VARS
     and dangle the pointer from time to time.  */
  if (RECORD_OR_UNION_TYPE_P (t) && TYPE_VFIELD (t) != TYPE_VFIELD (tv)
      && (in_lto_p || !TYPE_VFIELD (tv)
	  || TREE_CODE (TYPE_VFIELD (tv)) != TREE_LIST))
    {
      error ("type variant has different TYPE_VFIELD");
      debug_tree (tv);
      return false;
    }
  if ((TREE_CODE (t) == ENUMERAL_TYPE && COMPLETE_TYPE_P (t))
       || TREE_CODE (t) == INTEGER_TYPE
       || TREE_CODE (t) == BOOLEAN_TYPE
       || TREE_CODE (t) == REAL_TYPE
       || TREE_CODE (t) == FIXED_POINT_TYPE)
    {
      verify_variant_match (TYPE_MAX_VALUE);
      verify_variant_match (TYPE_MIN_VALUE);
    }
  if (TREE_CODE (t) == METHOD_TYPE)
    verify_variant_match (TYPE_METHOD_BASETYPE);
  if (TREE_CODE (t) == OFFSET_TYPE)
    verify_variant_match (TYPE_OFFSET_BASETYPE);
  if (TREE_CODE (t) == ARRAY_TYPE)
    verify_variant_match (TYPE_ARRAY_MAX_SIZE);
  /* FIXME: Be lax and allow TYPE_BINFO to be missing in variant types
     or even type's main variant.  This is needed to make bootstrap pass
     and the bug seems new in GCC 5.
     C++ FE should be updated to make this consistent and we should check
     that TYPE_BINFO is always NULL for !COMPLETE_TYPE_P and otherwise there
     is a match with main variant.

     Also disable the check for Java for now because of parser hack that builds
     first an dummy BINFO and then sometimes replace it by real BINFO in some
     of the copies.  */
  if (RECORD_OR_UNION_TYPE_P (t) && TYPE_BINFO (t) && TYPE_BINFO (tv)
      && TYPE_BINFO (t) != TYPE_BINFO (tv)
      /* FIXME: Java sometimes keep dump TYPE_BINFOs on variant types.
	 Since there is no cheap way to tell C++/Java type w/o LTO, do checking
	 at LTO time only.  */
      && (in_lto_p && odr_type_p (t)))
    {
      error ("type variant has different TYPE_BINFO");
      debug_tree (tv);
      error ("type variant's TYPE_BINFO");
      debug_tree (TYPE_BINFO (tv));
      error ("type's TYPE_BINFO");
      debug_tree (TYPE_BINFO (t));
      return false;
    }

  /* Check various uses of TYPE_VALUES_RAW.  */
  if (TREE_CODE (t) == ENUMERAL_TYPE)
    verify_variant_match (TYPE_VALUES);
  else if (TREE_CODE (t) == ARRAY_TYPE)
    verify_variant_match (TYPE_DOMAIN);
  /* Permit incomplete variants of complete type.  While FEs may complete
     all variants, this does not happen for C++ templates in all cases.  */
  else if (RECORD_OR_UNION_TYPE_P (t)
	   && COMPLETE_TYPE_P (t)
	   && TYPE_FIELDS (t) != TYPE_FIELDS (tv))
    {
      tree f1, f2;

      /* Fortran builds qualified variants as new records with items of
	 qualified type. Verify that they looks same.  */
      for (f1 = TYPE_FIELDS (t), f2 = TYPE_FIELDS (tv);
	   f1 && f2;
	   f1 = TREE_CHAIN (f1), f2 = TREE_CHAIN (f2))
	if (TREE_CODE (f1) != FIELD_DECL || TREE_CODE (f2) != FIELD_DECL
	    || (TYPE_MAIN_VARIANT (TREE_TYPE (f1))
		 != TYPE_MAIN_VARIANT (TREE_TYPE (f2))
		/* FIXME: gfc_nonrestricted_type builds all types as variants
		   with exception of pointer types.  It deeply copies the type
		   which means that we may end up with a variant type
		   referring non-variant pointer.  We may change it to
		   produce types as variants, too, like
		   objc_get_protocol_qualified_type does.  */
		&& !POINTER_TYPE_P (TREE_TYPE (f1)))
	    || DECL_FIELD_OFFSET (f1) != DECL_FIELD_OFFSET (f2)
	    || DECL_FIELD_BIT_OFFSET (f1) != DECL_FIELD_BIT_OFFSET (f2))
	  break;
      if (f1 || f2)
	{
	  error ("type variant has different TYPE_FIELDS");
	  debug_tree (tv);
	  error ("first mismatch is field");
	  debug_tree (f1);
	  error ("and field");
	  debug_tree (f2);
          return false;
	}
    }
  else if ((TREE_CODE (t) == FUNCTION_TYPE || TREE_CODE (t) == METHOD_TYPE))
    verify_variant_match (TYPE_ARG_TYPES);
  /* For C++ the qualified variant of array type is really an array type
     of qualified TREE_TYPE.
     objc builds variants of pointer where pointer to type is a variant, too
     in objc_get_protocol_qualified_type.  */
  if (TREE_TYPE (t) != TREE_TYPE (tv)
      && ((TREE_CODE (t) != ARRAY_TYPE
	   && !POINTER_TYPE_P (t))
	  || TYPE_MAIN_VARIANT (TREE_TYPE (t))
	     != TYPE_MAIN_VARIANT (TREE_TYPE (tv))))
    {
      error ("type variant has different TREE_TYPE");
      debug_tree (tv);
      error ("type variant's TREE_TYPE");
      debug_tree (TREE_TYPE (tv));
      error ("type's TREE_TYPE");
      debug_tree (TREE_TYPE (t));
      return false;
    }
  if (type_with_alias_set_p (t)
      && !gimple_canonical_types_compatible_p (t, tv, false))
    {
      error ("type is not compatible with its variant");
      debug_tree (tv);
      error ("type variant's TREE_TYPE");
      debug_tree (TREE_TYPE (tv));
      error ("type's TREE_TYPE");
      debug_tree (TREE_TYPE (t));
      return false;
    }
  return true;
#undef verify_variant_match
}


/* The TYPE_CANONICAL merging machinery.  It should closely resemble
   the middle-end types_compatible_p function.  It needs to avoid
   claiming types are different for types that should be treated
   the same with respect to TBAA.  Canonical types are also used
   for IL consistency checks via the useless_type_conversion_p
   predicate which does not handle all type kinds itself but falls
   back to pointer-comparison of TYPE_CANONICAL for aggregates
   for example.  */

/* Return true if TYPE_UNSIGNED of TYPE should be ignored for canonical
   type calculation because we need to allow inter-operability between signed
   and unsigned variants.  */

bool
type_with_interoperable_signedness (const_tree type)
{
  /* Fortran standard require C_SIGNED_CHAR to be interoperable with both
     signed char and unsigned char.  Similarly fortran FE builds
     C_SIZE_T as signed type, while C defines it unsigned.  */

  return tree_code_for_canonical_type_merging (TREE_CODE (type))
	   == INTEGER_TYPE
         && (TYPE_PRECISION (type) == TYPE_PRECISION (signed_char_type_node)
	     || TYPE_PRECISION (type) == TYPE_PRECISION (size_type_node));
}

/* Return true iff T1 and T2 are structurally identical for what
   TBAA is concerned.  
   This function is used both by lto.c canonical type merging and by the
   verifier.  If TRUST_TYPE_CANONICAL we do not look into structure of types
   that have TYPE_CANONICAL defined and assume them equivalent.  This is useful
   only for LTO because only in these cases TYPE_CANONICAL equivalence
   correspond to one defined by gimple_canonical_types_compatible_p.  */

bool
gimple_canonical_types_compatible_p (const_tree t1, const_tree t2,
				     bool trust_type_canonical)
{
  /* Type variants should be same as the main variant.  When not doing sanity
     checking to verify this fact, go to main variants and save some work.  */
  if (trust_type_canonical)
    {
      t1 = TYPE_MAIN_VARIANT (t1);
      t2 = TYPE_MAIN_VARIANT (t2);
    }

  /* Check first for the obvious case of pointer identity.  */
  if (t1 == t2)
    return true;

  /* Check that we have two types to compare.  */
  if (t1 == NULL_TREE || t2 == NULL_TREE)
    return false;

  /* We consider complete types always compatible with incomplete type.
     This does not make sense for canonical type calculation and thus we
     need to ensure that we are never called on it.

     FIXME: For more correctness the function probably should have three modes
	1) mode assuming that types are complete mathcing their structure
	2) mode allowing incomplete types but producing equivalence classes
	   and thus ignoring all info from complete types
	3) mode allowing incomplete types to match complete but checking
	   compatibility between complete types.

     1 and 2 can be used for canonical type calculation. 3 is the real
     definition of type compatibility that can be used i.e. for warnings during
     declaration merging.  */

  gcc_assert (!trust_type_canonical
	      || (type_with_alias_set_p (t1) && type_with_alias_set_p (t2)));
  /* If the types have been previously registered and found equal
     they still are.  */

  if (TYPE_CANONICAL (t1) && TYPE_CANONICAL (t2)
      && trust_type_canonical)
    {
      /* Do not use TYPE_CANONICAL of pointer types.  For LTO streamed types
	 they are always NULL, but they are set to non-NULL for types
	 constructed by build_pointer_type and variants.  In this case the
	 TYPE_CANONICAL is more fine grained than the equivalnce we test (where
	 all pointers are considered equal.  Be sure to not return false
	 negatives.  */
      gcc_checking_assert (canonical_type_used_p (t1)
			   && canonical_type_used_p (t2));
      return TYPE_CANONICAL (t1) == TYPE_CANONICAL (t2);
    }

  /* Can't be the same type if the types don't have the same code.  */
  enum tree_code code = tree_code_for_canonical_type_merging (TREE_CODE (t1));
  if (code != tree_code_for_canonical_type_merging (TREE_CODE (t2)))
    return false;

  /* Qualifiers do not matter for canonical type comparison purposes.  */

  /* Void types and nullptr types are always the same.  */
  if (TREE_CODE (t1) == VOID_TYPE
      || TREE_CODE (t1) == NULLPTR_TYPE)
    return true;

  /* Can't be the same type if they have different mode.  */
  if (TYPE_MODE (t1) != TYPE_MODE (t2))
    return false;

  /* Non-aggregate types can be handled cheaply.  */
  if (INTEGRAL_TYPE_P (t1)
      || SCALAR_FLOAT_TYPE_P (t1)
      || FIXED_POINT_TYPE_P (t1)
      || TREE_CODE (t1) == VECTOR_TYPE
      || TREE_CODE (t1) == COMPLEX_TYPE
      || TREE_CODE (t1) == OFFSET_TYPE
      || POINTER_TYPE_P (t1))
    {
      /* Can't be the same type if they have different recision.  */
      if (TYPE_PRECISION (t1) != TYPE_PRECISION (t2))
	return false;

      /* In some cases the signed and unsigned types are required to be
	 inter-operable.  */
      if (TYPE_UNSIGNED (t1) != TYPE_UNSIGNED (t2)
	  && !type_with_interoperable_signedness (t1))
	return false;

      /* Fortran's C_SIGNED_CHAR is !TYPE_STRING_FLAG but needs to be
	 interoperable with "signed char".  Unless all frontends are revisited
	 to agree on these types, we must ignore the flag completely.  */

      /* Fortran standard define C_PTR type that is compatible with every
 	 C pointer.  For this reason we need to glob all pointers into one.
	 Still pointers in different address spaces are not compatible.  */
      if (POINTER_TYPE_P (t1))
	{
	  if (TYPE_ADDR_SPACE (TREE_TYPE (t1))
	      != TYPE_ADDR_SPACE (TREE_TYPE (t2)))
	    return false;
	}

      /* Tail-recurse to components.  */
      if (TREE_CODE (t1) == VECTOR_TYPE
	  || TREE_CODE (t1) == COMPLEX_TYPE)
	return gimple_canonical_types_compatible_p (TREE_TYPE (t1),
						    TREE_TYPE (t2),
						    trust_type_canonical);

      return true;
    }

  /* Do type-specific comparisons.  */
  switch (TREE_CODE (t1))
    {
    case ARRAY_TYPE:
      /* Array types are the same if the element types are the same and
	 the number of elements are the same.  */
      if (!gimple_canonical_types_compatible_p (TREE_TYPE (t1), TREE_TYPE (t2),
						trust_type_canonical)
	  || TYPE_STRING_FLAG (t1) != TYPE_STRING_FLAG (t2)
	  || TYPE_REVERSE_STORAGE_ORDER (t1) != TYPE_REVERSE_STORAGE_ORDER (t2)
	  || TYPE_NONALIASED_COMPONENT (t1) != TYPE_NONALIASED_COMPONENT (t2))
	return false;
      else
	{
	  tree i1 = TYPE_DOMAIN (t1);
	  tree i2 = TYPE_DOMAIN (t2);

	  /* For an incomplete external array, the type domain can be
 	     NULL_TREE.  Check this condition also.  */
	  if (i1 == NULL_TREE && i2 == NULL_TREE)
	    return true;
	  else if (i1 == NULL_TREE || i2 == NULL_TREE)
	    return false;
	  else
	    {
	      tree min1 = TYPE_MIN_VALUE (i1);
	      tree min2 = TYPE_MIN_VALUE (i2);
	      tree max1 = TYPE_MAX_VALUE (i1);
	      tree max2 = TYPE_MAX_VALUE (i2);

	      /* The minimum/maximum values have to be the same.  */
	      if ((min1 == min2
		   || (min1 && min2
		       && ((TREE_CODE (min1) == PLACEHOLDER_EXPR
			    && TREE_CODE (min2) == PLACEHOLDER_EXPR)
		           || operand_equal_p (min1, min2, 0))))
		  && (max1 == max2
		      || (max1 && max2
			  && ((TREE_CODE (max1) == PLACEHOLDER_EXPR
			       && TREE_CODE (max2) == PLACEHOLDER_EXPR)
			      || operand_equal_p (max1, max2, 0)))))
		return true;
	      else
		return false;
	    }
	}

    case METHOD_TYPE:
    case FUNCTION_TYPE:
      /* Function types are the same if the return type and arguments types
	 are the same.  */
      if (!gimple_canonical_types_compatible_p (TREE_TYPE (t1), TREE_TYPE (t2),
						trust_type_canonical))
	return false;

      if (TYPE_ARG_TYPES (t1) == TYPE_ARG_TYPES (t2))
	return true;
      else
	{
	  tree parms1, parms2;

	  for (parms1 = TYPE_ARG_TYPES (t1), parms2 = TYPE_ARG_TYPES (t2);
	       parms1 && parms2;
	       parms1 = TREE_CHAIN (parms1), parms2 = TREE_CHAIN (parms2))
	    {
	      if (!gimple_canonical_types_compatible_p
		     (TREE_VALUE (parms1), TREE_VALUE (parms2),
		      trust_type_canonical))
		return false;
	    }

	  if (parms1 || parms2)
	    return false;

	  return true;
	}

    case RECORD_TYPE:
    case UNION_TYPE:
    case QUAL_UNION_TYPE:
      {
	tree f1, f2;

	/* Don't try to compare variants of an incomplete type, before
	   TYPE_FIELDS has been copied around.  */
	if (!COMPLETE_TYPE_P (t1) && !COMPLETE_TYPE_P (t2))
	  return true;


	if (TYPE_REVERSE_STORAGE_ORDER (t1) != TYPE_REVERSE_STORAGE_ORDER (t2))
	  return false;

	/* For aggregate types, all the fields must be the same.  */
	for (f1 = TYPE_FIELDS (t1), f2 = TYPE_FIELDS (t2);
	     f1 || f2;
	     f1 = TREE_CHAIN (f1), f2 = TREE_CHAIN (f2))
	  {
	    /* Skip non-fields and zero-sized fields.  */
	    while (f1 && (TREE_CODE (f1) != FIELD_DECL
			  || (DECL_SIZE (f1)
			      && integer_zerop (DECL_SIZE (f1)))))
	      f1 = TREE_CHAIN (f1);
	    while (f2 && (TREE_CODE (f2) != FIELD_DECL
			  || (DECL_SIZE (f2)
			      && integer_zerop (DECL_SIZE (f2)))))
	      f2 = TREE_CHAIN (f2);
	    if (!f1 || !f2)
	      break;
	    /* The fields must have the same name, offset and type.  */
	    if (DECL_NONADDRESSABLE_P (f1) != DECL_NONADDRESSABLE_P (f2)
		|| !gimple_compare_field_offset (f1, f2)
		|| !gimple_canonical_types_compatible_p
		      (TREE_TYPE (f1), TREE_TYPE (f2),
		       trust_type_canonical))
	      return false;
	  }

	/* If one aggregate has more fields than the other, they
	   are not the same.  */
	if (f1 || f2)
	  return false;

	return true;
      }

    default:
      /* Consider all types with language specific trees in them mutually
	 compatible.  This is executed only from verify_type and false
         positives can be tolerated.  */
      gcc_assert (!in_lto_p);
      return true;
    }
}

/* Verify type T.  */

void
verify_type (const_tree t)
{
  bool error_found = false;
  tree mv = TYPE_MAIN_VARIANT (t);
  if (!mv)
    {
      error ("Main variant is not defined");
      error_found = true;
    }
  else if (mv != TYPE_MAIN_VARIANT (mv))
    {
      error ("TYPE_MAIN_VARIANT has different TYPE_MAIN_VARIANT");
      debug_tree (mv);
      error_found = true;
    }
  else if (t != mv && !verify_type_variant (t, mv))
    error_found = true;

  tree ct = TYPE_CANONICAL (t);
  if (!ct)
    ;
  else if (TYPE_CANONICAL (t) != ct)
    {
      error ("TYPE_CANONICAL has different TYPE_CANONICAL");
      debug_tree (ct);
      error_found = true;
    }
  /* Method and function types can not be used to address memory and thus
     TYPE_CANONICAL really matters only for determining useless conversions.

     FIXME: C++ FE produce declarations of builtin functions that are not
     compatible with main variants.  */
  else if (TREE_CODE (t) == FUNCTION_TYPE)
    ;
  else if (t != ct
	   /* FIXME: gimple_canonical_types_compatible_p can not compare types
	      with variably sized arrays because their sizes possibly
	      gimplified to different variables.  */
	   && !variably_modified_type_p (ct, NULL)
	   && !gimple_canonical_types_compatible_p (t, ct, false))
    {
      error ("TYPE_CANONICAL is not compatible");
      debug_tree (ct);
      error_found = true;
    }

  if (COMPLETE_TYPE_P (t) && TYPE_CANONICAL (t)
      && TYPE_MODE (t) != TYPE_MODE (TYPE_CANONICAL (t)))
    {
      error ("TYPE_MODE of TYPE_CANONICAL is not compatible");
      debug_tree (ct);
      error_found = true;
    }
  /* FIXME: this is violated by the C++ FE as discussed in PR70029, when
     FUNCTION_*_QUALIFIED flags are set.  */
  if (0 && TYPE_MAIN_VARIANT (t) == t && ct && TYPE_MAIN_VARIANT (ct) != ct)
   {
      error ("TYPE_CANONICAL of main variant is not main variant");
      debug_tree (ct);
      debug_tree (TYPE_MAIN_VARIANT (ct));
      error_found = true;
   }


  /* Check various uses of TYPE_MIN_VALUE_RAW.  */
  if (RECORD_OR_UNION_TYPE_P (t))
    {
      /* FIXME: C FE uses TYPE_VFIELD to record C_TYPE_INCOMPLETE_VARS
	 and danagle the pointer from time to time.  */
      if (TYPE_VFIELD (t)
	  && TREE_CODE (TYPE_VFIELD (t)) != FIELD_DECL
	  && TREE_CODE (TYPE_VFIELD (t)) != TREE_LIST)
	{
	  error ("TYPE_VFIELD is not FIELD_DECL nor TREE_LIST");
	  debug_tree (TYPE_VFIELD (t));
	  error_found = true;
	}
    }
  else if (TREE_CODE (t) == POINTER_TYPE)
    {
      if (TYPE_NEXT_PTR_TO (t)
	  && TREE_CODE (TYPE_NEXT_PTR_TO (t)) != POINTER_TYPE)
	{
	  error ("TYPE_NEXT_PTR_TO is not POINTER_TYPE");
	  debug_tree (TYPE_NEXT_PTR_TO (t));
	  error_found = true;
	}
    }
  else if (TREE_CODE (t) == REFERENCE_TYPE)
    {
      if (TYPE_NEXT_REF_TO (t)
	  && TREE_CODE (TYPE_NEXT_REF_TO (t)) != REFERENCE_TYPE)
	{
	  error ("TYPE_NEXT_REF_TO is not REFERENCE_TYPE");
	  debug_tree (TYPE_NEXT_REF_TO (t));
	  error_found = true;
	}
    }
  else if (INTEGRAL_TYPE_P (t) || TREE_CODE (t) == REAL_TYPE
	   || TREE_CODE (t) == FIXED_POINT_TYPE)
    {
      /* FIXME: The following check should pass:
	  useless_type_conversion_p (const_cast <tree> (t),
				     TREE_TYPE (TYPE_MIN_VALUE (t))
	 but does not for C sizetypes in LTO.  */
    }

  /* Check various uses of TYPE_MAXVAL.  */
  if (RECORD_OR_UNION_TYPE_P (t))
    {
    }
  else if (TREE_CODE (t) == FUNCTION_TYPE || TREE_CODE (t) == METHOD_TYPE)
    {
      if (TYPE_METHOD_BASETYPE (t)
	  && TREE_CODE (TYPE_METHOD_BASETYPE (t)) != RECORD_TYPE
	  && TREE_CODE (TYPE_METHOD_BASETYPE (t)) != UNION_TYPE)
	{
	  error ("TYPE_METHOD_BASETYPE is not record nor union");
	  debug_tree (TYPE_METHOD_BASETYPE (t));
	  error_found = true;
	}
    }
  else if (TREE_CODE (t) == OFFSET_TYPE)
    {
      if (TYPE_OFFSET_BASETYPE (t)
	  && TREE_CODE (TYPE_OFFSET_BASETYPE (t)) != RECORD_TYPE
	  && TREE_CODE (TYPE_OFFSET_BASETYPE (t)) != UNION_TYPE)
	{
	  error ("TYPE_OFFSET_BASETYPE is not record nor union");
	  debug_tree (TYPE_OFFSET_BASETYPE (t));
	  error_found = true;
	}
    }
  else if (INTEGRAL_TYPE_P (t) || TREE_CODE (t) == REAL_TYPE
	   || TREE_CODE (t) == FIXED_POINT_TYPE)
    {
      /* FIXME: The following check should pass:
	  useless_type_conversion_p (const_cast <tree> (t),
				     TREE_TYPE (TYPE_MAX_VALUE (t))
	 but does not for C sizetypes in LTO.  */
    }
  else if (TREE_CODE (t) == ARRAY_TYPE)
    {
      if (TYPE_ARRAY_MAX_SIZE (t)
	  && TREE_CODE (TYPE_ARRAY_MAX_SIZE (t)) != INTEGER_CST)
        {
	  error ("TYPE_ARRAY_MAX_SIZE not INTEGER_CST");
	  debug_tree (TYPE_ARRAY_MAX_SIZE (t));
	  error_found = true;
        } 
    }
  else if (TYPE_MAX_VALUE_RAW (t))
    {
      error ("TYPE_MAX_VALUE_RAW non-NULL");
      debug_tree (TYPE_MAX_VALUE_RAW (t));
      error_found = true;
    }

  /* Check various uses of TYPE_BINFO.  */
  if (RECORD_OR_UNION_TYPE_P (t))
    {
      if (!TYPE_BINFO (t))
	;
      else if (TREE_CODE (TYPE_BINFO (t)) != TREE_BINFO)
	{
	  error ("TYPE_BINFO is not TREE_BINFO");
	  debug_tree (TYPE_BINFO (t));
	  error_found = true;
	}
    }
  else if (TYPE_LANG_SLOT_1 (t) && in_lto_p)
    {
      error ("TYPE_LANG_SLOT_1 (binfo) field is non-NULL");
      debug_tree (TYPE_LANG_SLOT_1 (t));
      error_found = true;
    }

  /* Check various uses of TYPE_VALUES_RAW.  */
  if (TREE_CODE (t) == ENUMERAL_TYPE)
    for (tree l = TYPE_VALUES (t); l; l = TREE_CHAIN (l))
      {
	tree value = TREE_VALUE (l);
	tree name = TREE_PURPOSE (l);

	/* C FE porduce INTEGER_CST of INTEGER_TYPE, while C++ FE uses
 	   CONST_DECL of ENUMERAL TYPE.  */
	if (TREE_CODE (value) != INTEGER_CST && TREE_CODE (value) != CONST_DECL)
	  {
	    error ("Enum value is not CONST_DECL or INTEGER_CST");
	    debug_tree (value);
	    debug_tree (name);
	    error_found = true;
	  }
	if (TREE_CODE (TREE_TYPE (value)) != INTEGER_TYPE
	    && !useless_type_conversion_p (const_cast <tree> (t), TREE_TYPE (value)))
	  {
	    error ("Enum value type is not INTEGER_TYPE nor convertible to the enum");
	    debug_tree (value);
	    debug_tree (name);
	    error_found = true;
	  }
	if (TREE_CODE (name) != IDENTIFIER_NODE)
	  {
	    error ("Enum value name is not IDENTIFIER_NODE");
	    debug_tree (value);
	    debug_tree (name);
	    error_found = true;
	  }
      }
  else if (TREE_CODE (t) == ARRAY_TYPE)
    {
      if (TYPE_DOMAIN (t) && TREE_CODE (TYPE_DOMAIN (t)) != INTEGER_TYPE)
	{
	  error ("Array TYPE_DOMAIN is not integer type");
	  debug_tree (TYPE_DOMAIN (t));
	  error_found = true;
	}
    }
  else if (RECORD_OR_UNION_TYPE_P (t))
    {
      if (TYPE_FIELDS (t) && !COMPLETE_TYPE_P (t) && in_lto_p)
	{
	  error ("TYPE_FIELDS defined in incomplete type");
	  error_found = true;
	}
      for (tree fld = TYPE_FIELDS (t); fld; fld = TREE_CHAIN (fld))
	{
	  /* TODO: verify properties of decls.  */
	  if (TREE_CODE (fld) == FIELD_DECL)
	    ;
	  else if (TREE_CODE (fld) == TYPE_DECL)
	    ;
	  else if (TREE_CODE (fld) == CONST_DECL)
	    ;
	  else if (VAR_P (fld))
	    ;
	  else if (TREE_CODE (fld) == TEMPLATE_DECL)
	    ;
	  else if (TREE_CODE (fld) == USING_DECL)
	    ;
	  else if (TREE_CODE (fld) == FUNCTION_DECL)
	    ;
	  else
	    {
	      error ("Wrong tree in TYPE_FIELDS list");
	      debug_tree (fld);
	      error_found = true;
	    }
	}
    }
  else if (TREE_CODE (t) == INTEGER_TYPE
	   || TREE_CODE (t) == BOOLEAN_TYPE
	   || TREE_CODE (t) == OFFSET_TYPE
	   || TREE_CODE (t) == REFERENCE_TYPE
	   || TREE_CODE (t) == NULLPTR_TYPE
	   || TREE_CODE (t) == POINTER_TYPE)
    {
      if (TYPE_CACHED_VALUES_P (t) != (TYPE_CACHED_VALUES (t) != NULL))
	{
	  error ("TYPE_CACHED_VALUES_P is %i while TYPE_CACHED_VALUES is %p",
		 TYPE_CACHED_VALUES_P (t), (void *)TYPE_CACHED_VALUES (t));
	  error_found = true;
	}
      else if (TYPE_CACHED_VALUES_P (t) && TREE_CODE (TYPE_CACHED_VALUES (t)) != TREE_VEC)
	{
	  error ("TYPE_CACHED_VALUES is not TREE_VEC");
	  debug_tree (TYPE_CACHED_VALUES (t));
	  error_found = true;
	}
      /* Verify just enough of cache to ensure that no one copied it to new type.
 	 All copying should go by copy_node that should clear it.  */
      else if (TYPE_CACHED_VALUES_P (t))
	{
	  int i;
	  for (i = 0; i < TREE_VEC_LENGTH (TYPE_CACHED_VALUES (t)); i++)
	    if (TREE_VEC_ELT (TYPE_CACHED_VALUES (t), i)
		&& TREE_TYPE (TREE_VEC_ELT (TYPE_CACHED_VALUES (t), i)) != t)
	      {
		error ("wrong TYPE_CACHED_VALUES entry");
		debug_tree (TREE_VEC_ELT (TYPE_CACHED_VALUES (t), i));
		error_found = true;
		break;
	      }
	}
    }
  else if (TREE_CODE (t) == FUNCTION_TYPE || TREE_CODE (t) == METHOD_TYPE)
    for (tree l = TYPE_ARG_TYPES (t); l; l = TREE_CHAIN (l))
      {
	/* C++ FE uses TREE_PURPOSE to store initial values.  */
	if (TREE_PURPOSE (l) && in_lto_p)
	  {
	    error ("TREE_PURPOSE is non-NULL in TYPE_ARG_TYPES list");
	    debug_tree (l);
	    error_found = true;
	  }
	if (!TYPE_P (TREE_VALUE (l)))
	  {
	    error ("Wrong entry in TYPE_ARG_TYPES list");
	    debug_tree (l);
	    error_found = true;
	  }
      }
  else if (!is_lang_specific (t) && TYPE_VALUES_RAW (t))
    {
      error ("TYPE_VALUES_RAW field is non-NULL");
      debug_tree (TYPE_VALUES_RAW (t));
      error_found = true;
    }
  if (TREE_CODE (t) != INTEGER_TYPE
      && TREE_CODE (t) != BOOLEAN_TYPE
      && TREE_CODE (t) != OFFSET_TYPE
      && TREE_CODE (t) != REFERENCE_TYPE
      && TREE_CODE (t) != NULLPTR_TYPE
      && TREE_CODE (t) != POINTER_TYPE
      && TYPE_CACHED_VALUES_P (t))
    {
      error ("TYPE_CACHED_VALUES_P is set while it should not");
      error_found = true;
    }
  if (TYPE_STRING_FLAG (t)
      && TREE_CODE (t) != ARRAY_TYPE && TREE_CODE (t) != INTEGER_TYPE)
    {
      error ("TYPE_STRING_FLAG is set on wrong type code");
      error_found = true;
    }
  
  /* ipa-devirt makes an assumption that TYPE_METHOD_BASETYPE is always
     TYPE_MAIN_VARIANT and it would be odd to add methods only to variatns
     of a type. */
  if (TREE_CODE (t) == METHOD_TYPE
      && TYPE_MAIN_VARIANT (TYPE_METHOD_BASETYPE (t)) != TYPE_METHOD_BASETYPE (t))
    {
	error ("TYPE_METHOD_BASETYPE is not main variant");
	error_found = true;
    }

  if (error_found)
    {
      debug_tree (const_cast <tree> (t));
      internal_error ("verify_type failed");
    }
}


/* Return 1 if ARG interpreted as signed in its precision is known to be
   always positive or 2 if ARG is known to be always negative, or 3 if
   ARG may be positive or negative.  */

int
get_range_pos_neg (tree arg)
{
  if (arg == error_mark_node)
    return 3;

  int prec = TYPE_PRECISION (TREE_TYPE (arg));
  int cnt = 0;
  if (TREE_CODE (arg) == INTEGER_CST)
    {
      wide_int w = wi::sext (arg, prec);
      if (wi::neg_p (w))
	return 2;
      else
	return 1;
    }
  while (CONVERT_EXPR_P (arg)
	 && INTEGRAL_TYPE_P (TREE_TYPE (TREE_OPERAND (arg, 0)))
	 && TYPE_PRECISION (TREE_TYPE (TREE_OPERAND (arg, 0))) <= prec)
    {
      arg = TREE_OPERAND (arg, 0);
      /* Narrower value zero extended into wider type
	 will always result in positive values.  */
      if (TYPE_UNSIGNED (TREE_TYPE (arg))
	  && TYPE_PRECISION (TREE_TYPE (arg)) < prec)
	return 1;
      prec = TYPE_PRECISION (TREE_TYPE (arg));
      if (++cnt > 30)
	return 3;
    }

  if (TREE_CODE (arg) != SSA_NAME)
    return 3;
  wide_int arg_min, arg_max;
  while (get_range_info (arg, &arg_min, &arg_max) != VR_RANGE)
    {
      gimple *g = SSA_NAME_DEF_STMT (arg);
      if (is_gimple_assign (g)
	  && CONVERT_EXPR_CODE_P (gimple_assign_rhs_code (g)))
	{
	  tree t = gimple_assign_rhs1 (g);
	  if (INTEGRAL_TYPE_P (TREE_TYPE (t))
	      && TYPE_PRECISION (TREE_TYPE (t)) <= prec)
	    {
	      if (TYPE_UNSIGNED (TREE_TYPE (t))
		  && TYPE_PRECISION (TREE_TYPE (t)) < prec)
		return 1;
	      prec = TYPE_PRECISION (TREE_TYPE (t));
	      arg = t;
	      if (++cnt > 30)
		return 3;
	      continue;
	    }
	}
      return 3;
    }
  if (TYPE_UNSIGNED (TREE_TYPE (arg)))
    {
      /* For unsigned values, the "positive" range comes
	 below the "negative" range.  */
      if (!wi::neg_p (wi::sext (arg_max, prec), SIGNED))
	return 1;
      if (wi::neg_p (wi::sext (arg_min, prec), SIGNED))
	return 2;
    }
  else
    {
      if (!wi::neg_p (wi::sext (arg_min, prec), SIGNED))
	return 1;
      if (wi::neg_p (wi::sext (arg_max, prec), SIGNED))
	return 2;
    }
  return 3;
}




/* Return true if ARG is marked with the nonnull attribute in the
   current function signature.  */

bool
nonnull_arg_p (const_tree arg)
{
  tree t, attrs, fntype;
  unsigned HOST_WIDE_INT arg_num;

  gcc_assert (TREE_CODE (arg) == PARM_DECL
	      && (POINTER_TYPE_P (TREE_TYPE (arg))
		  || TREE_CODE (TREE_TYPE (arg)) == OFFSET_TYPE));

  /* The static chain decl is always non null.  */
  if (arg == cfun->static_chain_decl)
    return true;

  /* THIS argument of method is always non-NULL.  */
  if (TREE_CODE (TREE_TYPE (cfun->decl)) == METHOD_TYPE
      && arg == DECL_ARGUMENTS (cfun->decl)
      && flag_delete_null_pointer_checks)
    return true;

  /* Values passed by reference are always non-NULL.  */
  if (TREE_CODE (TREE_TYPE (arg)) == REFERENCE_TYPE
      && flag_delete_null_pointer_checks)
    return true;

  fntype = TREE_TYPE (cfun->decl);
  for (attrs = TYPE_ATTRIBUTES (fntype); attrs; attrs = TREE_CHAIN (attrs))
    {
      attrs = lookup_attribute ("nonnull", attrs);

      /* If "nonnull" wasn't specified, we know nothing about the argument.  */
      if (attrs == NULL_TREE)
	return false;

      /* If "nonnull" applies to all the arguments, then ARG is non-null.  */
      if (TREE_VALUE (attrs) == NULL_TREE)
	return true;

      /* Get the position number for ARG in the function signature.  */
      for (arg_num = 1, t = DECL_ARGUMENTS (cfun->decl);
	   t;
	   t = DECL_CHAIN (t), arg_num++)
	{
	  if (t == arg)
	    break;
	}

      gcc_assert (t == arg);

      /* Now see if ARG_NUM is mentioned in the nonnull list.  */
      for (t = TREE_VALUE (attrs); t; t = TREE_CHAIN (t))
	{
	  if (compare_tree_int (TREE_VALUE (t), arg_num) == 0)
	    return true;
	}
    }

  return false;
}

/* Combine LOC and BLOCK to a combined adhoc loc, retaining any range
   information.  */

location_t
set_block (location_t loc, tree block)
{
  location_t pure_loc = get_pure_location (loc);
  source_range src_range = get_range_from_loc (line_table, loc);
  return COMBINE_LOCATION_DATA (line_table, pure_loc, src_range, block);
}

location_t
set_source_range (tree expr, location_t start, location_t finish)
{
  source_range src_range;
  src_range.m_start = start;
  src_range.m_finish = finish;
  return set_source_range (expr, src_range);
}

location_t
set_source_range (tree expr, source_range src_range)
{
  if (!EXPR_P (expr))
    return UNKNOWN_LOCATION;

  location_t pure_loc = get_pure_location (EXPR_LOCATION (expr));
  location_t adhoc = COMBINE_LOCATION_DATA (line_table,
					    pure_loc,
					    src_range,
					    NULL);
  SET_EXPR_LOCATION (expr, adhoc);
  return adhoc;
}

/* Return the name of combined function FN, for debugging purposes.  */

const char *
combined_fn_name (combined_fn fn)
{
  if (builtin_fn_p (fn))
    {
      tree fndecl = builtin_decl_explicit (as_builtin_fn (fn));
      return IDENTIFIER_POINTER (DECL_NAME (fndecl));
    }
  else
    return internal_fn_name (as_internal_fn (fn));
}

/* Return a bitmap with a bit set corresponding to each argument in
   a function call type FNTYPE declared with attribute nonnull,
   or null if none of the function's argument are nonnull.  The caller
   must free the bitmap.  */

bitmap
get_nonnull_args (const_tree fntype)
{
  if (fntype == NULL_TREE)
    return NULL;

  tree attrs = TYPE_ATTRIBUTES (fntype);
  if (!attrs)
    return NULL;

  bitmap argmap = NULL;

  /* A function declaration can specify multiple attribute nonnull,
     each with zero or more arguments.  The loop below creates a bitmap
     representing a union of all the arguments.  An empty (but non-null)
     bitmap means that all arguments have been declaraed nonnull.  */
  for ( ; attrs; attrs = TREE_CHAIN (attrs))
    {
      attrs = lookup_attribute ("nonnull", attrs);
      if (!attrs)
	break;

      if (!argmap)
	argmap = BITMAP_ALLOC (NULL);

      if (!TREE_VALUE (attrs))
	{
	  /* Clear the bitmap in case a previous attribute nonnull
	     set it and this one overrides it for all arguments.  */
	  bitmap_clear (argmap);
	  return argmap;
	}

      /* Iterate over the indices of the format arguments declared nonnull
	 and set a bit for each.  */
      for (tree idx = TREE_VALUE (attrs); idx; idx = TREE_CHAIN (idx))
	{
	  unsigned int val = TREE_INT_CST_LOW (TREE_VALUE (idx)) - 1;
	  bitmap_set_bit (argmap, val);
	}
    }

  return argmap;
}

/* List of pointer types used to declare builtins before we have seen their
   real declaration.

   Keep the size up to date in tree.h !  */
const builtin_structptr_type builtin_structptr_types[6] = 
{
  { fileptr_type_node, ptr_type_node, "FILE" },
  { const_tm_ptr_type_node, const_ptr_type_node, "tm" },
  { fenv_t_ptr_type_node, ptr_type_node, "fenv_t" },
  { const_fenv_t_ptr_type_node, const_ptr_type_node, "fenv_t" },
  { fexcept_t_ptr_type_node, ptr_type_node, "fexcept_t" },
  { const_fexcept_t_ptr_type_node, const_ptr_type_node, "fexcept_t" }
};

#if CHECKING_P

namespace selftest {

/* Selftests for tree.  */

/* Verify that integer constants are sane.  */

static void
test_integer_constants ()
{
  ASSERT_TRUE (integer_type_node != NULL);
  ASSERT_TRUE (build_int_cst (integer_type_node, 0) != NULL);

  tree type = integer_type_node;

  tree zero = build_zero_cst (type);
  ASSERT_EQ (INTEGER_CST, TREE_CODE (zero));
  ASSERT_EQ (type, TREE_TYPE (zero));

  tree one = build_int_cst (type, 1);
  ASSERT_EQ (INTEGER_CST, TREE_CODE (one));
  ASSERT_EQ (type, TREE_TYPE (zero));
}

/* Verify identifiers.  */

static void
test_identifiers ()
{
  tree identifier = get_identifier ("foo");
  ASSERT_EQ (3, IDENTIFIER_LENGTH (identifier));
  ASSERT_STREQ ("foo", IDENTIFIER_POINTER (identifier));
}

/* Verify LABEL_DECL.  */

static void
test_labels ()
{
  tree identifier = get_identifier ("err");
  tree label_decl = build_decl (UNKNOWN_LOCATION, LABEL_DECL,
				identifier, void_type_node);
  ASSERT_EQ (-1, LABEL_DECL_UID (label_decl));
  ASSERT_FALSE (FORCED_LABEL (label_decl));
}

/* Run all of the selftests within this file.  */

void
tree_c_tests ()
{
  test_integer_constants ();
  test_identifiers ();
  test_labels ();
}

} // namespace selftest

#endif /* CHECKING_P */

#include "gt-tree.h"<|MERGE_RESOLUTION|>--- conflicted
+++ resolved
@@ -1772,11 +1772,7 @@
    are in a list of NELTS elements pointed to by VALS.  */
 
 tree
-<<<<<<< HEAD
-build_vector_stat (tree type, unsigned int nelts, tree *vals MEM_STAT_DECL)
-=======
-build_vector (tree type, tree *vals MEM_STAT_DECL)
->>>>>>> 16316b61
+build_vector (tree type, unsigned int nelts, tree *vals MEM_STAT_DECL)
 {
   gcc_assert (must_eq (nelts, TYPE_VECTOR_SUBPARTS (type)));
   int over = 0;
@@ -11340,7 +11336,7 @@
 	if (targetm.libfunc_gnu_prefix)
 	  prefix = "__gnu_";
 
-	type = lang_hooks.types.type_for_mode ((machine_mode_enum) mode, 0);
+	type = lang_hooks.types.type_for_mode ((machine_mode) mode, 0);
 	if (type == NULL)
 	  continue;
 	inner_type = TREE_TYPE (type);
