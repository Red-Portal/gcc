--- conflicted
+++ resolved
@@ -2463,17 +2463,6 @@
 
   int flag_preprocessed;
   int flag_d_lines;
-<<<<<<< HEAD
-  int gfc_flag_openacc;
-  int gfc_flag_openmp;
-  int gfc_flag_openmp_simd;
-  int flag_sign_zero;
-  int flag_stack_arrays;
-  int flag_module_private;
-  int flag_recursive;
-  int flag_init_local_zero;
-=======
->>>>>>> d4f5579a
   int flag_init_integer;
   int flag_init_integer_value;
   int flag_init_logical;
