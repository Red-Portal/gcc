/* Parse and display command line options.
   Copyright (C) 2000, 2001, 2002, 2003, 2004, 2005, 2006, 2007, 2008,
   2009, 2010
   Free Software Foundation, Inc.
   Contributed by Andy Vaught

This file is part of GCC.

GCC is free software; you can redistribute it and/or modify it under
the terms of the GNU General Public License as published by the Free
Software Foundation; either version 3, or (at your option) any later
version.

GCC is distributed in the hope that it will be useful, but WITHOUT ANY
WARRANTY; without even the implied warranty of MERCHANTABILITY or
FITNESS FOR A PARTICULAR PURPOSE.  See the GNU General Public License
for more details.

You should have received a copy of the GNU General Public License
along with GCC; see the file COPYING3.  If not see
<http://www.gnu.org/licenses/>.  */

#include "config.h"
#include "system.h"
#include "coretypes.h"
#include "tree.h"
#include "flags.h"
#include "intl.h"
#include "opts.h"
#include "toplev.h"  /* For save_decoded_options.  */
#include "options.h"
#include "params.h"
#include "tree-inline.h"
#include "gfortran.h"
#include "target.h"
#include "cpp.h"
<<<<<<< HEAD
#include "toplev.h"	/* For sorry.  */
=======
#include "diagnostic-core.h"	/* For sorry.  */
>>>>>>> b56a5220
#include "tm.h"

gfc_option_t gfc_option;


/* Set flags that control warnings and errors for different
   Fortran standards to their default values.  Keep in sync with
   libgfortran/runtime/compile_options.c (init_compile_options).  */

static void
set_default_std_flags (void)
{
  gfc_option.allow_std = GFC_STD_F95_OBS | GFC_STD_F95_DEL
    | GFC_STD_F2003 | GFC_STD_F2008 | GFC_STD_F95 | GFC_STD_F77
    | GFC_STD_F2008_OBS | GFC_STD_GNU | GFC_STD_LEGACY;
  gfc_option.warn_std = GFC_STD_F95_DEL | GFC_STD_LEGACY;
}


/* Return language mask for Fortran options.  */

unsigned int
gfc_option_lang_mask (void)
{
  return CL_Fortran;
}

/* Initialize options structure OPTS.  */

void
gfc_init_options_struct (struct gcc_options *opts)
{
  opts->x_flag_errno_math = 0;
  opts->x_flag_associative_math = -1;
}

/* Get ready for options handling. Keep in sync with
   libgfortran/runtime/compile_options.c (init_compile_options). */

void
gfc_init_options (unsigned int decoded_options_count,
		  struct cl_decoded_option *decoded_options)
{
  gfc_source_file = NULL;
  gfc_option.module_dir = NULL;
  gfc_option.source_form = FORM_UNKNOWN;
  gfc_option.fixed_line_length = 72;
  gfc_option.free_line_length = 132;
  gfc_option.max_continue_fixed = 255;
  gfc_option.max_continue_free = 255;
  gfc_option.max_identifier_length = GFC_MAX_SYMBOL_LEN;
  gfc_option.max_subrecord_length = 0;
  gfc_option.flag_max_array_constructor = 65535;
  gfc_option.convert = GFC_CONVERT_NATIVE;
  gfc_option.record_marker = 0;
  gfc_option.dump_fortran_original = 0;
  gfc_option.dump_fortran_optimized = 0;

  gfc_option.warn_aliasing = 0;
  gfc_option.warn_ampersand = 0;
  gfc_option.warn_character_truncation = 0;
  gfc_option.warn_array_temp = 0;
<<<<<<< HEAD
  gfc_option.warn_conversion = 0;
=======
  gfc_option.gfc_warn_conversion = 0;
>>>>>>> b56a5220
  gfc_option.warn_conversion_extra = 0;
  gfc_option.warn_implicit_interface = 0;
  gfc_option.warn_line_truncation = 0;
  gfc_option.warn_surprising = 0;
  gfc_option.warn_tabs = 1;
  gfc_option.warn_underflow = 1;
  gfc_option.warn_intrinsic_shadow = 0;
  gfc_option.warn_intrinsics_std = 0;
  gfc_option.warn_align_commons = 1;
  gfc_option.warn_unused_dummy_argument = 0;
  gfc_option.max_errors = 25;

  gfc_option.flag_all_intrinsics = 0;
  gfc_option.flag_default_double = 0;
  gfc_option.flag_default_integer = 0;
  gfc_option.flag_default_real = 0;
  gfc_option.flag_dollar_ok = 0;
  gfc_option.flag_underscoring = 1;
  gfc_option.flag_whole_file = 1;
  gfc_option.flag_f2c = 0;
  gfc_option.flag_second_underscore = -1;
  gfc_option.flag_implicit_none = 0;

  /* Default value of flag_max_stack_var_size is set in gfc_post_options.  */
  gfc_option.flag_max_stack_var_size = -2;

  gfc_option.flag_range_check = 1;
  gfc_option.flag_pack_derived = 0;
  gfc_option.flag_repack_arrays = 0;
  gfc_option.flag_preprocessed = 0;
  gfc_option.flag_automatic = 1;
  gfc_option.flag_backslash = 0;
  gfc_option.flag_module_private = 0;
  gfc_option.flag_backtrace = 0;
  gfc_option.flag_allow_leading_underscore = 0;
  gfc_option.flag_dump_core = 0;
  gfc_option.flag_external_blas = 0;
  gfc_option.blas_matmul_limit = 30;
  gfc_option.flag_cray_pointer = 0;
  gfc_option.flag_d_lines = -1;
  gfc_option.gfc_flag_openmp = 0;
  gfc_option.flag_sign_zero = 1;
  gfc_option.flag_recursive = 0;
  gfc_option.flag_init_integer = GFC_INIT_INTEGER_OFF;
  gfc_option.flag_init_integer_value = 0;
  gfc_option.flag_init_real = GFC_INIT_REAL_OFF;
  gfc_option.flag_init_logical = GFC_INIT_LOGICAL_OFF;
  gfc_option.flag_init_character = GFC_INIT_CHARACTER_OFF;
  gfc_option.flag_init_character_value = (char)0;
  gfc_option.flag_align_commons = 1;
  gfc_option.flag_protect_parens = 1;
<<<<<<< HEAD
=======
  gfc_option.flag_realloc_lhs = -1;
>>>>>>> b56a5220
  
  gfc_option.fpe = 0;
  gfc_option.rtcheck = 0;
  gfc_option.coarray = GFC_FCOARRAY_NONE;
<<<<<<< HEAD

  flag_errno_math = 0;
  flag_associative_math = -1;

  set_default_std_flags ();

  /* -fshort-enums can be default on some targets.  */
  flag_short_enums = targetm.default_short_enums ();

=======

  set_default_std_flags ();

>>>>>>> b56a5220
  /* Initialize cpp-related options.  */
  gfc_cpp_init_options (decoded_options_count, decoded_options);
}


/* Determine the source form from the filename extension.  We assume
   case insensitivity.  */

static gfc_source_form
form_from_filename (const char *filename)
{
  static const struct
  {
    const char *extension;
    gfc_source_form form;
  }
  exttype[] =
  {
    {
    ".f90", FORM_FREE}
    ,
    {
    ".f95", FORM_FREE}
    ,
    {
    ".f03", FORM_FREE}
    ,
    {
    ".f08", FORM_FREE}
    ,
    {
    ".f", FORM_FIXED}
    ,
    {
    ".for", FORM_FIXED}
    ,
    {
    ".ftn", FORM_FIXED}
    ,
    {
    "", FORM_UNKNOWN}
  };		/* sentinel value */

  gfc_source_form f_form;
  const char *fileext;
  int i;

  /* Find end of file name.  Note, filename is either a NULL pointer or
     a NUL terminated string.  */
  i = 0;
  while (filename[i] != '\0')
    i++;

  /* Find last period.  */
  while (i >= 0 && (filename[i] != '.'))
    i--;

  /* Did we see a file extension?  */
  if (i < 0)
    return FORM_UNKNOWN; /* Nope  */

  /* Get file extension and compare it to others.  */
  fileext = &(filename[i]);

  i = -1;
  f_form = FORM_UNKNOWN;
  do
    {
      i++;
      if (strcasecmp (fileext, exttype[i].extension) == 0)
	{
	  f_form = exttype[i].form;
	  break;
	}
    }
  while (exttype[i].form != FORM_UNKNOWN);

  return f_form;
}


/* Finalize commandline options.  */

bool
gfc_post_options (const char **pfilename)
{
  const char *filename = *pfilename, *canon_source_file = NULL;
  char *source_path;
  int i;

  /* Excess precision other than "fast" requires front-end
     support.  */
  if (flag_excess_precision_cmdline == EXCESS_PRECISION_STANDARD
      && TARGET_FLT_EVAL_METHOD_NON_DEFAULT)
    sorry ("-fexcess-precision=standard for Fortran");
  flag_excess_precision_cmdline = EXCESS_PRECISION_FAST;

  /* Whole program needs whole file mode.  */
  if (flag_whole_program)
    gfc_option.flag_whole_file = 1;

  /* Enable whole-file mode if LTO is in effect.  */
<<<<<<< HEAD
  if (flag_lto || flag_whopr)
=======
  if (flag_lto)
>>>>>>> b56a5220
    gfc_option.flag_whole_file = 1;

  /* Fortran allows associative math - but we cannot reassociate if
     we want traps or signed zeros. Cf. also flag_protect_parens.  */
  if (flag_associative_math == -1)
    flag_associative_math = (!flag_trapping_math && !flag_signed_zeros);
<<<<<<< HEAD
=======

  /* By default, disable (re)allocation during assignment for -std=f95,
     and enable it for F2003/F2008/GNU/Legacy. */
  if (gfc_option.flag_realloc_lhs == -1)
    {
      if (gfc_option.allow_std & GFC_STD_F2003)
	gfc_option.flag_realloc_lhs = 1;
      else
	gfc_option.flag_realloc_lhs = 0;
    }
>>>>>>> b56a5220

  /* -fbounds-check is equivalent to -fcheck=bounds */
  if (flag_bounds_check)
    gfc_option.rtcheck |= GFC_RTCHECK_BOUNDS;

  if (flag_compare_debug)
<<<<<<< HEAD
    gfc_option.dump_parse_tree = 0;
=======
    gfc_option.dump_fortran_original = 0;

  /* Make -fmax-errors visible to gfortran's diagnostic machinery.  */
  if (global_options_set.x_flag_max_errors)
    gfc_option.max_errors = flag_max_errors;
>>>>>>> b56a5220

  /* Verify the input file name.  */
  if (!filename || strcmp (filename, "-") == 0)
    {
      filename = "";
    }

  if (gfc_option.flag_preprocessed)
    {
      /* For preprocessed files, if the first tokens are of the form # NUM.
	 handle the directives so we know the original file name.  */
      gfc_source_file = gfc_read_orig_filename (filename, &canon_source_file);
      if (gfc_source_file == NULL)
	gfc_source_file = filename;
      else
	*pfilename = gfc_source_file;
    }
  else
    gfc_source_file = filename;

  if (canon_source_file == NULL)
    canon_source_file = gfc_source_file;

  /* Adds the path where the source file is to the list of include files.  */

  i = strlen (canon_source_file);
  while (i > 0 && !IS_DIR_SEPARATOR (canon_source_file[i]))
    i--;

  if (i != 0)
    {
      source_path = (char *) alloca (i + 1);
      memcpy (source_path, canon_source_file, i);
      source_path[i] = 0;
      gfc_add_include_path (source_path, true, true);
    }
  else
    gfc_add_include_path (".", true, true);

  if (canon_source_file != gfc_source_file)
    gfc_free (CONST_CAST (char *, canon_source_file));

  /* Decide which form the file will be read in as.  */

  if (gfc_option.source_form != FORM_UNKNOWN)
    gfc_current_form = gfc_option.source_form;
  else
    {
      gfc_current_form = form_from_filename (filename);

      if (gfc_current_form == FORM_UNKNOWN)
	{
	  gfc_current_form = FORM_FREE;
	  gfc_warning_now ("Reading file '%s' as free form", 
			   (filename[0] == '\0') ? "<stdin>" : filename);
	}
    }

  /* If the user specified -fd-lines-as-{code|comments} verify that we're
     in fixed form.  */
  if (gfc_current_form == FORM_FREE)
    {
      if (gfc_option.flag_d_lines == 0)
	gfc_warning_now ("'-fd-lines-as-comments' has no effect "
			 "in free form");
      else if (gfc_option.flag_d_lines == 1)
	gfc_warning_now ("'-fd-lines-as-code' has no effect in free form");
    }

  /* If -pedantic, warn about the use of GNU extensions.  */
  if (pedantic && (gfc_option.allow_std & GFC_STD_GNU) != 0)
    gfc_option.warn_std |= GFC_STD_GNU;
  /* -std=legacy -pedantic is effectively -std=gnu.  */
  if (pedantic && (gfc_option.allow_std & GFC_STD_LEGACY) != 0)
    gfc_option.warn_std |= GFC_STD_F95_OBS | GFC_STD_F95_DEL | GFC_STD_LEGACY;

  /* If the user didn't explicitly specify -f(no)-second-underscore we
     use it if we're trying to be compatible with f2c, and not
     otherwise.  */
  if (gfc_option.flag_second_underscore == -1)
    gfc_option.flag_second_underscore = gfc_option.flag_f2c;

  if (!gfc_option.flag_automatic && gfc_option.flag_max_stack_var_size != -2
      && gfc_option.flag_max_stack_var_size != 0)
    gfc_warning_now ("Flag -fno-automatic overwrites -fmax-stack-var-size=%d",
		     gfc_option.flag_max_stack_var_size);
  else if (!gfc_option.flag_automatic && gfc_option.flag_recursive)
    gfc_warning_now ("Flag -fno-automatic overwrites -frecursive");
  else if (!gfc_option.flag_automatic && gfc_option.gfc_flag_openmp)
    gfc_warning_now ("Flag -fno-automatic overwrites -frecursive implied by "
		     "-fopenmp");
  else if (gfc_option.flag_max_stack_var_size != -2
	   && gfc_option.flag_recursive)
    gfc_warning_now ("Flag -frecursive overwrites -fmax-stack-var-size=%d",
		     gfc_option.flag_max_stack_var_size);
  else if (gfc_option.flag_max_stack_var_size != -2
	   && gfc_option.gfc_flag_openmp)
    gfc_warning_now ("Flag -fmax-stack-var-size=%d overwrites -frecursive "
		     "implied by -fopenmp", 
		     gfc_option.flag_max_stack_var_size);

  /* Implement -frecursive as -fmax-stack-var-size=-1.  */
  if (gfc_option.flag_recursive)
    gfc_option.flag_max_stack_var_size = -1;

  /* Implied -frecursive; implemented as -fmax-stack-var-size=-1.  */
<<<<<<< HEAD
  if (gfc_option.flag_max_stack_var_size == -2 && gfc_option.flag_openmp
=======
  if (gfc_option.flag_max_stack_var_size == -2 && gfc_option.gfc_flag_openmp
>>>>>>> b56a5220
      && gfc_option.flag_automatic)
    {
      gfc_option.flag_recursive = 1;
      gfc_option.flag_max_stack_var_size = -1;
    }

  /* Set default.  */
  if (gfc_option.flag_max_stack_var_size == -2)
    gfc_option.flag_max_stack_var_size = 32768;

  /* Implement -fno-automatic as -fmax-stack-var-size=0.  */
  if (!gfc_option.flag_automatic)
    gfc_option.flag_max_stack_var_size = 0;
  
  if (pedantic)
    { 
      gfc_option.warn_ampersand = 1;
      gfc_option.warn_tabs = 0;
    }

  if (pedantic && gfc_option.flag_whole_file)
    gfc_option.flag_whole_file = 2;

  gfc_cpp_post_options ();

/* FIXME: return gfc_cpp_preprocess_only ();

   The return value of this function indicates whether the
   backend needs to be initialized. On -E, we don't need
   the backend. However, if we return 'true' here, an
   ICE occurs. Initializing the backend doesn't hurt much,
   hence, for now we can live with it as is.  */
  return false;
}


/* Set the options for -Wall.  */

static void
set_Wall (int setting)
{
  gfc_option.warn_aliasing = setting;
  gfc_option.warn_ampersand = setting;
<<<<<<< HEAD
  gfc_option.warn_conversion = setting;
=======
  gfc_option.gfc_warn_conversion = setting;
>>>>>>> b56a5220
  gfc_option.warn_line_truncation = setting;
  gfc_option.warn_surprising = setting;
  gfc_option.warn_tabs = !setting;
  gfc_option.warn_underflow = setting;
  gfc_option.warn_intrinsic_shadow = setting;
  gfc_option.warn_intrinsics_std = setting;
  gfc_option.warn_character_truncation = setting;
  gfc_option.warn_unused_dummy_argument = setting;

  warn_unused = setting;
  warn_return_type = setting;
  warn_switch = setting;
  warn_uninitialized = setting;
}


static void
gfc_handle_module_path_options (const char *arg)
{

  if (gfc_option.module_dir != NULL)
    gfc_fatal_error ("gfortran: Only one -J option allowed");

  gfc_option.module_dir = (char *) gfc_getmem (strlen (arg) + 2);
  strcpy (gfc_option.module_dir, arg);
  strcat (gfc_option.module_dir, "/");

  gfc_add_include_path (gfc_option.module_dir, true, false);
}


static void
gfc_handle_fpe_trap_option (const char *arg)
{
  int result, pos = 0, n;
  static const char * const exception[] = { "invalid", "denormal", "zero",
					    "overflow", "underflow",
					    "precision", NULL };
  static const int opt_exception[] = { GFC_FPE_INVALID, GFC_FPE_DENORMAL,
				       GFC_FPE_ZERO, GFC_FPE_OVERFLOW,
				       GFC_FPE_UNDERFLOW, GFC_FPE_PRECISION,
				       0 };
 
  while (*arg)
    {
      while (*arg == ',')
	arg++;

      while (arg[pos] && arg[pos] != ',')
	pos++;

      result = 0;
      for (n = 0; exception[n] != NULL; n++)
	{
	  if (exception[n] && strncmp (exception[n], arg, pos) == 0)
	    {
	      gfc_option.fpe |= opt_exception[n];
	      arg += pos;
	      pos = 0;
	      result = 1;
	      break;
	    }
	}
      if (!result)
	gfc_fatal_error ("Argument to -ffpe-trap is not valid: %s", arg);
    }
}


static void
gfc_handle_coarray_option (const char *arg)
{
  if (strcmp (arg, "none") == 0)
    gfc_option.coarray = GFC_FCOARRAY_NONE;
  else if (strcmp (arg, "single") == 0)
    gfc_option.coarray = GFC_FCOARRAY_SINGLE;
  else
    gfc_fatal_error ("Argument to -fcoarray is not valid: %s", arg);
}


static void
gfc_handle_runtime_check_option (const char *arg)
{
  int result, pos = 0, n;
  static const char * const optname[] = { "all", "bounds", "array-temps",
					  "recursion", "do", "pointer",
					  "mem", NULL };
  static const int optmask[] = { GFC_RTCHECK_ALL, GFC_RTCHECK_BOUNDS,
				 GFC_RTCHECK_ARRAY_TEMPS,
				 GFC_RTCHECK_RECURSION, GFC_RTCHECK_DO,
				 GFC_RTCHECK_POINTER, GFC_RTCHECK_MEM,
				 0 };
 
  while (*arg)
    {
      while (*arg == ',')
	arg++;

      while (arg[pos] && arg[pos] != ',')
	pos++;

      result = 0;
      for (n = 0; optname[n] != NULL; n++)
	{
	  if (optname[n] && strncmp (optname[n], arg, pos) == 0)
	    {
	      gfc_option.rtcheck |= optmask[n];
	      arg += pos;
	      pos = 0;
	      result = 1;
	      break;
	    }
	}
      if (!result)
	gfc_fatal_error ("Argument to -fcheck is not valid: %s", arg);
    }
}


/* Handle command-line options.  Returns 0 if unrecognized, 1 if
   recognized and handled.  */

<<<<<<< HEAD
int
gfc_handle_option (size_t scode, const char *arg, int value,
		   int kind ATTRIBUTE_UNUSED)
=======
bool
gfc_handle_option (size_t scode, const char *arg, int value,
		   int kind ATTRIBUTE_UNUSED, location_t loc ATTRIBUTE_UNUSED,
		   const struct cl_option_handlers *handlers ATTRIBUTE_UNUSED)
>>>>>>> b56a5220
{
  bool result = true;
  enum opt_code code = (enum opt_code) scode;

  if (gfc_cpp_handle_option (scode, arg, value) == 1)
    return true;

  switch (code)
    {
    default:
      result = false;
      break;

    case OPT_Wall:
      set_Wall (value);
      break;

    case OPT_Waliasing:
      gfc_option.warn_aliasing = value;
      break;

    case OPT_Wampersand:
      gfc_option.warn_ampersand = value;
      break;

    case OPT_Warray_temporaries:
      gfc_option.warn_array_temp = value;
      break;

    case OPT_Wcharacter_truncation:
      gfc_option.warn_character_truncation = value;
      break;

    case OPT_Wconversion:
      gfc_option.gfc_warn_conversion = value;
      break;

    case OPT_Wconversion_extra:
      gfc_option.warn_conversion_extra = value;
      break;

    case OPT_Wconversion_extra:
      gfc_option.warn_conversion_extra = value;
      break;

    case OPT_Wimplicit_interface:
      gfc_option.warn_implicit_interface = value;
      break;

    case OPT_Wimplicit_procedure:
      gfc_option.warn_implicit_procedure = value;
      break;

    case OPT_Wline_truncation:
      gfc_option.warn_line_truncation = value;
      break;

    case OPT_Wreturn_type:
      warn_return_type = value;
      break;

    case OPT_Wsurprising:
      gfc_option.warn_surprising = value;
      break;

    case OPT_Wtabs:
      gfc_option.warn_tabs = value;
      break;

    case OPT_Wunderflow:
      gfc_option.warn_underflow = value;
      break;

    case OPT_Wintrinsic_shadow:
      gfc_option.warn_intrinsic_shadow = value;
      break;

    case OPT_Walign_commons:
      gfc_option.warn_align_commons = value;
      break;

    case OPT_Wunused_dummy_argument:
      gfc_option.warn_unused_dummy_argument = value;
      break;

    case OPT_fall_intrinsics:
      gfc_option.flag_all_intrinsics = 1;
      break;

    case OPT_fautomatic:
      gfc_option.flag_automatic = value;
      break;

    case OPT_fallow_leading_underscore:
      gfc_option.flag_allow_leading_underscore = value;
      break;
      
    case OPT_fbackslash:
      gfc_option.flag_backslash = value;
      break;
      
    case OPT_fbacktrace:
      gfc_option.flag_backtrace = value;
      break;
      
    case OPT_fcheck_array_temporaries:
      gfc_option.rtcheck |= GFC_RTCHECK_ARRAY_TEMPS;
      break;
      
    case OPT_fdump_core:
      gfc_option.flag_dump_core = value;
      break;

    case OPT_fcray_pointer:
      gfc_option.flag_cray_pointer = value;
      break;

    case OPT_ff2c:
      gfc_option.flag_f2c = value;
      break;

    case OPT_fdollar_ok:
      gfc_option.flag_dollar_ok = value;
      break;

    case OPT_fexternal_blas:
      gfc_option.flag_external_blas = value;
      break;

    case OPT_fblas_matmul_limit_:
      gfc_option.blas_matmul_limit = value;
      break;

    case OPT_fd_lines_as_code:
      gfc_option.flag_d_lines = 1;
      break;

    case OPT_fd_lines_as_comments:
      gfc_option.flag_d_lines = 0;
      break;

    case OPT_fdump_fortran_original:
    case OPT_fdump_parse_tree:
      gfc_option.dump_fortran_original = value;
      break;

    case OPT_fdump_fortran_optimized:
      gfc_option.dump_fortran_optimized = value;
      break;

    case OPT_ffixed_form:
      gfc_option.source_form = FORM_FIXED;
      break;

    case OPT_ffixed_line_length_none:
      gfc_option.fixed_line_length = 0;
      break;

    case OPT_ffixed_line_length_:
      if (value != 0 && value < 7)
	gfc_fatal_error ("Fixed line length must be at least seven.");
      gfc_option.fixed_line_length = value;
      break;

    case OPT_ffree_form:
      gfc_option.source_form = FORM_FREE;
      break;

    case OPT_fopenmp:
      gfc_option.gfc_flag_openmp = value;
      break;

    case OPT_ffree_line_length_none:
      gfc_option.free_line_length = 0;
      break;

    case OPT_ffree_line_length_:
      if (value != 0 && value < 4)
	gfc_fatal_error ("Free line length must be at least three.");
      gfc_option.free_line_length = value;
      break;

    case OPT_funderscoring:
      gfc_option.flag_underscoring = value;
      break;

    case OPT_fwhole_file:
      gfc_option.flag_whole_file = value;
      break;

    case OPT_fsecond_underscore:
      gfc_option.flag_second_underscore = value;
      break;

    case OPT_static_libgfortran:
#ifndef HAVE_LD_STATIC_DYNAMIC
      gfc_fatal_error ("-static-libgfortran is not supported in this "
		       "configuration");
#endif
      break;

    case OPT_fimplicit_none:
      gfc_option.flag_implicit_none = value;
      break;

    case OPT_fintrinsic_modules_path:
      gfc_add_include_path (arg, false, false);
      gfc_add_intrinsic_modules_path (arg);
      break;

    case OPT_fmax_array_constructor_:
      gfc_option.flag_max_array_constructor = value > 65535 ? value : 65535;
      break;

    case OPT_fmax_stack_var_size_:
      gfc_option.flag_max_stack_var_size = value;
      break;

    case OPT_fmodule_private:
      gfc_option.flag_module_private = value;
      break;
      
    case OPT_frange_check:
      gfc_option.flag_range_check = value;
      break;

    case OPT_fpack_derived:
      gfc_option.flag_pack_derived = value;
      break;

    case OPT_frepack_arrays:
      gfc_option.flag_repack_arrays = value;
      break;

    case OPT_fpreprocessed:
      gfc_option.flag_preprocessed = value;
      break;

    case OPT_fmax_identifier_length_:
      if (value > GFC_MAX_SYMBOL_LEN)
	gfc_fatal_error ("Maximum supported identifier length is %d",
			 GFC_MAX_SYMBOL_LEN);
      gfc_option.max_identifier_length = value;
      break;

    case OPT_fdefault_integer_8:
      gfc_option.flag_default_integer = value;
      break;

    case OPT_fdefault_real_8:
      gfc_option.flag_default_real = value;
      break;

    case OPT_fdefault_double_8:
      gfc_option.flag_default_double = value;
      break;

    case OPT_finit_local_zero:
      gfc_option.flag_init_integer = GFC_INIT_INTEGER_ON;
      gfc_option.flag_init_integer_value = 0;
      gfc_option.flag_init_real = GFC_INIT_REAL_ZERO;
      gfc_option.flag_init_logical = GFC_INIT_LOGICAL_FALSE;
      gfc_option.flag_init_character = GFC_INIT_CHARACTER_ON;
      gfc_option.flag_init_character_value = (char)0;
      break;

    case OPT_finit_logical_:
      if (!strcasecmp (arg, "false"))
	gfc_option.flag_init_logical = GFC_INIT_LOGICAL_FALSE;
      else if (!strcasecmp (arg, "true"))
	gfc_option.flag_init_logical = GFC_INIT_LOGICAL_TRUE;
      else
	gfc_fatal_error ("Unrecognized option to -finit-logical: %s",
			 arg);
      break;

    case OPT_finit_real_:
      if (!strcasecmp (arg, "zero"))
	gfc_option.flag_init_real = GFC_INIT_REAL_ZERO;
      else if (!strcasecmp (arg, "nan"))
	gfc_option.flag_init_real = GFC_INIT_REAL_NAN;
      else if (!strcasecmp (arg, "snan"))
	gfc_option.flag_init_real = GFC_INIT_REAL_SNAN;
      else if (!strcasecmp (arg, "inf"))
	gfc_option.flag_init_real = GFC_INIT_REAL_INF;
      else if (!strcasecmp (arg, "-inf"))
	gfc_option.flag_init_real = GFC_INIT_REAL_NEG_INF;
      else
	gfc_fatal_error ("Unrecognized option to -finit-real: %s",
			 arg);
      break;

    case OPT_finit_integer_:
      gfc_option.flag_init_integer = GFC_INIT_INTEGER_ON;
      gfc_option.flag_init_integer_value = atoi (arg);
      break;

    case OPT_finit_character_:
      if (value >= 0 && value <= 127)
	{
	  gfc_option.flag_init_character = GFC_INIT_CHARACTER_ON;
	  gfc_option.flag_init_character_value = (char)value;
	}
      else
	gfc_fatal_error ("The value of n in -finit-character=n must be "
			 "between 0 and 127");
      break;

    case OPT_I:
      gfc_add_include_path (arg, true, false);
      break;

    case OPT_J:
      gfc_handle_module_path_options (arg);
      break;

    case OPT_fsign_zero:
      gfc_option.flag_sign_zero = value;
      break;

    case OPT_ffpe_trap_:
      gfc_handle_fpe_trap_option (arg);
      break;

    case OPT_std_f95:
      gfc_option.allow_std = GFC_STD_F95_OBS | GFC_STD_F95 | GFC_STD_F77
			     | GFC_STD_F2008_OBS;
      gfc_option.warn_std = GFC_STD_F95_OBS;
      gfc_option.max_continue_fixed = 19;
      gfc_option.max_continue_free = 39;
      gfc_option.max_identifier_length = 31;
      gfc_option.warn_ampersand = 1;
      gfc_option.warn_tabs = 0;
      break;

    case OPT_std_f2003:
      gfc_option.allow_std = GFC_STD_F95_OBS | GFC_STD_F77 
	| GFC_STD_F2003 | GFC_STD_F95 | GFC_STD_F2008_OBS;
      gfc_option.warn_std = GFC_STD_F95_OBS;
      gfc_option.max_identifier_length = 63;
      gfc_option.warn_ampersand = 1;
      gfc_option.warn_tabs = 0;
      break;

    case OPT_std_f2008:
      gfc_option.allow_std = GFC_STD_F95_OBS | GFC_STD_F77 
	| GFC_STD_F2003 | GFC_STD_F95 | GFC_STD_F2008 | GFC_STD_F2008_OBS;
      gfc_option.warn_std = GFC_STD_F95_OBS | GFC_STD_F2008_OBS;
      gfc_option.max_identifier_length = 63;
      gfc_option.warn_ampersand = 1;
      gfc_option.warn_tabs = 0;
      break;

    case OPT_std_gnu:
      set_default_std_flags ();
      break;

    case OPT_std_legacy:
      set_default_std_flags ();
      gfc_option.warn_std = 0;
      break;

    case OPT_Wintrinsics_std:
      gfc_option.warn_intrinsics_std = value;
      break;

    case OPT_fshort_enums:
<<<<<<< HEAD
      flag_short_enums = 1;
=======
      /* Handled in language-independent code.  */
>>>>>>> b56a5220
      break;

    case OPT_fconvert_little_endian:
      gfc_option.convert = GFC_CONVERT_LITTLE;
      break;

    case OPT_fconvert_big_endian:
      gfc_option.convert = GFC_CONVERT_BIG;
      break;

    case OPT_fconvert_native:
      gfc_option.convert = GFC_CONVERT_NATIVE;
      break;

    case OPT_fconvert_swap:
      gfc_option.convert = GFC_CONVERT_SWAP;
      break;

    case OPT_frecord_marker_4:
      gfc_option.record_marker = 4;
      break;

    case OPT_frecord_marker_8:
      gfc_option.record_marker = 8;
      break;

    case OPT_fmax_subrecord_length_:
      if (value > MAX_SUBRECORD_LENGTH)
	gfc_fatal_error ("Maximum subrecord length cannot exceed %d",
			 MAX_SUBRECORD_LENGTH);

      gfc_option.max_subrecord_length = value;
      break;

    case OPT_frecursive:
      gfc_option.flag_recursive = value;
      break;

    case OPT_falign_commons:
      gfc_option.flag_align_commons = value;
      break;

    case OPT_fprotect_parens:
      gfc_option.flag_protect_parens = value;
      break;

<<<<<<< HEAD
=======
    case OPT_frealloc_lhs:
      gfc_option.flag_realloc_lhs = value;
      break;

>>>>>>> b56a5220
    case OPT_fcheck_:
      gfc_handle_runtime_check_option (arg);
      break;

    case OPT_fcoarray_:
      gfc_handle_coarray_option (arg);
      break;
<<<<<<< HEAD
=======
    }

  return result;
}


/* Return a string with the options passed to the compiler; used for
   Fortran's compiler_options() intrinsic.  */

char *
gfc_get_option_string (void)
{
  unsigned j;
  size_t len, pos;
  char *result;

  /* Determine required string length.  */

  len = 0;
  for (j = 1; j < save_decoded_options_count; j++)
    {
      switch (save_decoded_options[j].opt_index)
        {
        case OPT_o:
        case OPT_d:
        case OPT_dumpbase:
        case OPT_dumpdir:
        case OPT_auxbase:
        case OPT_quiet:
        case OPT_version:
        case OPT_fintrinsic_modules_path:
          /* Ignore these.  */
          break;
	default:
	  /* Ignore file names. */
	  if (save_decoded_options[j].orig_option_with_args_text[0] == '-')
	    len += 1
		 + strlen (save_decoded_options[j].orig_option_with_args_text);
        }
    }

  result = (char *) gfc_getmem (len);

  pos = 0; 
  for (j = 1; j < save_decoded_options_count; j++)
    {
      switch (save_decoded_options[j].opt_index)
        {
        case OPT_o:
        case OPT_d:
        case OPT_dumpbase:
        case OPT_dumpdir:
        case OPT_auxbase:
        case OPT_quiet:
        case OPT_version:
        case OPT_fintrinsic_modules_path:
          /* Ignore these.  */
	  continue;

        case OPT_cpp_:
	  /* Use "-cpp" rather than "-cpp=<temporary file>".  */
	  len = 4;
	  break;

        default:
	  /* Ignore file names. */
	  if (save_decoded_options[j].orig_option_with_args_text[0] != '-')
	    continue;

	  len = strlen (save_decoded_options[j].orig_option_with_args_text);
        }

      memcpy (&result[pos], save_decoded_options[j].orig_option_with_args_text, len);
      pos += len;
      result[pos++] = ' ';
>>>>>>> b56a5220
    }

  result[--pos] = '\0';
  return result;
}<|MERGE_RESOLUTION|>--- conflicted
+++ resolved
@@ -34,11 +34,7 @@
 #include "gfortran.h"
 #include "target.h"
 #include "cpp.h"
-<<<<<<< HEAD
-#include "toplev.h"	/* For sorry.  */
-=======
 #include "diagnostic-core.h"	/* For sorry.  */
->>>>>>> b56a5220
 #include "tm.h"
 
 gfc_option_t gfc_option;
@@ -101,11 +97,7 @@
   gfc_option.warn_ampersand = 0;
   gfc_option.warn_character_truncation = 0;
   gfc_option.warn_array_temp = 0;
-<<<<<<< HEAD
-  gfc_option.warn_conversion = 0;
-=======
   gfc_option.gfc_warn_conversion = 0;
->>>>>>> b56a5220
   gfc_option.warn_conversion_extra = 0;
   gfc_option.warn_implicit_interface = 0;
   gfc_option.warn_line_truncation = 0;
@@ -157,29 +149,14 @@
   gfc_option.flag_init_character_value = (char)0;
   gfc_option.flag_align_commons = 1;
   gfc_option.flag_protect_parens = 1;
-<<<<<<< HEAD
-=======
   gfc_option.flag_realloc_lhs = -1;
->>>>>>> b56a5220
   
   gfc_option.fpe = 0;
   gfc_option.rtcheck = 0;
   gfc_option.coarray = GFC_FCOARRAY_NONE;
-<<<<<<< HEAD
-
-  flag_errno_math = 0;
-  flag_associative_math = -1;
 
   set_default_std_flags ();
 
-  /* -fshort-enums can be default on some targets.  */
-  flag_short_enums = targetm.default_short_enums ();
-
-=======
-
-  set_default_std_flags ();
-
->>>>>>> b56a5220
   /* Initialize cpp-related options.  */
   gfc_cpp_init_options (decoded_options_count, decoded_options);
 }
@@ -282,19 +259,13 @@
     gfc_option.flag_whole_file = 1;
 
   /* Enable whole-file mode if LTO is in effect.  */
-<<<<<<< HEAD
-  if (flag_lto || flag_whopr)
-=======
   if (flag_lto)
->>>>>>> b56a5220
     gfc_option.flag_whole_file = 1;
 
   /* Fortran allows associative math - but we cannot reassociate if
      we want traps or signed zeros. Cf. also flag_protect_parens.  */
   if (flag_associative_math == -1)
     flag_associative_math = (!flag_trapping_math && !flag_signed_zeros);
-<<<<<<< HEAD
-=======
 
   /* By default, disable (re)allocation during assignment for -std=f95,
      and enable it for F2003/F2008/GNU/Legacy. */
@@ -305,22 +276,17 @@
       else
 	gfc_option.flag_realloc_lhs = 0;
     }
->>>>>>> b56a5220
 
   /* -fbounds-check is equivalent to -fcheck=bounds */
   if (flag_bounds_check)
     gfc_option.rtcheck |= GFC_RTCHECK_BOUNDS;
 
   if (flag_compare_debug)
-<<<<<<< HEAD
-    gfc_option.dump_parse_tree = 0;
-=======
     gfc_option.dump_fortran_original = 0;
 
   /* Make -fmax-errors visible to gfortran's diagnostic machinery.  */
   if (global_options_set.x_flag_max_errors)
     gfc_option.max_errors = flag_max_errors;
->>>>>>> b56a5220
 
   /* Verify the input file name.  */
   if (!filename || strcmp (filename, "-") == 0)
@@ -427,11 +393,7 @@
     gfc_option.flag_max_stack_var_size = -1;
 
   /* Implied -frecursive; implemented as -fmax-stack-var-size=-1.  */
-<<<<<<< HEAD
-  if (gfc_option.flag_max_stack_var_size == -2 && gfc_option.flag_openmp
-=======
   if (gfc_option.flag_max_stack_var_size == -2 && gfc_option.gfc_flag_openmp
->>>>>>> b56a5220
       && gfc_option.flag_automatic)
     {
       gfc_option.flag_recursive = 1;
@@ -475,11 +437,7 @@
 {
   gfc_option.warn_aliasing = setting;
   gfc_option.warn_ampersand = setting;
-<<<<<<< HEAD
-  gfc_option.warn_conversion = setting;
-=======
   gfc_option.gfc_warn_conversion = setting;
->>>>>>> b56a5220
   gfc_option.warn_line_truncation = setting;
   gfc_option.warn_surprising = setting;
   gfc_option.warn_tabs = !setting;
@@ -603,16 +561,10 @@
 /* Handle command-line options.  Returns 0 if unrecognized, 1 if
    recognized and handled.  */
 
-<<<<<<< HEAD
-int
-gfc_handle_option (size_t scode, const char *arg, int value,
-		   int kind ATTRIBUTE_UNUSED)
-=======
 bool
 gfc_handle_option (size_t scode, const char *arg, int value,
 		   int kind ATTRIBUTE_UNUSED, location_t loc ATTRIBUTE_UNUSED,
 		   const struct cl_option_handlers *handlers ATTRIBUTE_UNUSED)
->>>>>>> b56a5220
 {
   bool result = true;
   enum opt_code code = (enum opt_code) scode;
@@ -648,10 +600,6 @@
 
     case OPT_Wconversion:
       gfc_option.gfc_warn_conversion = value;
-      break;
-
-    case OPT_Wconversion_extra:
-      gfc_option.warn_conversion_extra = value;
       break;
 
     case OPT_Wconversion_extra:
@@ -980,11 +928,7 @@
       break;
 
     case OPT_fshort_enums:
-<<<<<<< HEAD
-      flag_short_enums = 1;
-=======
       /* Handled in language-independent code.  */
->>>>>>> b56a5220
       break;
 
     case OPT_fconvert_little_endian:
@@ -1031,13 +975,10 @@
       gfc_option.flag_protect_parens = value;
       break;
 
-<<<<<<< HEAD
-=======
     case OPT_frealloc_lhs:
       gfc_option.flag_realloc_lhs = value;
       break;
 
->>>>>>> b56a5220
     case OPT_fcheck_:
       gfc_handle_runtime_check_option (arg);
       break;
@@ -1045,8 +986,6 @@
     case OPT_fcoarray_:
       gfc_handle_coarray_option (arg);
       break;
-<<<<<<< HEAD
-=======
     }
 
   return result;
@@ -1122,7 +1061,6 @@
       memcpy (&result[pos], save_decoded_options[j].orig_option_with_args_text, len);
       pos += len;
       result[pos++] = ' ';
->>>>>>> b56a5220
     }
 
   result[--pos] = '\0';
