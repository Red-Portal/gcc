/* Expression translation
   Copyright (C) 2002-2014 Free Software Foundation, Inc.
   Contributed by Paul Brook <paul@nowt.org>
   and Steven Bosscher <s.bosscher@student.tudelft.nl>

This file is part of GCC.

GCC is free software; you can redistribute it and/or modify it under
the terms of the GNU General Public License as published by the Free
Software Foundation; either version 3, or (at your option) any later
version.

GCC is distributed in the hope that it will be useful, but WITHOUT ANY
WARRANTY; without even the implied warranty of MERCHANTABILITY or
FITNESS FOR A PARTICULAR PURPOSE.  See the GNU General Public License
for more details.

You should have received a copy of the GNU General Public License
along with GCC; see the file COPYING3.  If not see
<http://www.gnu.org/licenses/>.  */

/* trans-expr.c-- generate GENERIC trees for gfc_expr.  */

#include "config.h"
#include "system.h"
#include "coretypes.h"
#include "tree.h"
#include "stringpool.h"
#include "diagnostic-core.h"	/* For fatal_error.  */
#include "langhooks.h"
#include "flags.h"
#include "gfortran.h"
#include "arith.h"
#include "constructor.h"
#include "trans.h"
#include "trans-const.h"
#include "trans-types.h"
#include "trans-array.h"
/* Only for gfc_trans_assign and gfc_trans_pointer_assign.  */
#include "trans-stmt.h"
#include "dependency.h"
#include "gimplify.h"
#include "wide-int.h"

/* Convert a scalar to an array descriptor. To be used for assumed-rank
   arrays.  */

static tree
get_scalar_to_descriptor_type (tree scalar, symbol_attribute attr)
{
  enum gfc_array_kind akind;

  if (attr.pointer)
    akind = GFC_ARRAY_POINTER_CONT;
  else if (attr.allocatable)
    akind = GFC_ARRAY_ALLOCATABLE;
  else
    akind = GFC_ARRAY_ASSUMED_SHAPE_CONT;

  return gfc_get_array_type_bounds (TREE_TYPE (scalar), 0, 0, NULL, NULL, 1,
				    akind, !(attr.pointer || attr.target));
}

tree
gfc_conv_scalar_to_descriptor (gfc_se *se, tree scalar, symbol_attribute attr,
			       gfc_typespec *ts)
{
  tree desc, type;
  int desc_attr;

  type = get_scalar_to_descriptor_type (scalar, attr);
  desc = gfc_create_var (type, "desc");
  DECL_ARTIFICIAL (desc) = 1;

<<<<<<< HEAD
=======
  if (!POINTER_TYPE_P (TREE_TYPE (scalar)))
    scalar = gfc_build_addr_expr (NULL_TREE, scalar);
  gfc_add_modify (&se->pre, gfc_conv_descriptor_dtype (desc),
		  gfc_get_dtype (type));
>>>>>>> 7fb0a3e6
  gfc_conv_descriptor_data_set (&se->pre, desc, scalar);
  gfc_conv_descriptor_elem_len_set (&se->pre, desc, TYPE_SIZE_UNIT (type));
  gfc_conv_descriptor_version_set (&se->pre, desc);
  gfc_conv_descriptor_rank_set (&se->pre, desc, 0);
  gfc_add_modify (&se->pre, gfc_conv_descriptor_dtype (desc),
		  gfc_get_dtype (ts));
  if (attr.pointer)
    desc_attr = GFC_ATTRIBUTE_POINTER;
  else if (attr.allocatable)
    desc_attr = GFC_ATTRIBUTE_ALLOCATABLE;
  else
    desc_attr = GFC_ATTRIBUTE_OTHER;
  gfc_conv_descriptor_attr_set (&se->pre, desc, desc_attr);

  /* Copy pointer address back - but only if it could have changed and
     if the actual argument is a pointer and not, e.g., NULL().  */
  if ((attr.pointer || attr.allocatable) && attr.intent != INTENT_IN)
    gfc_add_modify (&se->post, scalar,
		    fold_convert (TREE_TYPE (scalar),
				  gfc_conv_descriptor_data_get (desc)));
  return desc;
}


/* This is the seed for an eventual trans-class.c

   The following parameters should not be used directly since they might
   in future implementations.  Use the corresponding APIs.  */
#define CLASS_DATA_FIELD 0
#define CLASS_VPTR_FIELD 1
#define VTABLE_HASH_FIELD 0
#define VTABLE_SIZE_FIELD 1
#define VTABLE_EXTENDS_FIELD 2
#define VTABLE_DEF_INIT_FIELD 3
#define VTABLE_COPY_FIELD 4
#define VTABLE_FINAL_FIELD 5


tree
gfc_class_set_static_fields (tree decl, tree vptr, tree data)
{
  tree tmp;
  tree field;
  vec<constructor_elt, va_gc> *init = NULL;

  field = TYPE_FIELDS (TREE_TYPE (decl));
  tmp = gfc_advance_chain (field, CLASS_DATA_FIELD);
  CONSTRUCTOR_APPEND_ELT (init, tmp, data);

  tmp = gfc_advance_chain (field, CLASS_VPTR_FIELD);
  CONSTRUCTOR_APPEND_ELT (init, tmp, vptr);

  return build_constructor (TREE_TYPE (decl), init);
}


tree
gfc_class_data_get (tree decl)
{
  tree data;
  if (POINTER_TYPE_P (TREE_TYPE (decl)))
    decl = build_fold_indirect_ref_loc (input_location, decl);
  data = gfc_advance_chain (TYPE_FIELDS (TREE_TYPE (decl)),
			    CLASS_DATA_FIELD);
  return fold_build3_loc (input_location, COMPONENT_REF,
			  TREE_TYPE (data), decl, data,
			  NULL_TREE);
}


tree
gfc_class_vptr_get (tree decl)
{
  tree vptr;
  if (POINTER_TYPE_P (TREE_TYPE (decl)))
    decl = build_fold_indirect_ref_loc (input_location, decl);
  vptr = gfc_advance_chain (TYPE_FIELDS (TREE_TYPE (decl)),
			    CLASS_VPTR_FIELD);
  return fold_build3_loc (input_location, COMPONENT_REF,
			  TREE_TYPE (vptr), decl, vptr,
			  NULL_TREE);
}


static tree
gfc_vtable_field_get (tree decl, int field)
{
  tree size;
  tree vptr;
  vptr = gfc_class_vptr_get (decl);
  vptr = build_fold_indirect_ref_loc (input_location, vptr);
  size = gfc_advance_chain (TYPE_FIELDS (TREE_TYPE (vptr)),
			    field);
  size = fold_build3_loc (input_location, COMPONENT_REF,
			  TREE_TYPE (size), vptr, size,
			  NULL_TREE);
  /* Always return size as an array index type.  */
  if (field == VTABLE_SIZE_FIELD)
    size = fold_convert (gfc_array_index_type, size);
  gcc_assert (size);
  return size;
}


tree
gfc_vtable_hash_get (tree decl)
{
  return gfc_vtable_field_get (decl, VTABLE_HASH_FIELD);
}


tree
gfc_vtable_size_get (tree decl)
{
  return gfc_vtable_field_get (decl, VTABLE_SIZE_FIELD);
}


tree
gfc_vtable_extends_get (tree decl)
{
  return gfc_vtable_field_get (decl, VTABLE_EXTENDS_FIELD);
}


tree
gfc_vtable_def_init_get (tree decl)
{
  return gfc_vtable_field_get (decl, VTABLE_DEF_INIT_FIELD);
}


tree
gfc_vtable_copy_get (tree decl)
{
  return gfc_vtable_field_get (decl, VTABLE_COPY_FIELD);
}


tree
gfc_vtable_final_get (tree decl)
{
  return gfc_vtable_field_get (decl, VTABLE_FINAL_FIELD);
}


#undef CLASS_DATA_FIELD
#undef CLASS_VPTR_FIELD
#undef VTABLE_HASH_FIELD
#undef VTABLE_SIZE_FIELD
#undef VTABLE_EXTENDS_FIELD
#undef VTABLE_DEF_INIT_FIELD
#undef VTABLE_COPY_FIELD
#undef VTABLE_FINAL_FIELD


/* Reset the vptr to the declared type, e.g. after deallocation.  */

void
gfc_reset_vptr (stmtblock_t *block, gfc_expr *e)
{
  gfc_expr *rhs, *lhs = gfc_copy_expr (e);
  gfc_symbol *vtab;
  tree tmp;
  gfc_ref *ref;

  /* If we have a class array, we need go back to the class
     container. */
  if (lhs->ref && lhs->ref->next && !lhs->ref->next->next
      && lhs->ref->next->type == REF_ARRAY
      && lhs->ref->next->u.ar.type == AR_FULL
      && lhs->ref->type == REF_COMPONENT
      && strcmp (lhs->ref->u.c.component->name, "_data") == 0)
    {
      gfc_free_ref_list (lhs->ref);
      lhs->ref = NULL;
    }
  else
    for (ref = lhs->ref; ref; ref = ref->next)
      if (ref->next && ref->next->next && !ref->next->next->next
	  && ref->next->next->type == REF_ARRAY
	  && ref->next->next->u.ar.type == AR_FULL
	  && ref->next->type == REF_COMPONENT
	  && strcmp (ref->next->u.c.component->name, "_data") == 0)
	{
	  gfc_free_ref_list (ref->next);
	  ref->next = NULL;
	}

  gfc_add_vptr_component (lhs);

  if (UNLIMITED_POLY (e))
    rhs = gfc_get_null_expr (NULL);
  else
    {
      vtab = gfc_find_derived_vtab (e->ts.u.derived);
      rhs = gfc_lval_expr_from_sym (vtab);
    }
  tmp = gfc_trans_pointer_assignment (lhs, rhs);
  gfc_add_expr_to_block (block, tmp);
  gfc_free_expr (lhs);
  gfc_free_expr (rhs);
}


/* Obtain the vptr of the last class reference in an expression.
   Return NULL_TREE if no class reference is found.  */

tree
gfc_get_vptr_from_expr (tree expr)
{
  tree tmp;
  tree type;

  for (tmp = expr; tmp; tmp = TREE_OPERAND (tmp, 0))
    {
      type = TREE_TYPE (tmp);
      while (type)
	{
	  if (GFC_CLASS_TYPE_P (type))
	    return gfc_class_vptr_get (tmp);
	  if (type != TYPE_CANONICAL (type))
	    type = TYPE_CANONICAL (type);
	  else
	    type = NULL_TREE;
	}
      if (TREE_CODE (tmp) == VAR_DECL)
	break;
    }
  return NULL_TREE;
}


static void
class_array_data_assign (stmtblock_t *block, tree lhs_desc, tree rhs_desc,
			 bool lhs_type, int rank, symbol_attribute attr)
{
  tree tmp, tmp2, type;
  int desc_attr;

  gfc_conv_descriptor_data_set (block, lhs_desc,
				gfc_conv_descriptor_data_get (rhs_desc));
  gfc_conv_descriptor_offset_set (block, lhs_desc,
				  gfc_conv_descriptor_offset_get (rhs_desc));

  type = gfc_get_element_type (TREE_TYPE (lhs_desc));
  gfc_conv_descriptor_elem_len_set (block, lhs_desc, TYPE_SIZE_UNIT (type));
  gfc_conv_descriptor_version_set (block, lhs_desc);
  gfc_conv_descriptor_rank_set (block, lhs_desc, rank);
  gfc_add_modify (block, gfc_conv_descriptor_dtype (lhs_desc),
		  gfc_conv_descriptor_dtype (rhs_desc));

  if (attr.pointer)
    desc_attr = GFC_ATTRIBUTE_POINTER;
  else if (attr.allocatable)
    desc_attr = GFC_ATTRIBUTE_ALLOCATABLE;
  else
    desc_attr = GFC_ATTRIBUTE_OTHER;
  gfc_conv_descriptor_attr_set (block, lhs_desc, desc_attr);


  /* Assign the dimension as range-ref.  */
  tmp = gfc_get_descriptor_dimension (lhs_desc);
  tmp2 = gfc_get_descriptor_dimension (rhs_desc);
  type = lhs_type ? TREE_TYPE (tmp) : TREE_TYPE (tmp2);

  tmp = build4_loc (input_location, ARRAY_RANGE_REF, type, tmp,
		    gfc_index_zero_node, NULL_TREE, NULL_TREE);
  tmp2 = build4_loc (input_location, ARRAY_RANGE_REF, type, tmp2,
		     gfc_index_zero_node, NULL_TREE, NULL_TREE);
  gfc_add_modify (block, tmp, tmp2);
}


/* Takes a derived type expression and returns the address of a temporary
   class object of the 'declared' type.  If vptr is not NULL, this is
   used for the temporary class object.
   optional_alloc_ptr is false when the dummy is neither allocatable
   nor a pointer; that's only relevant for the optional handling.  */
void
gfc_conv_derived_to_class (gfc_se *parmse, gfc_expr *e,
			   gfc_typespec class_ts, tree vptr, bool optional,
			   bool optional_alloc_ptr)
{
  gfc_symbol *vtab;
  tree cond_optional = NULL_TREE;
  gfc_ss *ss;
  tree ctree;
  tree var;
  tree tmp;

  /* The derived type needs to be converted to a temporary
     CLASS object.  */
  tmp = gfc_typenode_for_spec (&class_ts);
  var = gfc_create_var (tmp, "class");

  /* Set the vptr.  */
  ctree =  gfc_class_vptr_get (var);

  if (vptr != NULL_TREE)
    {
      /* Use the dynamic vptr.  */
      tmp = vptr;
    }
  else
    {
      /* In this case the vtab corresponds to the derived type and the
	 vptr must point to it.  */
      vtab = gfc_find_derived_vtab (e->ts.u.derived);
      gcc_assert (vtab);
      tmp = gfc_build_addr_expr (NULL_TREE, gfc_get_symbol_decl (vtab));
    }
  gfc_add_modify (&parmse->pre, ctree,
		  fold_convert (TREE_TYPE (ctree), tmp));

  /* Now set the data field.  */
  ctree =  gfc_class_data_get (var);

  if (optional)
    cond_optional = gfc_conv_expr_present (e->symtree->n.sym);

  if (parmse->ss && parmse->ss->info->useflags)
    {
      /* For an array reference in an elemental procedure call we need
	 to retain the ss to provide the scalarized array reference.  */
      gfc_conv_expr_reference (parmse, e);
      tmp = fold_convert (TREE_TYPE (ctree), parmse->expr);
      if (optional)
	tmp = build3_loc (input_location, COND_EXPR, TREE_TYPE (tmp),
			  cond_optional, tmp,
			  fold_convert (TREE_TYPE (tmp), null_pointer_node));
      gfc_add_modify (&parmse->pre, ctree, tmp);

    }
  else
    {
      ss = gfc_walk_expr (e);
      if (ss == gfc_ss_terminator)
	{
	  parmse->ss = NULL;
	  gfc_conv_expr_reference (parmse, e);

	  /* Scalar to an assumed-rank array.  */
	  if (class_ts.u.derived->components->as)
	    {
	      tree type;
	      int desc_attr;
              symbol_attribute attr;

	      attr = gfc_expr_attr (e);
	      type = get_scalar_to_descriptor_type (parmse->expr, attr);

	      if (optional)
		parmse->expr = build3_loc (input_location, COND_EXPR,
					   TREE_TYPE (parmse->expr),
					   cond_optional, parmse->expr,
					   fold_convert (TREE_TYPE (parmse->expr),
							 null_pointer_node));

	      gfc_conv_descriptor_data_set (&parmse->pre, ctree, parmse->expr);
	      gfc_conv_descriptor_elem_len_set (&parmse->pre, ctree, TYPE_SIZE_UNIT (type));
	      gfc_conv_descriptor_version_set (&parmse->pre, ctree);
	      gfc_conv_descriptor_rank_set (&parmse->pre, ctree, 0);
	      gfc_add_modify (&parmse->pre, gfc_conv_descriptor_dtype (ctree),
			      gfc_get_dtype (&class_ts));

	      if (attr.pointer)
		desc_attr = GFC_ATTRIBUTE_POINTER;
	      else if (attr.allocatable)
		desc_attr = GFC_ATTRIBUTE_ALLOCATABLE;
	      else
		desc_attr = GFC_ATTRIBUTE_OTHER;
	      gfc_conv_descriptor_attr_set (&parmse->pre, ctree, desc_attr);
	    }
          else
	    {
	      tmp = fold_convert (TREE_TYPE (ctree), parmse->expr);
	      if (optional)
		tmp = build3_loc (input_location, COND_EXPR, TREE_TYPE (tmp),
				  cond_optional, tmp,
				  fold_convert (TREE_TYPE (tmp),
						null_pointer_node));
	      gfc_add_modify (&parmse->pre, ctree, tmp);
	    }
	}
      else
	{
	  stmtblock_t block;
	  gfc_init_block (&block);

	  parmse->ss = ss;
	  gfc_conv_expr_descriptor (parmse, e);

	  if (e->rank != class_ts.u.derived->components->as->rank)
<<<<<<< HEAD
	    class_array_data_assign (&block, ctree, parmse->expr, true,
				     e->rank, gfc_expr_attr (e));
=======
	    {
	      gcc_assert (class_ts.u.derived->components->as->type
			  == AS_ASSUMED_RANK);
	      class_array_data_assign (&block, ctree, parmse->expr, false);
	    }
>>>>>>> 7fb0a3e6
	  else
	    {
	      if (gfc_expr_attr (e).codimension)
		parmse->expr = fold_build1_loc (input_location,
						VIEW_CONVERT_EXPR,
						TREE_TYPE (ctree),
						parmse->expr);
	      gfc_add_modify (&block, ctree, parmse->expr);
	    }

	  if (optional)
	    {
	      tmp = gfc_finish_block (&block);

	      gfc_init_block (&block);
	      gfc_conv_descriptor_data_set (&block, ctree, null_pointer_node);

	      tmp = build3_v (COND_EXPR, cond_optional, tmp,
			      gfc_finish_block (&block));
	      gfc_add_expr_to_block (&parmse->pre, tmp);
	    }
	  else
	    gfc_add_block_to_block (&parmse->pre, &block);
	}
    }

  /* Pass the address of the class object.  */
  parmse->expr = gfc_build_addr_expr (NULL_TREE, var);

  if (optional && optional_alloc_ptr)
    parmse->expr = build3_loc (input_location, COND_EXPR,
			       TREE_TYPE (parmse->expr),
			       cond_optional, parmse->expr,
			       fold_convert (TREE_TYPE (parmse->expr),
					     null_pointer_node));
}


/* Create a new class container, which is required as scalar coarrays
   have an array descriptor while normal scalars haven't. Optionally,
   NULL pointer checks are added if the argument is OPTIONAL.  */

static void
class_scalar_coarray_to_class (gfc_se *parmse, gfc_expr *e,
			       gfc_typespec class_ts, bool optional)
{
  tree var, ctree, tmp;
  stmtblock_t block;
  gfc_ref *ref;
  gfc_ref *class_ref;

  gfc_init_block (&block);

  class_ref = NULL;
  for (ref = e->ref; ref; ref = ref->next)
    {
      if (ref->type == REF_COMPONENT
	    && ref->u.c.component->ts.type == BT_CLASS)
	class_ref = ref;
    }

  if (class_ref == NULL
	&& e->symtree && e->symtree->n.sym->ts.type == BT_CLASS)
    tmp = e->symtree->n.sym->backend_decl;
  else
    {
      /* Remove everything after the last class reference, convert the
	 expression and then recover its tailend once more.  */
      gfc_se tmpse;
      ref = class_ref->next;
      class_ref->next = NULL;
      gfc_init_se (&tmpse, NULL);
      gfc_conv_expr (&tmpse, e);
      class_ref->next = ref;
      tmp = tmpse.expr;
    }

  var = gfc_typenode_for_spec (&class_ts);
  var = gfc_create_var (var, "class");

  ctree = gfc_class_vptr_get (var);
  gfc_add_modify (&block, ctree,
		  fold_convert (TREE_TYPE (ctree), gfc_class_vptr_get (tmp)));

  ctree = gfc_class_data_get (var);
  tmp = gfc_conv_descriptor_data_get (gfc_class_data_get (tmp));
  gfc_add_modify (&block, ctree, fold_convert (TREE_TYPE (ctree), tmp));

  /* Pass the address of the class object.  */
  parmse->expr = gfc_build_addr_expr (NULL_TREE, var);

  if (optional)
    {
      tree cond = gfc_conv_expr_present (e->symtree->n.sym);
      tree tmp2;

      tmp = gfc_finish_block (&block);

      gfc_init_block (&block);
      tmp2 = gfc_class_data_get (var);
      gfc_add_modify (&block, tmp2, fold_convert (TREE_TYPE (tmp2),
						  null_pointer_node));
      tmp2 = gfc_finish_block (&block);

      tmp = build3_loc (input_location, COND_EXPR, void_type_node,
			cond, tmp, tmp2);
      gfc_add_expr_to_block (&parmse->pre, tmp);
    }
  else
    gfc_add_block_to_block (&parmse->pre, &block);
}


/* Takes an intrinsic type expression and returns the address of a temporary
   class object of the 'declared' type.  */
void
gfc_conv_intrinsic_to_class (gfc_se *parmse, gfc_expr *e,
			     gfc_typespec class_ts)
{
  gfc_symbol *vtab;
  gfc_ss *ss;
  tree ctree;
  tree var;
  tree tmp;

  /* The intrinsic type needs to be converted to a temporary
     CLASS object.  */
  tmp = gfc_typenode_for_spec (&class_ts);
  var = gfc_create_var (tmp, "class");

  /* Set the vptr.  */
  ctree =  gfc_class_vptr_get (var);

  vtab = gfc_find_vtab (&e->ts);
  gcc_assert (vtab);
  tmp = gfc_build_addr_expr (NULL_TREE, gfc_get_symbol_decl (vtab));
  gfc_add_modify (&parmse->pre, ctree,
		  fold_convert (TREE_TYPE (ctree), tmp));

  /* Now set the data field.  */
  ctree =  gfc_class_data_get (var);
  if (parmse->ss && parmse->ss->info->useflags)
    {
      /* For an array reference in an elemental procedure call we need
	 to retain the ss to provide the scalarized array reference.  */
      gfc_conv_expr_reference (parmse, e);
      tmp = fold_convert (TREE_TYPE (ctree), parmse->expr);
      gfc_add_modify (&parmse->pre, ctree, tmp);
    }
  else
    {
      ss = gfc_walk_expr (e);
      if (ss == gfc_ss_terminator)
	{
	  parmse->ss = NULL;
	  gfc_conv_expr_reference (parmse, e);
	  tmp = fold_convert (TREE_TYPE (ctree), parmse->expr);
	  gfc_add_modify (&parmse->pre, ctree, tmp);
	}
      else
	{
	  parmse->ss = ss;
	  parmse->use_offset = 1;
	  gfc_conv_expr_descriptor (parmse, e);
	  gfc_add_modify (&parmse->pre, ctree, parmse->expr);
	}
    }

  /* Pass the address of the class object.  */
  parmse->expr = gfc_build_addr_expr (NULL_TREE, var);
}


/* Takes a scalarized class array expression and returns the
   address of a temporary scalar class object of the 'declared'
   type.
   OOP-TODO: This could be improved by adding code that branched on
   the dynamic type being the same as the declared type. In this case
   the original class expression can be passed directly.
   optional_alloc_ptr is false when the dummy is neither allocatable
   nor a pointer; that's relevant for the optional handling.
   Set copyback to true if class container's _data and _vtab pointers
   might get modified.  */

void
gfc_conv_class_to_class (gfc_se *parmse, gfc_expr *e, gfc_typespec class_ts,
			 bool elemental, bool copyback, bool optional,
		         bool optional_alloc_ptr)
{
  tree ctree;
  tree var;
  tree tmp;
  tree vptr;
  tree cond = NULL_TREE;
  gfc_ref *ref;
  gfc_ref *class_ref;
  stmtblock_t block;
  bool full_array = false;

  gfc_init_block (&block);

  class_ref = NULL;
  for (ref = e->ref; ref; ref = ref->next)
    {
      if (ref->type == REF_COMPONENT
	    && ref->u.c.component->ts.type == BT_CLASS)
	class_ref = ref;

      if (ref->next == NULL)
	break;
    }

  if ((ref == NULL || class_ref == ref)
      && (!class_ts.u.derived->components->as
	  || class_ts.u.derived->components->as->rank != -1))
    return;

  /* Test for FULL_ARRAY.  */
  if (e->rank == 0 && gfc_expr_attr (e).codimension
      && gfc_expr_attr (e).dimension)
    full_array = true;
  else
    gfc_is_class_array_ref (e, &full_array);

  /* The derived type needs to be converted to a temporary
     CLASS object.  */
  tmp = gfc_typenode_for_spec (&class_ts);
  var = gfc_create_var (tmp, "class");

  /* Set the data.  */
  ctree = gfc_class_data_get (var);
  if (class_ts.u.derived->components->as
      && e->rank != class_ts.u.derived->components->as->rank)
    {
      if (e->rank == 0)
	{
	  gfc_conv_descriptor_rank_set (&block, ctree, 0);
	  gfc_add_modify (&block, gfc_conv_descriptor_dtype (ctree),
			  gfc_get_dtype (&e->ts));

	  tmp = gfc_class_data_get (parmse->expr);
	  if (!POINTER_TYPE_P (TREE_TYPE (tmp)))
	    tmp = gfc_build_addr_expr (NULL_TREE, tmp);

	  gfc_conv_descriptor_data_set (&block, ctree, tmp);
	}
      else
	class_array_data_assign (&block, ctree, parmse->expr, false,
				 e->rank, gfc_expr_attr (e));
    }
  else
    {
      if (TREE_TYPE (parmse->expr) != TREE_TYPE (ctree))
	parmse->expr = fold_build1_loc (input_location, VIEW_CONVERT_EXPR,
					TREE_TYPE (ctree), parmse->expr);
      gfc_add_modify (&block, ctree, parmse->expr);
    }

  /* Return the data component, except in the case of scalarized array
     references, where nullification of the cannot occur and so there
     is no need.  */
  if (!elemental && full_array && copyback)
    {
      if (class_ts.u.derived->components->as
	  && e->rank != class_ts.u.derived->components->as->rank)
	{
	  if (e->rank == 0)
	    gfc_add_modify (&parmse->post, gfc_class_data_get (parmse->expr),
			    gfc_conv_descriptor_data_get (ctree));
	  else
	    class_array_data_assign (&parmse->post, parmse->expr, ctree, true,
				     e->rank, gfc_expr_attr (e));
	}
      else
	gfc_add_modify (&parmse->post, parmse->expr, ctree);
    }

  /* Set the vptr.  */
  ctree = gfc_class_vptr_get (var);

  /* The vptr is the second field of the actual argument.
     First we have to find the corresponding class reference. */

  tmp = NULL_TREE;
  if (class_ref == NULL
	&& e->symtree && e->symtree->n.sym->ts.type == BT_CLASS)
    tmp = e->symtree->n.sym->backend_decl;
  else
    {
      /* Remove everything after the last class reference, convert the
	 expression and then recover its tailend once more.  */
      gfc_se tmpse;
      ref = class_ref->next;
      class_ref->next = NULL;
      gfc_init_se (&tmpse, NULL);
      gfc_conv_expr (&tmpse, e);
      class_ref->next = ref;
      tmp = tmpse.expr;
    }

  gcc_assert (tmp != NULL_TREE);

  /* Dereference if needs be.  */
  if (TREE_CODE (TREE_TYPE (tmp)) == REFERENCE_TYPE)
    tmp = build_fold_indirect_ref_loc (input_location, tmp);

  vptr = gfc_class_vptr_get (tmp);
  gfc_add_modify (&block, ctree,
		  fold_convert (TREE_TYPE (ctree), vptr));

  /* Return the vptr component, except in the case of scalarized array
     references, where the dynamic type cannot change.  */
  if (!elemental && full_array && copyback)
    gfc_add_modify (&parmse->post, vptr,
		    fold_convert (TREE_TYPE (vptr), ctree));

  if (optional)
    {
      tree tmp2;

      cond = gfc_conv_expr_present (e->symtree->n.sym);
      tmp = gfc_finish_block (&block);

      if (optional_alloc_ptr)
	tmp2 = build_empty_stmt (input_location);
      else
	{
	  gfc_init_block (&block);

	  tmp2 = gfc_conv_descriptor_data_get (gfc_class_data_get (var));
	  gfc_add_modify (&block, tmp2, fold_convert (TREE_TYPE (tmp2),
						      null_pointer_node));
	  tmp2 = gfc_finish_block (&block);
	}

      tmp = build3_loc (input_location, COND_EXPR, void_type_node,
			cond, tmp, tmp2);
      gfc_add_expr_to_block (&parmse->pre, tmp);
    }
  else
    gfc_add_block_to_block (&parmse->pre, &block);

  /* Pass the address of the class object.  */
  parmse->expr = gfc_build_addr_expr (NULL_TREE, var);

  if (optional && optional_alloc_ptr)
    parmse->expr = build3_loc (input_location, COND_EXPR,
			       TREE_TYPE (parmse->expr),
			       cond, parmse->expr,
			       fold_convert (TREE_TYPE (parmse->expr),
					     null_pointer_node));
}


/* Given a class array declaration and an index, returns the address
   of the referenced element.  */

tree
gfc_get_class_array_ref (tree index, tree class_decl)
{
  tree data = gfc_class_data_get (class_decl);
  tree size = gfc_vtable_size_get (class_decl);
  tree offset = fold_build2_loc (input_location, MULT_EXPR,
				 gfc_array_index_type,
				 index, size);
  tree ptr;
  data = gfc_conv_descriptor_data_get (data);
  ptr = fold_convert (pvoid_type_node, data);
  ptr = fold_build_pointer_plus_loc (input_location, ptr, offset);
  return fold_convert (TREE_TYPE (data), ptr);
}


/* Copies one class expression to another, assuming that if either
   'to' or 'from' are arrays they are packed.  Should 'from' be
   NULL_TREE, the initialization expression for 'to' is used, assuming
   that the _vptr is set.  */

tree
gfc_copy_class_to_class (tree from, tree to, tree nelems)
{
  tree fcn;
  tree fcn_type;
  tree from_data;
  tree to_data;
  tree to_ref;
  tree from_ref;
  vec<tree, va_gc> *args;
  tree tmp;
  tree index;
  stmtblock_t loopbody;
  stmtblock_t body;
  gfc_loopinfo loop;

  args = NULL;

  if (from != NULL_TREE)
    fcn = gfc_vtable_copy_get (from);
  else
    fcn = gfc_vtable_copy_get (to);

  fcn_type = TREE_TYPE (TREE_TYPE (fcn));

  if (from != NULL_TREE)
    from_data = gfc_class_data_get (from);
  else
    from_data = gfc_vtable_def_init_get (to);

  to_data = gfc_class_data_get (to);

  if (GFC_DESCRIPTOR_TYPE_P (TREE_TYPE (to_data)))
    {
      gfc_init_block (&body);
      tmp = fold_build2_loc (input_location, MINUS_EXPR,
			     gfc_array_index_type, nelems,
			     gfc_index_one_node);
      nelems = gfc_evaluate_now (tmp, &body);
      index = gfc_create_var (gfc_array_index_type, "S");

      if (GFC_DESCRIPTOR_TYPE_P (TREE_TYPE (from_data)))
	{
	  from_ref = gfc_get_class_array_ref (index, from);
	  vec_safe_push (args, from_ref);
	}
      else
        vec_safe_push (args, from_data);

      to_ref = gfc_get_class_array_ref (index, to);
      vec_safe_push (args, to_ref);

      tmp = build_call_vec (fcn_type, fcn, args);

      /* Build the body of the loop.  */
      gfc_init_block (&loopbody);
      gfc_add_expr_to_block (&loopbody, tmp);

      /* Build the loop and return.  */
      gfc_init_loopinfo (&loop);
      loop.dimen = 1;
      loop.from[0] = gfc_index_zero_node;
      loop.loopvar[0] = index;
      loop.to[0] = nelems;
      gfc_trans_scalarizing_loops (&loop, &loopbody);
      gfc_add_block_to_block (&body, &loop.pre);
      tmp = gfc_finish_block (&body);
      gfc_cleanup_loop (&loop);
    }
  else
    {
      gcc_assert (!GFC_DESCRIPTOR_TYPE_P (TREE_TYPE (from_data)));
      vec_safe_push (args, from_data);
      vec_safe_push (args, to_data);
      tmp = build_call_vec (fcn_type, fcn, args);
    }

  return tmp;
}

static tree
gfc_trans_class_array_init_assign (gfc_expr *rhs, gfc_expr *lhs, gfc_expr *obj)
{
  gfc_actual_arglist *actual;
  gfc_expr *ppc;
  gfc_code *ppc_code;
  tree res;

  actual = gfc_get_actual_arglist ();
  actual->expr = gfc_copy_expr (rhs);
  actual->next = gfc_get_actual_arglist ();
  actual->next->expr = gfc_copy_expr (lhs);
  ppc = gfc_copy_expr (obj);
  gfc_add_vptr_component (ppc);
  gfc_add_component_ref (ppc, "_copy");
  ppc_code = gfc_get_code (EXEC_CALL);
  ppc_code->resolved_sym = ppc->symtree->n.sym;
  /* Although '_copy' is set to be elemental in class.c, it is
     not staying that way.  Find out why, sometime....  */
  ppc_code->resolved_sym->attr.elemental = 1;
  ppc_code->ext.actual = actual;
  ppc_code->expr1 = ppc;
  /* Since '_copy' is elemental, the scalarizer will take care
     of arrays in gfc_trans_call.  */
  res = gfc_trans_call (ppc_code, false, NULL, NULL, false);
  gfc_free_statements (ppc_code);
  return res;
}

/* Special case for initializing a polymorphic dummy with INTENT(OUT).
   A MEMCPY is needed to copy the full data from the default initializer
   of the dynamic type.  */

tree
gfc_trans_class_init_assign (gfc_code *code)
{
  stmtblock_t block;
  tree tmp;
  gfc_se dst,src,memsz;
  gfc_expr *lhs, *rhs, *sz;

  gfc_start_block (&block);

  lhs = gfc_copy_expr (code->expr1);
  gfc_add_data_component (lhs);

  rhs = gfc_copy_expr (code->expr1);
  gfc_add_vptr_component (rhs);

  /* Make sure that the component backend_decls have been built, which
     will not have happened if the derived types concerned have not
     been referenced.  */
  gfc_get_derived_type (rhs->ts.u.derived);
  gfc_add_def_init_component (rhs);

  if (code->expr1->ts.type == BT_CLASS
	&& CLASS_DATA (code->expr1)->attr.dimension)
    tmp = gfc_trans_class_array_init_assign (rhs, lhs, code->expr1);
  else
    {
      sz = gfc_copy_expr (code->expr1);
      gfc_add_vptr_component (sz);
      gfc_add_size_component (sz);

      gfc_init_se (&dst, NULL);
      gfc_init_se (&src, NULL);
      gfc_init_se (&memsz, NULL);
      gfc_conv_expr (&dst, lhs);
      gfc_conv_expr (&src, rhs);
      gfc_conv_expr (&memsz, sz);
      gfc_add_block_to_block (&block, &src.pre);
      src.expr = gfc_build_addr_expr (NULL_TREE, src.expr);

      tmp = gfc_build_memcpy_call (dst.expr, src.expr, memsz.expr);
    }

  if (code->expr1->symtree->n.sym->attr.optional
      || code->expr1->symtree->n.sym->ns->proc_name->attr.entry_master)
    {
      tree present = gfc_conv_expr_present (code->expr1->symtree->n.sym);
      tmp = build3_loc (input_location, COND_EXPR, TREE_TYPE (tmp),
			present, tmp,
			build_empty_stmt (input_location));
    }

  gfc_add_expr_to_block (&block, tmp);

  return gfc_finish_block (&block);
}


/* Translate an assignment to a CLASS object
   (pointer or ordinary assignment).  */

tree
gfc_trans_class_assign (gfc_expr *expr1, gfc_expr *expr2, gfc_exec_op op)
{
  stmtblock_t block;
  tree tmp;
  gfc_expr *lhs;
  gfc_expr *rhs;
  gfc_ref *ref;

  gfc_start_block (&block);

  ref = expr1->ref;
  while (ref && ref->next)
     ref = ref->next;

  /* Class valued proc_pointer assignments do not need any further
     preparation.  */
  if (ref && ref->type == REF_COMPONENT
	&& ref->u.c.component->attr.proc_pointer
	&& expr2->expr_type == EXPR_VARIABLE
	&& expr2->symtree->n.sym->attr.flavor == FL_PROCEDURE
	&& op == EXEC_POINTER_ASSIGN)
    goto assign;

  if (expr2->ts.type != BT_CLASS)
    {
      /* Insert an additional assignment which sets the '_vptr' field.  */
      gfc_symbol *vtab = NULL;
      gfc_symtree *st;

      lhs = gfc_copy_expr (expr1);
      gfc_add_vptr_component (lhs);

      if (UNLIMITED_POLY (expr1)
	  && expr2->expr_type == EXPR_NULL && expr2->ts.type == BT_UNKNOWN)
	{
	  rhs = gfc_get_null_expr (&expr2->where);
 	  goto assign_vptr;
	}

      if (expr2->expr_type == EXPR_NULL)
	vtab = gfc_find_vtab (&expr1->ts);
      else
	vtab = gfc_find_vtab (&expr2->ts);
      gcc_assert (vtab);

      rhs = gfc_get_expr ();
      rhs->expr_type = EXPR_VARIABLE;
      gfc_find_sym_tree (vtab->name, vtab->ns, 1, &st);
      rhs->symtree = st;
      rhs->ts = vtab->ts;
assign_vptr:
      tmp = gfc_trans_pointer_assignment (lhs, rhs);
      gfc_add_expr_to_block (&block, tmp);

      gfc_free_expr (lhs);
      gfc_free_expr (rhs);
    }
  else if (expr1->ts.type == BT_DERIVED && UNLIMITED_POLY (expr2))
    {
      /* F2003:C717 only sequence and bind-C types can come here.  */
      gcc_assert (expr1->ts.u.derived->attr.sequence
		  || expr1->ts.u.derived->attr.is_bind_c);
      gfc_add_data_component (expr2);
      goto assign;
    }
  else if (CLASS_DATA (expr2)->attr.dimension && expr2->expr_type != EXPR_FUNCTION)
    {
      /* Insert an additional assignment which sets the '_vptr' field.  */
      lhs = gfc_copy_expr (expr1);
      gfc_add_vptr_component (lhs);

      rhs = gfc_copy_expr (expr2);
      gfc_add_vptr_component (rhs);

      tmp = gfc_trans_pointer_assignment (lhs, rhs);
      gfc_add_expr_to_block (&block, tmp);

      gfc_free_expr (lhs);
      gfc_free_expr (rhs);
    }

  /* Do the actual CLASS assignment.  */
  if (expr2->ts.type == BT_CLASS
      && !CLASS_DATA (expr2)->attr.dimension)
    op = EXEC_ASSIGN;
  else if (expr2->expr_type != EXPR_FUNCTION || expr2->ts.type != BT_CLASS
	   || !CLASS_DATA (expr2)->attr.dimension)
    gfc_add_data_component (expr1);

assign:

  if (op == EXEC_ASSIGN)
    tmp = gfc_trans_assignment (expr1, expr2, false, true);
  else if (op == EXEC_POINTER_ASSIGN)
    tmp = gfc_trans_pointer_assignment (expr1, expr2);
  else
    gcc_unreachable();

  gfc_add_expr_to_block (&block, tmp);

  return gfc_finish_block (&block);
}


/* End of prototype trans-class.c  */


static void
realloc_lhs_warning (bt type, bool array, locus *where)
{
  if (array && type != BT_CLASS && type != BT_DERIVED
      && gfc_option.warn_realloc_lhs)
    gfc_warning ("Code for reallocating the allocatable array at %L will "
		 "be added", where);
  else if (gfc_option.warn_realloc_lhs_all)
    gfc_warning ("Code for reallocating the allocatable variable at %L "
		 "will be added", where);
}


static tree gfc_trans_structure_assign (tree dest, gfc_expr * expr);
static void gfc_apply_interface_mapping_to_expr (gfc_interface_mapping *,
						 gfc_expr *);

/* Copy the scalarization loop variables.  */

static void
gfc_copy_se_loopvars (gfc_se * dest, gfc_se * src)
{
  dest->ss = src->ss;
  dest->loop = src->loop;
}


/* Initialize a simple expression holder.

   Care must be taken when multiple se are created with the same parent.
   The child se must be kept in sync.  The easiest way is to delay creation
   of a child se until after after the previous se has been translated.  */

void
gfc_init_se (gfc_se * se, gfc_se * parent)
{
  memset (se, 0, sizeof (gfc_se));
  gfc_init_block (&se->pre);
  gfc_init_block (&se->post);

  se->parent = parent;

  if (parent)
    gfc_copy_se_loopvars (se, parent);
}


/* Advances to the next SS in the chain.  Use this rather than setting
   se->ss = se->ss->next because all the parents needs to be kept in sync.
   See gfc_init_se.  */

void
gfc_advance_se_ss_chain (gfc_se * se)
{
  gfc_se *p;
  gfc_ss *ss;

  gcc_assert (se != NULL && se->ss != NULL && se->ss != gfc_ss_terminator);

  p = se;
  /* Walk down the parent chain.  */
  while (p != NULL)
    {
      /* Simple consistency check.  */
      gcc_assert (p->parent == NULL || p->parent->ss == p->ss
		  || p->parent->ss->nested_ss == p->ss);

      /* If we were in a nested loop, the next scalarized expression can be
	 on the parent ss' next pointer.  Thus we should not take the next
	 pointer blindly, but rather go up one nest level as long as next
	 is the end of chain.  */
      ss = p->ss;
      while (ss->next == gfc_ss_terminator && ss->parent != NULL)
	ss = ss->parent;

      p->ss = ss->next;

      p = p->parent;
    }
}


/* Ensures the result of the expression as either a temporary variable
   or a constant so that it can be used repeatedly.  */

void
gfc_make_safe_expr (gfc_se * se)
{
  tree var;

  if (CONSTANT_CLASS_P (se->expr))
    return;

  /* We need a temporary for this result.  */
  var = gfc_create_var (TREE_TYPE (se->expr), NULL);
  gfc_add_modify (&se->pre, var, se->expr);
  se->expr = var;
}


/* Return an expression which determines if a dummy parameter is present.
   Also used for arguments to procedures with multiple entry points.  */

tree
gfc_conv_expr_present (gfc_symbol * sym)
{
  tree decl, cond;

  gcc_assert (sym->attr.dummy);
  decl = gfc_get_symbol_decl (sym);

  /* Intrinsic scalars with VALUE attribute which are passed by value
     use a hidden argument to denote the present status.  */
  if (sym->attr.value && sym->ts.type != BT_CHARACTER
      && sym->ts.type != BT_CLASS && sym->ts.type != BT_DERIVED
      && !sym->attr.dimension)
    {
      char name[GFC_MAX_SYMBOL_LEN + 2];
      tree tree_name;

      gcc_assert (TREE_CODE (decl) == PARM_DECL);
      name[0] = '_';
      strcpy (&name[1], sym->name);
      tree_name = get_identifier (name);

      /* Walk function argument list to find hidden arg.  */
      cond = DECL_ARGUMENTS (DECL_CONTEXT (decl));
      for ( ; cond != NULL_TREE; cond = TREE_CHAIN (cond))
	if (DECL_NAME (cond) == tree_name)
	  break;

      gcc_assert (cond);
      return cond;
    }

  if (TREE_CODE (decl) != PARM_DECL)
    {
      /* Array parameters use a temporary descriptor, we want the real
         parameter.  */
      gcc_assert (GFC_DESCRIPTOR_TYPE_P (TREE_TYPE (decl))
             || GFC_ARRAY_TYPE_P (TREE_TYPE (decl)));
      decl = GFC_DECL_SAVED_DESCRIPTOR (decl);
    }

  cond = fold_build2_loc (input_location, NE_EXPR, boolean_type_node, decl,
			  fold_convert (TREE_TYPE (decl), null_pointer_node));

  /* Fortran 2008 allows to pass null pointers and non-associated pointers
     as actual argument to denote absent dummies. For array descriptors,
     we thus also need to check the array descriptor.  For BT_CLASS, it
     can also occur for scalars and F2003 due to type->class wrapping and
     class->class wrapping.  Note further that BT_CLASS always uses an
     array descriptor for arrays, also for explicit-shape/assumed-size.  */

  if (!sym->attr.allocatable
      && ((sym->ts.type != BT_CLASS && !sym->attr.pointer)
	  || (sym->ts.type == BT_CLASS
	      && !CLASS_DATA (sym)->attr.allocatable
	      && !CLASS_DATA (sym)->attr.class_pointer))
      && ((gfc_option.allow_std & GFC_STD_F2008) != 0
	  || sym->ts.type == BT_CLASS))
    {
      tree tmp;

      if ((sym->as && (sym->as->type == AS_ASSUMED_SHAPE
		       || sym->as->type == AS_ASSUMED_RANK
		       || sym->attr.codimension))
	  || (sym->ts.type == BT_CLASS && CLASS_DATA (sym)->as))
	{
	  tmp = build_fold_indirect_ref_loc (input_location, decl);
	  if (sym->ts.type == BT_CLASS)
	    tmp = gfc_class_data_get (tmp);
	  tmp = gfc_conv_array_data (tmp);
	}
      else if (sym->ts.type == BT_CLASS)
	tmp = gfc_class_data_get (decl);
      else
	tmp = NULL_TREE;

      if (tmp != NULL_TREE)
	{
	  tmp = fold_build2_loc (input_location, NE_EXPR, boolean_type_node, tmp,
				 fold_convert (TREE_TYPE (tmp), null_pointer_node));
	  cond = fold_build2_loc (input_location, TRUTH_ANDIF_EXPR,
				  boolean_type_node, cond, tmp);
	}
    }

  return cond;
}


/* Converts a missing, dummy argument into a null or zero.  */

void
gfc_conv_missing_dummy (gfc_se * se, gfc_expr * arg, gfc_typespec ts, int kind)
{
  tree present;
  tree tmp;

  present = gfc_conv_expr_present (arg->symtree->n.sym);

  if (kind > 0)
    {
      /* Create a temporary and convert it to the correct type.  */
      tmp = gfc_get_int_type (kind);
      tmp = fold_convert (tmp, build_fold_indirect_ref_loc (input_location,
							se->expr));

      /* Test for a NULL value.  */
      tmp = build3_loc (input_location, COND_EXPR, TREE_TYPE (tmp), present,
			tmp, fold_convert (TREE_TYPE (tmp), integer_one_node));
      tmp = gfc_evaluate_now (tmp, &se->pre);
      se->expr = gfc_build_addr_expr (NULL_TREE, tmp);
    }
  else
    {
      tmp = build3_loc (input_location, COND_EXPR, TREE_TYPE (se->expr),
			present, se->expr,
			build_zero_cst (TREE_TYPE (se->expr)));
      tmp = gfc_evaluate_now (tmp, &se->pre);
      se->expr = tmp;
    }

  if (ts.type == BT_CHARACTER)
    {
      tmp = build_int_cst (gfc_charlen_type_node, 0);
      tmp = fold_build3_loc (input_location, COND_EXPR, gfc_charlen_type_node,
			     present, se->string_length, tmp);
      tmp = gfc_evaluate_now (tmp, &se->pre);
      se->string_length = tmp;
    }
  return;
}


/* Get the character length of an expression, looking through gfc_refs
   if necessary.  */

tree
gfc_get_expr_charlen (gfc_expr *e)
{
  gfc_ref *r;
  tree length;

  gcc_assert (e->expr_type == EXPR_VARIABLE
	      && e->ts.type == BT_CHARACTER);

  length = NULL; /* To silence compiler warning.  */

  if (is_subref_array (e) && e->ts.u.cl->length)
    {
      gfc_se tmpse;
      gfc_init_se (&tmpse, NULL);
      gfc_conv_expr_type (&tmpse, e->ts.u.cl->length, gfc_charlen_type_node);
      e->ts.u.cl->backend_decl = tmpse.expr;
      return tmpse.expr;
    }

  /* First candidate: if the variable is of type CHARACTER, the
     expression's length could be the length of the character
     variable.  */
  if (e->symtree->n.sym->ts.type == BT_CHARACTER)
    length = e->symtree->n.sym->ts.u.cl->backend_decl;

  /* Look through the reference chain for component references.  */
  for (r = e->ref; r; r = r->next)
    {
      switch (r->type)
	{
	case REF_COMPONENT:
	  if (r->u.c.component->ts.type == BT_CHARACTER)
	    length = r->u.c.component->ts.u.cl->backend_decl;
	  break;

	case REF_ARRAY:
	  /* Do nothing.  */
	  break;

	default:
	  /* We should never got substring references here.  These will be
	     broken down by the scalarizer.  */
	  gcc_unreachable ();
	  break;
	}
    }

  gcc_assert (length != NULL);
  return length;
}


/* Return for an expression the backend decl of the coarray.  */

static tree
get_tree_for_caf_expr (gfc_expr *expr)
{
  tree caf_decl;
  bool found;
  gfc_ref *ref;

  gcc_assert (expr && expr->expr_type == EXPR_VARIABLE);

  caf_decl = expr->symtree->n.sym->backend_decl;
  gcc_assert (caf_decl);
  if (expr->symtree->n.sym->ts.type == BT_CLASS)
    caf_decl = gfc_class_data_get (caf_decl);
  if (expr->symtree->n.sym->attr.codimension)
    return caf_decl;

  /* The following code assumes that the coarray is a component reachable via
     only scalar components/variables; the Fortran standard guarantees this.  */

  for (ref = expr->ref; ref; ref = ref->next)
    if (ref->type == REF_COMPONENT)
      {
	gfc_component *comp = ref->u.c.component;

	if (POINTER_TYPE_P (TREE_TYPE (caf_decl)))
	  caf_decl = build_fold_indirect_ref_loc (input_location, caf_decl);
	caf_decl = fold_build3_loc (input_location, COMPONENT_REF,
				    TREE_TYPE (comp->backend_decl), caf_decl,
				    comp->backend_decl, NULL_TREE);
	if (comp->ts.type == BT_CLASS)
	  caf_decl = gfc_class_data_get (caf_decl);
	if (comp->attr.codimension)
	  {
	    found = true;
	    break;
	  }
      }
  gcc_assert (found && caf_decl);
  return caf_decl;
}


/* For each character array constructor subexpression without a ts.u.cl->length,
   replace it by its first element (if there aren't any elements, the length
   should already be set to zero).  */

static void
flatten_array_ctors_without_strlen (gfc_expr* e)
{
  gfc_actual_arglist* arg;
  gfc_constructor* c;

  if (!e)
    return;

  switch (e->expr_type)
    {

    case EXPR_OP:
      flatten_array_ctors_without_strlen (e->value.op.op1);
      flatten_array_ctors_without_strlen (e->value.op.op2);
      break;

    case EXPR_COMPCALL:
      /* TODO: Implement as with EXPR_FUNCTION when needed.  */
      gcc_unreachable ();

    case EXPR_FUNCTION:
      for (arg = e->value.function.actual; arg; arg = arg->next)
	flatten_array_ctors_without_strlen (arg->expr);
      break;

    case EXPR_ARRAY:

      /* We've found what we're looking for.  */
      if (e->ts.type == BT_CHARACTER && !e->ts.u.cl->length)
	{
	  gfc_constructor *c;
	  gfc_expr* new_expr;

	  gcc_assert (e->value.constructor);

	  c = gfc_constructor_first (e->value.constructor);
	  new_expr = c->expr;
	  c->expr = NULL;

	  flatten_array_ctors_without_strlen (new_expr);
	  gfc_replace_expr (e, new_expr);
	  break;
	}

      /* Otherwise, fall through to handle constructor elements.  */
    case EXPR_STRUCTURE:
      for (c = gfc_constructor_first (e->value.constructor);
	   c; c = gfc_constructor_next (c))
	flatten_array_ctors_without_strlen (c->expr);
      break;

    default:
      break;

    }
}


/* Generate code to initialize a string length variable. Returns the
   value.  For array constructors, cl->length might be NULL and in this case,
   the first element of the constructor is needed.  expr is the original
   expression so we can access it but can be NULL if this is not needed.  */

void
gfc_conv_string_length (gfc_charlen * cl, gfc_expr * expr, stmtblock_t * pblock)
{
  gfc_se se;

  gfc_init_se (&se, NULL);

  if (!cl->length
	&& cl->backend_decl
	&& TREE_CODE (cl->backend_decl) == VAR_DECL)
    return;

  /* If cl->length is NULL, use gfc_conv_expr to obtain the string length but
     "flatten" array constructors by taking their first element; all elements
     should be the same length or a cl->length should be present.  */
  if (!cl->length)
    {
      gfc_expr* expr_flat;
      gcc_assert (expr);
      expr_flat = gfc_copy_expr (expr);
      flatten_array_ctors_without_strlen (expr_flat);
      gfc_resolve_expr (expr_flat);

      gfc_conv_expr (&se, expr_flat);
      gfc_add_block_to_block (pblock, &se.pre);
      cl->backend_decl = convert (gfc_charlen_type_node, se.string_length);

      gfc_free_expr (expr_flat);
      return;
    }

  /* Convert cl->length.  */

  gcc_assert (cl->length);

  gfc_conv_expr_type (&se, cl->length, gfc_charlen_type_node);
  se.expr = fold_build2_loc (input_location, MAX_EXPR, gfc_charlen_type_node,
			     se.expr, build_int_cst (gfc_charlen_type_node, 0));
  gfc_add_block_to_block (pblock, &se.pre);

  if (cl->backend_decl)
    gfc_add_modify (pblock, cl->backend_decl, se.expr);
  else
    cl->backend_decl = gfc_evaluate_now (se.expr, pblock);
}


static void
gfc_conv_substring (gfc_se * se, gfc_ref * ref, int kind,
		    const char *name, locus *where)
{
  tree tmp;
  tree type;
  tree fault;
  gfc_se start;
  gfc_se end;
  char *msg;
  mpz_t length;

  type = gfc_get_character_type (kind, ref->u.ss.length);
  type = build_pointer_type (type);

  gfc_init_se (&start, se);
  gfc_conv_expr_type (&start, ref->u.ss.start, gfc_charlen_type_node);
  gfc_add_block_to_block (&se->pre, &start.pre);

  if (integer_onep (start.expr))
    gfc_conv_string_parameter (se);
  else
    {
      tmp = start.expr;
      STRIP_NOPS (tmp);
      /* Avoid multiple evaluation of substring start.  */
      if (!CONSTANT_CLASS_P (tmp) && !DECL_P (tmp))
	start.expr = gfc_evaluate_now (start.expr, &se->pre);

      /* Change the start of the string.  */
      if (TYPE_STRING_FLAG (TREE_TYPE (se->expr)))
	tmp = se->expr;
      else
	tmp = build_fold_indirect_ref_loc (input_location,
				       se->expr);
      tmp = gfc_build_array_ref (tmp, start.expr, NULL);
      se->expr = gfc_build_addr_expr (type, tmp);
    }

  /* Length = end + 1 - start.  */
  gfc_init_se (&end, se);
  if (ref->u.ss.end == NULL)
    end.expr = se->string_length;
  else
    {
      gfc_conv_expr_type (&end, ref->u.ss.end, gfc_charlen_type_node);
      gfc_add_block_to_block (&se->pre, &end.pre);
    }
  tmp = end.expr;
  STRIP_NOPS (tmp);
  if (!CONSTANT_CLASS_P (tmp) && !DECL_P (tmp))
    end.expr = gfc_evaluate_now (end.expr, &se->pre);

  if (gfc_option.rtcheck & GFC_RTCHECK_BOUNDS)
    {
      tree nonempty = fold_build2_loc (input_location, LE_EXPR,
				       boolean_type_node, start.expr,
				       end.expr);

      /* Check lower bound.  */
      fault = fold_build2_loc (input_location, LT_EXPR, boolean_type_node,
			       start.expr,
			       build_int_cst (gfc_charlen_type_node, 1));
      fault = fold_build2_loc (input_location, TRUTH_ANDIF_EXPR,
			       boolean_type_node, nonempty, fault);
      if (name)
	asprintf (&msg, "Substring out of bounds: lower bound (%%ld) of '%s' "
		  "is less than one", name);
      else
	asprintf (&msg, "Substring out of bounds: lower bound (%%ld)"
		  "is less than one");
      gfc_trans_runtime_check (true, false, fault, &se->pre, where, msg,
			       fold_convert (long_integer_type_node,
					     start.expr));
      free (msg);

      /* Check upper bound.  */
      fault = fold_build2_loc (input_location, GT_EXPR, boolean_type_node,
			       end.expr, se->string_length);
      fault = fold_build2_loc (input_location, TRUTH_ANDIF_EXPR,
			       boolean_type_node, nonempty, fault);
      if (name)
	asprintf (&msg, "Substring out of bounds: upper bound (%%ld) of '%s' "
		  "exceeds string length (%%ld)", name);
      else
	asprintf (&msg, "Substring out of bounds: upper bound (%%ld) "
		  "exceeds string length (%%ld)");
      gfc_trans_runtime_check (true, false, fault, &se->pre, where, msg,
			       fold_convert (long_integer_type_node, end.expr),
			       fold_convert (long_integer_type_node,
					     se->string_length));
      free (msg);
    }

  /* Try to calculate the length from the start and end expressions.  */
  if (ref->u.ss.end
      && gfc_dep_difference (ref->u.ss.end, ref->u.ss.start, &length))
    {
      int i_len;

      i_len = mpz_get_si (length) + 1;
      if (i_len < 0)
	i_len = 0;

      tmp = build_int_cst (gfc_charlen_type_node, i_len);
      mpz_clear (length);  /* Was initialized by gfc_dep_difference.  */
    }
  else
    {
      tmp = fold_build2_loc (input_location, MINUS_EXPR, gfc_charlen_type_node,
			     end.expr, start.expr);
      tmp = fold_build2_loc (input_location, PLUS_EXPR, gfc_charlen_type_node,
			     build_int_cst (gfc_charlen_type_node, 1), tmp);
      tmp = fold_build2_loc (input_location, MAX_EXPR, gfc_charlen_type_node,
			     tmp, build_int_cst (gfc_charlen_type_node, 0));
    }

  se->string_length = tmp;
}


/* Convert a derived type component reference.  */

static void
gfc_conv_component_ref (gfc_se * se, gfc_ref * ref)
{
  gfc_component *c;
  tree tmp;
  tree decl;
  tree field;

  c = ref->u.c.component;

  gcc_assert (c->backend_decl);

  field = c->backend_decl;
  gcc_assert (TREE_CODE (field) == FIELD_DECL);
  decl = se->expr;

  /* Components can correspond to fields of different containing
     types, as components are created without context, whereas
     a concrete use of a component has the type of decl as context.
     So, if the type doesn't match, we search the corresponding
     FIELD_DECL in the parent type.  To not waste too much time
     we cache this result in norestrict_decl.  */

  if (DECL_FIELD_CONTEXT (field) != TREE_TYPE (decl))
    {
      tree f2 = c->norestrict_decl;
      if (!f2 || DECL_FIELD_CONTEXT (f2) != TREE_TYPE (decl))
	for (f2 = TYPE_FIELDS (TREE_TYPE (decl)); f2; f2 = DECL_CHAIN (f2))
	  if (TREE_CODE (f2) == FIELD_DECL
	      && DECL_NAME (f2) == DECL_NAME (field))
	    break;
      gcc_assert (f2);
      c->norestrict_decl = f2;
      field = f2;
    }

  tmp = fold_build3_loc (input_location, COMPONENT_REF, TREE_TYPE (field),
			 decl, field, NULL_TREE);

  se->expr = tmp;

  if (c->ts.type == BT_CHARACTER && !c->attr.proc_pointer)
    {
      tmp = c->ts.u.cl->backend_decl;
      /* Components must always be constant length.  */
      gcc_assert (tmp && INTEGER_CST_P (tmp));
      se->string_length = tmp;
    }

  if (gfc_deferred_strlen (c, &field))
    {
      tmp = fold_build3_loc (input_location, COMPONENT_REF,
			     TREE_TYPE (field),
			     decl, field, NULL_TREE);
      se->string_length = tmp;
    }

  if (((c->attr.pointer || c->attr.allocatable)
       && (!c->attr.dimension && !c->attr.codimension)
       && c->ts.type != BT_CHARACTER)
      || c->attr.proc_pointer)
    se->expr = build_fold_indirect_ref_loc (input_location,
					se->expr);
}


/* This function deals with component references to components of the
   parent type for derived type extensions.  */
static void
conv_parent_component_references (gfc_se * se, gfc_ref * ref)
{
  gfc_component *c;
  gfc_component *cmp;
  gfc_symbol *dt;
  gfc_ref parent;

  dt = ref->u.c.sym;
  c = ref->u.c.component;

  /* Return if the component is in the parent type.  */
  for (cmp = dt->components; cmp; cmp = cmp->next)
    if (strcmp (c->name, cmp->name) == 0)
      return;

  /* Build a gfc_ref to recursively call gfc_conv_component_ref.  */
  parent.type = REF_COMPONENT;
  parent.next = NULL;
  parent.u.c.sym = dt;
  parent.u.c.component = dt->components;

  if (dt->backend_decl == NULL)
    gfc_get_derived_type (dt);

  /* Build the reference and call self.  */
  gfc_conv_component_ref (se, &parent);
  parent.u.c.sym = dt->components->ts.u.derived;
  parent.u.c.component = c;
  conv_parent_component_references (se, &parent);
}

/* Return the contents of a variable. Also handles reference/pointer
   variables (all Fortran pointer references are implicit).  */

static void
gfc_conv_variable (gfc_se * se, gfc_expr * expr)
{
  gfc_ss *ss;
  gfc_ref *ref;
  gfc_symbol *sym;
  tree parent_decl = NULL_TREE;
  int parent_flag;
  bool return_value;
  bool alternate_entry;
  bool entry_master;

  sym = expr->symtree->n.sym;
  ss = se->ss;
  if (ss != NULL)
    {
      gfc_ss_info *ss_info = ss->info;

      /* Check that something hasn't gone horribly wrong.  */
      gcc_assert (ss != gfc_ss_terminator);
      gcc_assert (ss_info->expr == expr);

      /* A scalarized term.  We already know the descriptor.  */
      se->expr = ss_info->data.array.descriptor;
      se->string_length = ss_info->string_length;
      ref = ss_info->data.array.ref;
      if (ref)
	gcc_assert (ref->type == REF_ARRAY
		    && ref->u.ar.type != AR_ELEMENT);
      else
	gfc_conv_tmp_array_ref (se);
    }
  else
    {
      tree se_expr = NULL_TREE;

      se->expr = gfc_get_symbol_decl (sym);

      /* Deal with references to a parent results or entries by storing
	 the current_function_decl and moving to the parent_decl.  */
      return_value = sym->attr.function && sym->result == sym;
      alternate_entry = sym->attr.function && sym->attr.entry
			&& sym->result == sym;
      entry_master = sym->attr.result
		     && sym->ns->proc_name->attr.entry_master
		     && !gfc_return_by_reference (sym->ns->proc_name);
      if (current_function_decl)
	parent_decl = DECL_CONTEXT (current_function_decl);

      if ((se->expr == parent_decl && return_value)
	   || (sym->ns && sym->ns->proc_name
	       && parent_decl
	       && sym->ns->proc_name->backend_decl == parent_decl
	       && (alternate_entry || entry_master)))
	parent_flag = 1;
      else
	parent_flag = 0;

      /* Special case for assigning the return value of a function.
	 Self recursive functions must have an explicit return value.  */
      if (return_value && (se->expr == current_function_decl || parent_flag))
	se_expr = gfc_get_fake_result_decl (sym, parent_flag);

      /* Similarly for alternate entry points.  */
      else if (alternate_entry
	       && (sym->ns->proc_name->backend_decl == current_function_decl
		   || parent_flag))
	{
	  gfc_entry_list *el = NULL;

	  for (el = sym->ns->entries; el; el = el->next)
	    if (sym == el->sym)
	      {
		se_expr = gfc_get_fake_result_decl (sym, parent_flag);
		break;
	      }
	}

      else if (entry_master
	       && (sym->ns->proc_name->backend_decl == current_function_decl
		   || parent_flag))
	se_expr = gfc_get_fake_result_decl (sym, parent_flag);

      if (se_expr)
	se->expr = se_expr;

      /* Procedure actual arguments.  */
      else if (sym->attr.flavor == FL_PROCEDURE
	       && se->expr != current_function_decl)
	{
	  if (!sym->attr.dummy && !sym->attr.proc_pointer)
	    {
	      gcc_assert (TREE_CODE (se->expr) == FUNCTION_DECL);
	      se->expr = gfc_build_addr_expr (NULL_TREE, se->expr);
	    }
	  return;
	}


      /* Dereference the expression, where needed. Since characters
	 are entirely different from other types, they are treated
	 separately.  */
      if (sym->ts.type == BT_CHARACTER)
	{
	  /* Dereference character pointer dummy arguments
	     or results.  */
	  if ((sym->attr.pointer || sym->attr.allocatable)
	      && (sym->attr.dummy
		  || sym->attr.function
		  || sym->attr.result))
	    se->expr = build_fold_indirect_ref_loc (input_location,
						se->expr);

	}
      else if (!sym->attr.value)
	{
	  /* Dereference non-character scalar dummy arguments.  */
	  if (sym->attr.dummy && !sym->attr.dimension
	      && !(sym->attr.codimension && sym->attr.allocatable))
	    se->expr = build_fold_indirect_ref_loc (input_location,
						se->expr);

          /* Dereference scalar hidden result.  */
	  if (gfc_option.flag_f2c && sym->ts.type == BT_COMPLEX
	      && (sym->attr.function || sym->attr.result)
	      && !sym->attr.dimension && !sym->attr.pointer
	      && !sym->attr.always_explicit)
	    se->expr = build_fold_indirect_ref_loc (input_location,
						se->expr);

	  /* Dereference non-character pointer variables.
	     These must be dummies, results, or scalars.  */
	  if ((sym->attr.pointer || sym->attr.allocatable
	       || gfc_is_associate_pointer (sym)
	       || (sym->as && sym->as->type == AS_ASSUMED_RANK))
	      && (sym->attr.dummy
		  || sym->attr.function
		  || sym->attr.result
		  || (!sym->attr.dimension
		      && (!sym->attr.codimension || !sym->attr.allocatable))))
	    se->expr = build_fold_indirect_ref_loc (input_location,
						se->expr);
	}

      ref = expr->ref;
    }

  /* For character variables, also get the length.  */
  if (sym->ts.type == BT_CHARACTER)
    {
      /* If the character length of an entry isn't set, get the length from
         the master function instead.  */
      if (sym->attr.entry && !sym->ts.u.cl->backend_decl)
        se->string_length = sym->ns->proc_name->ts.u.cl->backend_decl;
      else
        se->string_length = sym->ts.u.cl->backend_decl;
      gcc_assert (se->string_length);
    }

  while (ref)
    {
      switch (ref->type)
	{
	case REF_ARRAY:
	  /* Return the descriptor if that's what we want and this is an array
	     section reference.  */
	  if (se->descriptor_only && ref->u.ar.type != AR_ELEMENT)
	    return;
/* TODO: Pointers to single elements of array sections, eg elemental subs.  */
	  /* Return the descriptor for array pointers and allocations.  */
	  if (se->want_pointer
	      && ref->next == NULL && (se->descriptor_only))
	    return;

	  gfc_conv_array_ref (se, &ref->u.ar, expr, &expr->where);
	  /* Return a pointer to an element.  */
	  break;

	case REF_COMPONENT:
	  if (ref->u.c.sym->attr.extension)
	    conv_parent_component_references (se, ref);

	  gfc_conv_component_ref (se, ref);
	  if (!ref->next && ref->u.c.sym->attr.codimension
	      && se->want_pointer && se->descriptor_only)
	    return;

	  break;

	case REF_SUBSTRING:
	  gfc_conv_substring (se, ref, expr->ts.kind,
			      expr->symtree->name, &expr->where);
	  break;

	default:
	  gcc_unreachable ();
	  break;
	}
      ref = ref->next;
    }
  /* Pointer assignment, allocation or pass by reference.  Arrays are handled
     separately.  */
  if (se->want_pointer)
    {
      if (expr->ts.type == BT_CHARACTER && !gfc_is_proc_ptr_comp (expr))
	gfc_conv_string_parameter (se);
      else
	se->expr = gfc_build_addr_expr (NULL_TREE, se->expr);
    }
}


/* Unary ops are easy... Or they would be if ! was a valid op.  */

static void
gfc_conv_unary_op (enum tree_code code, gfc_se * se, gfc_expr * expr)
{
  gfc_se operand;
  tree type;

  gcc_assert (expr->ts.type != BT_CHARACTER);
  /* Initialize the operand.  */
  gfc_init_se (&operand, se);
  gfc_conv_expr_val (&operand, expr->value.op.op1);
  gfc_add_block_to_block (&se->pre, &operand.pre);

  type = gfc_typenode_for_spec (&expr->ts);

  /* TRUTH_NOT_EXPR is not a "true" unary operator in GCC.
     We must convert it to a compare to 0 (e.g. EQ_EXPR (op1, 0)).
     All other unary operators have an equivalent GIMPLE unary operator.  */
  if (code == TRUTH_NOT_EXPR)
    se->expr = fold_build2_loc (input_location, EQ_EXPR, type, operand.expr,
				build_int_cst (type, 0));
  else
    se->expr = fold_build1_loc (input_location, code, type, operand.expr);

}

/* Expand power operator to optimal multiplications when a value is raised
   to a constant integer n. See section 4.6.3, "Evaluation of Powers" of
   Donald E. Knuth, "Seminumerical Algorithms", Vol. 2, "The Art of Computer
   Programming", 3rd Edition, 1998.  */

/* This code is mostly duplicated from expand_powi in the backend.
   We establish the "optimal power tree" lookup table with the defined size.
   The items in the table are the exponents used to calculate the index
   exponents. Any integer n less than the value can get an "addition chain",
   with the first node being one.  */
#define POWI_TABLE_SIZE 256

/* The table is from builtins.c.  */
static const unsigned char powi_table[POWI_TABLE_SIZE] =
  {
      0,   1,   1,   2,   2,   3,   3,   4,  /*   0 -   7 */
      4,   6,   5,   6,   6,  10,   7,   9,  /*   8 -  15 */
      8,  16,   9,  16,  10,  12,  11,  13,  /*  16 -  23 */
     12,  17,  13,  18,  14,  24,  15,  26,  /*  24 -  31 */
     16,  17,  17,  19,  18,  33,  19,  26,  /*  32 -  39 */
     20,  25,  21,  40,  22,  27,  23,  44,  /*  40 -  47 */
     24,  32,  25,  34,  26,  29,  27,  44,  /*  48 -  55 */
     28,  31,  29,  34,  30,  60,  31,  36,  /*  56 -  63 */
     32,  64,  33,  34,  34,  46,  35,  37,  /*  64 -  71 */
     36,  65,  37,  50,  38,  48,  39,  69,  /*  72 -  79 */
     40,  49,  41,  43,  42,  51,  43,  58,  /*  80 -  87 */
     44,  64,  45,  47,  46,  59,  47,  76,  /*  88 -  95 */
     48,  65,  49,  66,  50,  67,  51,  66,  /*  96 - 103 */
     52,  70,  53,  74,  54, 104,  55,  74,  /* 104 - 111 */
     56,  64,  57,  69,  58,  78,  59,  68,  /* 112 - 119 */
     60,  61,  61,  80,  62,  75,  63,  68,  /* 120 - 127 */
     64,  65,  65, 128,  66, 129,  67,  90,  /* 128 - 135 */
     68,  73,  69, 131,  70,  94,  71,  88,  /* 136 - 143 */
     72, 128,  73,  98,  74, 132,  75, 121,  /* 144 - 151 */
     76, 102,  77, 124,  78, 132,  79, 106,  /* 152 - 159 */
     80,  97,  81, 160,  82,  99,  83, 134,  /* 160 - 167 */
     84,  86,  85,  95,  86, 160,  87, 100,  /* 168 - 175 */
     88, 113,  89,  98,  90, 107,  91, 122,  /* 176 - 183 */
     92, 111,  93, 102,  94, 126,  95, 150,  /* 184 - 191 */
     96, 128,  97, 130,  98, 133,  99, 195,  /* 192 - 199 */
    100, 128, 101, 123, 102, 164, 103, 138,  /* 200 - 207 */
    104, 145, 105, 146, 106, 109, 107, 149,  /* 208 - 215 */
    108, 200, 109, 146, 110, 170, 111, 157,  /* 216 - 223 */
    112, 128, 113, 130, 114, 182, 115, 132,  /* 224 - 231 */
    116, 200, 117, 132, 118, 158, 119, 206,  /* 232 - 239 */
    120, 240, 121, 162, 122, 147, 123, 152,  /* 240 - 247 */
    124, 166, 125, 214, 126, 138, 127, 153,  /* 248 - 255 */
  };

/* If n is larger than lookup table's max index, we use the "window
   method".  */
#define POWI_WINDOW_SIZE 3

/* Recursive function to expand the power operator. The temporary
   values are put in tmpvar. The function returns tmpvar[1] ** n.  */
static tree
gfc_conv_powi (gfc_se * se, unsigned HOST_WIDE_INT n, tree * tmpvar)
{
  tree op0;
  tree op1;
  tree tmp;
  int digit;

  if (n < POWI_TABLE_SIZE)
    {
      if (tmpvar[n])
        return tmpvar[n];

      op0 = gfc_conv_powi (se, n - powi_table[n], tmpvar);
      op1 = gfc_conv_powi (se, powi_table[n], tmpvar);
    }
  else if (n & 1)
    {
      digit = n & ((1 << POWI_WINDOW_SIZE) - 1);
      op0 = gfc_conv_powi (se, n - digit, tmpvar);
      op1 = gfc_conv_powi (se, digit, tmpvar);
    }
  else
    {
      op0 = gfc_conv_powi (se, n >> 1, tmpvar);
      op1 = op0;
    }

  tmp = fold_build2_loc (input_location, MULT_EXPR, TREE_TYPE (op0), op0, op1);
  tmp = gfc_evaluate_now (tmp, &se->pre);

  if (n < POWI_TABLE_SIZE)
    tmpvar[n] = tmp;

  return tmp;
}


/* Expand lhs ** rhs. rhs is a constant integer. If it expands successfully,
   return 1. Else return 0 and a call to runtime library functions
   will have to be built.  */
static int
gfc_conv_cst_int_power (gfc_se * se, tree lhs, tree rhs)
{
  tree cond;
  tree tmp;
  tree type;
  tree vartmp[POWI_TABLE_SIZE];
  HOST_WIDE_INT m;
  unsigned HOST_WIDE_INT n;
  int sgn;
  wide_int wrhs = rhs;

  /* If exponent is too large, we won't expand it anyway, so don't bother
     with large integer values.  */
  if (!wi::fits_shwi_p (wrhs))
    return 0;

  m = wrhs.to_shwi ();
  /* There's no ABS for HOST_WIDE_INT, so here we go. It also takes care
     of the asymmetric range of the integer type.  */
  n = (unsigned HOST_WIDE_INT) (m < 0 ? -m : m);

  type = TREE_TYPE (lhs);
  sgn = tree_int_cst_sgn (rhs);

  if (((FLOAT_TYPE_P (type) && !flag_unsafe_math_optimizations)
       || optimize_size) && (m > 2 || m < -1))
    return 0;

  /* rhs == 0  */
  if (sgn == 0)
    {
      se->expr = gfc_build_const (type, integer_one_node);
      return 1;
    }

  /* If rhs < 0 and lhs is an integer, the result is -1, 0 or 1.  */
  if ((sgn == -1) && (TREE_CODE (type) == INTEGER_TYPE))
    {
      tmp = fold_build2_loc (input_location, EQ_EXPR, boolean_type_node,
			     lhs, build_int_cst (TREE_TYPE (lhs), -1));
      cond = fold_build2_loc (input_location, EQ_EXPR, boolean_type_node,
			      lhs, build_int_cst (TREE_TYPE (lhs), 1));

      /* If rhs is even,
	 result = (lhs == 1 || lhs == -1) ? 1 : 0.  */
      if ((n & 1) == 0)
        {
	  tmp = fold_build2_loc (input_location, TRUTH_OR_EXPR,
				 boolean_type_node, tmp, cond);
	  se->expr = fold_build3_loc (input_location, COND_EXPR, type,
				      tmp, build_int_cst (type, 1),
				      build_int_cst (type, 0));
	  return 1;
	}
      /* If rhs is odd,
	 result = (lhs == 1) ? 1 : (lhs == -1) ? -1 : 0.  */
      tmp = fold_build3_loc (input_location, COND_EXPR, type, tmp,
			     build_int_cst (type, -1),
			     build_int_cst (type, 0));
      se->expr = fold_build3_loc (input_location, COND_EXPR, type,
				  cond, build_int_cst (type, 1), tmp);
      return 1;
    }

  memset (vartmp, 0, sizeof (vartmp));
  vartmp[1] = lhs;
  if (sgn == -1)
    {
      tmp = gfc_build_const (type, integer_one_node);
      vartmp[1] = fold_build2_loc (input_location, RDIV_EXPR, type, tmp,
				   vartmp[1]);
    }

  se->expr = gfc_conv_powi (se, n, vartmp);

  return 1;
}


/* Power op (**).  Constant integer exponent has special handling.  */

static void
gfc_conv_power_op (gfc_se * se, gfc_expr * expr)
{
  tree gfc_int4_type_node;
  int kind;
  int ikind;
  int res_ikind_1, res_ikind_2;
  gfc_se lse;
  gfc_se rse;
  tree fndecl = NULL;

  gfc_init_se (&lse, se);
  gfc_conv_expr_val (&lse, expr->value.op.op1);
  lse.expr = gfc_evaluate_now (lse.expr, &lse.pre);
  gfc_add_block_to_block (&se->pre, &lse.pre);

  gfc_init_se (&rse, se);
  gfc_conv_expr_val (&rse, expr->value.op.op2);
  gfc_add_block_to_block (&se->pre, &rse.pre);

  if (expr->value.op.op2->ts.type == BT_INTEGER
      && expr->value.op.op2->expr_type == EXPR_CONSTANT)
    if (gfc_conv_cst_int_power (se, lse.expr, rse.expr))
      return;

  gfc_int4_type_node = gfc_get_int_type (4);

  /* In case of integer operands with kinds 1 or 2, we call the integer kind 4
     library routine.  But in the end, we have to convert the result back
     if this case applies -- with res_ikind_K, we keep track whether operand K
     falls into this case.  */
  res_ikind_1 = -1;
  res_ikind_2 = -1;

  kind = expr->value.op.op1->ts.kind;
  switch (expr->value.op.op2->ts.type)
    {
    case BT_INTEGER:
      ikind = expr->value.op.op2->ts.kind;
      switch (ikind)
	{
	case 1:
	case 2:
	  rse.expr = convert (gfc_int4_type_node, rse.expr);
	  res_ikind_2 = ikind;
	  /* Fall through.  */

	case 4:
	  ikind = 0;
	  break;

	case 8:
	  ikind = 1;
	  break;

	case 16:
	  ikind = 2;
	  break;

	default:
	  gcc_unreachable ();
	}
      switch (kind)
	{
	case 1:
	case 2:
	  if (expr->value.op.op1->ts.type == BT_INTEGER)
	    {
	      lse.expr = convert (gfc_int4_type_node, lse.expr);
	      res_ikind_1 = kind;
	    }
	  else
	    gcc_unreachable ();
	  /* Fall through.  */

	case 4:
	  kind = 0;
	  break;

	case 8:
	  kind = 1;
	  break;

	case 10:
	  kind = 2;
	  break;

	case 16:
	  kind = 3;
	  break;

	default:
	  gcc_unreachable ();
	}

      switch (expr->value.op.op1->ts.type)
	{
	case BT_INTEGER:
	  if (kind == 3) /* Case 16 was not handled properly above.  */
	    kind = 2;
	  fndecl = gfor_fndecl_math_powi[kind][ikind].integer;
	  break;

	case BT_REAL:
	  /* Use builtins for real ** int4.  */
	  if (ikind == 0)
	    {
	      switch (kind)
		{
		case 0:
		  fndecl = builtin_decl_explicit (BUILT_IN_POWIF);
		  break;

		case 1:
		  fndecl = builtin_decl_explicit (BUILT_IN_POWI);
		  break;

		case 2:
		  fndecl = builtin_decl_explicit (BUILT_IN_POWIL);
		  break;

		case 3:
		  /* Use the __builtin_powil() only if real(kind=16) is
		     actually the C long double type.  */
		  if (!gfc_real16_is_float128)
		    fndecl = builtin_decl_explicit (BUILT_IN_POWIL);
		  break;

		default:
		  gcc_unreachable ();
		}
	    }

	  /* If we don't have a good builtin for this, go for the
	     library function.  */
	  if (!fndecl)
	    fndecl = gfor_fndecl_math_powi[kind][ikind].real;
	  break;

	case BT_COMPLEX:
	  fndecl = gfor_fndecl_math_powi[kind][ikind].cmplx;
	  break;

	default:
	  gcc_unreachable ();
 	}
      break;

    case BT_REAL:
      fndecl = gfc_builtin_decl_for_float_kind (BUILT_IN_POW, kind);
      break;

    case BT_COMPLEX:
      fndecl = gfc_builtin_decl_for_float_kind (BUILT_IN_CPOW, kind);
      break;

    default:
      gcc_unreachable ();
      break;
    }

  se->expr = build_call_expr_loc (input_location,
			      fndecl, 2, lse.expr, rse.expr);

  /* Convert the result back if it is of wrong integer kind.  */
  if (res_ikind_1 != -1 && res_ikind_2 != -1)
    {
      /* We want the maximum of both operand kinds as result.  */
      if (res_ikind_1 < res_ikind_2)
	res_ikind_1 = res_ikind_2;
      se->expr = convert (gfc_get_int_type (res_ikind_1), se->expr);
    }
}


/* Generate code to allocate a string temporary.  */

tree
gfc_conv_string_tmp (gfc_se * se, tree type, tree len)
{
  tree var;
  tree tmp;

  if (gfc_can_put_var_on_stack (len))
    {
      /* Create a temporary variable to hold the result.  */
      tmp = fold_build2_loc (input_location, MINUS_EXPR,
			     gfc_charlen_type_node, len,
			     build_int_cst (gfc_charlen_type_node, 1));
      tmp = build_range_type (gfc_array_index_type, gfc_index_zero_node, tmp);

      if (TREE_CODE (TREE_TYPE (type)) == ARRAY_TYPE)
	tmp = build_array_type (TREE_TYPE (TREE_TYPE (type)), tmp);
      else
	tmp = build_array_type (TREE_TYPE (type), tmp);

      var = gfc_create_var (tmp, "str");
      var = gfc_build_addr_expr (type, var);
    }
  else
    {
      /* Allocate a temporary to hold the result.  */
      var = gfc_create_var (type, "pstr");
      gcc_assert (POINTER_TYPE_P (type));
      tmp = TREE_TYPE (type);
      if (TREE_CODE (tmp) == ARRAY_TYPE)
        tmp = TREE_TYPE (tmp);
      tmp = TYPE_SIZE_UNIT (tmp);
      tmp = fold_build2_loc (input_location, MULT_EXPR, size_type_node,
			    fold_convert (size_type_node, len),
			    fold_convert (size_type_node, tmp));
      tmp = gfc_call_malloc (&se->pre, type, tmp);
      gfc_add_modify (&se->pre, var, tmp);

      /* Free the temporary afterwards.  */
      tmp = gfc_call_free (convert (pvoid_type_node, var));
      gfc_add_expr_to_block (&se->post, tmp);
    }

  return var;
}


/* Handle a string concatenation operation.  A temporary will be allocated to
   hold the result.  */

static void
gfc_conv_concat_op (gfc_se * se, gfc_expr * expr)
{
  gfc_se lse, rse;
  tree len, type, var, tmp, fndecl;

  gcc_assert (expr->value.op.op1->ts.type == BT_CHARACTER
	      && expr->value.op.op2->ts.type == BT_CHARACTER);
  gcc_assert (expr->value.op.op1->ts.kind == expr->value.op.op2->ts.kind);

  gfc_init_se (&lse, se);
  gfc_conv_expr (&lse, expr->value.op.op1);
  gfc_conv_string_parameter (&lse);
  gfc_init_se (&rse, se);
  gfc_conv_expr (&rse, expr->value.op.op2);
  gfc_conv_string_parameter (&rse);

  gfc_add_block_to_block (&se->pre, &lse.pre);
  gfc_add_block_to_block (&se->pre, &rse.pre);

  type = gfc_get_character_type (expr->ts.kind, expr->ts.u.cl);
  len = TYPE_MAX_VALUE (TYPE_DOMAIN (type));
  if (len == NULL_TREE)
    {
      len = fold_build2_loc (input_location, PLUS_EXPR,
			     TREE_TYPE (lse.string_length),
			     lse.string_length, rse.string_length);
    }

  type = build_pointer_type (type);

  var = gfc_conv_string_tmp (se, type, len);

  /* Do the actual concatenation.  */
  if (expr->ts.kind == 1)
    fndecl = gfor_fndecl_concat_string;
  else if (expr->ts.kind == 4)
    fndecl = gfor_fndecl_concat_string_char4;
  else
    gcc_unreachable ();

  tmp = build_call_expr_loc (input_location,
			 fndecl, 6, len, var, lse.string_length, lse.expr,
			 rse.string_length, rse.expr);
  gfc_add_expr_to_block (&se->pre, tmp);

  /* Add the cleanup for the operands.  */
  gfc_add_block_to_block (&se->pre, &rse.post);
  gfc_add_block_to_block (&se->pre, &lse.post);

  se->expr = var;
  se->string_length = len;
}

/* Translates an op expression. Common (binary) cases are handled by this
   function, others are passed on. Recursion is used in either case.
   We use the fact that (op1.ts == op2.ts) (except for the power
   operator **).
   Operators need no special handling for scalarized expressions as long as
   they call gfc_conv_simple_val to get their operands.
   Character strings get special handling.  */

static void
gfc_conv_expr_op (gfc_se * se, gfc_expr * expr)
{
  enum tree_code code;
  gfc_se lse;
  gfc_se rse;
  tree tmp, type;
  int lop;
  int checkstring;

  checkstring = 0;
  lop = 0;
  switch (expr->value.op.op)
    {
    case INTRINSIC_PARENTHESES:
      if ((expr->ts.type == BT_REAL
	   || expr->ts.type == BT_COMPLEX)
	  && gfc_option.flag_protect_parens)
	{
	  gfc_conv_unary_op (PAREN_EXPR, se, expr);
	  gcc_assert (FLOAT_TYPE_P (TREE_TYPE (se->expr)));
	  return;
	}

      /* Fallthrough.  */
    case INTRINSIC_UPLUS:
      gfc_conv_expr (se, expr->value.op.op1);
      return;

    case INTRINSIC_UMINUS:
      gfc_conv_unary_op (NEGATE_EXPR, se, expr);
      return;

    case INTRINSIC_NOT:
      gfc_conv_unary_op (TRUTH_NOT_EXPR, se, expr);
      return;

    case INTRINSIC_PLUS:
      code = PLUS_EXPR;
      break;

    case INTRINSIC_MINUS:
      code = MINUS_EXPR;
      break;

    case INTRINSIC_TIMES:
      code = MULT_EXPR;
      break;

    case INTRINSIC_DIVIDE:
      /* If expr is a real or complex expr, use an RDIV_EXPR. If op1 is
         an integer, we must round towards zero, so we use a
         TRUNC_DIV_EXPR.  */
      if (expr->ts.type == BT_INTEGER)
	code = TRUNC_DIV_EXPR;
      else
	code = RDIV_EXPR;
      break;

    case INTRINSIC_POWER:
      gfc_conv_power_op (se, expr);
      return;

    case INTRINSIC_CONCAT:
      gfc_conv_concat_op (se, expr);
      return;

    case INTRINSIC_AND:
      code = TRUTH_ANDIF_EXPR;
      lop = 1;
      break;

    case INTRINSIC_OR:
      code = TRUTH_ORIF_EXPR;
      lop = 1;
      break;

      /* EQV and NEQV only work on logicals, but since we represent them
         as integers, we can use EQ_EXPR and NE_EXPR for them in GIMPLE.  */
    case INTRINSIC_EQ:
    case INTRINSIC_EQ_OS:
    case INTRINSIC_EQV:
      code = EQ_EXPR;
      checkstring = 1;
      lop = 1;
      break;

    case INTRINSIC_NE:
    case INTRINSIC_NE_OS:
    case INTRINSIC_NEQV:
      code = NE_EXPR;
      checkstring = 1;
      lop = 1;
      break;

    case INTRINSIC_GT:
    case INTRINSIC_GT_OS:
      code = GT_EXPR;
      checkstring = 1;
      lop = 1;
      break;

    case INTRINSIC_GE:
    case INTRINSIC_GE_OS:
      code = GE_EXPR;
      checkstring = 1;
      lop = 1;
      break;

    case INTRINSIC_LT:
    case INTRINSIC_LT_OS:
      code = LT_EXPR;
      checkstring = 1;
      lop = 1;
      break;

    case INTRINSIC_LE:
    case INTRINSIC_LE_OS:
      code = LE_EXPR;
      checkstring = 1;
      lop = 1;
      break;

    case INTRINSIC_USER:
    case INTRINSIC_ASSIGN:
      /* These should be converted into function calls by the frontend.  */
      gcc_unreachable ();

    default:
      fatal_error ("Unknown intrinsic op");
      return;
    }

  /* The only exception to this is **, which is handled separately anyway.  */
  gcc_assert (expr->value.op.op1->ts.type == expr->value.op.op2->ts.type);

  if (checkstring && expr->value.op.op1->ts.type != BT_CHARACTER)
    checkstring = 0;

  /* lhs */
  gfc_init_se (&lse, se);
  gfc_conv_expr (&lse, expr->value.op.op1);
  gfc_add_block_to_block (&se->pre, &lse.pre);

  /* rhs */
  gfc_init_se (&rse, se);
  gfc_conv_expr (&rse, expr->value.op.op2);
  gfc_add_block_to_block (&se->pre, &rse.pre);

  if (checkstring)
    {
      gfc_conv_string_parameter (&lse);
      gfc_conv_string_parameter (&rse);

      lse.expr = gfc_build_compare_string (lse.string_length, lse.expr,
					   rse.string_length, rse.expr,
					   expr->value.op.op1->ts.kind,
					   code);
      rse.expr = build_int_cst (TREE_TYPE (lse.expr), 0);
      gfc_add_block_to_block (&lse.post, &rse.post);
    }

  type = gfc_typenode_for_spec (&expr->ts);

  if (lop)
    {
      /* The result of logical ops is always boolean_type_node.  */
      tmp = fold_build2_loc (input_location, code, boolean_type_node,
			     lse.expr, rse.expr);
      se->expr = convert (type, tmp);
    }
  else
    se->expr = fold_build2_loc (input_location, code, type, lse.expr, rse.expr);

  /* Add the post blocks.  */
  gfc_add_block_to_block (&se->post, &rse.post);
  gfc_add_block_to_block (&se->post, &lse.post);
}

/* If a string's length is one, we convert it to a single character.  */

tree
gfc_string_to_single_character (tree len, tree str, int kind)
{

  if (len == NULL
      || !tree_fits_uhwi_p (len)
      || !POINTER_TYPE_P (TREE_TYPE (str)))
    return NULL_TREE;

  if (TREE_INT_CST_LOW (len) == 1)
    {
      str = fold_convert (gfc_get_pchar_type (kind), str);
      return build_fold_indirect_ref_loc (input_location, str);
    }

  if (kind == 1
      && TREE_CODE (str) == ADDR_EXPR
      && TREE_CODE (TREE_OPERAND (str, 0)) == ARRAY_REF
      && TREE_CODE (TREE_OPERAND (TREE_OPERAND (str, 0), 0)) == STRING_CST
      && array_ref_low_bound (TREE_OPERAND (str, 0))
	 == TREE_OPERAND (TREE_OPERAND (str, 0), 1)
      && TREE_INT_CST_LOW (len) > 1
      && TREE_INT_CST_LOW (len)
	 == (unsigned HOST_WIDE_INT)
	    TREE_STRING_LENGTH (TREE_OPERAND (TREE_OPERAND (str, 0), 0)))
    {
      tree ret = fold_convert (gfc_get_pchar_type (kind), str);
      ret = build_fold_indirect_ref_loc (input_location, ret);
      if (TREE_CODE (ret) == INTEGER_CST)
	{
	  tree string_cst = TREE_OPERAND (TREE_OPERAND (str, 0), 0);
	  int i, length = TREE_STRING_LENGTH (string_cst);
	  const char *ptr = TREE_STRING_POINTER (string_cst);

	  for (i = 1; i < length; i++)
	    if (ptr[i] != ' ')
	      return NULL_TREE;

	  return ret;
	}
    }

  return NULL_TREE;
}


void
gfc_conv_scalar_char_value (gfc_symbol *sym, gfc_se *se, gfc_expr **expr)
{

  if (sym->backend_decl)
    {
      /* This becomes the nominal_type in
	 function.c:assign_parm_find_data_types.  */
      TREE_TYPE (sym->backend_decl) = unsigned_char_type_node;
      /* This becomes the passed_type in
	 function.c:assign_parm_find_data_types.  C promotes char to
	 integer for argument passing.  */
      DECL_ARG_TYPE (sym->backend_decl) = unsigned_type_node;

      DECL_BY_REFERENCE (sym->backend_decl) = 0;
    }

  if (expr != NULL)
    {
      /* If we have a constant character expression, make it into an
	 integer.  */
      if ((*expr)->expr_type == EXPR_CONSTANT)
        {
	  gfc_typespec ts;
          gfc_clear_ts (&ts);

	  *expr = gfc_get_int_expr (gfc_default_integer_kind, NULL,
				    (int)(*expr)->value.character.string[0]);
	  if ((*expr)->ts.kind != gfc_c_int_kind)
	    {
  	      /* The expr needs to be compatible with a C int.  If the
		 conversion fails, then the 2 causes an ICE.  */
	      ts.type = BT_INTEGER;
	      ts.kind = gfc_c_int_kind;
	      gfc_convert_type (*expr, &ts, 2);
	    }
	}
      else if (se != NULL && (*expr)->expr_type == EXPR_VARIABLE)
        {
	  if ((*expr)->ref == NULL)
	    {
	      se->expr = gfc_string_to_single_character
		(build_int_cst (integer_type_node, 1),
		 gfc_build_addr_expr (gfc_get_pchar_type ((*expr)->ts.kind),
				      gfc_get_symbol_decl
				      ((*expr)->symtree->n.sym)),
		 (*expr)->ts.kind);
	    }
	  else
	    {
	      gfc_conv_variable (se, *expr);
	      se->expr = gfc_string_to_single_character
		(build_int_cst (integer_type_node, 1),
		 gfc_build_addr_expr (gfc_get_pchar_type ((*expr)->ts.kind),
				      se->expr),
		 (*expr)->ts.kind);
	    }
	}
    }
}

/* Helper function for gfc_build_compare_string.  Return LEN_TRIM value
   if STR is a string literal, otherwise return -1.  */

static int
gfc_optimize_len_trim (tree len, tree str, int kind)
{
  if (kind == 1
      && TREE_CODE (str) == ADDR_EXPR
      && TREE_CODE (TREE_OPERAND (str, 0)) == ARRAY_REF
      && TREE_CODE (TREE_OPERAND (TREE_OPERAND (str, 0), 0)) == STRING_CST
      && array_ref_low_bound (TREE_OPERAND (str, 0))
	 == TREE_OPERAND (TREE_OPERAND (str, 0), 1)
      && tree_fits_uhwi_p (len)
      && tree_to_uhwi (len) >= 1
      && tree_to_uhwi (len)
	 == (unsigned HOST_WIDE_INT)
	    TREE_STRING_LENGTH (TREE_OPERAND (TREE_OPERAND (str, 0), 0)))
    {
      tree folded = fold_convert (gfc_get_pchar_type (kind), str);
      folded = build_fold_indirect_ref_loc (input_location, folded);
      if (TREE_CODE (folded) == INTEGER_CST)
	{
	  tree string_cst = TREE_OPERAND (TREE_OPERAND (str, 0), 0);
	  int length = TREE_STRING_LENGTH (string_cst);
	  const char *ptr = TREE_STRING_POINTER (string_cst);

	  for (; length > 0; length--)
	    if (ptr[length - 1] != ' ')
	      break;

	  return length;
	}
    }
  return -1;
}

/* Helper to build a call to memcmp.  */

static tree
build_memcmp_call (tree s1, tree s2, tree n)
{
  tree tmp;

  if (!POINTER_TYPE_P (TREE_TYPE (s1)))
    s1 = gfc_build_addr_expr (pvoid_type_node, s1);
  else
    s1 = fold_convert (pvoid_type_node, s1);

  if (!POINTER_TYPE_P (TREE_TYPE (s2)))
    s2 = gfc_build_addr_expr (pvoid_type_node, s2);
  else
    s2 = fold_convert (pvoid_type_node, s2);

  n = fold_convert (size_type_node, n);

  tmp = build_call_expr_loc (input_location,
			     builtin_decl_explicit (BUILT_IN_MEMCMP),
			     3, s1, s2, n);

  return fold_convert (integer_type_node, tmp);
}

/* Compare two strings. If they are all single characters, the result is the
   subtraction of them. Otherwise, we build a library call.  */

tree
gfc_build_compare_string (tree len1, tree str1, tree len2, tree str2, int kind,
			  enum tree_code code)
{
  tree sc1;
  tree sc2;
  tree fndecl;

  gcc_assert (POINTER_TYPE_P (TREE_TYPE (str1)));
  gcc_assert (POINTER_TYPE_P (TREE_TYPE (str2)));

  sc1 = gfc_string_to_single_character (len1, str1, kind);
  sc2 = gfc_string_to_single_character (len2, str2, kind);

  if (sc1 != NULL_TREE && sc2 != NULL_TREE)
    {
      /* Deal with single character specially.  */
      sc1 = fold_convert (integer_type_node, sc1);
      sc2 = fold_convert (integer_type_node, sc2);
      return fold_build2_loc (input_location, MINUS_EXPR, integer_type_node,
			      sc1, sc2);
    }

  if ((code == EQ_EXPR || code == NE_EXPR)
      && optimize
      && INTEGER_CST_P (len1) && INTEGER_CST_P (len2))
    {
      /* If one string is a string literal with LEN_TRIM longer
	 than the length of the second string, the strings
	 compare unequal.  */
      int len = gfc_optimize_len_trim (len1, str1, kind);
      if (len > 0 && compare_tree_int (len2, len) < 0)
	return integer_one_node;
      len = gfc_optimize_len_trim (len2, str2, kind);
      if (len > 0 && compare_tree_int (len1, len) < 0)
	return integer_one_node;
    }

  /* We can compare via memcpy if the strings are known to be equal
     in length and they are
     - kind=1
     - kind=4 and the comparison is for (in)equality.  */

  if (INTEGER_CST_P (len1) && INTEGER_CST_P (len2)
      && tree_int_cst_equal (len1, len2)
      && (kind == 1 || code == EQ_EXPR || code == NE_EXPR))
    {
      tree tmp;
      tree chartype;

      chartype = gfc_get_char_type (kind);
      tmp = fold_build2_loc (input_location, MULT_EXPR, TREE_TYPE(len1),
			     fold_convert (TREE_TYPE(len1),
					   TYPE_SIZE_UNIT(chartype)),
			     len1);
      return build_memcmp_call (str1, str2, tmp);
    }

  /* Build a call for the comparison.  */
  if (kind == 1)
    fndecl = gfor_fndecl_compare_string;
  else if (kind == 4)
    fndecl = gfor_fndecl_compare_string_char4;
  else
    gcc_unreachable ();

  return build_call_expr_loc (input_location, fndecl, 4,
			      len1, str1, len2, str2);
}


/* Return the backend_decl for a procedure pointer component.  */

static tree
get_proc_ptr_comp (gfc_expr *e)
{
  gfc_se comp_se;
  gfc_expr *e2;
  expr_t old_type;

  gfc_init_se (&comp_se, NULL);
  e2 = gfc_copy_expr (e);
  /* We have to restore the expr type later so that gfc_free_expr frees
     the exact same thing that was allocated.
     TODO: This is ugly.  */
  old_type = e2->expr_type;
  e2->expr_type = EXPR_VARIABLE;
  gfc_conv_expr (&comp_se, e2);
  e2->expr_type = old_type;
  gfc_free_expr (e2);
  return build_fold_addr_expr_loc (input_location, comp_se.expr);
}


/* Convert a typebound function reference from a class object.  */
static void
conv_base_obj_fcn_val (gfc_se * se, tree base_object, gfc_expr * expr)
{
  gfc_ref *ref;
  tree var;

  if (TREE_CODE (base_object) != VAR_DECL)
    {
      var = gfc_create_var (TREE_TYPE (base_object), NULL);
      gfc_add_modify (&se->pre, var, base_object);
    }
  se->expr = gfc_class_vptr_get (base_object);
  se->expr = build_fold_indirect_ref_loc (input_location, se->expr);
  ref = expr->ref;
  while (ref && ref->next)
    ref = ref->next;
  gcc_assert (ref && ref->type == REF_COMPONENT);
  if (ref->u.c.sym->attr.extension)
    conv_parent_component_references (se, ref);
  gfc_conv_component_ref (se, ref);
  se->expr = build_fold_addr_expr_loc (input_location, se->expr);
}


static void
conv_function_val (gfc_se * se, gfc_symbol * sym, gfc_expr * expr)
{
  tree tmp;

  if (gfc_is_proc_ptr_comp (expr))
    tmp = get_proc_ptr_comp (expr);
  else if (sym->attr.dummy)
    {
      tmp = gfc_get_symbol_decl (sym);
      if (sym->attr.proc_pointer)
        tmp = build_fold_indirect_ref_loc (input_location,
				       tmp);
      gcc_assert (TREE_CODE (TREE_TYPE (tmp)) == POINTER_TYPE
	      && TREE_CODE (TREE_TYPE (TREE_TYPE (tmp))) == FUNCTION_TYPE);
    }
  else
    {
      if (!sym->backend_decl)
	sym->backend_decl = gfc_get_extern_function_decl (sym);

      TREE_USED (sym->backend_decl) = 1;

      tmp = sym->backend_decl;

      if (sym->attr.cray_pointee)
	{
	  /* TODO - make the cray pointee a pointer to a procedure,
	     assign the pointer to it and use it for the call.  This
	     will do for now!  */
	  tmp = convert (build_pointer_type (TREE_TYPE (tmp)),
			 gfc_get_symbol_decl (sym->cp_pointer));
	  tmp = gfc_evaluate_now (tmp, &se->pre);
	}

      if (!POINTER_TYPE_P (TREE_TYPE (tmp)))
	{
	  gcc_assert (TREE_CODE (tmp) == FUNCTION_DECL);
	  tmp = gfc_build_addr_expr (NULL_TREE, tmp);
	}
    }
  se->expr = tmp;
}


/* Initialize MAPPING.  */

void
gfc_init_interface_mapping (gfc_interface_mapping * mapping)
{
  mapping->syms = NULL;
  mapping->charlens = NULL;
}


/* Free all memory held by MAPPING (but not MAPPING itself).  */

void
gfc_free_interface_mapping (gfc_interface_mapping * mapping)
{
  gfc_interface_sym_mapping *sym;
  gfc_interface_sym_mapping *nextsym;
  gfc_charlen *cl;
  gfc_charlen *nextcl;

  for (sym = mapping->syms; sym; sym = nextsym)
    {
      nextsym = sym->next;
      sym->new_sym->n.sym->formal = NULL;
      gfc_free_symbol (sym->new_sym->n.sym);
      gfc_free_expr (sym->expr);
      free (sym->new_sym);
      free (sym);
    }
  for (cl = mapping->charlens; cl; cl = nextcl)
    {
      nextcl = cl->next;
      gfc_free_expr (cl->length);
      free (cl);
    }
}


/* Return a copy of gfc_charlen CL.  Add the returned structure to
   MAPPING so that it will be freed by gfc_free_interface_mapping.  */

static gfc_charlen *
gfc_get_interface_mapping_charlen (gfc_interface_mapping * mapping,
				   gfc_charlen * cl)
{
  gfc_charlen *new_charlen;

  new_charlen = gfc_get_charlen ();
  new_charlen->next = mapping->charlens;
  new_charlen->length = gfc_copy_expr (cl->length);

  mapping->charlens = new_charlen;
  return new_charlen;
}


/* A subroutine of gfc_add_interface_mapping.  Return a descriptorless
   array variable that can be used as the actual argument for dummy
   argument SYM.  Add any initialization code to BLOCK.  PACKED is as
   for gfc_get_nodesc_array_type and DATA points to the first element
   in the passed array.  */

static tree
gfc_get_interface_mapping_array (stmtblock_t * block, gfc_symbol * sym,
				 gfc_packed packed, tree data)
{
  tree type;
  tree var;

  type = gfc_typenode_for_spec (&sym->ts);
  type = gfc_get_nodesc_array_type (type, sym->as, packed,
				    !sym->attr.target && !sym->attr.pointer
				    && !sym->attr.proc_pointer);

  var = gfc_create_var (type, "ifm");
  gfc_add_modify (block, var, fold_convert (type, data));

  return var;
}


/* A subroutine of gfc_add_interface_mapping.  Set the stride, upper bounds
   and offset of descriptorless array type TYPE given that it has the same
   size as DESC.  Add any set-up code to BLOCK.  */

static void
gfc_set_interface_mapping_bounds (stmtblock_t * block, tree type, tree desc)
{
  int n;
  tree dim;
  tree offset;
  tree tmp;

  offset = gfc_index_zero_node;
  for (n = 0; n < GFC_TYPE_ARRAY_RANK (type); n++)
    {
      dim = gfc_rank_cst[n];
      GFC_TYPE_ARRAY_STRIDE (type, n) = gfc_conv_array_stride (desc, n);
      if (GFC_TYPE_ARRAY_LBOUND (type, n) == NULL_TREE)
	{
	  GFC_TYPE_ARRAY_LBOUND (type, n)
		= gfc_conv_descriptor_lbound_get (desc, dim);
	  GFC_TYPE_ARRAY_UBOUND (type, n)
		= gfc_conv_descriptor_ubound_get (desc, dim);
	}
      else if (GFC_TYPE_ARRAY_UBOUND (type, n) == NULL_TREE)
	{
	  tmp = fold_build2_loc (input_location, MINUS_EXPR,
				 gfc_array_index_type,
				 gfc_conv_descriptor_extent_get (desc, dim),
				 gfc_index_one_node);
	  tmp = fold_build2_loc (input_location, PLUS_EXPR,
				 gfc_array_index_type,
				 GFC_TYPE_ARRAY_LBOUND (type, n), tmp);
	  tmp = gfc_evaluate_now (tmp, block);
	  GFC_TYPE_ARRAY_UBOUND (type, n) = tmp;
	}
      tmp = fold_build2_loc (input_location, MULT_EXPR, gfc_array_index_type,
			     GFC_TYPE_ARRAY_LBOUND (type, n),
			     GFC_TYPE_ARRAY_STRIDE (type, n));
      offset = fold_build2_loc (input_location, MINUS_EXPR,
				gfc_array_index_type, offset, tmp);
    }
  offset = gfc_evaluate_now (offset, block);
  GFC_TYPE_ARRAY_OFFSET (type) = offset;
}


/* Extend MAPPING so that it maps dummy argument SYM to the value stored
   in SE.  The caller may still use se->expr and se->string_length after
   calling this function.  */

void
gfc_add_interface_mapping (gfc_interface_mapping * mapping,
			   gfc_symbol * sym, gfc_se * se,
			   gfc_expr *expr)
{
  gfc_interface_sym_mapping *sm;
  tree desc;
  tree tmp;
  tree value;
  gfc_symbol *new_sym;
  gfc_symtree *root;
  gfc_symtree *new_symtree;

  /* Create a new symbol to represent the actual argument.  */
  new_sym = gfc_new_symbol (sym->name, NULL);
  new_sym->ts = sym->ts;
  new_sym->as = gfc_copy_array_spec (sym->as);
  new_sym->attr.referenced = 1;
  new_sym->attr.dimension = sym->attr.dimension;
  new_sym->attr.contiguous = sym->attr.contiguous;
  new_sym->attr.codimension = sym->attr.codimension;
  new_sym->attr.pointer = sym->attr.pointer;
  new_sym->attr.allocatable = sym->attr.allocatable;
  new_sym->attr.flavor = sym->attr.flavor;
  new_sym->attr.function = sym->attr.function;

  /* Ensure that the interface is available and that
     descriptors are passed for array actual arguments.  */
  if (sym->attr.flavor == FL_PROCEDURE)
    {
      new_sym->formal = expr->symtree->n.sym->formal;
      new_sym->attr.always_explicit
	    = expr->symtree->n.sym->attr.always_explicit;
    }

  /* Create a fake symtree for it.  */
  root = NULL;
  new_symtree = gfc_new_symtree (&root, sym->name);
  new_symtree->n.sym = new_sym;
  gcc_assert (new_symtree == root);

  /* Create a dummy->actual mapping.  */
  sm = XCNEW (gfc_interface_sym_mapping);
  sm->next = mapping->syms;
  sm->old = sym;
  sm->new_sym = new_symtree;
  sm->expr = gfc_copy_expr (expr);
  mapping->syms = sm;

  /* Stabilize the argument's value.  */
  if (!sym->attr.function && se)
    se->expr = gfc_evaluate_now (se->expr, &se->pre);

  if (sym->ts.type == BT_CHARACTER)
    {
      /* Create a copy of the dummy argument's length.  */
      new_sym->ts.u.cl = gfc_get_interface_mapping_charlen (mapping, sym->ts.u.cl);
      sm->expr->ts.u.cl = new_sym->ts.u.cl;

      /* If the length is specified as "*", record the length that
	 the caller is passing.  We should use the callee's length
	 in all other cases.  */
      if (!new_sym->ts.u.cl->length && se)
	{
	  se->string_length = gfc_evaluate_now (se->string_length, &se->pre);
	  new_sym->ts.u.cl->backend_decl = se->string_length;
	}
    }

  if (!se)
    return;

  /* Use the passed value as-is if the argument is a function.  */
  if (sym->attr.flavor == FL_PROCEDURE)
    value = se->expr;

  /* If the argument is either a string or a pointer to a string,
     convert it to a boundless character type.  */
  else if (!sym->attr.dimension && sym->ts.type == BT_CHARACTER)
    {
      tmp = gfc_get_character_type_len (sym->ts.kind, NULL);
      tmp = build_pointer_type (tmp);
      if (sym->attr.pointer)
        value = build_fold_indirect_ref_loc (input_location,
					 se->expr);
      else
        value = se->expr;
      value = fold_convert (tmp, value);
    }

  /* If the argument is a scalar, a pointer to an array or an allocatable,
     dereference it.  */
  else if (!sym->attr.dimension || sym->attr.pointer || sym->attr.allocatable)
    value = build_fold_indirect_ref_loc (input_location,
				     se->expr);

  /* For character(*), use the actual argument's descriptor.  */
  else if (sym->ts.type == BT_CHARACTER && !new_sym->ts.u.cl->length)
    value = build_fold_indirect_ref_loc (input_location,
				     se->expr);

  /* If the argument is an array descriptor, use it to determine
     information about the actual argument's shape.  */
  else if (POINTER_TYPE_P (TREE_TYPE (se->expr))
	   && GFC_DESCRIPTOR_TYPE_P (TREE_TYPE (TREE_TYPE (se->expr))))
    {
      /* Get the actual argument's descriptor.  */
      desc = build_fold_indirect_ref_loc (input_location,
				      se->expr);

      /* Create the replacement variable.  */
      tmp = gfc_conv_descriptor_data_get (desc);
      value = gfc_get_interface_mapping_array (&se->pre, sym,
					       PACKED_NO, tmp);

      /* Use DESC to work out the upper bounds, strides and offset.  */
      gfc_set_interface_mapping_bounds (&se->pre, TREE_TYPE (value), desc);
    }
  else
    /* Otherwise we have a packed array.  */
    value = gfc_get_interface_mapping_array (&se->pre, sym,
					     PACKED_FULL, se->expr);

  new_sym->backend_decl = value;
}


/* Called once all dummy argument mappings have been added to MAPPING,
   but before the mapping is used to evaluate expressions.  Pre-evaluate
   the length of each argument, adding any initialization code to PRE and
   any finalization code to POST.  */

void
gfc_finish_interface_mapping (gfc_interface_mapping * mapping,
			      stmtblock_t * pre, stmtblock_t * post)
{
  gfc_interface_sym_mapping *sym;
  gfc_expr *expr;
  gfc_se se;

  for (sym = mapping->syms; sym; sym = sym->next)
    if (sym->new_sym->n.sym->ts.type == BT_CHARACTER
	&& !sym->new_sym->n.sym->ts.u.cl->backend_decl)
      {
	expr = sym->new_sym->n.sym->ts.u.cl->length;
	gfc_apply_interface_mapping_to_expr (mapping, expr);
	gfc_init_se (&se, NULL);
	gfc_conv_expr (&se, expr);
	se.expr = fold_convert (gfc_charlen_type_node, se.expr);
	se.expr = gfc_evaluate_now (se.expr, &se.pre);
	gfc_add_block_to_block (pre, &se.pre);
	gfc_add_block_to_block (post, &se.post);

	sym->new_sym->n.sym->ts.u.cl->backend_decl = se.expr;
      }
}


/* Like gfc_apply_interface_mapping_to_expr, but applied to
   constructor C.  */

static void
gfc_apply_interface_mapping_to_cons (gfc_interface_mapping * mapping,
				     gfc_constructor_base base)
{
  gfc_constructor *c;
  for (c = gfc_constructor_first (base); c; c = gfc_constructor_next (c))
    {
      gfc_apply_interface_mapping_to_expr (mapping, c->expr);
      if (c->iterator)
	{
	  gfc_apply_interface_mapping_to_expr (mapping, c->iterator->start);
	  gfc_apply_interface_mapping_to_expr (mapping, c->iterator->end);
	  gfc_apply_interface_mapping_to_expr (mapping, c->iterator->step);
	}
    }
}


/* Like gfc_apply_interface_mapping_to_expr, but applied to
   reference REF.  */

static void
gfc_apply_interface_mapping_to_ref (gfc_interface_mapping * mapping,
				    gfc_ref * ref)
{
  int n;

  for (; ref; ref = ref->next)
    switch (ref->type)
      {
      case REF_ARRAY:
	for (n = 0; n < ref->u.ar.dimen; n++)
	  {
	    gfc_apply_interface_mapping_to_expr (mapping, ref->u.ar.start[n]);
	    gfc_apply_interface_mapping_to_expr (mapping, ref->u.ar.end[n]);
	    gfc_apply_interface_mapping_to_expr (mapping, ref->u.ar.stride[n]);
	  }
	break;

      case REF_COMPONENT:
	break;

      case REF_SUBSTRING:
	gfc_apply_interface_mapping_to_expr (mapping, ref->u.ss.start);
	gfc_apply_interface_mapping_to_expr (mapping, ref->u.ss.end);
	break;
      }
}


/* Convert intrinsic function calls into result expressions.  */

static bool
gfc_map_intrinsic_function (gfc_expr *expr, gfc_interface_mapping *mapping)
{
  gfc_symbol *sym;
  gfc_expr *new_expr;
  gfc_expr *arg1;
  gfc_expr *arg2;
  int d, dup;

  arg1 = expr->value.function.actual->expr;
  if (expr->value.function.actual->next)
    arg2 = expr->value.function.actual->next->expr;
  else
    arg2 = NULL;

  sym = arg1->symtree->n.sym;

  if (sym->attr.dummy)
    return false;

  new_expr = NULL;

  switch (expr->value.function.isym->id)
    {
    case GFC_ISYM_LEN:
      /* TODO figure out why this condition is necessary.  */
      if (sym->attr.function
	  && (arg1->ts.u.cl->length == NULL
	      || (arg1->ts.u.cl->length->expr_type != EXPR_CONSTANT
		  && arg1->ts.u.cl->length->expr_type != EXPR_VARIABLE)))
	return false;

      new_expr = gfc_copy_expr (arg1->ts.u.cl->length);
      break;

    case GFC_ISYM_SIZE:
      if (!sym->as || sym->as->rank == 0)
	return false;

      if (arg2 && arg2->expr_type == EXPR_CONSTANT)
	{
	  dup = mpz_get_si (arg2->value.integer);
	  d = dup - 1;
	}
      else
	{
	  dup = sym->as->rank;
	  d = 0;
	}

      for (; d < dup; d++)
	{
	  gfc_expr *tmp;

	  if (!sym->as->upper[d] || !sym->as->lower[d])
	    {
	      gfc_free_expr (new_expr);
	      return false;
	    }

	  tmp = gfc_add (gfc_copy_expr (sym->as->upper[d]),
					gfc_get_int_expr (gfc_default_integer_kind,
							  NULL, 1));
	  tmp = gfc_subtract (tmp, gfc_copy_expr (sym->as->lower[d]));
	  if (new_expr)
	    new_expr = gfc_multiply (new_expr, tmp);
	  else
	    new_expr = tmp;
	}
      break;

    case GFC_ISYM_LBOUND:
    case GFC_ISYM_UBOUND:
	/* TODO These implementations of lbound and ubound do not limit if
	   the size < 0, according to F95's 13.14.53 and 13.14.113.  */

      if (!sym->as || sym->as->rank == 0)
	return false;

      if (arg2 && arg2->expr_type == EXPR_CONSTANT)
	d = mpz_get_si (arg2->value.integer) - 1;
      else
	/* TODO: If the need arises, this could produce an array of
	   ubound/lbounds.  */
	gcc_unreachable ();

      if (expr->value.function.isym->id == GFC_ISYM_LBOUND)
	{
	  if (sym->as->lower[d])
	    new_expr = gfc_copy_expr (sym->as->lower[d]);
	}
      else
	{
	  if (sym->as->upper[d])
	    new_expr = gfc_copy_expr (sym->as->upper[d]);
	}
      break;

    default:
      break;
    }

  gfc_apply_interface_mapping_to_expr (mapping, new_expr);
  if (!new_expr)
    return false;

  gfc_replace_expr (expr, new_expr);
  return true;
}


static void
gfc_map_fcn_formal_to_actual (gfc_expr *expr, gfc_expr *map_expr,
			      gfc_interface_mapping * mapping)
{
  gfc_formal_arglist *f;
  gfc_actual_arglist *actual;

  actual = expr->value.function.actual;
  f = gfc_sym_get_dummy_args (map_expr->symtree->n.sym);

  for (; f && actual; f = f->next, actual = actual->next)
    {
      if (!actual->expr)
	continue;

      gfc_add_interface_mapping (mapping, f->sym, NULL, actual->expr);
    }

  if (map_expr->symtree->n.sym->attr.dimension)
    {
      int d;
      gfc_array_spec *as;

      as = gfc_copy_array_spec (map_expr->symtree->n.sym->as);

      for (d = 0; d < as->rank; d++)
	{
	  gfc_apply_interface_mapping_to_expr (mapping, as->lower[d]);
	  gfc_apply_interface_mapping_to_expr (mapping, as->upper[d]);
	}

      expr->value.function.esym->as = as;
    }

  if (map_expr->symtree->n.sym->ts.type == BT_CHARACTER)
    {
      expr->value.function.esym->ts.u.cl->length
	= gfc_copy_expr (map_expr->symtree->n.sym->ts.u.cl->length);

      gfc_apply_interface_mapping_to_expr (mapping,
			expr->value.function.esym->ts.u.cl->length);
    }
}


/* EXPR is a copy of an expression that appeared in the interface
   associated with MAPPING.  Walk it recursively looking for references to
   dummy arguments that MAPPING maps to actual arguments.  Replace each such
   reference with a reference to the associated actual argument.  */

static void
gfc_apply_interface_mapping_to_expr (gfc_interface_mapping * mapping,
				     gfc_expr * expr)
{
  gfc_interface_sym_mapping *sym;
  gfc_actual_arglist *actual;

  if (!expr)
    return;

  /* Copying an expression does not copy its length, so do that here.  */
  if (expr->ts.type == BT_CHARACTER && expr->ts.u.cl)
    {
      expr->ts.u.cl = gfc_get_interface_mapping_charlen (mapping, expr->ts.u.cl);
      gfc_apply_interface_mapping_to_expr (mapping, expr->ts.u.cl->length);
    }

  /* Apply the mapping to any references.  */
  gfc_apply_interface_mapping_to_ref (mapping, expr->ref);

  /* ...and to the expression's symbol, if it has one.  */
  /* TODO Find out why the condition on expr->symtree had to be moved into
     the loop rather than being outside it, as originally.  */
  for (sym = mapping->syms; sym; sym = sym->next)
    if (expr->symtree && sym->old == expr->symtree->n.sym)
      {
	if (sym->new_sym->n.sym->backend_decl)
	  expr->symtree = sym->new_sym;
	else if (sym->expr)
	  gfc_replace_expr (expr, gfc_copy_expr (sym->expr));
	/* Replace base type for polymorphic arguments.  */
	if (expr->ref && expr->ref->type == REF_COMPONENT
	    && sym->expr && sym->expr->ts.type == BT_CLASS)
	  expr->ref->u.c.sym = sym->expr->ts.u.derived;
      }

      /* ...and to subexpressions in expr->value.  */
  switch (expr->expr_type)
    {
    case EXPR_VARIABLE:
    case EXPR_CONSTANT:
    case EXPR_NULL:
    case EXPR_SUBSTRING:
      break;

    case EXPR_OP:
      gfc_apply_interface_mapping_to_expr (mapping, expr->value.op.op1);
      gfc_apply_interface_mapping_to_expr (mapping, expr->value.op.op2);
      break;

    case EXPR_FUNCTION:
      for (actual = expr->value.function.actual; actual; actual = actual->next)
	gfc_apply_interface_mapping_to_expr (mapping, actual->expr);

      if (expr->value.function.esym == NULL
	    && expr->value.function.isym != NULL
	    && expr->value.function.actual->expr->symtree
	    && gfc_map_intrinsic_function (expr, mapping))
	break;

      for (sym = mapping->syms; sym; sym = sym->next)
	if (sym->old == expr->value.function.esym)
	  {
	    expr->value.function.esym = sym->new_sym->n.sym;
	    gfc_map_fcn_formal_to_actual (expr, sym->expr, mapping);
	    expr->value.function.esym->result = sym->new_sym->n.sym;
	  }
      break;

    case EXPR_ARRAY:
    case EXPR_STRUCTURE:
      gfc_apply_interface_mapping_to_cons (mapping, expr->value.constructor);
      break;

    case EXPR_COMPCALL:
    case EXPR_PPC:
      gcc_unreachable ();
      break;
    }

  return;
}


/* Evaluate interface expression EXPR using MAPPING.  Store the result
   in SE.  */

void
gfc_apply_interface_mapping (gfc_interface_mapping * mapping,
			     gfc_se * se, gfc_expr * expr)
{
  expr = gfc_copy_expr (expr);
  gfc_apply_interface_mapping_to_expr (mapping, expr);
  gfc_conv_expr (se, expr);
  se->expr = gfc_evaluate_now (se->expr, &se->pre);
  gfc_free_expr (expr);
}


/* Returns a reference to a temporary array into which a component of
   an actual argument derived type array is copied and then returned
   after the function call.  */
void
gfc_conv_subref_array_arg (gfc_se * parmse, gfc_expr * expr, int g77,
			   sym_intent intent, bool formal_ptr)
{
  gfc_se lse;
  gfc_se rse;
  gfc_ss *lss;
  gfc_ss *rss;
  gfc_loopinfo loop;
  gfc_loopinfo loop2;
  gfc_array_info *info;
  tree offset;
  tree tmp_index;
  tree tmp;
  tree base_type;
  tree size;
  stmtblock_t body;
  int n;
  int dimen;

  gcc_assert (expr->expr_type == EXPR_VARIABLE);

  gfc_init_se (&lse, NULL);
  gfc_init_se (&rse, NULL);

  /* Walk the argument expression.  */
  rss = gfc_walk_expr (expr);

  gcc_assert (rss != gfc_ss_terminator);

  /* Initialize the scalarizer.  */
  gfc_init_loopinfo (&loop);
  gfc_add_ss_to_loop (&loop, rss);

  /* Calculate the bounds of the scalarization.  */
  gfc_conv_ss_startstride (&loop);

  /* Build an ss for the temporary.  */
  if (expr->ts.type == BT_CHARACTER && !expr->ts.u.cl->backend_decl)
    gfc_conv_string_length (expr->ts.u.cl, expr, &parmse->pre);

  base_type = gfc_typenode_for_spec (&expr->ts);
  if (GFC_ARRAY_TYPE_P (base_type)
		|| GFC_DESCRIPTOR_TYPE_P (base_type))
    base_type = gfc_get_element_type (base_type);

  if (expr->ts.type == BT_CLASS)
    base_type = gfc_typenode_for_spec (&CLASS_DATA (expr)->ts);

  loop.temp_ss = gfc_get_temp_ss (base_type, ((expr->ts.type == BT_CHARACTER)
					      ? expr->ts.u.cl->backend_decl
					      : NULL),
				  loop.dimen);

  parmse->string_length = loop.temp_ss->info->string_length;

  /* Associate the SS with the loop.  */
  gfc_add_ss_to_loop (&loop, loop.temp_ss);

  /* Setup the scalarizing loops.  */
  gfc_conv_loop_setup (&loop, &expr->where, &expr->ts);

  /* Pass the temporary descriptor back to the caller.  */
  info = &loop.temp_ss->info->data.array;
  parmse->expr = info->descriptor;

  /* Setup the gfc_se structures.  */
  gfc_copy_loopinfo_to_se (&lse, &loop);
  gfc_copy_loopinfo_to_se (&rse, &loop);

  rse.ss = rss;
  lse.ss = loop.temp_ss;
  gfc_mark_ss_chain_used (rss, 1);
  gfc_mark_ss_chain_used (loop.temp_ss, 1);

  /* Start the scalarized loop body.  */
  gfc_start_scalarized_body (&loop, &body);

  /* Translate the expression.  */
  gfc_conv_expr (&rse, expr);

  gfc_conv_tmp_array_ref (&lse);

  if (intent != INTENT_OUT)
    {
      tmp = gfc_trans_scalar_assign (&lse, &rse, expr->ts, true, false, true);
      gfc_add_expr_to_block (&body, tmp);
      gcc_assert (rse.ss == gfc_ss_terminator);
      gfc_trans_scalarizing_loops (&loop, &body);
    }
  else
    {
      /* Make sure that the temporary declaration survives by merging
       all the loop declarations into the current context.  */
      for (n = 0; n < loop.dimen; n++)
	{
	  gfc_merge_block_scope (&body);
	  body = loop.code[loop.order[n]];
	}
      gfc_merge_block_scope (&body);
    }

  /* Add the post block after the second loop, so that any
     freeing of allocated memory is done at the right time.  */
  gfc_add_block_to_block (&parmse->pre, &loop.pre);

  /**********Copy the temporary back again.*********/

  gfc_init_se (&lse, NULL);
  gfc_init_se (&rse, NULL);

  /* Walk the argument expression.  */
  lss = gfc_walk_expr (expr);
  rse.ss = loop.temp_ss;
  lse.ss = lss;

  /* Initialize the scalarizer.  */
  gfc_init_loopinfo (&loop2);
  gfc_add_ss_to_loop (&loop2, lss);

  /* Calculate the bounds of the scalarization.  */
  gfc_conv_ss_startstride (&loop2);

  /* Setup the scalarizing loops.  */
  gfc_conv_loop_setup (&loop2, &expr->where, &expr->ts);

  gfc_copy_loopinfo_to_se (&lse, &loop2);
  gfc_copy_loopinfo_to_se (&rse, &loop2);

  gfc_mark_ss_chain_used (lss, 1);
  gfc_mark_ss_chain_used (loop.temp_ss, 1);

  /* Declare the variable to hold the temporary offset and start the
     scalarized loop body.  */
  offset = gfc_create_var (gfc_array_index_type, NULL);
  gfc_start_scalarized_body (&loop2, &body);

  /* Build the offsets for the temporary from the loop variables.  The
     temporary array has lbounds of zero and strides of one in all
     dimensions, so this is very simple.  The offset is only computed
     outside the innermost loop, so the overall transfer could be
     optimized further.  */
  info = &rse.ss->info->data.array;
  dimen = rse.ss->dimen;

  tmp_index = gfc_index_zero_node;
  for (n = dimen - 1; n > 0; n--)
    {
      tree tmp_str;
      tmp = rse.loop->loopvar[n];
      tmp = fold_build2_loc (input_location, MINUS_EXPR, gfc_array_index_type,
			     tmp, rse.loop->from[n]);
      tmp = fold_build2_loc (input_location, PLUS_EXPR, gfc_array_index_type,
			     tmp, tmp_index);

      tmp_str = fold_build2_loc (input_location, MINUS_EXPR,
				 gfc_array_index_type,
				 rse.loop->to[n-1], rse.loop->from[n-1]);
      tmp_str = fold_build2_loc (input_location, PLUS_EXPR,
				 gfc_array_index_type,
				 tmp_str, gfc_index_one_node);

      tmp_index = fold_build2_loc (input_location, MULT_EXPR,
				   gfc_array_index_type, tmp, tmp_str);
    }

  tmp_index = fold_build2_loc (input_location, MINUS_EXPR,
			       gfc_array_index_type,
			       tmp_index, rse.loop->from[0]);
  gfc_add_modify (&rse.loop->code[0], offset, tmp_index);

  tmp_index = fold_build2_loc (input_location, PLUS_EXPR,
			       gfc_array_index_type,
			       rse.loop->loopvar[0], offset);

  /* Now use the offset for the reference.  */
  tmp = build_fold_indirect_ref_loc (input_location,
				 info->data);
  rse.expr = gfc_build_array_ref (tmp, tmp_index, NULL);

  if (expr->ts.type == BT_CHARACTER)
    rse.string_length = expr->ts.u.cl->backend_decl;

  gfc_conv_expr (&lse, expr);

  gcc_assert (lse.ss == gfc_ss_terminator);

  tmp = gfc_trans_scalar_assign (&lse, &rse, expr->ts, false, false, true);
  gfc_add_expr_to_block (&body, tmp);

  /* Generate the copying loops.  */
  gfc_trans_scalarizing_loops (&loop2, &body);

  /* Wrap the whole thing up by adding the second loop to the post-block
     and following it by the post-block of the first loop.  In this way,
     if the temporary needs freeing, it is done after use!  */
  if (intent != INTENT_IN)
    {
      gfc_add_block_to_block (&parmse->post, &loop2.pre);
      gfc_add_block_to_block (&parmse->post, &loop2.post);
    }

  gfc_add_block_to_block (&parmse->post, &loop.post);

  gfc_cleanup_loop (&loop);
  gfc_cleanup_loop (&loop2);

  /* Pass the string length to the argument expression.  */
  if (expr->ts.type == BT_CHARACTER)
    parmse->string_length = expr->ts.u.cl->backend_decl;

  /* Determine the offset for pointer formal arguments and set the
     lbounds to one.  */
  if (formal_ptr)
    {
      size = gfc_index_one_node;
      offset = gfc_index_zero_node;
      for (n = 0; n < dimen; n++)
	{
	  gfc_conv_descriptor_lbound_set (&parmse->pre,
					  parmse->expr,
					  gfc_rank_cst[n],
					  gfc_index_one_node);
	  size = gfc_evaluate_now (size, &parmse->pre);
	  offset = fold_build2_loc (input_location, MINUS_EXPR,
				    gfc_array_index_type,
				    offset, size);
	  offset = gfc_evaluate_now (offset, &parmse->pre);
	  tmp = fold_build2_loc (input_location, MINUS_EXPR,
				 gfc_array_index_type,
				 rse.loop->to[n], rse.loop->from[n]);
	  tmp = fold_build2_loc (input_location, PLUS_EXPR,
				 gfc_array_index_type,
				 tmp, gfc_index_one_node);
	  size = fold_build2_loc (input_location, MULT_EXPR,
				  gfc_array_index_type, size, tmp);
	}

      gfc_conv_descriptor_offset_set (&parmse->pre, parmse->expr,
				      offset);
    }

  /* We want either the address for the data or the address of the descriptor,
     depending on the mode of passing array arguments.  */
  if (g77)
    parmse->expr = gfc_conv_descriptor_data_get (parmse->expr);
  else
    parmse->expr = gfc_build_addr_expr (NULL_TREE, parmse->expr);

  return;
}


/* Generate the code for argument list functions.  */

static void
conv_arglist_function (gfc_se *se, gfc_expr *expr, const char *name)
{
  /* Pass by value for g77 %VAL(arg), pass the address
     indirectly for %LOC, else by reference.  Thus %REF
     is a "do-nothing" and %LOC is the same as an F95
     pointer.  */
  if (strncmp (name, "%VAL", 4) == 0)
    gfc_conv_expr (se, expr);
  else if (strncmp (name, "%LOC", 4) == 0)
    {
      gfc_conv_expr_reference (se, expr);
      se->expr = gfc_build_addr_expr (NULL, se->expr);
    }
  else if (strncmp (name, "%REF", 4) == 0)
    gfc_conv_expr_reference (se, expr);
  else
    gfc_error ("Unknown argument list function at %L", &expr->where);
}


/* Generate code for a procedure call.  Note can return se->post != NULL.
   If se->direct_byref is set then se->expr contains the return parameter.
   Return nonzero, if the call has alternate specifiers.
   'expr' is only needed for procedure pointer components.  */

int
gfc_conv_procedure_call (gfc_se * se, gfc_symbol * sym,
			 gfc_actual_arglist * args, gfc_expr * expr,
			 vec<tree, va_gc> *append_args)
{
  gfc_interface_mapping mapping;
  vec<tree, va_gc> *arglist;
  vec<tree, va_gc> *retargs;
  tree tmp;
  tree fntype;
  gfc_se parmse;
  gfc_array_info *info;
  int byref;
  int parm_kind;
  tree type;
  tree var;
  tree len;
  tree base_object;
  vec<tree, va_gc> *stringargs;
  vec<tree, va_gc> *optionalargs;
  tree result = NULL;
  gfc_formal_arglist *formal;
  gfc_actual_arglist *arg;
  int has_alternate_specifier = 0;
  bool need_interface_mapping;
  bool callee_alloc;
  gfc_typespec ts;
  gfc_charlen cl;
  gfc_expr *e;
  gfc_symbol *fsym;
  stmtblock_t post;
  enum {MISSING = 0, ELEMENTAL, SCALAR, SCALAR_POINTER, ARRAY};
  gfc_component *comp = NULL;
  int arglen;

  arglist = NULL;
  retargs = NULL;
  stringargs = NULL;
  optionalargs = NULL;
  var = NULL_TREE;
  len = NULL_TREE;
  gfc_clear_ts (&ts);

  comp = gfc_get_proc_ptr_comp (expr);

  if (se->ss != NULL)
    {
      if (!sym->attr.elemental && !(comp && comp->attr.elemental))
	{
	  gcc_assert (se->ss->info->type == GFC_SS_FUNCTION);
	  if (se->ss->info->useflags)
	    {
	      gcc_assert ((!comp && gfc_return_by_reference (sym)
			   && sym->result->attr.dimension)
			  || (comp && comp->attr.dimension));
	      gcc_assert (se->loop != NULL);

	      /* Access the previously obtained result.  */
	      gfc_conv_tmp_array_ref (se);
	      return 0;
	    }
	}
      info = &se->ss->info->data.array;
    }
  else
    info = NULL;

  gfc_init_block (&post);
  gfc_init_interface_mapping (&mapping);
  if (!comp)
    {
      formal = gfc_sym_get_dummy_args (sym);
      need_interface_mapping = sym->attr.dimension ||
			       (sym->ts.type == BT_CHARACTER
				&& sym->ts.u.cl->length
				&& sym->ts.u.cl->length->expr_type
				   != EXPR_CONSTANT);
    }
  else
    {
      formal = comp->ts.interface ? comp->ts.interface->formal : NULL;
      need_interface_mapping = comp->attr.dimension ||
			       (comp->ts.type == BT_CHARACTER
				&& comp->ts.u.cl->length
				&& comp->ts.u.cl->length->expr_type
				   != EXPR_CONSTANT);
    }

  base_object = NULL_TREE;

  /* Evaluate the arguments.  */
  for (arg = args; arg != NULL;
       arg = arg->next, formal = formal ? formal->next : NULL)
    {
      e = arg->expr;
      fsym = formal ? formal->sym : NULL;
      parm_kind = MISSING;

      /* Class array expressions are sometimes coming completely unadorned
	 with either arrayspec or _data component.  Correct that here.
	 OOP-TODO: Move this to the frontend.  */
      if (e && e->expr_type == EXPR_VARIABLE
	    && !e->ref
	    && e->ts.type == BT_CLASS
	    && (CLASS_DATA (e)->attr.codimension
		|| CLASS_DATA (e)->attr.dimension))
	{
	  gfc_typespec temp_ts = e->ts;
	  gfc_add_class_array_ref (e);
	  e->ts = temp_ts;
	}

      if (e == NULL)
	{
	  if (se->ignore_optional)
	    {
	      /* Some intrinsics have already been resolved to the correct
	         parameters.  */
	      continue;
	    }
	  else if (arg->label)
	    {
	      has_alternate_specifier = 1;
	      continue;
	    }
	  else
	    {
	      gfc_init_se (&parmse, NULL);

	      /* For scalar arguments with VALUE attribute which are passed by
		 value, pass "0" and a hidden argument gives the optional
		 status.  */
	      if (fsym && fsym->attr.optional && fsym->attr.value
		  && !fsym->attr.dimension && fsym->ts.type != BT_CHARACTER
		  && fsym->ts.type != BT_CLASS && fsym->ts.type != BT_DERIVED)
		{
		  parmse.expr = fold_convert (gfc_sym_type (fsym),
					      integer_zero_node);
		  vec_safe_push (optionalargs, boolean_false_node);
		}
	      else
		{
		  /* Pass a NULL pointer for an absent arg.  */
		  parmse.expr = null_pointer_node;
		  if (arg->missing_arg_type == BT_CHARACTER)
		    parmse.string_length = build_int_cst (gfc_charlen_type_node,
							  0);
		}
	    }
	}
      else if (arg->expr->expr_type == EXPR_NULL
	       && fsym && !fsym->attr.pointer
	       && (fsym->ts.type != BT_CLASS
		   || !CLASS_DATA (fsym)->attr.class_pointer))
	{
	  /* Pass a NULL pointer to denote an absent arg.  */
	  gcc_assert (fsym->attr.optional && !fsym->attr.allocatable
		      && (fsym->ts.type != BT_CLASS
			  || !CLASS_DATA (fsym)->attr.allocatable));
	  gfc_init_se (&parmse, NULL);
	  parmse.expr = null_pointer_node;
	  if (arg->missing_arg_type == BT_CHARACTER)
	    parmse.string_length = build_int_cst (gfc_charlen_type_node, 0);
	}
      else if (fsym && fsym->ts.type == BT_CLASS
		 && e->ts.type == BT_DERIVED)
	{
	  /* The derived type needs to be converted to a temporary
	     CLASS object.  */
	  gfc_init_se (&parmse, se);
	  gfc_conv_derived_to_class (&parmse, e, fsym->ts, NULL,
				     fsym->attr.optional
				     && e->expr_type == EXPR_VARIABLE
				     && e->symtree->n.sym->attr.optional,
				     CLASS_DATA (fsym)->attr.class_pointer
				     || CLASS_DATA (fsym)->attr.allocatable);
	}
      else if (UNLIMITED_POLY (fsym) && e->ts.type != BT_CLASS)
	{
	  /* The intrinsic type needs to be converted to a temporary
	     CLASS object for the unlimited polymorphic formal.  */
	  gfc_init_se (&parmse, se);
	  gfc_conv_intrinsic_to_class (&parmse, e, fsym->ts);
	}
      else if (se->ss && se->ss->info->useflags)
	{
	  gfc_ss *ss;

	  ss = se->ss;

	  /* An elemental function inside a scalarized loop.  */
	  gfc_init_se (&parmse, se);
	  parm_kind = ELEMENTAL;

	  if (fsym && fsym->attr.value)
	    gfc_conv_expr (&parmse, e);
	  else
	    gfc_conv_expr_reference (&parmse, e);

	  if (e->ts.type == BT_CHARACTER && !e->rank
	      && e->expr_type == EXPR_FUNCTION)
	    parmse.expr = build_fold_indirect_ref_loc (input_location,
						       parmse.expr);

	  if (fsym && fsym->ts.type == BT_DERIVED
	      && gfc_is_class_container_ref (e))
	    {
	      parmse.expr = gfc_class_data_get (parmse.expr);

	      if (fsym->attr.optional && e->expr_type == EXPR_VARIABLE
		  && e->symtree->n.sym->attr.optional)
		{
		  tree cond = gfc_conv_expr_present (e->symtree->n.sym);
		  parmse.expr = build3_loc (input_location, COND_EXPR,
					TREE_TYPE (parmse.expr),
					cond, parmse.expr,
					fold_convert (TREE_TYPE (parmse.expr),
						      null_pointer_node));
		}
	    }

	  /* If we are passing an absent array as optional dummy to an
	     elemental procedure, make sure that we pass NULL when the data
	     pointer is NULL.  We need this extra conditional because of
	     scalarization which passes arrays elements to the procedure,
	     ignoring the fact that the array can be absent/unallocated/...  */
	  if (ss->info->can_be_null_ref && ss->info->type != GFC_SS_REFERENCE)
	    {
	      tree descriptor_data;

	      descriptor_data = ss->info->data.array.data;
	      tmp = fold_build2_loc (input_location, EQ_EXPR, boolean_type_node,
				     descriptor_data,
				     fold_convert (TREE_TYPE (descriptor_data),
						   null_pointer_node));
	      parmse.expr
		= fold_build3_loc (input_location, COND_EXPR,
				   TREE_TYPE (parmse.expr),
				   gfc_unlikely (tmp, PRED_FORTRAN_ABSENT_DUMMY),
				   fold_convert (TREE_TYPE (parmse.expr),
						 null_pointer_node),
				   parmse.expr);
	    }

	  /* The scalarizer does not repackage the reference to a class
	     array - instead it returns a pointer to the data element.  */
	  if (fsym && fsym->ts.type == BT_CLASS && e->ts.type == BT_CLASS)
	    gfc_conv_class_to_class (&parmse, e, fsym->ts, true,
				     fsym->attr.intent != INTENT_IN
				     && (CLASS_DATA (fsym)->attr.class_pointer
					 || CLASS_DATA (fsym)->attr.allocatable),
				     fsym->attr.optional
				     && e->expr_type == EXPR_VARIABLE
				     && e->symtree->n.sym->attr.optional,
				     CLASS_DATA (fsym)->attr.class_pointer
				     || CLASS_DATA (fsym)->attr.allocatable);
	}
      else
	{
	  bool scalar;
	  gfc_ss *argss;

	  gfc_init_se (&parmse, NULL);

	  /* Check whether the expression is a scalar or not; we cannot use
	     e->rank as it can be nonzero for functions arguments.  */
	  argss = gfc_walk_expr (e);
	  scalar = argss == gfc_ss_terminator;
	  if (!scalar)
	    gfc_free_ss_chain (argss);

	  /* Special handling for passing scalar polymorphic coarrays;
	     otherwise one passes "class->_data.data" instead of "&class".  */
	  if (e->rank == 0 && e->ts.type == BT_CLASS
	      && fsym && fsym->ts.type == BT_CLASS
	      && CLASS_DATA (fsym)->attr.codimension
	      && !CLASS_DATA (fsym)->attr.dimension)
	    {
	      gfc_add_class_array_ref (e);
              parmse.want_coarray = 1;
	      scalar = false;
	    }

	  /* A scalar or transformational function.  */
	  if (scalar)
	    {
	      if (e->expr_type == EXPR_VARIABLE
		    && e->symtree->n.sym->attr.cray_pointee
		    && fsym && fsym->attr.flavor == FL_PROCEDURE)
		{
		    /* The Cray pointer needs to be converted to a pointer to
		       a type given by the expression.  */
		    gfc_conv_expr (&parmse, e);
		    type = build_pointer_type (TREE_TYPE (parmse.expr));
		    tmp = gfc_get_symbol_decl (e->symtree->n.sym->cp_pointer);
		    parmse.expr = convert (type, tmp);
		}
 	      else if (fsym && fsym->attr.value)
		{
		  if (fsym->ts.type == BT_CHARACTER
		      && fsym->ts.is_c_interop
		      && fsym->ns->proc_name != NULL
		      && fsym->ns->proc_name->attr.is_bind_c)
		    {
		      parmse.expr = NULL;
		      gfc_conv_scalar_char_value (fsym, &parmse, &e);
		      if (parmse.expr == NULL)
			gfc_conv_expr (&parmse, e);
		    }
		  else
		    {
		    gfc_conv_expr (&parmse, e);
		    if (fsym->attr.optional
			&& fsym->ts.type != BT_CLASS
			&& fsym->ts.type != BT_DERIVED)
		      {
			if (e->expr_type != EXPR_VARIABLE
			    || !e->symtree->n.sym->attr.optional
			    || e->ref != NULL)
			  vec_safe_push (optionalargs, boolean_true_node);
			else
			  {
			    tmp = gfc_conv_expr_present (e->symtree->n.sym);
			    if (!e->symtree->n.sym->attr.value)
			      parmse.expr
				= fold_build3_loc (input_location, COND_EXPR,
					TREE_TYPE (parmse.expr),
					tmp, parmse.expr,
					fold_convert (TREE_TYPE (parmse.expr),
						      integer_zero_node));

			    vec_safe_push (optionalargs, tmp);
			  }
		      }
		    }
		}
	      else if (arg->name && arg->name[0] == '%')
		/* Argument list functions %VAL, %LOC and %REF are signalled
		   through arg->name.  */
		conv_arglist_function (&parmse, arg->expr, arg->name);
	      else if ((e->expr_type == EXPR_FUNCTION)
			&& ((e->value.function.esym
			     && e->value.function.esym->result->attr.pointer)
			    || (!e->value.function.esym
				&& e->symtree->n.sym->attr.pointer))
			&& fsym && fsym->attr.target)
		{
		  gfc_conv_expr (&parmse, e);
		  parmse.expr = gfc_build_addr_expr (NULL_TREE, parmse.expr);
		}
	      else if (e->expr_type == EXPR_FUNCTION
		       && e->symtree->n.sym->result
		       && e->symtree->n.sym->result != e->symtree->n.sym
		       && e->symtree->n.sym->result->attr.proc_pointer)
		{
		  /* Functions returning procedure pointers.  */
		  gfc_conv_expr (&parmse, e);
		  if (fsym && fsym->attr.proc_pointer)
		    parmse.expr = gfc_build_addr_expr (NULL_TREE, parmse.expr);
		}
	      else
		{
		  if (e->ts.type == BT_CLASS && fsym
		      && fsym->ts.type == BT_CLASS
		      && (!CLASS_DATA (fsym)->as
			  || CLASS_DATA (fsym)->as->type != AS_ASSUMED_RANK)
		      && CLASS_DATA (e)->attr.codimension)
		    {
		      gcc_assert (!CLASS_DATA (fsym)->attr.codimension);
		      gcc_assert (!CLASS_DATA (fsym)->as);
		      gfc_add_class_array_ref (e);
		      parmse.want_coarray = 1;
		      gfc_conv_expr_reference (&parmse, e);
		      class_scalar_coarray_to_class (&parmse, e, fsym->ts,
				     fsym->attr.optional
				     && e->expr_type == EXPR_VARIABLE);
		    }
		  else
		    gfc_conv_expr_reference (&parmse, e);

		  /* Catch base objects that are not variables.  */
		  if (e->ts.type == BT_CLASS
			&& e->expr_type != EXPR_VARIABLE
			&& expr && e == expr->base_expr)
		    base_object = build_fold_indirect_ref_loc (input_location,
							       parmse.expr);

		  /* A class array element needs converting back to be a
		     class object, if the formal argument is a class object.  */
		  if (fsym && fsym->ts.type == BT_CLASS
			&& e->ts.type == BT_CLASS
			&& ((CLASS_DATA (fsym)->as
			     && CLASS_DATA (fsym)->as->type == AS_ASSUMED_RANK)
			    || CLASS_DATA (e)->attr.dimension))
		    gfc_conv_class_to_class (&parmse, e, fsym->ts, false,
				     fsym->attr.intent != INTENT_IN
				     && (CLASS_DATA (fsym)->attr.class_pointer
					 || CLASS_DATA (fsym)->attr.allocatable),
				     fsym->attr.optional
				     && e->expr_type == EXPR_VARIABLE
				     && e->symtree->n.sym->attr.optional,
				     CLASS_DATA (fsym)->attr.class_pointer
				     || CLASS_DATA (fsym)->attr.allocatable);

		  /* If an ALLOCATABLE dummy argument has INTENT(OUT) and is
		     allocated on entry, it must be deallocated.  */
		  if (fsym && fsym->attr.intent == INTENT_OUT
		      && (fsym->attr.allocatable
			  || (fsym->ts.type == BT_CLASS
			      && CLASS_DATA (fsym)->attr.allocatable)))
		    {
		      stmtblock_t block;
		      tree ptr;

		      gfc_init_block  (&block);
		      ptr = parmse.expr;
		      if (e->ts.type == BT_CLASS)
			ptr = gfc_class_data_get (ptr);

		      tmp = gfc_deallocate_scalar_with_status (ptr, NULL_TREE,
							       true, e, e->ts);
		      gfc_add_expr_to_block (&block, tmp);
		      tmp = fold_build2_loc (input_location, MODIFY_EXPR,
					     void_type_node, ptr,
					     null_pointer_node);
		      gfc_add_expr_to_block (&block, tmp);

		      if (fsym->ts.type == BT_CLASS && UNLIMITED_POLY (fsym))
			{
			  gfc_add_modify (&block, ptr,
					  fold_convert (TREE_TYPE (ptr),
							null_pointer_node));
			  gfc_add_expr_to_block (&block, tmp);
			}
		      else if (fsym->ts.type == BT_CLASS)
			{
			  gfc_symbol *vtab;
			  vtab = gfc_find_derived_vtab (fsym->ts.u.derived);
			  tmp = gfc_get_symbol_decl (vtab);
			  tmp = gfc_build_addr_expr (NULL_TREE, tmp);
			  ptr = gfc_class_vptr_get (parmse.expr);
			  gfc_add_modify (&block, ptr,
					  fold_convert (TREE_TYPE (ptr), tmp));
			  gfc_add_expr_to_block (&block, tmp);
			}

		      if (fsym->attr.optional
			  && e->expr_type == EXPR_VARIABLE
			  && e->symtree->n.sym->attr.optional)
			{
			  tmp = fold_build3_loc (input_location, COND_EXPR,
				     void_type_node,
				     gfc_conv_expr_present (e->symtree->n.sym),
					    gfc_finish_block (&block),
					    build_empty_stmt (input_location));
			}
		      else
			tmp = gfc_finish_block (&block);

		      gfc_add_expr_to_block (&se->pre, tmp);
		    }

		  if (fsym && (fsym->ts.type == BT_DERIVED
			       || fsym->ts.type == BT_ASSUMED)
		      && e->ts.type == BT_CLASS
		      && !CLASS_DATA (e)->attr.dimension
		      && !CLASS_DATA (e)->attr.codimension)
		    parmse.expr = gfc_class_data_get (parmse.expr);

		  /* Wrap scalar variable in a descriptor. We need to convert
		     the address of a pointer back to the pointer itself before,
		     we can assign it to the data field.  */

		  if (fsym && fsym->as && fsym->as->type == AS_ASSUMED_RANK
		      && fsym->ts.type != BT_CLASS && e->expr_type != EXPR_NULL)
		    {
		      tmp = parmse.expr;
		      if (TREE_CODE (tmp) == ADDR_EXPR
			  && POINTER_TYPE_P (TREE_TYPE (TREE_OPERAND (tmp, 0))))
			tmp = TREE_OPERAND (tmp, 0);
		      parmse.expr = gfc_conv_scalar_to_descriptor (&parmse, tmp,
								   fsym->attr,
								   &e->ts);
		      parmse.expr = gfc_build_addr_expr (NULL_TREE,
							 parmse.expr);
		    }
		  else if (fsym && e->expr_type != EXPR_NULL
		      && ((fsym->attr.pointer
			   && fsym->attr.flavor != FL_PROCEDURE)
			  || (fsym->attr.proc_pointer
			      && !(e->expr_type == EXPR_VARIABLE
				   && e->symtree->n.sym->attr.dummy))
			  || (fsym->attr.proc_pointer
			      && e->expr_type == EXPR_VARIABLE
			      && gfc_is_proc_ptr_comp (e))
			  || (fsym->attr.allocatable
			      && fsym->attr.flavor != FL_PROCEDURE)))
		    {
		      /* Scalar pointer dummy args require an extra level of
			 indirection. The null pointer already contains
			 this level of indirection.  */
		      parm_kind = SCALAR_POINTER;
		      parmse.expr = gfc_build_addr_expr (NULL_TREE, parmse.expr);
		    }
		}
	    }
	  else if (e->ts.type == BT_CLASS
		    && fsym && fsym->ts.type == BT_CLASS
		    && (CLASS_DATA (fsym)->attr.dimension
			|| CLASS_DATA (fsym)->attr.codimension))
	    {
	      /* Pass a class array.  */
	      parmse.use_offset = 1;
	      gfc_conv_expr_descriptor (&parmse, e);

	      /* If an ALLOCATABLE dummy argument has INTENT(OUT) and is
		 allocated on entry, it must be deallocated.  */
	      if (fsym->attr.intent == INTENT_OUT
		  && CLASS_DATA (fsym)->attr.allocatable)
		{
		  stmtblock_t block;
		  tree ptr;

		  gfc_init_block  (&block);
		  ptr = parmse.expr;
		  ptr = gfc_class_data_get (ptr);

		  tmp = gfc_deallocate_with_status (ptr, NULL_TREE,
						    NULL_TREE, NULL_TREE,
						    NULL_TREE, true, e,
						    false);
		  gfc_add_expr_to_block (&block, tmp);
		  tmp = fold_build2_loc (input_location, MODIFY_EXPR,
					 void_type_node, ptr,
					 null_pointer_node);
		  gfc_add_expr_to_block (&block, tmp);
		  gfc_reset_vptr (&block, e);

		  if (fsym->attr.optional
		      && e->expr_type == EXPR_VARIABLE
		      && (!e->ref
			  || (e->ref->type == REF_ARRAY
			      && !e->ref->u.ar.type != AR_FULL))
		      && e->symtree->n.sym->attr.optional)
		    {
		      tmp = fold_build3_loc (input_location, COND_EXPR,
				    void_type_node,
				    gfc_conv_expr_present (e->symtree->n.sym),
				    gfc_finish_block (&block),
				    build_empty_stmt (input_location));
		    }
		  else
		    tmp = gfc_finish_block (&block);

		  gfc_add_expr_to_block (&se->pre, tmp);
		}

	      /* The conversion does not repackage the reference to a class
	         array - _data descriptor.  */
	      gfc_conv_class_to_class (&parmse, e, fsym->ts, false,
				     fsym->attr.intent != INTENT_IN
				     && (CLASS_DATA (fsym)->attr.class_pointer
					 || CLASS_DATA (fsym)->attr.allocatable),
				     fsym->attr.optional
				     && e->expr_type == EXPR_VARIABLE
				     && e->symtree->n.sym->attr.optional,
				     CLASS_DATA (fsym)->attr.class_pointer
				     || CLASS_DATA (fsym)->attr.allocatable);
	    }
	  else
	    {
              /* If the procedure requires an explicit interface, the actual
                 argument is passed according to the corresponding formal
                 argument.  If the corresponding formal argument is a POINTER,
                 ALLOCATABLE or assumed shape, we do not use g77's calling
                 convention, and pass the address of the array descriptor
                 instead. Otherwise we use g77's calling convention.  */
	      bool f;
	      f = (fsym != NULL)
		  && !(fsym->attr.pointer || fsym->attr.allocatable)
		  && fsym->as && fsym->as->type != AS_ASSUMED_SHAPE
		  && fsym->as->type != AS_ASSUMED_RANK;
	      if (comp)
		f = f || !comp->attr.always_explicit;
	      else
		f = f || !sym->attr.always_explicit;

	      /* If the argument is a function call that may not create
		 a temporary for the result, we have to check that we
		 can do it, i.e. that there is no alias between this
		 argument and another one.  */
	      if (gfc_get_noncopying_intrinsic_argument (e) != NULL)
		{
		  gfc_expr *iarg;
		  sym_intent intent;

		  if (fsym != NULL)
		    intent = fsym->attr.intent;
		  else
		    intent = INTENT_UNKNOWN;

		  if (gfc_check_fncall_dependency (e, intent, sym, args,
						   NOT_ELEMENTAL))
		    parmse.force_tmp = 1;

		  iarg = e->value.function.actual->expr;

		  /* Temporary needed if aliasing due to host association.  */
		  if (sym->attr.contained
			&& !sym->attr.pure
			&& !sym->attr.implicit_pure
			&& !sym->attr.use_assoc
			&& iarg->expr_type == EXPR_VARIABLE
			&& sym->ns == iarg->symtree->n.sym->ns)
		    parmse.force_tmp = 1;

		  /* Ditto within module.  */
		  if (sym->attr.use_assoc
			&& !sym->attr.pure
			&& !sym->attr.implicit_pure
			&& iarg->expr_type == EXPR_VARIABLE
			&& sym->module == iarg->symtree->n.sym->module)
		    parmse.force_tmp = 1;
		}

	      if (e->expr_type == EXPR_VARIABLE
		    && is_subref_array (e))
		/* The actual argument is a component reference to an
		   array of derived types.  In this case, the argument
		   is converted to a temporary, which is passed and then
		   written back after the procedure call.  */
		gfc_conv_subref_array_arg (&parmse, e, f,
				fsym ? fsym->attr.intent : INTENT_INOUT,
				fsym && fsym->attr.pointer);
	      else if (gfc_is_class_array_ref (e, NULL)
			 && fsym && fsym->ts.type == BT_DERIVED)
		/* The actual argument is a component reference to an
		   array of derived types.  In this case, the argument
		   is converted to a temporary, which is passed and then
		   written back after the procedure call.
		   OOP-TODO: Insert code so that if the dynamic type is
		   the same as the declared type, copy-in/copy-out does
		   not occur.  */
		gfc_conv_subref_array_arg (&parmse, e, f,
				fsym ? fsym->attr.intent : INTENT_INOUT,
				fsym && fsym->attr.pointer);
	      else
	        gfc_conv_array_parameter (&parmse, e, f, fsym, sym->name, NULL);

	      /* If an ALLOCATABLE dummy argument has INTENT(OUT) and is
		 allocated on entry, it must be deallocated.  */
	      if (fsym && fsym->attr.allocatable
		  && fsym->attr.intent == INTENT_OUT)
		{
		  tmp = build_fold_indirect_ref_loc (input_location,
						     parmse.expr);
		  tmp = gfc_trans_dealloc_allocated (tmp, false, e);
		  if (fsym->attr.optional
		      && e->expr_type == EXPR_VARIABLE
		      && e->symtree->n.sym->attr.optional)
		    tmp = fold_build3_loc (input_location, COND_EXPR,
				     void_type_node,
				     gfc_conv_expr_present (e->symtree->n.sym),
				       tmp, build_empty_stmt (input_location));
		  gfc_add_expr_to_block (&se->pre, tmp);
		}
	    }
	}

      /* The case with fsym->attr.optional is that of a user subroutine
	 with an interface indicating an optional argument.  When we call
	 an intrinsic subroutine, however, fsym is NULL, but we might still
	 have an optional argument, so we proceed to the substitution
	 just in case.  */
      if (e && (fsym == NULL || fsym->attr.optional))
	{
	  /* If an optional argument is itself an optional dummy argument,
	     check its presence and substitute a null if absent.  This is
	     only needed when passing an array to an elemental procedure
	     as then array elements are accessed - or no NULL pointer is
	     allowed and a "1" or "0" should be passed if not present.
	     When passing a non-array-descriptor full array to a
	     non-array-descriptor dummy, no check is needed. For
	     array-descriptor actual to array-descriptor dummy, see
	     PR 41911 for why a check has to be inserted.
	     fsym == NULL is checked as intrinsics required the descriptor
	     but do not always set fsym.  */
	  if (e->expr_type == EXPR_VARIABLE
	      && e->symtree->n.sym->attr.optional
	      && ((e->rank != 0 && sym->attr.elemental)
		  || e->representation.length || e->ts.type == BT_CHARACTER
		  || (e->rank != 0
		      && (fsym == NULL
			  || (fsym-> as
			      && (fsym->as->type == AS_ASSUMED_SHAPE
				  || fsym->as->type == AS_ASSUMED_RANK
			      	  || fsym->as->type == AS_DEFERRED))))))
	    gfc_conv_missing_dummy (&parmse, e, fsym ? fsym->ts : e->ts,
				    e->representation.length);
	}

      if (fsym && e)
	{
	  /* Obtain the character length of an assumed character length
	     length procedure from the typespec.  */
	  if (fsym->ts.type == BT_CHARACTER
	      && parmse.string_length == NULL_TREE
	      && e->ts.type == BT_PROCEDURE
	      && e->symtree->n.sym->ts.type == BT_CHARACTER
	      && e->symtree->n.sym->ts.u.cl->length != NULL
	      && e->symtree->n.sym->ts.u.cl->length->expr_type == EXPR_CONSTANT)
	    {
	      gfc_conv_const_charlen (e->symtree->n.sym->ts.u.cl);
	      parmse.string_length = e->symtree->n.sym->ts.u.cl->backend_decl;
	    }
	}

      if (fsym && need_interface_mapping && e)
	gfc_add_interface_mapping (&mapping, fsym, &parmse, e);

      gfc_add_block_to_block (&se->pre, &parmse.pre);
      gfc_add_block_to_block (&post, &parmse.post);

      /* Allocated allocatable components of derived types must be
	 deallocated for non-variable scalars.  Non-variable arrays are
	 dealt with in trans-array.c(gfc_conv_array_parameter).  */
      if (e && (e->ts.type == BT_DERIVED || e->ts.type == BT_CLASS)
	    && e->ts.u.derived->attr.alloc_comp
	    && !(e->symtree && e->symtree->n.sym->attr.pointer)
	    && (e->expr_type != EXPR_VARIABLE && !e->rank))
        {
	  int parm_rank;
	  tmp = build_fold_indirect_ref_loc (input_location,
					 parmse.expr);
	  parm_rank = e->rank;
	  switch (parm_kind)
	    {
	    case (ELEMENTAL):
	    case (SCALAR):
	      parm_rank = 0;
	      break;

	    case (SCALAR_POINTER):
              tmp = build_fold_indirect_ref_loc (input_location,
					     tmp);
	      break;
	    }

	  if (e->expr_type == EXPR_OP
		&& e->value.op.op == INTRINSIC_PARENTHESES
		&& e->value.op.op1->expr_type == EXPR_VARIABLE)
	    {
	      tree local_tmp;
	      local_tmp = gfc_evaluate_now (tmp, &se->pre);
	      local_tmp = gfc_copy_alloc_comp (e->ts.u.derived, local_tmp, tmp, parm_rank);
	      gfc_add_expr_to_block (&se->post, local_tmp);
	    }

	  if (e->ts.type == BT_DERIVED && fsym && fsym->ts.type == BT_CLASS)
	    {
	      /* The derived type is passed to gfc_deallocate_alloc_comp.
		 Therefore, class actuals can handled correctly but derived
		 types passed to class formals need the _data component.  */
	      tmp = gfc_class_data_get (tmp);
	      if (!CLASS_DATA (fsym)->attr.dimension)
		tmp = build_fold_indirect_ref_loc (input_location, tmp);
	    }

	  tmp = gfc_deallocate_alloc_comp (e->ts.u.derived, tmp, parm_rank);

	  gfc_add_expr_to_block (&se->post, tmp);
        }

      /* Add argument checking of passing an unallocated/NULL actual to
         a nonallocatable/nonpointer dummy.  */

      if (gfc_option.rtcheck & GFC_RTCHECK_POINTER && e != NULL)
        {
	  symbol_attribute attr;
	  char *msg;
	  tree cond;

	  if (e->expr_type == EXPR_VARIABLE || e->expr_type == EXPR_FUNCTION)
	    attr = gfc_expr_attr (e);
	  else
	    goto end_pointer_check;

	  /*  In Fortran 2008 it's allowed to pass a NULL pointer/nonallocated
	      allocatable to an optional dummy, cf. 12.5.2.12.  */
	  if (fsym != NULL && fsym->attr.optional && !attr.proc_pointer
	      && (gfc_option.allow_std & GFC_STD_F2008) != 0)
	    goto end_pointer_check;

          if (attr.optional)
	    {
              /* If the actual argument is an optional pointer/allocatable and
		 the formal argument takes an nonpointer optional value,
		 it is invalid to pass a non-present argument on, even
		 though there is no technical reason for this in gfortran.
		 See Fortran 2003, Section 12.4.1.6 item (7)+(8).  */
	      tree present, null_ptr, type;

	      if (attr.allocatable
		  && (fsym == NULL || !fsym->attr.allocatable))
		asprintf (&msg, "Allocatable actual argument '%s' is not "
			  "allocated or not present", e->symtree->n.sym->name);
	      else if (attr.pointer
		       && (fsym == NULL || !fsym->attr.pointer))
		asprintf (&msg, "Pointer actual argument '%s' is not "
			  "associated or not present",
			  e->symtree->n.sym->name);
	      else if (attr.proc_pointer
		       && (fsym == NULL || !fsym->attr.proc_pointer))
		asprintf (&msg, "Proc-pointer actual argument '%s' is not "
			  "associated or not present",
			  e->symtree->n.sym->name);
	      else
		goto end_pointer_check;

	      present = gfc_conv_expr_present (e->symtree->n.sym);
	      type = TREE_TYPE (present);
	      present = fold_build2_loc (input_location, EQ_EXPR,
					 boolean_type_node, present,
					 fold_convert (type,
						       null_pointer_node));
	      type = TREE_TYPE (parmse.expr);
	      null_ptr = fold_build2_loc (input_location, EQ_EXPR,
					  boolean_type_node, parmse.expr,
					  fold_convert (type,
							null_pointer_node));
	      cond = fold_build2_loc (input_location, TRUTH_ORIF_EXPR,
				      boolean_type_node, present, null_ptr);
	    }
          else
	    {
	      if (attr.allocatable
		  && (fsym == NULL || !fsym->attr.allocatable))
		asprintf (&msg, "Allocatable actual argument '%s' is not "
		      "allocated", e->symtree->n.sym->name);
	      else if (attr.pointer
		       && (fsym == NULL || !fsym->attr.pointer))
		asprintf (&msg, "Pointer actual argument '%s' is not "
		      "associated", e->symtree->n.sym->name);
	      else if (attr.proc_pointer
		       && (fsym == NULL || !fsym->attr.proc_pointer))
		asprintf (&msg, "Proc-pointer actual argument '%s' is not "
		      "associated", e->symtree->n.sym->name);
	      else
		goto end_pointer_check;

	      tmp = parmse.expr;

	      /* If the argument is passed by value, we need to strip the
		 INDIRECT_REF.  */
	      if (!POINTER_TYPE_P (TREE_TYPE (parmse.expr)))
		tmp = gfc_build_addr_expr (NULL_TREE, tmp);

	      cond = fold_build2_loc (input_location, EQ_EXPR,
				      boolean_type_node, tmp,
				      fold_convert (TREE_TYPE (tmp),
						    null_pointer_node));
	    }

	  gfc_trans_runtime_check (true, false, cond, &se->pre, &e->where,
				   msg);
	  free (msg);
        }
      end_pointer_check:

      /* Deferred length dummies pass the character length by reference
	 so that the value can be returned.  */
      if (parmse.string_length && fsym && fsym->ts.deferred)
	{
	  tmp = parmse.string_length;
	  if (TREE_CODE (tmp) != VAR_DECL)
	    tmp = gfc_evaluate_now (parmse.string_length, &se->pre);
	  parmse.string_length = gfc_build_addr_expr (NULL_TREE, tmp);
	}

      /* Character strings are passed as two parameters, a length and a
	 pointer - except for Bind(c) which only passes the pointer.
	 An unlimited polymorphic formal argument likewise does not
	 need the length.  */
      if (parmse.string_length != NULL_TREE
	  && !sym->attr.is_bind_c
	  && !(fsym && UNLIMITED_POLY (fsym)))
	vec_safe_push (stringargs, parmse.string_length);

      /* When calling __copy for character expressions to unlimited
	 polymorphic entities, the dst argument needs a string length.  */
      if (sym->name[0] == '_' && e && e->ts.type == BT_CHARACTER
	  && strncmp (sym->name, "__vtab_CHARACTER", 16) == 0
	  && arg->next && arg->next->expr
	  && arg->next->expr->ts.type == BT_DERIVED
	  && arg->next->expr->ts.u.derived->attr.unlimited_polymorphic)
	vec_safe_push (stringargs, parmse.string_length);

      /* For descriptorless coarrays and assumed-shape coarray dummies, we
	 pass the token and the offset as additional arguments.  */
      if (fsym && e == NULL && gfc_option.coarray == GFC_FCOARRAY_LIB
	  && ((fsym->ts.type != BT_CLASS && fsym->attr.codimension
	       && !fsym->attr.allocatable)
	      || (fsym->ts.type == BT_CLASS
		  && CLASS_DATA (fsym)->attr.codimension
		  && !CLASS_DATA (fsym)->attr.allocatable)))
	{
	  /* Token and offset. */
	  vec_safe_push (stringargs, null_pointer_node);
	  vec_safe_push (stringargs, build_int_cst (gfc_array_index_type, 0));
	  gcc_assert (fsym->attr.optional);
	}
      else if (fsym && gfc_option.coarray == GFC_FCOARRAY_LIB
	       && ((fsym->ts.type != BT_CLASS && fsym->attr.codimension
		    && !fsym->attr.allocatable)
		   || (fsym->ts.type == BT_CLASS
		       && CLASS_DATA (fsym)->attr.codimension
		       && !CLASS_DATA (fsym)->attr.allocatable)))
	{
	  tree caf_decl, caf_type;
	  tree offset, tmp2;

	  caf_decl = get_tree_for_caf_expr (e);
	  caf_type = TREE_TYPE (caf_decl);

	  if (GFC_DESCRIPTOR_TYPE_P (caf_type)
	      && GFC_TYPE_ARRAY_AKIND (caf_type) == GFC_ARRAY_ALLOCATABLE)
	    tmp = gfc_conv_descriptor_token (caf_decl);
	  else if (DECL_LANG_SPECIFIC (caf_decl)
		   && GFC_DECL_TOKEN (caf_decl) != NULL_TREE)
	    tmp = GFC_DECL_TOKEN (caf_decl);
	  else
	    {
	      gcc_assert (GFC_ARRAY_TYPE_P (caf_type)
			  && GFC_TYPE_ARRAY_CAF_TOKEN (caf_type) != NULL_TREE);
	      tmp = GFC_TYPE_ARRAY_CAF_TOKEN (caf_type);
	    }

	  vec_safe_push (stringargs, tmp);

	  if (GFC_DESCRIPTOR_TYPE_P (caf_type)
	      && GFC_TYPE_ARRAY_AKIND (caf_type) == GFC_ARRAY_ALLOCATABLE)
	    offset = build_int_cst (gfc_array_index_type, 0);
	  else if (DECL_LANG_SPECIFIC (caf_decl)
		   && GFC_DECL_CAF_OFFSET (caf_decl) != NULL_TREE)
	    offset = GFC_DECL_CAF_OFFSET (caf_decl);
	  else if (GFC_TYPE_ARRAY_CAF_OFFSET (caf_type) != NULL_TREE)
	    offset = GFC_TYPE_ARRAY_CAF_OFFSET (caf_type);
	  else
	    offset = build_int_cst (gfc_array_index_type, 0);

	  if (GFC_DESCRIPTOR_TYPE_P (caf_type))
	    tmp = gfc_conv_descriptor_data_get (caf_decl);
	  else
	    {
	      gcc_assert (POINTER_TYPE_P (caf_type));
	      tmp = caf_decl;
	    }

          tmp2 = fsym->ts.type == BT_CLASS
		 ? gfc_class_data_get (parmse.expr) : parmse.expr;
          if ((fsym->ts.type != BT_CLASS
	       && (fsym->as->type == AS_ASSUMED_SHAPE
		   || fsym->as->type == AS_ASSUMED_RANK))
	      || (fsym->ts.type == BT_CLASS
		  && (CLASS_DATA (fsym)->as->type == AS_ASSUMED_SHAPE
		      || CLASS_DATA (fsym)->as->type == AS_ASSUMED_RANK)))
	    {
	      if (fsym->ts.type == BT_CLASS)
		gcc_assert (!POINTER_TYPE_P (TREE_TYPE (tmp2)));
	      else
		{
		  gcc_assert (POINTER_TYPE_P (TREE_TYPE (tmp2)));
		  tmp2 = build_fold_indirect_ref_loc (input_location, tmp2);
		}
	      gcc_assert (GFC_DESCRIPTOR_TYPE_P (TREE_TYPE (tmp2)));
	      tmp2 = gfc_conv_descriptor_data_get (tmp2);
	    }
	  else if (GFC_DESCRIPTOR_TYPE_P (TREE_TYPE (tmp2)))
	    tmp2 = gfc_conv_descriptor_data_get (tmp2);
	  else
	    {
	      gcc_assert (POINTER_TYPE_P (TREE_TYPE (tmp2)));
	    }

	  tmp = fold_build2_loc (input_location, MINUS_EXPR,
                                 gfc_array_index_type,
                                 fold_convert (gfc_array_index_type, tmp2),
                                 fold_convert (gfc_array_index_type, tmp));
	  offset = fold_build2_loc (input_location, PLUS_EXPR,
				    gfc_array_index_type, offset, tmp);

	  vec_safe_push (stringargs, offset);
	}

      vec_safe_push (arglist, parmse.expr);
    }
  gfc_finish_interface_mapping (&mapping, &se->pre, &se->post);

  if (comp)
    ts = comp->ts;
  else
   ts = sym->ts;

  if (ts.type == BT_CHARACTER && sym->attr.is_bind_c)
    se->string_length = build_int_cst (gfc_charlen_type_node, 1);
  else if (ts.type == BT_CHARACTER)
    {
      if (ts.u.cl->length == NULL)
	{
	  /* Assumed character length results are not allowed by 5.1.1.5 of the
	     standard and are trapped in resolve.c; except in the case of SPREAD
	     (and other intrinsics?) and dummy functions.  In the case of SPREAD,
	     we take the character length of the first argument for the result.
	     For dummies, we have to look through the formal argument list for
	     this function and use the character length found there.*/
	  if (ts.deferred)
	    cl.backend_decl = gfc_create_var (gfc_charlen_type_node, "slen");
	  else if (!sym->attr.dummy)
	    cl.backend_decl = (*stringargs)[0];
	  else
	    {
	      formal = gfc_sym_get_dummy_args (sym->ns->proc_name);
	      for (; formal; formal = formal->next)
		if (strcmp (formal->sym->name, sym->name) == 0)
		  cl.backend_decl = formal->sym->ts.u.cl->backend_decl;
	    }
	  len = cl.backend_decl;
        }
      else
        {
	  tree tmp;

	  /* Calculate the length of the returned string.  */
	  gfc_init_se (&parmse, NULL);
	  if (need_interface_mapping)
	    gfc_apply_interface_mapping (&mapping, &parmse, ts.u.cl->length);
	  else
	    gfc_conv_expr (&parmse, ts.u.cl->length);
	  gfc_add_block_to_block (&se->pre, &parmse.pre);
	  gfc_add_block_to_block (&se->post, &parmse.post);

	  tmp = fold_convert (gfc_charlen_type_node, parmse.expr);
	  tmp = fold_build2_loc (input_location, MAX_EXPR,
				 gfc_charlen_type_node, tmp,
				 build_int_cst (gfc_charlen_type_node, 0));
	  cl.backend_decl = tmp;
	}

      /* Set up a charlen structure for it.  */
      cl.next = NULL;
      cl.length = NULL;
      ts.u.cl = &cl;

      len = cl.backend_decl;
    }

  byref = (comp && (comp->attr.dimension || comp->ts.type == BT_CHARACTER))
	  || (!comp && gfc_return_by_reference (sym));
  if (byref)
    {
      if (se->direct_byref)
	{
	  /* Sometimes, too much indirection can be applied; e.g. for
	     function_result = array_valued_recursive_function.  */
	  if (TREE_TYPE (TREE_TYPE (se->expr))
		&& TREE_TYPE (TREE_TYPE (TREE_TYPE (se->expr)))
		&& GFC_DESCRIPTOR_TYPE_P
			(TREE_TYPE (TREE_TYPE (TREE_TYPE (se->expr)))))
	    se->expr = build_fold_indirect_ref_loc (input_location,
						se->expr);

	  /* If the lhs of an assignment x = f(..) is allocatable and
	     f2003 is allowed, we must do the automatic reallocation.
	     TODO - deal with intrinsics, without using a temporary.  */
	  if (gfc_option.flag_realloc_lhs
		&& se->ss && se->ss->loop_chain
		&& se->ss->loop_chain->is_alloc_lhs
		&& !expr->value.function.isym
		&& sym->result->as != NULL)
	    {
	      /* Evaluate the bounds of the result, if known.  */
	      gfc_set_loop_bounds_from_array_spec (&mapping, se,
						   sym->result->as);

	      /* Perform the automatic reallocation.  */
	      tmp = gfc_alloc_allocatable_for_assignment (se->loop,
							  expr, NULL);
	      gfc_add_expr_to_block (&se->pre, tmp);

	      /* Pass the temporary as the first argument.  */
	      result = info->descriptor;
	    }
	  else
	    result = build_fold_indirect_ref_loc (input_location,
						  se->expr);
	  vec_safe_push (retargs, se->expr);
	}
      else if (comp && comp->attr.dimension)
	{
	  gcc_assert (se->loop && info);

	  /* Set the type of the array.  */
	  tmp = gfc_typenode_for_spec (&comp->ts);
	  gcc_assert (se->ss->dimen == se->loop->dimen);

	  /* Evaluate the bounds of the result, if known.  */
	  gfc_set_loop_bounds_from_array_spec (&mapping, se, comp->as);

	  /* If the lhs of an assignment x = f(..) is allocatable and
	     f2003 is allowed, we must not generate the function call
	     here but should just send back the results of the mapping.
	     This is signalled by the function ss being flagged.  */
	  if (gfc_option.flag_realloc_lhs
		&& se->ss && se->ss->is_alloc_lhs)
	    {
	      gfc_free_interface_mapping (&mapping);
	      return has_alternate_specifier;
	    }

	  /* Create a temporary to store the result.  In case the function
	     returns a pointer, the temporary will be a shallow copy and
	     mustn't be deallocated.  */
	  callee_alloc = comp->attr.allocatable || comp->attr.pointer;
	  gfc_trans_create_temp_array (&se->pre, &se->post, se->ss,
				       tmp, NULL_TREE, false,
				       !comp->attr.pointer, callee_alloc,
		 		       &se->ss->info->expr->ts,
		 		       se->ss->info->string_length,
				       &se->ss->info->expr->where);

	  /* Pass the temporary as the first argument.  */
	  result = info->descriptor;
	  tmp = gfc_build_addr_expr (NULL_TREE, result);
	  vec_safe_push (retargs, tmp);
	}
      else if (!comp && sym->result->attr.dimension)
	{
	  gcc_assert (se->loop && info);

	  /* Set the type of the array.  */
	  tmp = gfc_typenode_for_spec (&ts);
	  gcc_assert (se->ss->dimen == se->loop->dimen);

	  /* Evaluate the bounds of the result, if known.  */
	  gfc_set_loop_bounds_from_array_spec (&mapping, se, sym->result->as);

	  /* If the lhs of an assignment x = f(..) is allocatable and
	     f2003 is allowed, we must not generate the function call
	     here but should just send back the results of the mapping.
	     This is signalled by the function ss being flagged.  */
	  if (gfc_option.flag_realloc_lhs
		&& se->ss && se->ss->is_alloc_lhs)
	    {
	      gfc_free_interface_mapping (&mapping);
	      return has_alternate_specifier;
	    }

	  /* Create a temporary to store the result.  In case the function
	     returns a pointer, the temporary will be a shallow copy and
	     mustn't be deallocated.  */
	  callee_alloc = sym->attr.allocatable || sym->attr.pointer;
	  gfc_trans_create_temp_array (&se->pre, &se->post, se->ss,
				       tmp, NULL_TREE, false,
				       !sym->attr.pointer, callee_alloc,
				       &se->ss->info->expr->ts,
				       se->ss->info->string_length,
				       &se->ss->info->expr->where);

	  /* Pass the temporary as the first argument.  */
	  result = info->descriptor;
	  tmp = gfc_build_addr_expr (NULL_TREE, result);
	  vec_safe_push (retargs, tmp);
	}
      else if (ts.type == BT_CHARACTER)
	{
	  /* Pass the string length.  */
	  type = gfc_get_character_type (ts.kind, ts.u.cl);
	  type = build_pointer_type (type);

	  /* Return an address to a char[0:len-1]* temporary for
	     character pointers.  */
	  if ((!comp && (sym->attr.pointer || sym->attr.allocatable))
	       || (comp && (comp->attr.pointer || comp->attr.allocatable)))
	    {
	      var = gfc_create_var (type, "pstr");

	      if ((!comp && sym->attr.allocatable)
		  || (comp && comp->attr.allocatable))
		{
		  gfc_add_modify (&se->pre, var,
				  fold_convert (TREE_TYPE (var),
						null_pointer_node));
		  tmp = gfc_call_free (convert (pvoid_type_node, var));
		  gfc_add_expr_to_block (&se->post, tmp);
		}

	      /* Provide an address expression for the function arguments.  */
	      var = gfc_build_addr_expr (NULL_TREE, var);
	    }
	  else
	    var = gfc_conv_string_tmp (se, type, len);

	  vec_safe_push (retargs, var);
	}
      else
	{
	  gcc_assert (gfc_option.flag_f2c && ts.type == BT_COMPLEX);

	  type = gfc_get_complex_type (ts.kind);
	  var = gfc_build_addr_expr (NULL_TREE, gfc_create_var (type, "cmplx"));
	  vec_safe_push (retargs, var);
	}

      /* Add the string length to the argument list.  */
      if (ts.type == BT_CHARACTER && ts.deferred)
	{
	  tmp = len;
	  if (TREE_CODE (tmp) != VAR_DECL)
	    tmp = gfc_evaluate_now (len, &se->pre);
	  tmp = gfc_build_addr_expr (NULL_TREE, tmp);
	  vec_safe_push (retargs, tmp);
	}
      else if (ts.type == BT_CHARACTER)
	vec_safe_push (retargs, len);
    }
  gfc_free_interface_mapping (&mapping);

  /* We need to glom RETARGS + ARGLIST + STRINGARGS + APPEND_ARGS.  */
  arglen = (vec_safe_length (arglist) + vec_safe_length (optionalargs)
	    + vec_safe_length (stringargs) + vec_safe_length (append_args));
  vec_safe_reserve (retargs, arglen);

  /* Add the return arguments.  */
  retargs->splice (arglist);

  /* Add the hidden present status for optional+value to the arguments.  */
  retargs->splice (optionalargs);

  /* Add the hidden string length parameters to the arguments.  */
  retargs->splice (stringargs);

  /* We may want to append extra arguments here.  This is used e.g. for
     calls to libgfortran_matmul_??, which need extra information.  */
  if (!vec_safe_is_empty (append_args))
    retargs->splice (append_args);
  arglist = retargs;

  /* Generate the actual call.  */
  if (base_object == NULL_TREE)
    conv_function_val (se, sym, expr);
  else
    conv_base_obj_fcn_val (se, base_object, expr);

  /* If there are alternate return labels, function type should be
     integer.  Can't modify the type in place though, since it can be shared
     with other functions.  For dummy arguments, the typing is done to
     this result, even if it has to be repeated for each call.  */
  if (has_alternate_specifier
      && TREE_TYPE (TREE_TYPE (TREE_TYPE (se->expr))) != integer_type_node)
    {
      if (!sym->attr.dummy)
	{
	  TREE_TYPE (sym->backend_decl)
		= build_function_type (integer_type_node,
		      TYPE_ARG_TYPES (TREE_TYPE (sym->backend_decl)));
	  se->expr = gfc_build_addr_expr (NULL_TREE, sym->backend_decl);
	}
      else
	TREE_TYPE (TREE_TYPE (TREE_TYPE (se->expr))) = integer_type_node;
    }

  fntype = TREE_TYPE (TREE_TYPE (se->expr));
  se->expr = build_call_vec (TREE_TYPE (fntype), se->expr, arglist);

  /* If we have a pointer function, but we don't want a pointer, e.g.
     something like
        x = f()
     where f is pointer valued, we have to dereference the result.  */
  if (!se->want_pointer && !byref
      && ((!comp && (sym->attr.pointer || sym->attr.allocatable))
	  || (comp && (comp->attr.pointer || comp->attr.allocatable))))
    se->expr = build_fold_indirect_ref_loc (input_location, se->expr);

  /* f2c calling conventions require a scalar default real function to
     return a double precision result.  Convert this back to default
     real.  We only care about the cases that can happen in Fortran 77.
  */
  if (gfc_option.flag_f2c && sym->ts.type == BT_REAL
      && sym->ts.kind == gfc_default_real_kind
      && !sym->attr.always_explicit)
    se->expr = fold_convert (gfc_get_real_type (sym->ts.kind), se->expr);

  /* A pure function may still have side-effects - it may modify its
     parameters.  */
  TREE_SIDE_EFFECTS (se->expr) = 1;
#if 0
  if (!sym->attr.pure)
    TREE_SIDE_EFFECTS (se->expr) = 1;
#endif

  if (byref)
    {
      /* Add the function call to the pre chain.  There is no expression.  */
      gfc_add_expr_to_block (&se->pre, se->expr);
      se->expr = NULL_TREE;

      if (!se->direct_byref)
	{
	  if ((sym->attr.dimension && !comp) || (comp && comp->attr.dimension))
	    {
	      if (gfc_option.rtcheck & GFC_RTCHECK_BOUNDS)
		{
		  /* Check the data pointer hasn't been modified.  This would
		     happen in a function returning a pointer.  */
		  tmp = gfc_conv_descriptor_data_get (info->descriptor);
		  tmp = fold_build2_loc (input_location, NE_EXPR,
					 boolean_type_node,
					 tmp, info->data);
		  gfc_trans_runtime_check (true, false, tmp, &se->pre, NULL,
					   gfc_msg_fault);
		}
	      se->expr = info->descriptor;
	      /* Bundle in the string length.  */
	      se->string_length = len;
	    }
	  else if (ts.type == BT_CHARACTER)
	    {
	      /* Dereference for character pointer results.  */
	      if ((!comp && (sym->attr.pointer || sym->attr.allocatable))
		  || (comp && (comp->attr.pointer || comp->attr.allocatable)))
		se->expr = build_fold_indirect_ref_loc (input_location, var);
	      else
	        se->expr = var;

	      se->string_length = len;
	    }
	  else
	    {
	      gcc_assert (ts.type == BT_COMPLEX && gfc_option.flag_f2c);
	      se->expr = build_fold_indirect_ref_loc (input_location, var);
	    }
	}
    }

  /* Follow the function call with the argument post block.  */
  if (byref)
    {
      gfc_add_block_to_block (&se->pre, &post);

      /* Transformational functions of derived types with allocatable
         components must have the result allocatable components copied.  */
      arg = expr->value.function.actual;
      if (result && arg && expr->rank
	    && expr->value.function.isym
	    && expr->value.function.isym->transformational
	    && arg->expr->ts.type == BT_DERIVED
	    && arg->expr->ts.u.derived->attr.alloc_comp)
	{
	  tree tmp2;
	  /* Copy the allocatable components.  We have to use a
	     temporary here to prevent source allocatable components
	     from being corrupted.  */
	  tmp2 = gfc_evaluate_now (result, &se->pre);
	  tmp = gfc_copy_alloc_comp (arg->expr->ts.u.derived,
				     result, tmp2, expr->rank);
	  gfc_add_expr_to_block (&se->pre, tmp);
	  tmp = gfc_copy_allocatable_data (result, tmp2, TREE_TYPE(tmp2),
				           expr->rank);
	  gfc_add_expr_to_block (&se->pre, tmp);

	  /* Finally free the temporary's data field.  */
	  tmp = gfc_conv_descriptor_data_get (tmp2);
	  tmp = gfc_deallocate_with_status (tmp, NULL_TREE, NULL_TREE,
					    NULL_TREE, NULL_TREE, true,
					    NULL, false);
	  gfc_add_expr_to_block (&se->pre, tmp);
	}
    }
  else
    gfc_add_block_to_block (&se->post, &post);

  return has_alternate_specifier;
}


/* Fill a character string with spaces.  */

static tree
fill_with_spaces (tree start, tree type, tree size)
{
  stmtblock_t block, loop;
  tree i, el, exit_label, cond, tmp;

  /* For a simple char type, we can call memset().  */
  if (compare_tree_int (TYPE_SIZE_UNIT (type), 1) == 0)
    return build_call_expr_loc (input_location,
			    builtin_decl_explicit (BUILT_IN_MEMSET),
			    3, start,
			    build_int_cst (gfc_get_int_type (gfc_c_int_kind),
					   lang_hooks.to_target_charset (' ')),
			    size);

  /* Otherwise, we use a loop:
	for (el = start, i = size; i > 0; el--, i+= TYPE_SIZE_UNIT (type))
	  *el = (type) ' ';
   */

  /* Initialize variables.  */
  gfc_init_block (&block);
  i = gfc_create_var (sizetype, "i");
  gfc_add_modify (&block, i, fold_convert (sizetype, size));
  el = gfc_create_var (build_pointer_type (type), "el");
  gfc_add_modify (&block, el, fold_convert (TREE_TYPE (el), start));
  exit_label = gfc_build_label_decl (NULL_TREE);
  TREE_USED (exit_label) = 1;


  /* Loop body.  */
  gfc_init_block (&loop);

  /* Exit condition.  */
  cond = fold_build2_loc (input_location, LE_EXPR, boolean_type_node, i,
			  build_zero_cst (sizetype));
  tmp = build1_v (GOTO_EXPR, exit_label);
  tmp = fold_build3_loc (input_location, COND_EXPR, void_type_node, cond, tmp,
			 build_empty_stmt (input_location));
  gfc_add_expr_to_block (&loop, tmp);

  /* Assignment.  */
  gfc_add_modify (&loop,
		  fold_build1_loc (input_location, INDIRECT_REF, type, el),
		  build_int_cst (type, lang_hooks.to_target_charset (' ')));

  /* Increment loop variables.  */
  gfc_add_modify (&loop, i,
		  fold_build2_loc (input_location, MINUS_EXPR, sizetype, i,
				   TYPE_SIZE_UNIT (type)));
  gfc_add_modify (&loop, el,
		  fold_build_pointer_plus_loc (input_location,
					       el, TYPE_SIZE_UNIT (type)));

  /* Making the loop... actually loop!  */
  tmp = gfc_finish_block (&loop);
  tmp = build1_v (LOOP_EXPR, tmp);
  gfc_add_expr_to_block (&block, tmp);

  /* The exit label.  */
  tmp = build1_v (LABEL_EXPR, exit_label);
  gfc_add_expr_to_block (&block, tmp);


  return gfc_finish_block (&block);
}


/* Generate code to copy a string.  */

void
gfc_trans_string_copy (stmtblock_t * block, tree dlength, tree dest,
		       int dkind, tree slength, tree src, int skind)
{
  tree tmp, dlen, slen;
  tree dsc;
  tree ssc;
  tree cond;
  tree cond2;
  tree tmp2;
  tree tmp3;
  tree tmp4;
  tree chartype;
  stmtblock_t tempblock;

  gcc_assert (dkind == skind);

  if (slength != NULL_TREE)
    {
      slen = fold_convert (size_type_node, gfc_evaluate_now (slength, block));
      ssc = gfc_string_to_single_character (slen, src, skind);
    }
  else
    {
      slen = build_int_cst (size_type_node, 1);
      ssc =  src;
    }

  if (dlength != NULL_TREE)
    {
      dlen = fold_convert (size_type_node, gfc_evaluate_now (dlength, block));
      dsc = gfc_string_to_single_character (dlen, dest, dkind);
    }
  else
    {
      dlen = build_int_cst (size_type_node, 1);
      dsc =  dest;
    }

  /* Assign directly if the types are compatible.  */
  if (dsc != NULL_TREE && ssc != NULL_TREE
      && TREE_TYPE (dsc) == TREE_TYPE (ssc))
    {
      gfc_add_modify (block, dsc, ssc);
      return;
    }

  /* Do nothing if the destination length is zero.  */
  cond = fold_build2_loc (input_location, GT_EXPR, boolean_type_node, dlen,
			  build_int_cst (size_type_node, 0));

  /* The following code was previously in _gfortran_copy_string:

       // The two strings may overlap so we use memmove.
       void
       copy_string (GFC_INTEGER_4 destlen, char * dest,
                    GFC_INTEGER_4 srclen, const char * src)
       {
         if (srclen >= destlen)
           {
             // This will truncate if too long.
             memmove (dest, src, destlen);
           }
         else
           {
             memmove (dest, src, srclen);
             // Pad with spaces.
             memset (&dest[srclen], ' ', destlen - srclen);
           }
       }

     We're now doing it here for better optimization, but the logic
     is the same.  */

  /* For non-default character kinds, we have to multiply the string
     length by the base type size.  */
  chartype = gfc_get_char_type (dkind);
  slen = fold_build2_loc (input_location, MULT_EXPR, size_type_node,
			  fold_convert (size_type_node, slen),
			  fold_convert (size_type_node,
					TYPE_SIZE_UNIT (chartype)));
  dlen = fold_build2_loc (input_location, MULT_EXPR, size_type_node,
			  fold_convert (size_type_node, dlen),
			  fold_convert (size_type_node,
					TYPE_SIZE_UNIT (chartype)));

  if (dlength && POINTER_TYPE_P (TREE_TYPE (dest)))
    dest = fold_convert (pvoid_type_node, dest);
  else
    dest = gfc_build_addr_expr (pvoid_type_node, dest);

  if (slength && POINTER_TYPE_P (TREE_TYPE (src)))
    src = fold_convert (pvoid_type_node, src);
  else
    src = gfc_build_addr_expr (pvoid_type_node, src);

  /* Truncate string if source is too long.  */
  cond2 = fold_build2_loc (input_location, GE_EXPR, boolean_type_node, slen,
			   dlen);
  tmp2 = build_call_expr_loc (input_location,
			      builtin_decl_explicit (BUILT_IN_MEMMOVE),
			      3, dest, src, dlen);

  /* Else copy and pad with spaces.  */
  tmp3 = build_call_expr_loc (input_location,
			      builtin_decl_explicit (BUILT_IN_MEMMOVE),
			      3, dest, src, slen);

  tmp4 = fold_build_pointer_plus_loc (input_location, dest, slen);
  tmp4 = fill_with_spaces (tmp4, chartype,
			   fold_build2_loc (input_location, MINUS_EXPR,
					    TREE_TYPE(dlen), dlen, slen));

  gfc_init_block (&tempblock);
  gfc_add_expr_to_block (&tempblock, tmp3);
  gfc_add_expr_to_block (&tempblock, tmp4);
  tmp3 = gfc_finish_block (&tempblock);

  /* The whole copy_string function is there.  */
  tmp = fold_build3_loc (input_location, COND_EXPR, void_type_node, cond2,
			 tmp2, tmp3);
  tmp = fold_build3_loc (input_location, COND_EXPR, void_type_node, cond, tmp,
			 build_empty_stmt (input_location));
  gfc_add_expr_to_block (block, tmp);
}


/* Translate a statement function.
   The value of a statement function reference is obtained by evaluating the
   expression using the values of the actual arguments for the values of the
   corresponding dummy arguments.  */

static void
gfc_conv_statement_function (gfc_se * se, gfc_expr * expr)
{
  gfc_symbol *sym;
  gfc_symbol *fsym;
  gfc_formal_arglist *fargs;
  gfc_actual_arglist *args;
  gfc_se lse;
  gfc_se rse;
  gfc_saved_var *saved_vars;
  tree *temp_vars;
  tree type;
  tree tmp;
  int n;

  sym = expr->symtree->n.sym;
  args = expr->value.function.actual;
  gfc_init_se (&lse, NULL);
  gfc_init_se (&rse, NULL);

  n = 0;
  for (fargs = gfc_sym_get_dummy_args (sym); fargs; fargs = fargs->next)
    n++;
  saved_vars = XCNEWVEC (gfc_saved_var, n);
  temp_vars = XCNEWVEC (tree, n);

  for (fargs = gfc_sym_get_dummy_args (sym), n = 0; fargs;
       fargs = fargs->next, n++)
    {
      /* Each dummy shall be specified, explicitly or implicitly, to be
         scalar.  */
      gcc_assert (fargs->sym->attr.dimension == 0);
      fsym = fargs->sym;

      if (fsym->ts.type == BT_CHARACTER)
        {
	  /* Copy string arguments.  */
	  tree arglen;

	  gcc_assert (fsym->ts.u.cl && fsym->ts.u.cl->length
		      && fsym->ts.u.cl->length->expr_type == EXPR_CONSTANT);

	  /* Create a temporary to hold the value.  */
          if (fsym->ts.u.cl->backend_decl == NULL_TREE)
	     fsym->ts.u.cl->backend_decl
		= gfc_conv_constant_to_tree (fsym->ts.u.cl->length);

	  type = gfc_get_character_type (fsym->ts.kind, fsym->ts.u.cl);
	  temp_vars[n] = gfc_create_var (type, fsym->name);

	  arglen = TYPE_MAX_VALUE (TYPE_DOMAIN (type));

	  gfc_conv_expr (&rse, args->expr);
	  gfc_conv_string_parameter (&rse);
	  gfc_add_block_to_block (&se->pre, &lse.pre);
	  gfc_add_block_to_block (&se->pre, &rse.pre);

	  gfc_trans_string_copy (&se->pre, arglen, temp_vars[n], fsym->ts.kind,
				 rse.string_length, rse.expr, fsym->ts.kind);
	  gfc_add_block_to_block (&se->pre, &lse.post);
	  gfc_add_block_to_block (&se->pre, &rse.post);
        }
      else
        {
          /* For everything else, just evaluate the expression.  */

	  /* Create a temporary to hold the value.  */
	  type = gfc_typenode_for_spec (&fsym->ts);
	  temp_vars[n] = gfc_create_var (type, fsym->name);

          gfc_conv_expr (&lse, args->expr);

          gfc_add_block_to_block (&se->pre, &lse.pre);
          gfc_add_modify (&se->pre, temp_vars[n], lse.expr);
          gfc_add_block_to_block (&se->pre, &lse.post);
        }

      args = args->next;
    }

  /* Use the temporary variables in place of the real ones.  */
  for (fargs = gfc_sym_get_dummy_args (sym), n = 0; fargs;
       fargs = fargs->next, n++)
    gfc_shadow_sym (fargs->sym, temp_vars[n], &saved_vars[n]);

  gfc_conv_expr (se, sym->value);

  if (sym->ts.type == BT_CHARACTER)
    {
      gfc_conv_const_charlen (sym->ts.u.cl);

      /* Force the expression to the correct length.  */
      if (!INTEGER_CST_P (se->string_length)
	  || tree_int_cst_lt (se->string_length,
			      sym->ts.u.cl->backend_decl))
	{
	  type = gfc_get_character_type (sym->ts.kind, sym->ts.u.cl);
	  tmp = gfc_create_var (type, sym->name);
	  tmp = gfc_build_addr_expr (build_pointer_type (type), tmp);
	  gfc_trans_string_copy (&se->pre, sym->ts.u.cl->backend_decl, tmp,
				 sym->ts.kind, se->string_length, se->expr,
				 sym->ts.kind);
	  se->expr = tmp;
	}
      se->string_length = sym->ts.u.cl->backend_decl;
    }

  /* Restore the original variables.  */
  for (fargs = gfc_sym_get_dummy_args (sym), n = 0; fargs;
       fargs = fargs->next, n++)
    gfc_restore_sym (fargs->sym, &saved_vars[n]);
  free (temp_vars);
  free (saved_vars);
}


/* Translate a function expression.  */

static void
gfc_conv_function_expr (gfc_se * se, gfc_expr * expr)
{
  gfc_symbol *sym;

  if (expr->value.function.isym)
    {
      gfc_conv_intrinsic_function (se, expr);
      return;
    }

  /* expr.value.function.esym is the resolved (specific) function symbol for
     most functions.  However this isn't set for dummy procedures.  */
  sym = expr->value.function.esym;
  if (!sym)
    sym = expr->symtree->n.sym;

  /* We distinguish statement functions from general functions to improve
     runtime performance.  */
  if (sym->attr.proc == PROC_ST_FUNCTION)
    {
      gfc_conv_statement_function (se, expr);
      return;
    }

  gfc_conv_procedure_call (se, sym, expr->value.function.actual, expr,
			   NULL);
}


/* Determine whether the given EXPR_CONSTANT is a zero initializer.  */

static bool
is_zero_initializer_p (gfc_expr * expr)
{
  if (expr->expr_type != EXPR_CONSTANT)
    return false;

  /* We ignore constants with prescribed memory representations for now.  */
  if (expr->representation.string)
    return false;

  switch (expr->ts.type)
    {
    case BT_INTEGER:
      return mpz_cmp_si (expr->value.integer, 0) == 0;

    case BT_REAL:
      return mpfr_zero_p (expr->value.real)
	     && MPFR_SIGN (expr->value.real) >= 0;

    case BT_LOGICAL:
      return expr->value.logical == 0;

    case BT_COMPLEX:
      return mpfr_zero_p (mpc_realref (expr->value.complex))
	     && MPFR_SIGN (mpc_realref (expr->value.complex)) >= 0
             && mpfr_zero_p (mpc_imagref (expr->value.complex))
	     && MPFR_SIGN (mpc_imagref (expr->value.complex)) >= 0;

    default:
      break;
    }
  return false;
}


static void
gfc_conv_array_constructor_expr (gfc_se * se, gfc_expr * expr)
{
  gfc_ss *ss;

  ss = se->ss;
  gcc_assert (ss != NULL && ss != gfc_ss_terminator);
  gcc_assert (ss->info->expr == expr && ss->info->type == GFC_SS_CONSTRUCTOR);

  gfc_conv_tmp_array_ref (se);
}


/* Build a static initializer.  EXPR is the expression for the initial value.
   The other parameters describe the variable of the component being
   initialized. EXPR may be null.  */

tree
gfc_conv_initializer (gfc_expr * expr, gfc_typespec * ts, tree type,
		      bool array, bool pointer, bool procptr, int rank)
{
  gfc_se se;

  if (!(expr || pointer || procptr))
    return NULL_TREE;

  /* Check if we have ISOCBINDING_NULL_PTR or ISOCBINDING_NULL_FUNPTR
     (these are the only two iso_c_binding derived types that can be
     used as initialization expressions).  If so, we need to modify
     the 'expr' to be that for a (void *).  */
  if (expr != NULL && expr->ts.type == BT_DERIVED
      && expr->ts.is_iso_c && expr->ts.u.derived)
    {
      gfc_symbol *derived = expr->ts.u.derived;

      /* The derived symbol has already been converted to a (void *).  Use
	 its kind.  */
      expr = gfc_get_int_expr (derived->ts.kind, NULL, 0);
      expr->ts.f90_type = derived->ts.f90_type;

      gfc_init_se (&se, NULL);
      gfc_conv_constant (&se, expr);
      gcc_assert (TREE_CODE (se.expr) != CONSTRUCTOR);
      return se.expr;
    }

  if (array && !procptr)
    {
      tree ctor;
      /* Arrays need special handling.  */
      if (pointer)
	ctor = gfc_build_null_descriptor (type, rank,
					  GFC_ATTRIBUTE_POINTER, ts);
      /* Special case assigning an array to zero.  */
      else if (is_zero_initializer_p (expr))
        ctor = build_constructor (type, NULL);
      else
	ctor = gfc_conv_array_initializer (type, expr);
      TREE_STATIC (ctor) = 1;
      return ctor;
    }
  else if (pointer || procptr)
    {
      if (ts->type == BT_CLASS && !procptr)
	{
	  gfc_init_se (&se, NULL);
	  gfc_conv_structure (&se, gfc_class_initializer (ts, expr), 1);
	  gcc_assert (TREE_CODE (se.expr) == CONSTRUCTOR);
	  TREE_STATIC (se.expr) = 1;
	  return se.expr;
	}
      else if (!expr || expr->expr_type == EXPR_NULL)
	return fold_convert (type, null_pointer_node);
      else
	{
	  gfc_init_se (&se, NULL);
	  se.want_pointer = 1;
	  gfc_conv_expr (&se, expr);
          gcc_assert (TREE_CODE (se.expr) != CONSTRUCTOR);
	  return se.expr;
	}
    }
  else
    {
      switch (ts->type)
	{
	case BT_DERIVED:
	case BT_CLASS:
	  gfc_init_se (&se, NULL);
	  if (ts->type == BT_CLASS && expr->expr_type == EXPR_NULL)
	    gfc_conv_structure (&se, gfc_class_initializer (ts, expr), 1);
	  else
	    gfc_conv_structure (&se, expr, 1);
	  gcc_assert (TREE_CODE (se.expr) == CONSTRUCTOR);
	  TREE_STATIC (se.expr) = 1;
	  return se.expr;

	case BT_CHARACTER:
	  {
	    tree ctor = gfc_conv_string_init (ts->u.cl->backend_decl,expr);
	    TREE_STATIC (ctor) = 1;
	    return ctor;
	  }

	default:
	  gfc_init_se (&se, NULL);
	  gfc_conv_constant (&se, expr);
	  gcc_assert (TREE_CODE (se.expr) != CONSTRUCTOR);
	  return se.expr;
	}
    }
}

static tree
gfc_trans_subarray_assign (tree dest, gfc_component * cm, gfc_expr * expr)
{
  gfc_se rse;
  gfc_se lse;
  gfc_ss *rss;
  gfc_ss *lss;
  gfc_array_info *lss_array;
  stmtblock_t body;
  stmtblock_t block;
  gfc_loopinfo loop;
  int n;
  tree tmp;

  gfc_start_block (&block);

  /* Initialize the scalarizer.  */
  gfc_init_loopinfo (&loop);

  gfc_init_se (&lse, NULL);
  gfc_init_se (&rse, NULL);

  /* Walk the rhs.  */
  rss = gfc_walk_expr (expr);
  if (rss == gfc_ss_terminator)
    /* The rhs is scalar.  Add a ss for the expression.  */
    rss = gfc_get_scalar_ss (gfc_ss_terminator, expr);

  /* Create a SS for the destination.  */
  lss = gfc_get_array_ss (gfc_ss_terminator, NULL, cm->as->rank,
			  GFC_SS_COMPONENT);
  lss_array = &lss->info->data.array;
  lss_array->shape = gfc_get_shape (cm->as->rank);
  lss_array->descriptor = dest;
  lss_array->data = gfc_conv_array_data (dest);
  lss_array->offset = gfc_conv_array_offset (dest);
  for (n = 0; n < cm->as->rank; n++)
    {
      lss_array->start[n] = gfc_conv_array_lbound (dest, n);
      lss_array->stride[n] = gfc_index_one_node;

      mpz_init (lss_array->shape[n]);
      mpz_sub (lss_array->shape[n], cm->as->upper[n]->value.integer,
	       cm->as->lower[n]->value.integer);
      mpz_add_ui (lss_array->shape[n], lss_array->shape[n], 1);
    }

  /* Associate the SS with the loop.  */
  gfc_add_ss_to_loop (&loop, lss);
  gfc_add_ss_to_loop (&loop, rss);

  /* Calculate the bounds of the scalarization.  */
  gfc_conv_ss_startstride (&loop);

  /* Setup the scalarizing loops.  */
  gfc_conv_loop_setup (&loop, &expr->where, &expr->ts);

  /* Setup the gfc_se structures.  */
  gfc_copy_loopinfo_to_se (&lse, &loop);
  gfc_copy_loopinfo_to_se (&rse, &loop);

  rse.ss = rss;
  gfc_mark_ss_chain_used (rss, 1);
  lse.ss = lss;
  gfc_mark_ss_chain_used (lss, 1);

  /* Start the scalarized loop body.  */
  gfc_start_scalarized_body (&loop, &body);

  gfc_conv_tmp_array_ref (&lse);
  if (cm->ts.type == BT_CHARACTER)
    lse.string_length = cm->ts.u.cl->backend_decl;

  gfc_conv_expr (&rse, expr);

  tmp = gfc_trans_scalar_assign (&lse, &rse, cm->ts, true, false, true);
  gfc_add_expr_to_block (&body, tmp);

  gcc_assert (rse.ss == gfc_ss_terminator);

  /* Generate the copying loops.  */
  gfc_trans_scalarizing_loops (&loop, &body);

  /* Wrap the whole thing up.  */
  gfc_add_block_to_block (&block, &loop.pre);
  gfc_add_block_to_block (&block, &loop.post);

  gcc_assert (lss_array->shape != NULL);
  gfc_free_shape (&lss_array->shape, cm->as->rank);
  gfc_cleanup_loop (&loop);

  return gfc_finish_block (&block);
}


static tree
gfc_trans_alloc_subarray_assign (tree dest, gfc_component * cm,
				 gfc_expr * expr)
{
  gfc_se se;
  stmtblock_t block;
  tree offset;
  int n;
  tree tmp;
  tree tmp2;
  gfc_array_spec *as;
  gfc_expr *arg = NULL;

  gfc_start_block (&block);
  gfc_init_se (&se, NULL);

  /* Get the descriptor for the expressions.  */
  se.want_pointer = 0;
  gfc_conv_expr_descriptor (&se, expr);
  gfc_add_block_to_block (&block, &se.pre);
  gfc_add_modify (&block, dest, se.expr);

  /* Deal with arrays of derived types with allocatable components.  */
  if (cm->ts.type == BT_DERIVED
	&& cm->ts.u.derived->attr.alloc_comp)
    tmp = gfc_copy_alloc_comp (cm->ts.u.derived,
			       se.expr, dest,
			       cm->as->rank);
  else
    tmp = gfc_duplicate_allocatable (dest, se.expr,
				     TREE_TYPE(cm->backend_decl),
				     cm->as->rank);

  gfc_add_expr_to_block (&block, tmp);
  gfc_add_block_to_block (&block, &se.post);

  if (expr->expr_type != EXPR_VARIABLE)
    gfc_conv_descriptor_data_set (&block, se.expr,
				  null_pointer_node);

  /* We need to know if the argument of a conversion function is a
     variable, so that the correct lower bound can be used.  */
  if (expr->expr_type == EXPR_FUNCTION
	&& expr->value.function.isym
	&& expr->value.function.isym->conversion
	&& expr->value.function.actual->expr
	&& expr->value.function.actual->expr->expr_type == EXPR_VARIABLE)
    arg = expr->value.function.actual->expr;

  /* Obtain the array spec of full array references.  */
  if (arg)
    as = gfc_get_full_arrayspec_from_expr (arg);
  else
    as = gfc_get_full_arrayspec_from_expr (expr);

  /* Shift the lbound and ubound of temporaries to being unity,
     rather than zero, based. Always calculate the offset.  */
  offset = gfc_conv_descriptor_offset_get (dest);
  gfc_add_modify (&block, offset, gfc_index_zero_node);
  tmp2 =gfc_create_var (gfc_array_index_type, NULL);

  for (n = 0; n < expr->rank; n++)
    {
      tree lbound;

      /* Obtain the correct lbound - ISO/IEC TR 15581:2001 page 9.
	 TODO It looks as if gfc_conv_expr_descriptor should return
	 the correct bounds and that the following should not be
	 necessary.  This would simplify gfc_conv_intrinsic_bound
	 as well.  */
      if (as && as->lower[n])
	{
	  gfc_se lbse;
	  gfc_init_se (&lbse, NULL);
	  gfc_conv_expr (&lbse, as->lower[n]);
	  gfc_add_block_to_block (&block, &lbse.pre);
	  lbound = gfc_evaluate_now (lbse.expr, &block);
	}
      else if (as && arg)
	{
	  tmp = gfc_get_symbol_decl (arg->symtree->n.sym);
	  lbound = gfc_conv_descriptor_lbound_get (tmp,
					gfc_rank_cst[n]);
	}
      else if (as)
	lbound = gfc_conv_descriptor_lbound_get (dest,
						gfc_rank_cst[n]);
      else
	lbound = gfc_index_one_node;

      lbound = fold_convert (gfc_array_index_type, lbound);

      /* Shift the lower_bound and set the offset accordingly.  */
      gfc_conv_descriptor_lbound_set (&block, dest,
				      gfc_rank_cst[n], lbound);

      tmp = fold_build2_loc (input_location, MULT_EXPR, gfc_array_index_type,
			 gfc_conv_descriptor_lbound_get (dest,
							 gfc_rank_cst[n]),
			 gfc_conv_descriptor_stride_get (dest,
							 gfc_rank_cst[n]));
      gfc_add_modify (&block, tmp2, tmp);
      tmp = fold_build2_loc (input_location, MINUS_EXPR, gfc_array_index_type,
			     offset, tmp2);
      gfc_conv_descriptor_offset_set (&block, dest, tmp);
    }

  if (arg)
    {
      /* If a conversion expression has a null data pointer
	 argument, nullify the allocatable component.  */
      tree non_null_expr;
      tree null_expr;

      if (arg->symtree->n.sym->attr.allocatable
	    || arg->symtree->n.sym->attr.pointer)
	{
	  non_null_expr = gfc_finish_block (&block);
	  gfc_start_block (&block);
	  gfc_conv_descriptor_data_set (&block, dest,
					null_pointer_node);
	  null_expr = gfc_finish_block (&block);
	  tmp = gfc_conv_descriptor_data_get (arg->symtree->n.sym->backend_decl);
	  tmp = build2_loc (input_location, EQ_EXPR, boolean_type_node, tmp,
			    fold_convert (TREE_TYPE (tmp), null_pointer_node));
	  return build3_v (COND_EXPR, tmp,
			   null_expr, non_null_expr);
	}
    }

  return gfc_finish_block (&block);
}


/* Assign a single component of a derived type constructor.  */

static tree
gfc_trans_subcomponent_assign (tree dest, gfc_component * cm, gfc_expr * expr)
{
  gfc_se se;
  gfc_se lse;
  stmtblock_t block;
  tree tmp;

  gfc_start_block (&block);

  if (cm->attr.pointer || cm->attr.proc_pointer)
    {
      gfc_init_se (&se, NULL);
      /* Pointer component.  */
      if ((cm->attr.dimension || cm->attr.codimension)
	  && !cm->attr.proc_pointer)
	{
	  /* Array pointer.  */
	  if (expr->expr_type == EXPR_NULL)
	    gfc_conv_descriptor_data_set (&block, dest, null_pointer_node);
	  else
	    {
	      se.direct_byref = 1;
	      se.expr = dest;
	      gfc_conv_expr_descriptor (&se, expr);
	      gfc_add_block_to_block (&block, &se.pre);
	      gfc_add_block_to_block (&block, &se.post);
	    }
	}
      else
	{
	  /* Scalar pointers.  */
	  se.want_pointer = 1;
	  gfc_conv_expr (&se, expr);
	  gfc_add_block_to_block (&block, &se.pre);

	  if (expr->symtree && expr->symtree->n.sym->attr.proc_pointer
	      && expr->symtree->n.sym->attr.dummy)
	    se.expr = build_fold_indirect_ref_loc (input_location, se.expr);

	  gfc_add_modify (&block, dest,
			       fold_convert (TREE_TYPE (dest), se.expr));
	  gfc_add_block_to_block (&block, &se.post);
	}
    }
  else if (cm->ts.type == BT_CLASS && expr->expr_type == EXPR_NULL)
    {
      /* NULL initialization for CLASS components.  */
      tmp = gfc_trans_structure_assign (dest,
					gfc_class_initializer (&cm->ts, expr));
      gfc_add_expr_to_block (&block, tmp);
    }
  else if ((cm->attr.dimension || cm->attr.codimension)
	   && !cm->attr.proc_pointer)
    {
      if (cm->attr.allocatable && expr->expr_type == EXPR_NULL)
 	gfc_conv_descriptor_data_set (&block, dest, null_pointer_node);
      else if (cm->attr.allocatable)
	{
	  tmp = gfc_trans_alloc_subarray_assign (dest, cm, expr);
	  gfc_add_expr_to_block (&block, tmp);
	}
      else
	{
	  tmp = gfc_trans_subarray_assign (dest, cm, expr);
	  gfc_add_expr_to_block (&block, tmp);
	}
    }
  else if (expr->ts.type == BT_DERIVED && expr->ts.f90_type != BT_VOID)
    {
      if (expr->expr_type != EXPR_STRUCTURE)
	{
	  gfc_init_se (&se, NULL);
	  gfc_conv_expr (&se, expr);
	  gfc_add_block_to_block (&block, &se.pre);
	  gfc_add_modify (&block, dest,
			       fold_convert (TREE_TYPE (dest), se.expr));
	  gfc_add_block_to_block (&block, &se.post);
	}
      else
	{
	  /* Nested constructors.  */
	  tmp = gfc_trans_structure_assign (dest, expr);
	  gfc_add_expr_to_block (&block, tmp);
	}
    }
  else if (gfc_deferred_strlen (cm, &tmp))
    {
      tree strlen;
      strlen = tmp;
      gcc_assert (strlen);
      strlen = fold_build3_loc (input_location, COMPONENT_REF,
				TREE_TYPE (strlen),
				TREE_OPERAND (dest, 0),
				strlen, NULL_TREE);

      if (expr->expr_type == EXPR_NULL)
	{
	  tmp = build_int_cst (TREE_TYPE (cm->backend_decl), 0);
	  gfc_add_modify (&block, dest, tmp);
	  tmp = build_int_cst (TREE_TYPE (strlen), 0);
	  gfc_add_modify (&block, strlen, tmp);
	}
      else
	{
	  tree size;
	  gfc_init_se (&se, NULL);
	  gfc_conv_expr (&se, expr);
	  size = size_of_string_in_bytes (cm->ts.kind, se.string_length);
	  tmp = build_call_expr_loc (input_location,
				     builtin_decl_explicit (BUILT_IN_MALLOC),
				     1, size);
	  gfc_add_modify (&block, dest,
			  fold_convert (TREE_TYPE (dest), tmp));
	  gfc_add_modify (&block, strlen, se.string_length);
	  tmp = gfc_build_memcpy_call (dest, se.expr, size);
	  gfc_add_expr_to_block (&block, tmp);
	}
    }
  else if (!cm->attr.deferred_parameter)
    {
      /* Scalar component (excluding deferred parameters).  */
      gfc_init_se (&se, NULL);
      gfc_init_se (&lse, NULL);

      gfc_conv_expr (&se, expr);
      if (cm->ts.type == BT_CHARACTER)
	lse.string_length = cm->ts.u.cl->backend_decl;
      lse.expr = dest;
      tmp = gfc_trans_scalar_assign (&lse, &se, cm->ts, true, false, true);
      gfc_add_expr_to_block (&block, tmp);
    }
  return gfc_finish_block (&block);
}

/* Assign a derived type constructor to a variable.  */

static tree
gfc_trans_structure_assign (tree dest, gfc_expr * expr)
{
  gfc_constructor *c;
  gfc_component *cm;
  stmtblock_t block;
  tree field;
  tree tmp;

  gfc_start_block (&block);
  cm = expr->ts.u.derived->components;

  if (expr->ts.u.derived->from_intmod == INTMOD_ISO_C_BINDING
      && (expr->ts.u.derived->intmod_sym_id == ISOCBINDING_PTR
          || expr->ts.u.derived->intmod_sym_id == ISOCBINDING_FUNPTR))
    {
      gfc_se se, lse;

      gcc_assert (cm->backend_decl == NULL);
      gfc_init_se (&se, NULL);
      gfc_init_se (&lse, NULL);
      gfc_conv_expr (&se, gfc_constructor_first (expr->value.constructor)->expr);
      lse.expr = dest;
      gfc_add_modify (&block, lse.expr,
		      fold_convert (TREE_TYPE (lse.expr), se.expr));

      return gfc_finish_block (&block);
    }

  for (c = gfc_constructor_first (expr->value.constructor);
       c; c = gfc_constructor_next (c), cm = cm->next)
    {
      /* Skip absent members in default initializers.  */
      if (!c->expr)
	continue;

      field = cm->backend_decl;
      tmp = fold_build3_loc (input_location, COMPONENT_REF, TREE_TYPE (field),
			     dest, field, NULL_TREE);
      tmp = gfc_trans_subcomponent_assign (tmp, cm, c->expr);
      gfc_add_expr_to_block (&block, tmp);
    }
  return gfc_finish_block (&block);
}

/* Build an expression for a constructor. If init is nonzero then
   this is part of a static variable initializer.  */

void
gfc_conv_structure (gfc_se * se, gfc_expr * expr, int init)
{
  gfc_constructor *c;
  gfc_component *cm;
  tree val;
  tree type;
  tree tmp;
  vec<constructor_elt, va_gc> *v = NULL;

  gcc_assert (se->ss == NULL);
  gcc_assert (expr->expr_type == EXPR_STRUCTURE);
  type = gfc_typenode_for_spec (&expr->ts);

  if (!init)
    {
      /* Create a temporary variable and fill it in.  */
      se->expr = gfc_create_var (type, expr->ts.u.derived->name);
      tmp = gfc_trans_structure_assign (se->expr, expr);
      gfc_add_expr_to_block (&se->pre, tmp);
      return;
    }

  cm = expr->ts.u.derived->components;

  for (c = gfc_constructor_first (expr->value.constructor);
       c; c = gfc_constructor_next (c), cm = cm->next)
    {
      /* Skip absent members in default initializers and allocatable
	 components.  Although the latter have a default initializer
	 of EXPR_NULL,... by default, the static nullify is not needed
	 since this is done every time we come into scope.  */
      if (!c->expr || (cm->attr.allocatable && cm->attr.flavor != FL_PROCEDURE))
        continue;

      if (cm->initializer && cm->initializer->expr_type != EXPR_NULL
	  && strcmp (cm->name, "_extends") == 0
	  && cm->initializer->symtree)
	{
	  tree vtab;
	  gfc_symbol *vtabs;
	  vtabs = cm->initializer->symtree->n.sym;
	  vtab = gfc_build_addr_expr (NULL_TREE, gfc_get_symbol_decl (vtabs));
	  vtab = unshare_expr_without_location (vtab);
	  CONSTRUCTOR_APPEND_ELT (v, cm->backend_decl, vtab);
	}
      else if (cm->ts.u.derived && strcmp (cm->name, "_size") == 0)
	{
	  val = TYPE_SIZE_UNIT (gfc_get_derived_type (cm->ts.u.derived));
	  CONSTRUCTOR_APPEND_ELT (v, cm->backend_decl, val);
	}
      else
	{
	  val = gfc_conv_initializer (c->expr, &cm->ts,
				      TREE_TYPE (cm->backend_decl),
				      cm->attr.dimension, cm->attr.pointer,
				      cm->attr.proc_pointer,
				      cm->as ? cm->as->rank : 0);
	  val = unshare_expr_without_location (val);

	  /* Append it to the constructor list.  */
	  CONSTRUCTOR_APPEND_ELT (v, cm->backend_decl, val);
	}
    }
  se->expr = build_constructor (type, v);
  if (init)
    TREE_CONSTANT (se->expr) = 1;
}


/* Translate a substring expression.  */

static void
gfc_conv_substring_expr (gfc_se * se, gfc_expr * expr)
{
  gfc_ref *ref;

  ref = expr->ref;

  gcc_assert (ref == NULL || ref->type == REF_SUBSTRING);

  se->expr = gfc_build_wide_string_const (expr->ts.kind,
					  expr->value.character.length,
					  expr->value.character.string);

  se->string_length = TYPE_MAX_VALUE (TYPE_DOMAIN (TREE_TYPE (se->expr)));
  TYPE_STRING_FLAG (TREE_TYPE (se->expr)) = 1;

  if (ref)
    gfc_conv_substring (se, ref, expr->ts.kind, NULL, &expr->where);
}


/* Entry point for expression translation.  Evaluates a scalar quantity.
   EXPR is the expression to be translated, and SE is the state structure if
   called from within the scalarized.  */

void
gfc_conv_expr (gfc_se * se, gfc_expr * expr)
{
  gfc_ss *ss;

  ss = se->ss;
  if (ss && ss->info->expr == expr
      && (ss->info->type == GFC_SS_SCALAR
	  || ss->info->type == GFC_SS_REFERENCE))
    {
      gfc_ss_info *ss_info;

      ss_info = ss->info;
      /* Substitute a scalar expression evaluated outside the scalarization
         loop.  */
      se->expr = ss_info->data.scalar.value;
      /* If the reference can be NULL, the value field contains the reference,
	 not the value the reference points to (see gfc_add_loop_ss_code).  */
      if (ss_info->can_be_null_ref)
	se->expr = build_fold_indirect_ref_loc (input_location, se->expr);

      se->string_length = ss_info->string_length;
      gfc_advance_se_ss_chain (se);
      return;
    }

  /* We need to convert the expressions for the iso_c_binding derived types.
     C_NULL_PTR and C_NULL_FUNPTR will be made EXPR_NULL, which evaluates to
     null_pointer_node.  C_PTR and C_FUNPTR are converted to match the
     typespec for the C_PTR and C_FUNPTR symbols, which has already been
     updated to be an integer with a kind equal to the size of a (void *).  */
  if (expr->ts.type == BT_DERIVED && expr->ts.u.derived->ts.f90_type == BT_VOID)
    {
      if (expr->expr_type == EXPR_VARIABLE
	  && (expr->symtree->n.sym->intmod_sym_id == ISOCBINDING_NULL_PTR
	      || expr->symtree->n.sym->intmod_sym_id
		 == ISOCBINDING_NULL_FUNPTR))
        {
	  /* Set expr_type to EXPR_NULL, which will result in
	     null_pointer_node being used below.  */
          expr->expr_type = EXPR_NULL;
        }
      else
        {
          /* Update the type/kind of the expression to be what the new
             type/kind are for the updated symbols of C_PTR/C_FUNPTR.  */
          expr->ts.type = BT_INTEGER;
          expr->ts.f90_type = BT_VOID;
          expr->ts.kind = gfc_index_integer_kind;
        }
    }

  gfc_fix_class_refs (expr);

  switch (expr->expr_type)
    {
    case EXPR_OP:
      gfc_conv_expr_op (se, expr);
      break;

    case EXPR_FUNCTION:
      gfc_conv_function_expr (se, expr);
      break;

    case EXPR_CONSTANT:
      gfc_conv_constant (se, expr);
      break;

    case EXPR_VARIABLE:
      gfc_conv_variable (se, expr);
      break;

    case EXPR_NULL:
      se->expr = null_pointer_node;
      break;

    case EXPR_SUBSTRING:
      gfc_conv_substring_expr (se, expr);
      break;

    case EXPR_STRUCTURE:
      gfc_conv_structure (se, expr, 0);
      break;

    case EXPR_ARRAY:
      gfc_conv_array_constructor_expr (se, expr);
      break;

    default:
      gcc_unreachable ();
      break;
    }
}

/* Like gfc_conv_expr_val, but the value is also suitable for use in the lhs
   of an assignment.  */
void
gfc_conv_expr_lhs (gfc_se * se, gfc_expr * expr)
{
  gfc_conv_expr (se, expr);
  /* All numeric lvalues should have empty post chains.  If not we need to
     figure out a way of rewriting an lvalue so that it has no post chain.  */
  gcc_assert (expr->ts.type == BT_CHARACTER || !se->post.head);
}

/* Like gfc_conv_expr, but the POST block is guaranteed to be empty for
   numeric expressions.  Used for scalar values where inserting cleanup code
   is inconvenient.  */
void
gfc_conv_expr_val (gfc_se * se, gfc_expr * expr)
{
  tree val;

  gcc_assert (expr->ts.type != BT_CHARACTER);
  gfc_conv_expr (se, expr);
  if (se->post.head)
    {
      val = gfc_create_var (TREE_TYPE (se->expr), NULL);
      gfc_add_modify (&se->pre, val, se->expr);
      se->expr = val;
      gfc_add_block_to_block (&se->pre, &se->post);
    }
}

/* Helper to translate an expression and convert it to a particular type.  */
void
gfc_conv_expr_type (gfc_se * se, gfc_expr * expr, tree type)
{
  gfc_conv_expr_val (se, expr);
  se->expr = convert (type, se->expr);
}


/* Converts an expression so that it can be passed by reference.  Scalar
   values only.  */

void
gfc_conv_expr_reference (gfc_se * se, gfc_expr * expr)
{
  gfc_ss *ss;
  tree var;

  ss = se->ss;
  if (ss && ss->info->expr == expr
      && ss->info->type == GFC_SS_REFERENCE)
    {
      /* Returns a reference to the scalar evaluated outside the loop
	 for this case.  */
      gfc_conv_expr (se, expr);

      if (expr->ts.type == BT_CHARACTER
	  && expr->expr_type != EXPR_FUNCTION)
	gfc_conv_string_parameter (se);
      else
	se->expr = gfc_build_addr_expr (NULL_TREE, se->expr);

      return;
    }

  if (expr->ts.type == BT_CHARACTER)
    {
      gfc_conv_expr (se, expr);
      gfc_conv_string_parameter (se);
      return;
    }

  if (expr->expr_type == EXPR_VARIABLE)
    {
      se->want_pointer = 1;
      gfc_conv_expr (se, expr);
      if (se->post.head)
	{
	  var = gfc_create_var (TREE_TYPE (se->expr), NULL);
	  gfc_add_modify (&se->pre, var, se->expr);
	  gfc_add_block_to_block (&se->pre, &se->post);
	  se->expr = var;
	}
      return;
    }

  if (expr->expr_type == EXPR_FUNCTION
      && ((expr->value.function.esym
	   && expr->value.function.esym->result->attr.pointer
	   && !expr->value.function.esym->result->attr.dimension)
	  || (!expr->value.function.esym && !expr->ref
	      && expr->symtree->n.sym->attr.pointer
	      && !expr->symtree->n.sym->attr.dimension)))
    {
      se->want_pointer = 1;
      gfc_conv_expr (se, expr);
      var = gfc_create_var (TREE_TYPE (se->expr), NULL);
      gfc_add_modify (&se->pre, var, se->expr);
      se->expr = var;
      return;
    }

  gfc_conv_expr (se, expr);

  /* Create a temporary var to hold the value.  */
  if (TREE_CONSTANT (se->expr))
    {
      tree tmp = se->expr;
      STRIP_TYPE_NOPS (tmp);
      var = build_decl (input_location,
			CONST_DECL, NULL, TREE_TYPE (tmp));
      DECL_INITIAL (var) = tmp;
      TREE_STATIC (var) = 1;
      pushdecl (var);
    }
  else
    {
      var = gfc_create_var (TREE_TYPE (se->expr), NULL);
      gfc_add_modify (&se->pre, var, se->expr);
    }
  gfc_add_block_to_block (&se->pre, &se->post);

  /* Take the address of that value.  */
  se->expr = gfc_build_addr_expr (NULL_TREE, var);
}


tree
gfc_trans_pointer_assign (gfc_code * code)
{
  return gfc_trans_pointer_assignment (code->expr1, code->expr2);
}


/* Generate code for a pointer assignment.  */

tree
gfc_trans_pointer_assignment (gfc_expr * expr1, gfc_expr * expr2)
{
  gfc_expr *expr1_vptr = NULL;
  gfc_se lse;
  gfc_se rse;
  stmtblock_t block;
  tree desc;
  tree tmp;
  tree decl;
  bool scalar;
  gfc_ss *ss;

  gfc_start_block (&block);

  gfc_init_se (&lse, NULL);

  /* Check whether the expression is a scalar or not; we cannot use
     expr1->rank as it can be nonzero for proc pointers.  */
  ss = gfc_walk_expr (expr1);
  scalar = ss == gfc_ss_terminator;
  if (!scalar)
    gfc_free_ss_chain (ss);

  if (expr1->ts.type == BT_DERIVED && expr2->ts.type == BT_CLASS
      && expr2->expr_type != EXPR_FUNCTION)
    {
      gfc_add_data_component (expr2);
      /* The following is required as gfc_add_data_component doesn't
	 update ts.type if there is a tailing REF_ARRAY.  */
      expr2->ts.type = BT_DERIVED;
    }

  if (scalar)
    {
      /* Scalar pointers.  */
      lse.want_pointer = 1;
      gfc_conv_expr (&lse, expr1);
      gfc_init_se (&rse, NULL);
      rse.want_pointer = 1;
      gfc_conv_expr (&rse, expr2);

      if (expr1->symtree->n.sym->attr.proc_pointer
	  && expr1->symtree->n.sym->attr.dummy)
	lse.expr = build_fold_indirect_ref_loc (input_location,
					    lse.expr);

      if (expr2->symtree && expr2->symtree->n.sym->attr.proc_pointer
	  && expr2->symtree->n.sym->attr.dummy)
	rse.expr = build_fold_indirect_ref_loc (input_location,
					    rse.expr);

      gfc_add_block_to_block (&block, &lse.pre);
      gfc_add_block_to_block (&block, &rse.pre);

      /* Check character lengths if character expression.  The test is only
	 really added if -fbounds-check is enabled.  Exclude deferred
	 character length lefthand sides.  */
      if (expr1->ts.type == BT_CHARACTER && expr2->expr_type != EXPR_NULL
	  && !expr1->ts.deferred
	  && !expr1->symtree->n.sym->attr.proc_pointer
	  && !gfc_is_proc_ptr_comp (expr1))
	{
	  gcc_assert (expr2->ts.type == BT_CHARACTER);
	  gcc_assert (lse.string_length && rse.string_length);
	  gfc_trans_same_strlen_check ("pointer assignment", &expr1->where,
				       lse.string_length, rse.string_length,
				       &block);
	}

      /* The assignment to an deferred character length sets the string
	 length to that of the rhs.  */
      if (expr1->ts.deferred)
	{
	  if (expr2->expr_type != EXPR_NULL && lse.string_length != NULL)
	    gfc_add_modify (&block, lse.string_length, rse.string_length);
	  else if (lse.string_length != NULL)
	    gfc_add_modify (&block, lse.string_length,
			    build_int_cst (gfc_charlen_type_node, 0));
	}

      if (expr1->ts.type == BT_DERIVED && expr2->ts.type == BT_CLASS)
	rse.expr = gfc_class_data_get (rse.expr);

      gfc_add_modify (&block, lse.expr,
		      fold_convert (TREE_TYPE (lse.expr), rse.expr));

      gfc_add_block_to_block (&block, &rse.post);
      gfc_add_block_to_block (&block, &lse.post);
    }
  else
    {
      gfc_ref* remap;
      bool rank_remap;
      tree strlen_lhs;
      tree strlen_rhs = NULL_TREE;

      /* Array pointer.  Find the last reference on the LHS and if it is an
	 array section ref, we're dealing with bounds remapping.  In this case,
	 set it to AR_FULL so that gfc_conv_expr_descriptor does
	 not see it and process the bounds remapping afterwards explicitly.  */
      for (remap = expr1->ref; remap; remap = remap->next)
	if (!remap->next && remap->type == REF_ARRAY
	    && remap->u.ar.type == AR_SECTION)
	  break;
      rank_remap = (remap && remap->u.ar.end[0]);

      gfc_init_se (&lse, NULL);
      if (remap)
	lse.descriptor_only = 1;
      if (expr2->expr_type == EXPR_FUNCTION && expr2->ts.type == BT_CLASS
	  && expr1->ts.type == BT_CLASS)
	expr1_vptr = gfc_copy_expr (expr1);
      gfc_conv_expr_descriptor (&lse, expr1);
      strlen_lhs = lse.string_length;
      desc = lse.expr;

      if (expr2->expr_type == EXPR_NULL)
	{
	  /* Just set the data pointer to null.  */
	  gfc_conv_descriptor_data_set (&lse.pre, lse.expr, null_pointer_node);
	}
      else if (rank_remap)
	{
	  /* If we are rank-remapping, just get the RHS's descriptor and
	     process this later on.  */
	  gfc_init_se (&rse, NULL);
	  rse.direct_byref = 1;
	  rse.byref_noassign = 1;

	  if (expr2->expr_type == EXPR_FUNCTION && expr2->ts.type == BT_CLASS)
	    {
	      gfc_conv_function_expr (&rse, expr2);

	      if (expr1->ts.type != BT_CLASS)
		rse.expr = gfc_class_data_get (rse.expr);
	      else
		{
		  tmp = gfc_create_var (TREE_TYPE (rse.expr), "ptrtemp");
		  gfc_add_modify (&lse.pre, tmp, rse.expr);

		  gfc_add_vptr_component (expr1_vptr);
		  gfc_init_se (&rse, NULL);
		  rse.want_pointer = 1;
		  gfc_conv_expr (&rse, expr1_vptr);
		  gfc_add_modify (&lse.pre, rse.expr,
				  fold_convert (TREE_TYPE (rse.expr),
						gfc_class_vptr_get (tmp)));
		  rse.expr = gfc_class_data_get (tmp);
		}
	    }
	  else if (expr2->expr_type == EXPR_FUNCTION)
	    {
	      tree bound[GFC_MAX_DIMENSIONS];
	      int i;

	      for (i = 0; i < expr2->rank; i++)
		bound[i] = NULL_TREE;
	      tmp = gfc_typenode_for_spec (&expr2->ts);
	      tmp = gfc_get_array_type_bounds (tmp, expr2->rank, 0,
					       bound, bound, 0,
					       GFC_ARRAY_POINTER_CONT, false);
	      tmp = gfc_create_var (tmp, "ptrtemp");
	      lse.expr = tmp;
	      lse.direct_byref = 1;
	      gfc_conv_expr_descriptor (&lse, expr2);
	      strlen_rhs = lse.string_length;
	      rse.expr = tmp;
	    }
	  else
	    {
	      gfc_conv_expr_descriptor (&rse, expr2);
	      strlen_rhs = rse.string_length;
	    }
	}
      else if (expr2->expr_type == EXPR_VARIABLE)
	{
	  /* Assign directly to the LHS's descriptor.  */
	  lse.direct_byref = 1;
	  gfc_conv_expr_descriptor (&lse, expr2);
	  strlen_rhs = lse.string_length;

	  /* If this is a subreference array pointer assignment, use the rhs
	     descriptor element size for the lhs span.  */
	  if (expr1->symtree->n.sym->attr.subref_array_pointer)
	    {
	      decl = expr1->symtree->n.sym->backend_decl;
	      gfc_init_se (&rse, NULL);
	      rse.descriptor_only = 1;
	      gfc_conv_expr (&rse, expr2);
	      tmp = gfc_get_element_type (TREE_TYPE (rse.expr));
	      tmp = fold_convert (gfc_array_index_type, size_in_bytes (tmp));
	      if (!INTEGER_CST_P (tmp))
		gfc_add_block_to_block (&lse.post, &rse.pre);
	      gfc_add_modify (&lse.post, GFC_DECL_SPAN(decl), tmp);
	    }
	}
      else if (expr2->expr_type == EXPR_FUNCTION && expr2->ts.type == BT_CLASS)
	{
	  gfc_init_se (&rse, NULL);
	  rse.want_pointer = 1;
	  gfc_conv_function_expr (&rse, expr2);
	  if (expr1->ts.type != BT_CLASS)
	    {
	      rse.expr = gfc_class_data_get (rse.expr);
	      gfc_add_modify (&lse.pre, desc, rse.expr);
	    }
	  else
	    {
	      tmp = gfc_create_var (TREE_TYPE (rse.expr), "ptrtemp");
	      gfc_add_modify (&lse.pre, tmp, rse.expr);

	      gfc_add_vptr_component (expr1_vptr);
	      gfc_init_se (&rse, NULL);
	      rse.want_pointer = 1;
	      gfc_conv_expr (&rse, expr1_vptr);
	      gfc_add_modify (&lse.pre, rse.expr,
			      fold_convert (TREE_TYPE (rse.expr),
					gfc_class_vptr_get (tmp)));
	      rse.expr = gfc_class_data_get (tmp);
	      gfc_add_modify (&lse.pre, desc, rse.expr);
	    }
	}
      else
	{
	  /* Assign to a temporary descriptor and then copy that
	     temporary to the pointer.  */
	  tmp = gfc_create_var (TREE_TYPE (desc), "ptrtemp");
	  lse.expr = tmp;
	  lse.direct_byref = 1;
	  gfc_conv_expr_descriptor (&lse, expr2);
	  strlen_rhs = lse.string_length;
	  gfc_add_modify (&lse.pre, desc, tmp);
	}

      if (expr1_vptr)
	gfc_free_expr (expr1_vptr);

      gfc_add_block_to_block (&block, &lse.pre);
      if (rank_remap)
	gfc_add_block_to_block (&block, &rse.pre);

      /* If we do bounds remapping, update LHS descriptor accordingly.  */
      if (remap)
	{
	  int dim;
	  gcc_assert (remap->u.ar.dimen == expr1->rank);

	  if (rank_remap)
	    {
	      /* Do rank remapping.  We already have the RHS's descriptor
		 converted in rse and now have to build the correct LHS
		 descriptor for it.  */

	      tree dtype, data;
	      tree offs, stride;
	      tree lbound, ubound;

	      /* Set dtype.  */
	      if (expr1->ts.deferred || expr1->ts.type == BT_CLASS)
		{
		  dtype = gfc_conv_descriptor_dtype (desc);
		  tmp = gfc_get_dtype (&expr2->ts);
		  gfc_add_modify (&block, dtype, tmp);
		}

	      /* Copy data pointer.  */
	      data = gfc_conv_descriptor_data_get (rse.expr);
	      gfc_conv_descriptor_data_set (&block, desc, data);

	      /* Copy offset but adjust it such that it would correspond
		 to a lbound of zero.  */
	      offs = gfc_conv_descriptor_offset_get (rse.expr);
	      for (dim = 0; dim < expr2->rank; ++dim)
		{
		  stride = gfc_conv_descriptor_stride_get (rse.expr,
							   gfc_rank_cst[dim]);
		  lbound = gfc_conv_descriptor_lbound_get (rse.expr,
							   gfc_rank_cst[dim]);
		  tmp = fold_build2_loc (input_location, MULT_EXPR,
					 gfc_array_index_type, stride, lbound);
		  offs = fold_build2_loc (input_location, PLUS_EXPR,
					  gfc_array_index_type, offs, tmp);
		}
	      gfc_conv_descriptor_offset_set (&block, desc, offs);

	      /* Set the bounds as declared for the LHS and calculate strides as
		 well as another offset update accordingly.  */
	      stride = gfc_conv_descriptor_stride_get (rse.expr,
						       gfc_rank_cst[0]);
	      for (dim = 0; dim < expr1->rank; ++dim)
		{
		  gfc_se lower_se;
		  gfc_se upper_se;

		  gcc_assert (remap->u.ar.start[dim] && remap->u.ar.end[dim]);

		  /* Convert declared bounds.  */
		  gfc_init_se (&lower_se, NULL);
		  gfc_init_se (&upper_se, NULL);
		  gfc_conv_expr (&lower_se, remap->u.ar.start[dim]);
		  gfc_conv_expr (&upper_se, remap->u.ar.end[dim]);

		  gfc_add_block_to_block (&block, &lower_se.pre);
		  gfc_add_block_to_block (&block, &upper_se.pre);

		  lbound = fold_convert (gfc_array_index_type, lower_se.expr);
		  ubound = fold_convert (gfc_array_index_type, upper_se.expr);

		  lbound = gfc_evaluate_now (lbound, &block);
		  ubound = gfc_evaluate_now (ubound, &block);

		  gfc_add_block_to_block (&block, &lower_se.post);
		  gfc_add_block_to_block (&block, &upper_se.post);

		  /* Set bounds in descriptor.  */
		  gfc_conv_descriptor_lbound_set (&block, desc,
						  gfc_rank_cst[dim], lbound);
		  gfc_conv_descriptor_ubound_set (&block, desc,
						  gfc_rank_cst[dim], ubound);

		  /* Set stride.  */
		  stride = gfc_evaluate_now (stride, &block);
		  gfc_conv_descriptor_stride_set (&block, desc,
						  gfc_rank_cst[dim], stride);

		  /* Update offset.  */
		  offs = gfc_conv_descriptor_offset_get (desc);
		  tmp = fold_build2_loc (input_location, MULT_EXPR,
					 gfc_array_index_type, lbound, stride);
		  offs = fold_build2_loc (input_location, MINUS_EXPR,
					  gfc_array_index_type, offs, tmp);
		  offs = gfc_evaluate_now (offs, &block);
		  gfc_conv_descriptor_offset_set (&block, desc, offs);

		  /* Update stride.  */
		  tmp = gfc_conv_array_extent_dim (lbound, ubound, NULL);
		  stride = fold_build2_loc (input_location, MULT_EXPR,
					    gfc_array_index_type, stride, tmp);
		}
	    }
	  else
	    {
	      /* Bounds remapping.  Just shift the lower bounds.  */

	      gcc_assert (expr1->rank == expr2->rank);

	      for (dim = 0; dim < remap->u.ar.dimen; ++dim)
		{
		  gfc_se lbound_se;

		  gcc_assert (remap->u.ar.start[dim]);
		  gcc_assert (!remap->u.ar.end[dim]);
		  gfc_init_se (&lbound_se, NULL);
		  gfc_conv_expr (&lbound_se, remap->u.ar.start[dim]);

		  gfc_add_block_to_block (&block, &lbound_se.pre);
		  gfc_conv_shift_descriptor_lbound (&block, desc,
						    dim, lbound_se.expr);
		  gfc_add_block_to_block (&block, &lbound_se.post);
		}
	    }
	}

      /* Check string lengths if applicable.  The check is only really added
	 to the output code if -fbounds-check is enabled.  */
      if (expr1->ts.type == BT_CHARACTER && expr2->expr_type != EXPR_NULL)
	{
	  gcc_assert (expr2->ts.type == BT_CHARACTER);
	  gcc_assert (strlen_lhs && strlen_rhs);
	  gfc_trans_same_strlen_check ("pointer assignment", &expr1->where,
				       strlen_lhs, strlen_rhs, &block);
	}

      /* If rank remapping was done, check with -fcheck=bounds that
	 the target is at least as large as the pointer.  */
      if (rank_remap && (gfc_option.rtcheck & GFC_RTCHECK_BOUNDS))
	{
	  tree lsize, rsize;
	  tree fault;
	  const char* msg;

	  lsize = gfc_conv_descriptor_size (lse.expr, expr1->rank);
	  rsize = gfc_conv_descriptor_size (rse.expr, expr2->rank);

	  lsize = gfc_evaluate_now (lsize, &block);
	  rsize = gfc_evaluate_now (rsize, &block);
	  fault = fold_build2_loc (input_location, LT_EXPR, boolean_type_node,
				   rsize, lsize);

	  msg = _("Target of rank remapping is too small (%ld < %ld)");
	  gfc_trans_runtime_check (true, false, fault, &block, &expr2->where,
				   msg, rsize, lsize);
	}

      gfc_add_block_to_block (&block, &lse.post);
      if (rank_remap)
	gfc_add_block_to_block (&block, &rse.post);
    }

  return gfc_finish_block (&block);
}


/* Makes sure se is suitable for passing as a function string parameter.  */
/* TODO: Need to check all callers of this function.  It may be abused.  */

void
gfc_conv_string_parameter (gfc_se * se)
{
  tree type;

  if (TREE_CODE (se->expr) == STRING_CST)
    {
      type = TREE_TYPE (TREE_TYPE (se->expr));
      se->expr = gfc_build_addr_expr (build_pointer_type (type), se->expr);
      return;
    }

  if (TYPE_STRING_FLAG (TREE_TYPE (se->expr)))
    {
      if (TREE_CODE (se->expr) != INDIRECT_REF)
	{
	  type = TREE_TYPE (se->expr);
          se->expr = gfc_build_addr_expr (build_pointer_type (type), se->expr);
	}
      else
	{
	  type = gfc_get_character_type_len (gfc_default_character_kind,
					     se->string_length);
	  type = build_pointer_type (type);
	  se->expr = gfc_build_addr_expr (type, se->expr);
	}
    }

  gcc_assert (POINTER_TYPE_P (TREE_TYPE (se->expr)));
}


/* Generate code for assignment of scalar variables.  Includes character
   strings and derived types with allocatable components.
   If you know that the LHS has no allocations, set dealloc to false.

   DEEP_COPY has no effect if the typespec TS is not a derived type with
   allocatable components.  Otherwise, if it is set, an explicit copy of each
   allocatable component is made.  This is necessary as a simple copy of the
   whole object would copy array descriptors as is, so that the lhs's
   allocatable components would point to the rhs's after the assignment.
   Typically, setting DEEP_COPY is necessary if the rhs is a variable, and not
   necessary if the rhs is a non-pointer function, as the allocatable components
   are not accessible by other means than the function's result after the
   function has returned.  It is even more subtle when temporaries are involved,
   as the two following examples show:
    1.  When we evaluate an array constructor, a temporary is created.  Thus
      there is theoretically no alias possible.  However, no deep copy is
      made for this temporary, so that if the constructor is made of one or
      more variable with allocatable components, those components still point
      to the variable's: DEEP_COPY should be set for the assignment from the
      temporary to the lhs in that case.
    2.  When assigning a scalar to an array, we evaluate the scalar value out
      of the loop, store it into a temporary variable, and assign from that.
      In that case, deep copying when assigning to the temporary would be a
      waste of resources; however deep copies should happen when assigning from
      the temporary to each array element: again DEEP_COPY should be set for
      the assignment from the temporary to the lhs.  */

tree
gfc_trans_scalar_assign (gfc_se * lse, gfc_se * rse, gfc_typespec ts,
			 bool l_is_temp, bool deep_copy, bool dealloc)
{
  stmtblock_t block;
  tree tmp;
  tree cond;

  gfc_init_block (&block);

  if (ts.type == BT_CHARACTER)
    {
      tree rlen = NULL;
      tree llen = NULL;

      if (lse->string_length != NULL_TREE)
	{
	  gfc_conv_string_parameter (lse);
	  gfc_add_block_to_block (&block, &lse->pre);
	  llen = lse->string_length;
	}

      if (rse->string_length != NULL_TREE)
	{
	  gcc_assert (rse->string_length != NULL_TREE);
	  gfc_conv_string_parameter (rse);
	  gfc_add_block_to_block (&block, &rse->pre);
	  rlen = rse->string_length;
	}

      gfc_trans_string_copy (&block, llen, lse->expr, ts.kind, rlen,
			     rse->expr, ts.kind);
    }
  else if (ts.type == BT_DERIVED && ts.u.derived->attr.alloc_comp)
    {
      tree tmp_var = NULL_TREE;
      cond = NULL_TREE;

      /* Are the rhs and the lhs the same?  */
      if (deep_copy)
	{
	  cond = fold_build2_loc (input_location, EQ_EXPR, boolean_type_node,
				  gfc_build_addr_expr (NULL_TREE, lse->expr),
				  gfc_build_addr_expr (NULL_TREE, rse->expr));
	  cond = gfc_evaluate_now (cond, &lse->pre);
	}

      /* Deallocate the lhs allocated components as long as it is not
	 the same as the rhs.  This must be done following the assignment
	 to prevent deallocating data that could be used in the rhs
	 expression.  */
      if (!l_is_temp && dealloc)
	{
	  tmp_var = gfc_evaluate_now (lse->expr, &lse->pre);
	  tmp = gfc_deallocate_alloc_comp_no_caf (ts.u.derived, tmp_var, 0);
	  if (deep_copy)
	    tmp = build3_v (COND_EXPR, cond, build_empty_stmt (input_location),
			    tmp);
	  gfc_add_expr_to_block (&lse->post, tmp);
	}

      gfc_add_block_to_block (&block, &rse->pre);
      gfc_add_block_to_block (&block, &lse->pre);

      gfc_add_modify (&block, lse->expr,
			   fold_convert (TREE_TYPE (lse->expr), rse->expr));

      /* Restore pointer address of coarray components.  */
      if (ts.u.derived->attr.coarray_comp && deep_copy && tmp_var != NULL_TREE)
	{
	  tmp = gfc_reassign_alloc_comp_caf (ts.u.derived, tmp_var, lse->expr);
	  tmp = build3_v (COND_EXPR, cond, build_empty_stmt (input_location),
			  tmp);
	  gfc_add_expr_to_block (&block, tmp);
	}

      /* Do a deep copy if the rhs is a variable, if it is not the
	 same as the lhs.  */
      if (deep_copy)
	{
	  tmp = gfc_copy_alloc_comp (ts.u.derived, rse->expr, lse->expr, 0);
	  tmp = build3_v (COND_EXPR, cond, build_empty_stmt (input_location),
			  tmp);
	  gfc_add_expr_to_block (&block, tmp);
	}
    }
  else if (ts.type == BT_DERIVED || ts.type == BT_CLASS)
    {
      gfc_add_block_to_block (&block, &lse->pre);
      gfc_add_block_to_block (&block, &rse->pre);
      tmp = fold_build1_loc (input_location, VIEW_CONVERT_EXPR,
			     TREE_TYPE (lse->expr), rse->expr);
      gfc_add_modify (&block, lse->expr, tmp);
    }
  else
    {
      gfc_add_block_to_block (&block, &lse->pre);
      gfc_add_block_to_block (&block, &rse->pre);

      gfc_add_modify (&block, lse->expr,
		      fold_convert (TREE_TYPE (lse->expr), rse->expr));
    }

  gfc_add_block_to_block (&block, &lse->post);
  gfc_add_block_to_block (&block, &rse->post);

  return gfc_finish_block (&block);
}


/* There are quite a lot of restrictions on the optimisation in using an
   array function assign without a temporary.  */

static bool
arrayfunc_assign_needs_temporary (gfc_expr * expr1, gfc_expr * expr2)
{
  gfc_ref * ref;
  bool seen_array_ref;
  bool c = false;
  gfc_symbol *sym = expr1->symtree->n.sym;

  /* The caller has already checked rank>0 and expr_type == EXPR_FUNCTION.  */
  if (expr2->value.function.isym && !gfc_is_intrinsic_libcall (expr2))
    return true;

  /* Elemental functions are scalarized so that they don't need a
     temporary in gfc_trans_assignment_1, so return a true.  Otherwise,
     they would need special treatment in gfc_trans_arrayfunc_assign.  */
  if (expr2->value.function.esym != NULL
      && expr2->value.function.esym->attr.elemental)
    return true;

  /* Need a temporary if rhs is not FULL or a contiguous section.  */
  if (expr1->ref && !(gfc_full_array_ref_p (expr1->ref, &c) || c))
    return true;

  /* Need a temporary if EXPR1 can't be expressed as a descriptor.  */
  if (gfc_ref_needs_temporary_p (expr1->ref))
    return true;

  /* Functions returning pointers or allocatables need temporaries.  */
  c = expr2->value.function.esym
      ? (expr2->value.function.esym->attr.pointer
	 || expr2->value.function.esym->attr.allocatable)
      : (expr2->symtree->n.sym->attr.pointer
	 || expr2->symtree->n.sym->attr.allocatable);
  if (c)
    return true;

  /* Character array functions need temporaries unless the
     character lengths are the same.  */
  if (expr2->ts.type == BT_CHARACTER && expr2->rank > 0)
    {
      if (expr1->ts.u.cl->length == NULL
	    || expr1->ts.u.cl->length->expr_type != EXPR_CONSTANT)
	return true;

      if (expr2->ts.u.cl->length == NULL
	    || expr2->ts.u.cl->length->expr_type != EXPR_CONSTANT)
	return true;

      if (mpz_cmp (expr1->ts.u.cl->length->value.integer,
		     expr2->ts.u.cl->length->value.integer) != 0)
	return true;
    }

  /* Check that no LHS component references appear during an array
     reference. This is needed because we do not have the means to
     span any arbitrary stride with an array descriptor. This check
     is not needed for the rhs because the function result has to be
     a complete type.  */
  seen_array_ref = false;
  for (ref = expr1->ref; ref; ref = ref->next)
    {
      if (ref->type == REF_ARRAY)
	seen_array_ref= true;
      else if (ref->type == REF_COMPONENT && seen_array_ref)
	return true;
    }

  /* Check for a dependency.  */
  if (gfc_check_fncall_dependency (expr1, INTENT_OUT,
				   expr2->value.function.esym,
				   expr2->value.function.actual,
				   NOT_ELEMENTAL))
    return true;

  /* If we have reached here with an intrinsic function, we do not
     need a temporary except in the particular case that reallocation
     on assignment is active and the lhs is allocatable and a target.  */
  if (expr2->value.function.isym)
    return (gfc_option.flag_realloc_lhs
	      && sym->attr.allocatable
	      && sym->attr.target);

  /* If the LHS is a dummy, we need a temporary if it is not
     INTENT(OUT).  */
  if (sym->attr.dummy && sym->attr.intent != INTENT_OUT)
    return true;

  /* If the lhs has been host_associated, is in common, a pointer or is
     a target and the function is not using a RESULT variable, aliasing
     can occur and a temporary is needed.  */
  if ((sym->attr.host_assoc
	   || sym->attr.in_common
	   || sym->attr.pointer
	   || sym->attr.cray_pointee
	   || sym->attr.target)
	&& expr2->symtree != NULL
	&& expr2->symtree->n.sym == expr2->symtree->n.sym->result)
    return true;

  /* A PURE function can unconditionally be called without a temporary.  */
  if (expr2->value.function.esym != NULL
      && expr2->value.function.esym->attr.pure)
    return false;

  /* Implicit_pure functions are those which could legally be declared
     to be PURE.  */
  if (expr2->value.function.esym != NULL
      && expr2->value.function.esym->attr.implicit_pure)
    return false;

  if (!sym->attr.use_assoc
	&& !sym->attr.in_common
	&& !sym->attr.pointer
	&& !sym->attr.target
	&& !sym->attr.cray_pointee
	&& expr2->value.function.esym)
    {
      /* A temporary is not needed if the function is not contained and
	 the variable is local or host associated and not a pointer or
	 a target. */
      if (!expr2->value.function.esym->attr.contained)
	return false;

      /* A temporary is not needed if the lhs has never been host
	 associated and the procedure is contained.  */
      else if (!sym->attr.host_assoc)
	return false;

      /* A temporary is not needed if the variable is local and not
	 a pointer, a target or a result.  */
      if (sym->ns->parent
	    && expr2->value.function.esym->ns == sym->ns->parent)
	return false;
    }

  /* Default to temporary use.  */
  return true;
}


/* Provide the loop info so that the lhs descriptor can be built for
   reallocatable assignments from extrinsic function calls.  */

static void
realloc_lhs_loop_for_fcn_call (gfc_se *se, locus *where, gfc_typespec *ts,
			       gfc_ss **ss, gfc_loopinfo *loop)
{
  /* Signal that the function call should not be made by
     gfc_conv_loop_setup. */
  se->ss->is_alloc_lhs = 1;
  gfc_init_loopinfo (loop);
  gfc_add_ss_to_loop (loop, *ss);
  gfc_add_ss_to_loop (loop, se->ss);
  gfc_conv_ss_startstride (loop);
  gfc_conv_loop_setup (loop, where, ts);
  gfc_copy_loopinfo_to_se (se, loop);
  gfc_add_block_to_block (&se->pre, &loop->pre);
  gfc_add_block_to_block (&se->pre, &loop->post);
  se->ss->is_alloc_lhs = 0;
}


/* For assignment to a reallocatable lhs from intrinsic functions,
   replace the se.expr (ie. the result) with a temporary descriptor.
   Null the data field so that the library allocates space for the
   result. Free the data of the original descriptor after the function,
   in case it appears in an argument expression and transfer the
   result to the original descriptor.  */

static void
fcncall_realloc_result (gfc_se *se, int rank)
{
  tree desc;
  tree res_desc;
  tree tmp;
  tree offset;
  tree zero_cond;
  int n;

  /* Use the allocation done by the library.  Substitute the lhs
     descriptor with a copy, whose data field is nulled.*/
  desc = build_fold_indirect_ref_loc (input_location, se->expr);
  if (POINTER_TYPE_P (TREE_TYPE (desc)))
    desc = build_fold_indirect_ref_loc (input_location, desc);

  /* Unallocated, set descriptor to NULL.  */
  res_desc = gfc_evaluate_now (desc, &se->pre);
  gfc_conv_descriptor_data_set (&se->pre, res_desc, null_pointer_node);
  se->expr = gfc_build_addr_expr (TREE_TYPE (se->expr), res_desc);

  /* Free the lhs after the function call and copy the result data to
     the lhs descriptor.  */
  tmp = gfc_conv_descriptor_data_get (desc);
  zero_cond = fold_build2_loc (input_location, EQ_EXPR,
			       boolean_type_node, tmp,
			       build_int_cst (TREE_TYPE (tmp), 0));
  zero_cond = gfc_evaluate_now (zero_cond, &se->post);
  tmp = gfc_call_free (fold_convert (pvoid_type_node, tmp));
  gfc_add_expr_to_block (&se->post, tmp);

  tmp = gfc_conv_descriptor_data_get (res_desc);
  gfc_conv_descriptor_data_set (&se->post, desc, tmp);

  /* Check that the shapes are the same between lhs and expression.  */
  for (n = 0 ; n < rank; n++)
    {
      tree tmp1;
      tmp = gfc_conv_descriptor_extent_get (desc, gfc_rank_cst[n]);
      tmp1 = gfc_conv_descriptor_extent_get (res_desc, gfc_rank_cst[n]);
      tmp = fold_build2_loc (input_location, NE_EXPR,
			     boolean_type_node, tmp, tmp1);
      tmp = gfc_evaluate_now (tmp, &se->post);
      zero_cond = fold_build2_loc (input_location, TRUTH_OR_EXPR,
				   boolean_type_node, tmp,
				   zero_cond);
    }

  /* 'zero_cond' being true is equal to lhs not being allocated or the
     shapes being different.  */
  zero_cond = gfc_evaluate_now (zero_cond, &se->post);

  /* Now reset the bounds returned from the function call to bounds based
     on the lhs lbounds, except where the lhs is not allocated or the shapes
     of 'variable and 'expr' are different. Set the offset accordingly.  */
  offset = gfc_index_zero_node;
  for (n = 0 ; n < rank; n++)
    {
      tree lbound;

      lbound = gfc_conv_descriptor_lbound_get (desc, gfc_rank_cst[n]);
      lbound = fold_build3_loc (input_location, COND_EXPR,
				gfc_array_index_type, zero_cond,
				gfc_index_one_node, lbound);
      lbound = gfc_evaluate_now (lbound, &se->post);

      tmp = gfc_conv_descriptor_ubound_get (res_desc, gfc_rank_cst[n]);
      tmp = fold_build2_loc (input_location, PLUS_EXPR,
			     gfc_array_index_type, tmp, lbound);
      gfc_conv_descriptor_lbound_set (&se->post, desc,
				      gfc_rank_cst[n], lbound);
      gfc_conv_descriptor_ubound_set (&se->post, desc,
				      gfc_rank_cst[n], tmp);

      /* Set stride and accumulate the offset.  */
      tmp = gfc_conv_descriptor_stride_get (res_desc, gfc_rank_cst[n]);
      gfc_conv_descriptor_stride_set (&se->post, desc,
				      gfc_rank_cst[n], tmp);
      tmp = fold_build2_loc (input_location, MULT_EXPR,
			     gfc_array_index_type, lbound, tmp);
      offset = fold_build2_loc (input_location, MINUS_EXPR,
				gfc_array_index_type, offset, tmp);
      offset = gfc_evaluate_now (offset, &se->post);
    }

  gfc_conv_descriptor_offset_set (&se->post, desc, offset);
}



/* Try to translate array(:) = func (...), where func is a transformational
   array function, without using a temporary.  Returns NULL if this isn't the
   case.  */

static tree
gfc_trans_arrayfunc_assign (gfc_expr * expr1, gfc_expr * expr2)
{
  gfc_se se;
  gfc_ss *ss = NULL;
  gfc_component *comp = NULL;
  gfc_loopinfo loop;

  if (arrayfunc_assign_needs_temporary (expr1, expr2))
    return NULL;

  /* The frontend doesn't seem to bother filling in expr->symtree for intrinsic
     functions.  */
  comp = gfc_get_proc_ptr_comp (expr2);
  gcc_assert (expr2->value.function.isym
	      || (comp && comp->attr.dimension)
	      || (!comp && gfc_return_by_reference (expr2->value.function.esym)
		  && expr2->value.function.esym->result->attr.dimension));

  gfc_init_se (&se, NULL);
  gfc_start_block (&se.pre);
  se.want_pointer = 1;

  gfc_conv_array_parameter (&se, expr1, false, NULL, NULL, NULL);

  if (expr1->ts.type == BT_DERIVED
	&& expr1->ts.u.derived->attr.alloc_comp)
    {
      tree tmp;
      tmp = gfc_deallocate_alloc_comp_no_caf (expr1->ts.u.derived, se.expr,
					      expr1->rank);
      gfc_add_expr_to_block (&se.pre, tmp);
    }

  se.direct_byref = 1;
  se.ss = gfc_walk_expr (expr2);
  gcc_assert (se.ss != gfc_ss_terminator);

  /* Reallocate on assignment needs the loopinfo for extrinsic functions.
     This is signalled to gfc_conv_procedure_call by setting is_alloc_lhs.
     Clearly, this cannot be done for an allocatable function result, since
     the shape of the result is unknown and, in any case, the function must
     correctly take care of the reallocation internally. For intrinsic
     calls, the array data is freed and the library takes care of allocation.
     TODO: Add logic of trans-array.c: gfc_alloc_allocatable_for_assignment
     to the library.  */
  if (gfc_option.flag_realloc_lhs
	&& gfc_is_reallocatable_lhs (expr1)
	&& !gfc_expr_attr (expr1).codimension
	&& !gfc_is_coindexed (expr1)
	&& !(expr2->value.function.esym
	    && expr2->value.function.esym->result->attr.allocatable))
    {
      realloc_lhs_warning (expr1->ts.type, true, &expr1->where);

      if (!expr2->value.function.isym)
	{
	  ss = gfc_walk_expr (expr1);
	  gcc_assert (ss != gfc_ss_terminator);

	  realloc_lhs_loop_for_fcn_call (&se, &expr1->where, &expr1->ts,
					 &ss, &loop);
	  ss->is_alloc_lhs = 1;
	}
      else
	fcncall_realloc_result (&se, expr1->rank);
    }

  gfc_conv_function_expr (&se, expr2);
  gfc_add_block_to_block (&se.pre, &se.post);

  if (ss)
    gfc_cleanup_loop (&loop);
  else
    gfc_free_ss_chain (se.ss);

  return gfc_finish_block (&se.pre);
}


/* Try to efficiently translate array(:) = 0.  Return NULL if this
   can't be done.  */

static tree
gfc_trans_zero_assign (gfc_expr * expr)
{
  tree dest, len, type;
  tree tmp;
  gfc_symbol *sym;

  sym = expr->symtree->n.sym;
  dest = gfc_get_symbol_decl (sym);

  type = TREE_TYPE (dest);
  if (POINTER_TYPE_P (type))
    type = TREE_TYPE (type);
  if (!GFC_ARRAY_TYPE_P (type))
    return NULL_TREE;

  /* Determine the length of the array.  */
  len = GFC_TYPE_ARRAY_SIZE (type);
  if (!len || TREE_CODE (len) != INTEGER_CST)
    return NULL_TREE;

  tmp = TYPE_SIZE_UNIT (gfc_get_element_type (type));
  len = fold_build2_loc (input_location, MULT_EXPR, gfc_array_index_type, len,
			 fold_convert (gfc_array_index_type, tmp));

  /* If we are zeroing a local array avoid taking its address by emitting
     a = {} instead.  */
  if (!POINTER_TYPE_P (TREE_TYPE (dest)))
    return build2_loc (input_location, MODIFY_EXPR, void_type_node,
		       dest, build_constructor (TREE_TYPE (dest),
					      NULL));

  /* Convert arguments to the correct types.  */
  dest = fold_convert (pvoid_type_node, dest);
  len = fold_convert (size_type_node, len);

  /* Construct call to __builtin_memset.  */
  tmp = build_call_expr_loc (input_location,
			     builtin_decl_explicit (BUILT_IN_MEMSET),
			     3, dest, integer_zero_node, len);
  return fold_convert (void_type_node, tmp);
}


/* Helper for gfc_trans_array_copy and gfc_trans_array_constructor_copy
   that constructs the call to __builtin_memcpy.  */

tree
gfc_build_memcpy_call (tree dst, tree src, tree len)
{
  tree tmp;

  /* Convert arguments to the correct types.  */
  if (!POINTER_TYPE_P (TREE_TYPE (dst)))
    dst = gfc_build_addr_expr (pvoid_type_node, dst);
  else
    dst = fold_convert (pvoid_type_node, dst);

  if (!POINTER_TYPE_P (TREE_TYPE (src)))
    src = gfc_build_addr_expr (pvoid_type_node, src);
  else
    src = fold_convert (pvoid_type_node, src);

  len = fold_convert (size_type_node, len);

  /* Construct call to __builtin_memcpy.  */
  tmp = build_call_expr_loc (input_location,
			     builtin_decl_explicit (BUILT_IN_MEMCPY),
			     3, dst, src, len);
  return fold_convert (void_type_node, tmp);
}


/* Try to efficiently translate dst(:) = src(:).  Return NULL if this
   can't be done.  EXPR1 is the destination/lhs and EXPR2 is the
   source/rhs, both are gfc_full_array_ref_p which have been checked for
   dependencies.  */

static tree
gfc_trans_array_copy (gfc_expr * expr1, gfc_expr * expr2)
{
  tree dst, dlen, dtype;
  tree src, slen, stype;
  tree tmp;

  dst = gfc_get_symbol_decl (expr1->symtree->n.sym);
  src = gfc_get_symbol_decl (expr2->symtree->n.sym);

  dtype = TREE_TYPE (dst);
  if (POINTER_TYPE_P (dtype))
    dtype = TREE_TYPE (dtype);
  stype = TREE_TYPE (src);
  if (POINTER_TYPE_P (stype))
    stype = TREE_TYPE (stype);

  if (!GFC_ARRAY_TYPE_P (dtype) || !GFC_ARRAY_TYPE_P (stype))
    return NULL_TREE;

  /* Determine the lengths of the arrays.  */
  dlen = GFC_TYPE_ARRAY_SIZE (dtype);
  if (!dlen || TREE_CODE (dlen) != INTEGER_CST)
    return NULL_TREE;
  tmp = TYPE_SIZE_UNIT (gfc_get_element_type (dtype));
  dlen = fold_build2_loc (input_location, MULT_EXPR, gfc_array_index_type,
			  dlen, fold_convert (gfc_array_index_type, tmp));

  slen = GFC_TYPE_ARRAY_SIZE (stype);
  if (!slen || TREE_CODE (slen) != INTEGER_CST)
    return NULL_TREE;
  tmp = TYPE_SIZE_UNIT (gfc_get_element_type (stype));
  slen = fold_build2_loc (input_location, MULT_EXPR, gfc_array_index_type,
			  slen, fold_convert (gfc_array_index_type, tmp));

  /* Sanity check that they are the same.  This should always be
     the case, as we should already have checked for conformance.  */
  if (!tree_int_cst_equal (slen, dlen))
    return NULL_TREE;

  return gfc_build_memcpy_call (dst, src, dlen);
}


/* Try to efficiently translate array(:) = (/ ... /).  Return NULL if
   this can't be done.  EXPR1 is the destination/lhs for which
   gfc_full_array_ref_p is true, and EXPR2 is the source/rhs.  */

static tree
gfc_trans_array_constructor_copy (gfc_expr * expr1, gfc_expr * expr2)
{
  unsigned HOST_WIDE_INT nelem;
  tree dst, dtype;
  tree src, stype;
  tree len;
  tree tmp;

  nelem = gfc_constant_array_constructor_p (expr2->value.constructor);
  if (nelem == 0)
    return NULL_TREE;

  dst = gfc_get_symbol_decl (expr1->symtree->n.sym);
  dtype = TREE_TYPE (dst);
  if (POINTER_TYPE_P (dtype))
    dtype = TREE_TYPE (dtype);
  if (!GFC_ARRAY_TYPE_P (dtype))
    return NULL_TREE;

  /* Determine the lengths of the array.  */
  len = GFC_TYPE_ARRAY_SIZE (dtype);
  if (!len || TREE_CODE (len) != INTEGER_CST)
    return NULL_TREE;

  /* Confirm that the constructor is the same size.  */
  if (compare_tree_int (len, nelem) != 0)
    return NULL_TREE;

  tmp = TYPE_SIZE_UNIT (gfc_get_element_type (dtype));
  len = fold_build2_loc (input_location, MULT_EXPR, gfc_array_index_type, len,
			 fold_convert (gfc_array_index_type, tmp));

  stype = gfc_typenode_for_spec (&expr2->ts);
  src = gfc_build_constant_array_constructor (expr2, stype);

  stype = TREE_TYPE (src);
  if (POINTER_TYPE_P (stype))
    stype = TREE_TYPE (stype);

  return gfc_build_memcpy_call (dst, src, len);
}


/* Tells whether the expression is to be treated as a variable reference.  */

static bool
expr_is_variable (gfc_expr *expr)
{
  gfc_expr *arg;
  gfc_component *comp;
  gfc_symbol *func_ifc;

  if (expr->expr_type == EXPR_VARIABLE)
    return true;

  arg = gfc_get_noncopying_intrinsic_argument (expr);
  if (arg)
    {
      gcc_assert (expr->value.function.isym->id == GFC_ISYM_TRANSPOSE);
      return expr_is_variable (arg);
    }

  /* A data-pointer-returning function should be considered as a variable
     too.  */
  if (expr->expr_type == EXPR_FUNCTION
      && expr->ref == NULL)
    {
      if (expr->value.function.isym != NULL)
	return false;

      if (expr->value.function.esym != NULL)
	{
	  func_ifc = expr->value.function.esym;
	  goto found_ifc;
	}
      else
	{
	  gcc_assert (expr->symtree);
	  func_ifc = expr->symtree->n.sym;
	  goto found_ifc;
	}

      gcc_unreachable ();
    }

  comp = gfc_get_proc_ptr_comp (expr);
  if ((expr->expr_type == EXPR_PPC || expr->expr_type == EXPR_FUNCTION)
      && comp)
    {
      func_ifc = comp->ts.interface;
      goto found_ifc;
    }

  if (expr->expr_type == EXPR_COMPCALL)
    {
      gcc_assert (!expr->value.compcall.tbp->is_generic);
      func_ifc = expr->value.compcall.tbp->u.specific->n.sym;
      goto found_ifc;
    }

  return false;

found_ifc:
  gcc_assert (func_ifc->attr.function
	      && func_ifc->result != NULL);
  return func_ifc->result->attr.pointer;
}


/* Is the lhs OK for automatic reallocation?  */

static bool
is_scalar_reallocatable_lhs (gfc_expr *expr)
{
  gfc_ref * ref;

  /* An allocatable variable with no reference.  */
  if (expr->symtree->n.sym->attr.allocatable
	&& !expr->ref)
    return true;

  /* All that can be left are allocatable components.  */
  if ((expr->symtree->n.sym->ts.type != BT_DERIVED
	&& expr->symtree->n.sym->ts.type != BT_CLASS)
	|| !expr->symtree->n.sym->ts.u.derived->attr.alloc_comp)
    return false;

  /* Find an allocatable component ref last.  */
  for (ref = expr->ref; ref; ref = ref->next)
    if (ref->type == REF_COMPONENT
	  && !ref->next
	  && ref->u.c.component->attr.allocatable)
      return true;

  return false;
}


/* Allocate or reallocate scalar lhs, as necessary.  */

static void
alloc_scalar_allocatable_for_assignment (stmtblock_t *block,
					 tree string_length,
					 gfc_expr *expr1,
					 gfc_expr *expr2)

{
  tree cond;
  tree tmp;
  tree size;
  tree size_in_bytes;
  tree jump_label1;
  tree jump_label2;
  gfc_se lse;

  if (!expr1 || expr1->rank)
    return;

  if (!expr2 || expr2->rank)
    return;

  realloc_lhs_warning (expr2->ts.type, false, &expr2->where);

  /* Since this is a scalar lhs, we can afford to do this.  That is,
     there is no risk of side effects being repeated.  */
  gfc_init_se (&lse, NULL);
  lse.want_pointer = 1;
  gfc_conv_expr (&lse, expr1);

  jump_label1 = gfc_build_label_decl (NULL_TREE);
  jump_label2 = gfc_build_label_decl (NULL_TREE);

  /* Do the allocation if the lhs is NULL. Otherwise go to label 1.  */
  tmp = build_int_cst (TREE_TYPE (lse.expr), 0);
  cond = fold_build2_loc (input_location, NE_EXPR, boolean_type_node,
			  lse.expr, tmp);
  tmp = build3_v (COND_EXPR, cond,
		  build1_v (GOTO_EXPR, jump_label1),
		  build_empty_stmt (input_location));
  gfc_add_expr_to_block (block, tmp);

  if (expr1->ts.type == BT_CHARACTER && expr1->ts.deferred)
    {
      /* Use the rhs string length and the lhs element size.  */
      size = string_length;
      tmp = TREE_TYPE (gfc_typenode_for_spec (&expr1->ts));
      tmp = TYPE_SIZE_UNIT (tmp);
      size_in_bytes = fold_build2_loc (input_location, MULT_EXPR,
				       TREE_TYPE (tmp), tmp,
				       fold_convert (TREE_TYPE (tmp), size));
    }
  else
    {
      /* Otherwise use the length in bytes of the rhs.  */
      size = TYPE_SIZE_UNIT (gfc_typenode_for_spec (&expr1->ts));
      size_in_bytes = size;
    }

  size_in_bytes = fold_build2_loc (input_location, MAX_EXPR, size_type_node,
				   size_in_bytes, size_one_node);

  if (expr1->ts.type == BT_DERIVED && expr1->ts.u.derived->attr.alloc_comp)
    {
      tmp = build_call_expr_loc (input_location,
				 builtin_decl_explicit (BUILT_IN_CALLOC),
				 2, build_one_cst (size_type_node),
				 size_in_bytes);
      tmp = fold_convert (TREE_TYPE (lse.expr), tmp);
      gfc_add_modify (block, lse.expr, tmp);
    }
  else
    {
      tmp = build_call_expr_loc (input_location,
				 builtin_decl_explicit (BUILT_IN_MALLOC),
				 1, size_in_bytes);
      tmp = fold_convert (TREE_TYPE (lse.expr), tmp);
      gfc_add_modify (block, lse.expr, tmp);
    }

  if (expr1->ts.type == BT_CHARACTER && expr1->ts.deferred)
    {
      /* Deferred characters need checking for lhs and rhs string
	 length.  Other deferred parameter variables will have to
	 come here too.  */
      tmp = build1_v (GOTO_EXPR, jump_label2);
      gfc_add_expr_to_block (block, tmp);
    }
  tmp = build1_v (LABEL_EXPR, jump_label1);
  gfc_add_expr_to_block (block, tmp);

  /* For a deferred length character, reallocate if lengths of lhs and
     rhs are different.  */
  if (expr1->ts.type == BT_CHARACTER && expr1->ts.deferred)
    {
      cond = fold_build2_loc (input_location, EQ_EXPR, boolean_type_node,
			      expr1->ts.u.cl->backend_decl, size);
      /* Jump past the realloc if the lengths are the same.  */
      tmp = build3_v (COND_EXPR, cond,
		      build1_v (GOTO_EXPR, jump_label2),
		      build_empty_stmt (input_location));
      gfc_add_expr_to_block (block, tmp);
      tmp = build_call_expr_loc (input_location,
				 builtin_decl_explicit (BUILT_IN_REALLOC),
				 2, fold_convert (pvoid_type_node, lse.expr),
				 size_in_bytes);
      tmp = fold_convert (TREE_TYPE (lse.expr), tmp);
      gfc_add_modify (block, lse.expr, tmp);
      tmp = build1_v (LABEL_EXPR, jump_label2);
      gfc_add_expr_to_block (block, tmp);

      /* Update the lhs character length.  */
      size = string_length;
      if (TREE_CODE (expr1->ts.u.cl->backend_decl) == VAR_DECL)
	gfc_add_modify (block, expr1->ts.u.cl->backend_decl, size);
      else
	gfc_add_modify (block, lse.string_length, size);
    }
}

/* Check for assignments of the type

   a = a + 4

   to make sure we do not check for reallocation unneccessarily.  */


static bool
is_runtime_conformable (gfc_expr *expr1, gfc_expr *expr2)
{
  gfc_actual_arglist *a;
  gfc_expr *e1, *e2;

  switch (expr2->expr_type)
    {
    case EXPR_VARIABLE:
      return gfc_dep_compare_expr (expr1, expr2) == 0;

    case EXPR_FUNCTION:
      if (expr2->value.function.esym
	  && expr2->value.function.esym->attr.elemental)
	{
	  for (a = expr2->value.function.actual; a != NULL; a = a->next)
	    {
	      e1 = a->expr;
	      if (e1->rank > 0 && !is_runtime_conformable (expr1, e1))
		return false;
	    }
	  return true;
	}
      else if (expr2->value.function.isym
	       && expr2->value.function.isym->elemental)
	{
	  for (a = expr2->value.function.actual; a != NULL; a = a->next)
	    {
	      e1 = a->expr;
	      if (e1->rank > 0 && !is_runtime_conformable (expr1, e1))
		return false;
	    }
	  return true;
	}

      break;

    case EXPR_OP:
      switch (expr2->value.op.op)
	{
	case INTRINSIC_NOT:
	case INTRINSIC_UPLUS:
	case INTRINSIC_UMINUS:
	case INTRINSIC_PARENTHESES:
	  return is_runtime_conformable (expr1, expr2->value.op.op1);

	case INTRINSIC_PLUS:
	case INTRINSIC_MINUS:
	case INTRINSIC_TIMES:
	case INTRINSIC_DIVIDE:
	case INTRINSIC_POWER:
	case INTRINSIC_AND:
	case INTRINSIC_OR:
	case INTRINSIC_EQV:
	case INTRINSIC_NEQV:
	case INTRINSIC_EQ:
	case INTRINSIC_NE:
	case INTRINSIC_GT:
	case INTRINSIC_GE:
	case INTRINSIC_LT:
	case INTRINSIC_LE:
	case INTRINSIC_EQ_OS:
	case INTRINSIC_NE_OS:
	case INTRINSIC_GT_OS:
	case INTRINSIC_GE_OS:
	case INTRINSIC_LT_OS:
	case INTRINSIC_LE_OS:

	  e1 = expr2->value.op.op1;
	  e2 = expr2->value.op.op2;

	  if (e1->rank == 0 && e2->rank > 0)
	    return is_runtime_conformable (expr1, e2);
	  else if (e1->rank > 0 && e2->rank == 0)
	    return is_runtime_conformable (expr1, e1);
	  else if (e1->rank > 0 && e2->rank > 0)
	    return is_runtime_conformable (expr1, e1)
	      && is_runtime_conformable (expr1, e2);
	  break;

	default:
	  break;

	}

      break;

    default:
      break;
    }
  return false;
}

/* Subroutine of gfc_trans_assignment that actually scalarizes the
   assignment.  EXPR1 is the destination/LHS and EXPR2 is the source/RHS.
   init_flag indicates initialization expressions and dealloc that no
   deallocate prior assignment is needed (if in doubt, set true).  */

static tree
gfc_trans_assignment_1 (gfc_expr * expr1, gfc_expr * expr2, bool init_flag,
			bool dealloc)
{
  gfc_se lse;
  gfc_se rse;
  gfc_ss *lss;
  gfc_ss *lss_section;
  gfc_ss *rss;
  gfc_loopinfo loop;
  tree tmp;
  stmtblock_t block;
  stmtblock_t body;
  bool l_is_temp;
  bool scalar_to_array;
  tree string_length;
  int n;

  /* Assignment of the form lhs = rhs.  */
  gfc_start_block (&block);

  gfc_init_se (&lse, NULL);
  gfc_init_se (&rse, NULL);

  /* Walk the lhs.  */
  lss = gfc_walk_expr (expr1);
  if (gfc_is_reallocatable_lhs (expr1)
	&& !(expr2->expr_type == EXPR_FUNCTION
	     && expr2->value.function.isym != NULL))
    lss->is_alloc_lhs = 1;
  rss = NULL;
  if (lss != gfc_ss_terminator)
    {
      /* The assignment needs scalarization.  */
      lss_section = lss;

      /* Find a non-scalar SS from the lhs.  */
      while (lss_section != gfc_ss_terminator
	     && lss_section->info->type != GFC_SS_SECTION)
	lss_section = lss_section->next;

      gcc_assert (lss_section != gfc_ss_terminator);

      /* Initialize the scalarizer.  */
      gfc_init_loopinfo (&loop);

      /* Walk the rhs.  */
      rss = gfc_walk_expr (expr2);
      if (rss == gfc_ss_terminator)
	/* The rhs is scalar.  Add a ss for the expression.  */
	rss = gfc_get_scalar_ss (gfc_ss_terminator, expr2);

      /* Associate the SS with the loop.  */
      gfc_add_ss_to_loop (&loop, lss);
      gfc_add_ss_to_loop (&loop, rss);

      /* Calculate the bounds of the scalarization.  */
      gfc_conv_ss_startstride (&loop);
      /* Enable loop reversal.  */
      for (n = 0; n < GFC_MAX_DIMENSIONS; n++)
	loop.reverse[n] = GFC_ENABLE_REVERSE;
      /* Resolve any data dependencies in the statement.  */
      gfc_conv_resolve_dependencies (&loop, lss, rss);
      /* Setup the scalarizing loops.  */
      gfc_conv_loop_setup (&loop, &expr2->where, &expr2->ts);

      /* Setup the gfc_se structures.  */
      gfc_copy_loopinfo_to_se (&lse, &loop);
      gfc_copy_loopinfo_to_se (&rse, &loop);

      rse.ss = rss;
      gfc_mark_ss_chain_used (rss, 1);
      if (loop.temp_ss == NULL)
	{
	  lse.ss = lss;
	  gfc_mark_ss_chain_used (lss, 1);
	}
      else
	{
	  lse.ss = loop.temp_ss;
	  gfc_mark_ss_chain_used (lss, 3);
	  gfc_mark_ss_chain_used (loop.temp_ss, 3);
	}

      /* Allow the scalarizer to workshare array assignments.  */
      if ((ompws_flags & OMPWS_WORKSHARE_FLAG) && loop.temp_ss == NULL)
	ompws_flags |= OMPWS_SCALARIZER_WS;

      /* Start the scalarized loop body.  */
      gfc_start_scalarized_body (&loop, &body);
    }
  else
    gfc_init_block (&body);

  l_is_temp = (lss != gfc_ss_terminator && loop.temp_ss != NULL);

  /* Translate the expression.  */
  gfc_conv_expr (&rse, expr2);

  /* Stabilize a string length for temporaries.  */
  if (expr2->ts.type == BT_CHARACTER)
    string_length = gfc_evaluate_now (rse.string_length, &rse.pre);
  else
    string_length = NULL_TREE;

  if (l_is_temp)
    {
      gfc_conv_tmp_array_ref (&lse);
      if (expr2->ts.type == BT_CHARACTER)
	lse.string_length = string_length;
    }
  else
    gfc_conv_expr (&lse, expr1);

  /* Assignments of scalar derived types with allocatable components
     to arrays must be done with a deep copy and the rhs temporary
     must have its components deallocated afterwards.  */
  scalar_to_array = (expr2->ts.type == BT_DERIVED
		       && expr2->ts.u.derived->attr.alloc_comp
		       && !expr_is_variable (expr2)
		       && !gfc_is_constant_expr (expr2)
		       && expr1->rank && !expr2->rank);
  if (scalar_to_array && dealloc)
    {
      tmp = gfc_deallocate_alloc_comp_no_caf (expr2->ts.u.derived, rse.expr, 0);
      gfc_add_expr_to_block (&loop.post, tmp);
    }

  /* When assigning a character function result to a deferred-length variable,
     the function call must happen before the (re)allocation of the lhs -
     otherwise the character length of the result is not known.
     NOTE: This relies on having the exact dependence of the length type
     parameter available to the caller; gfortran saves it in the .mod files. */
  if (gfc_option.flag_realloc_lhs && expr2->ts.type == BT_CHARACTER
      && expr1->ts.deferred)
    gfc_add_block_to_block (&block, &rse.pre);

  tmp = gfc_trans_scalar_assign (&lse, &rse, expr1->ts,
				 l_is_temp || init_flag,
				 expr_is_variable (expr2) || scalar_to_array
				 || expr2->expr_type == EXPR_ARRAY, dealloc);
  gfc_add_expr_to_block (&body, tmp);

  if (lss == gfc_ss_terminator)
    {
      /* F2003: Add the code for reallocation on assignment.  */
      if (gfc_option.flag_realloc_lhs
	  && is_scalar_reallocatable_lhs (expr1))
	alloc_scalar_allocatable_for_assignment (&block, rse.string_length,
						 expr1, expr2);

      /* Use the scalar assignment as is.  */
      gfc_add_block_to_block (&block, &body);
    }
  else
    {
      gcc_assert (lse.ss == gfc_ss_terminator
		  && rse.ss == gfc_ss_terminator);

      if (l_is_temp)
	{
	  gfc_trans_scalarized_loop_boundary (&loop, &body);

	  /* We need to copy the temporary to the actual lhs.  */
	  gfc_init_se (&lse, NULL);
	  gfc_init_se (&rse, NULL);
	  gfc_copy_loopinfo_to_se (&lse, &loop);
	  gfc_copy_loopinfo_to_se (&rse, &loop);

	  rse.ss = loop.temp_ss;
	  lse.ss = lss;

	  gfc_conv_tmp_array_ref (&rse);
	  gfc_conv_expr (&lse, expr1);

	  gcc_assert (lse.ss == gfc_ss_terminator
		      && rse.ss == gfc_ss_terminator);

	  if (expr2->ts.type == BT_CHARACTER)
	    rse.string_length = string_length;

	  tmp = gfc_trans_scalar_assign (&lse, &rse, expr1->ts,
					 false, false, dealloc);
	  gfc_add_expr_to_block (&body, tmp);
	}

      /* F2003: Allocate or reallocate lhs of allocatable array.  */
      if (gfc_option.flag_realloc_lhs
	    && gfc_is_reallocatable_lhs (expr1)
	    && !gfc_expr_attr (expr1).codimension
	    && !gfc_is_coindexed (expr1)
	    && expr2->rank
	    && !is_runtime_conformable (expr1, expr2))
	{
	  realloc_lhs_warning (expr1->ts.type, true, &expr1->where);
	  ompws_flags &= ~OMPWS_SCALARIZER_WS;
	  tmp = gfc_alloc_allocatable_for_assignment (&loop, expr1, expr2);
	  if (tmp != NULL_TREE)
	    gfc_add_expr_to_block (&loop.code[expr1->rank - 1], tmp);
	}

      /* Generate the copying loops.  */
      gfc_trans_scalarizing_loops (&loop, &body);

      /* Wrap the whole thing up.  */
      gfc_add_block_to_block (&block, &loop.pre);
      gfc_add_block_to_block (&block, &loop.post);

      gfc_cleanup_loop (&loop);
    }

  return gfc_finish_block (&block);
}


/* Check whether EXPR is a copyable array.  */

static bool
copyable_array_p (gfc_expr * expr)
{
  if (expr->expr_type != EXPR_VARIABLE)
    return false;

  /* First check it's an array.  */
  if (expr->rank < 1 || !expr->ref || expr->ref->next)
    return false;

  if (!gfc_full_array_ref_p (expr->ref, NULL))
    return false;

  /* Next check that it's of a simple enough type.  */
  switch (expr->ts.type)
    {
    case BT_INTEGER:
    case BT_REAL:
    case BT_COMPLEX:
    case BT_LOGICAL:
      return true;

    case BT_CHARACTER:
      return false;

    case BT_DERIVED:
      return !expr->ts.u.derived->attr.alloc_comp;

    default:
      break;
    }

  return false;
}

/* Translate an assignment.  */

tree
gfc_trans_assignment (gfc_expr * expr1, gfc_expr * expr2, bool init_flag,
		      bool dealloc)
{
  tree tmp;

  /* Special case a single function returning an array.  */
  if (expr2->expr_type == EXPR_FUNCTION && expr2->rank > 0)
    {
      tmp = gfc_trans_arrayfunc_assign (expr1, expr2);
      if (tmp)
	return tmp;
    }

  /* Special case assigning an array to zero.  */
  if (copyable_array_p (expr1)
      && is_zero_initializer_p (expr2))
    {
      tmp = gfc_trans_zero_assign (expr1);
      if (tmp)
        return tmp;
    }

  /* Special case copying one array to another.  */
  if (copyable_array_p (expr1)
      && copyable_array_p (expr2)
      && gfc_compare_types (&expr1->ts, &expr2->ts)
      && !gfc_check_dependency (expr1, expr2, 0))
    {
      tmp = gfc_trans_array_copy (expr1, expr2);
      if (tmp)
        return tmp;
    }

  /* Special case initializing an array from a constant array constructor.  */
  if (copyable_array_p (expr1)
      && expr2->expr_type == EXPR_ARRAY
      && gfc_compare_types (&expr1->ts, &expr2->ts))
    {
      tmp = gfc_trans_array_constructor_copy (expr1, expr2);
      if (tmp)
	return tmp;
    }

  /* Fallback to the scalarizer to generate explicit loops.  */
  return gfc_trans_assignment_1 (expr1, expr2, init_flag, dealloc);
}

tree
gfc_trans_init_assign (gfc_code * code)
{
  return gfc_trans_assignment (code->expr1, code->expr2, true, false);
}

tree
gfc_trans_assign (gfc_code * code)
{
  return gfc_trans_assignment (code->expr1, code->expr2, false, true);
}<|MERGE_RESOLUTION|>--- conflicted
+++ resolved
@@ -72,19 +72,16 @@
   desc = gfc_create_var (type, "desc");
   DECL_ARTIFICIAL (desc) = 1;
 
-<<<<<<< HEAD
-=======
   if (!POINTER_TYPE_P (TREE_TYPE (scalar)))
     scalar = gfc_build_addr_expr (NULL_TREE, scalar);
+
   gfc_add_modify (&se->pre, gfc_conv_descriptor_dtype (desc),
-		  gfc_get_dtype (type));
->>>>>>> 7fb0a3e6
+		  gfc_get_dtype (ts));
   gfc_conv_descriptor_data_set (&se->pre, desc, scalar);
   gfc_conv_descriptor_elem_len_set (&se->pre, desc, TYPE_SIZE_UNIT (type));
   gfc_conv_descriptor_version_set (&se->pre, desc);
   gfc_conv_descriptor_rank_set (&se->pre, desc, 0);
-  gfc_add_modify (&se->pre, gfc_conv_descriptor_dtype (desc),
-		  gfc_get_dtype (ts));
+
   if (attr.pointer)
     desc_attr = GFC_ATTRIBUTE_POINTER;
   else if (attr.allocatable)
@@ -473,16 +470,12 @@
 	  gfc_conv_expr_descriptor (parmse, e);
 
 	  if (e->rank != class_ts.u.derived->components->as->rank)
-<<<<<<< HEAD
-	    class_array_data_assign (&block, ctree, parmse->expr, true,
-				     e->rank, gfc_expr_attr (e));
-=======
 	    {
 	      gcc_assert (class_ts.u.derived->components->as->type
 			  == AS_ASSUMED_RANK);
-	      class_array_data_assign (&block, ctree, parmse->expr, false);
+	      class_array_data_assign (&block, ctree, parmse->expr, false,
+				       e->rank, gfc_expr_attr (e));
 	    }
->>>>>>> 7fb0a3e6
 	  else
 	    {
 	      if (gfc_expr_attr (e).codimension)
