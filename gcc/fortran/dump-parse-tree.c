/* Parse tree dumper
   Copyright (C) 2003, 2004, 2005, 2006, 2007, 2008, 2009, 2010
   Free Software Foundation, Inc.
   Contributed by Steven Bosscher

This file is part of GCC.

GCC is free software; you can redistribute it and/or modify it under
the terms of the GNU General Public License as published by the Free
Software Foundation; either version 3, or (at your option) any later
version.

GCC is distributed in the hope that it will be useful, but WITHOUT ANY
WARRANTY; without even the implied warranty of MERCHANTABILITY or
FITNESS FOR A PARTICULAR PURPOSE.  See the GNU General Public License
for more details.

You should have received a copy of the GNU General Public License
along with GCC; see the file COPYING3.  If not see
<http://www.gnu.org/licenses/>.  */


/* Actually this is just a collection of routines that used to be
   scattered around the sources.  Now that they are all in a single
   file, almost all of them can be static, and the other files don't
   have this mess in them.

   As a nice side-effect, this file can act as documentation of the
   gfc_code and gfc_expr structures and all their friends and
   relatives.

   TODO: Dump DATA.  */

#include "config.h"
#include "system.h"
#include "gfortran.h"
#include "constructor.h"

/* Keep track of indentation for symbol tree dumps.  */
static int show_level = 0;

/* The file handle we're dumping to is kept in a static variable.  This
   is not too cool, but it avoids a lot of passing it around.  */
static FILE *dumpfile;

/* Forward declaration of some of the functions.  */
static void show_expr (gfc_expr *p);
static void show_code_node (int, gfc_code *);
static void show_namespace (gfc_namespace *ns);


/* Allow dumping of an expression in the debugger.  */
void gfc_debug_expr (gfc_expr *);

void
gfc_debug_expr (gfc_expr *e)
{
  FILE *tmp = dumpfile;
  dumpfile = stderr;
  show_expr (e);
  fputc ('\n', dumpfile);
  dumpfile = tmp;
}


/* Do indentation for a specific level.  */

static inline void
code_indent (int level, gfc_st_label *label)
{
  int i;

  if (label != NULL)
    fprintf (dumpfile, "%-5d ", label->value);
  else
    fputs ("      ", dumpfile);

  for (i = 0; i < 2 * level; i++)
    fputc (' ', dumpfile);
}


/* Simple indentation at the current level.  This one
   is used to show symbols.  */

static inline void
show_indent (void)
{
  fputc ('\n', dumpfile);
  code_indent (show_level, NULL);
}


/* Show type-specific information.  */

static void
show_typespec (gfc_typespec *ts)
{
  fprintf (dumpfile, "(%s ", gfc_basic_typename (ts->type));

  switch (ts->type)
    {
    case BT_DERIVED:
      fprintf (dumpfile, "%s", ts->u.derived->name);
      break;

    case BT_CHARACTER:
      show_expr (ts->u.cl->length);
      break;

    default:
      fprintf (dumpfile, "%d", ts->kind);
      break;
    }

  fputc (')', dumpfile);
}


/* Show an actual argument list.  */

static void
show_actual_arglist (gfc_actual_arglist *a)
{
  fputc ('(', dumpfile);

  for (; a; a = a->next)
    {
      fputc ('(', dumpfile);
      if (a->name != NULL)
	fprintf (dumpfile, "%s = ", a->name);
      if (a->expr != NULL)
	show_expr (a->expr);
      else
	fputs ("(arg not-present)", dumpfile);

      fputc (')', dumpfile);
      if (a->next != NULL)
	fputc (' ', dumpfile);
    }

  fputc (')', dumpfile);
}


/* Show a gfc_array_spec array specification structure.  */

static void
show_array_spec (gfc_array_spec *as)
{
  const char *c;
  int i;

  if (as == NULL)
    {
      fputs ("()", dumpfile);
      return;
    }

  fprintf (dumpfile, "(%d [%d]", as->rank, as->corank);

  if (as->rank + as->corank > 0)
    {
      switch (as->type)
      {
	case AS_EXPLICIT:      c = "AS_EXPLICIT";      break;
	case AS_DEFERRED:      c = "AS_DEFERRED";      break;
	case AS_ASSUMED_SIZE:  c = "AS_ASSUMED_SIZE";  break;
	case AS_ASSUMED_SHAPE: c = "AS_ASSUMED_SHAPE"; break;
	default:
	  gfc_internal_error ("show_array_spec(): Unhandled array shape "
			      "type.");
      }
      fprintf (dumpfile, " %s ", c);

      for (i = 0; i < as->rank + as->corank; i++)
	{
	  show_expr (as->lower[i]);
	  fputc (' ', dumpfile);
	  show_expr (as->upper[i]);
	  fputc (' ', dumpfile);
	}
    }

  fputc (')', dumpfile);
}


/* Show a gfc_array_ref array reference structure.  */

static void
show_array_ref (gfc_array_ref * ar)
{
  int i;

  fputc ('(', dumpfile);

  switch (ar->type)
    {
    case AR_FULL:
      fputs ("FULL", dumpfile);
      break;

    case AR_SECTION:
      for (i = 0; i < ar->dimen; i++)
	{
	  /* There are two types of array sections: either the
	     elements are identified by an integer array ('vector'),
	     or by an index range. In the former case we only have to
	     print the start expression which contains the vector, in
	     the latter case we have to print any of lower and upper
	     bound and the stride, if they're present.  */
  
	  if (ar->start[i] != NULL)
	    show_expr (ar->start[i]);

	  if (ar->dimen_type[i] == DIMEN_RANGE)
	    {
	      fputc (':', dumpfile);

	      if (ar->end[i] != NULL)
		show_expr (ar->end[i]);

	      if (ar->stride[i] != NULL)
		{
		  fputc (':', dumpfile);
		  show_expr (ar->stride[i]);
		}
	    }

	  if (i != ar->dimen - 1)
	    fputs (" , ", dumpfile);
	}
      break;

    case AR_ELEMENT:
      for (i = 0; i < ar->dimen; i++)
	{
	  show_expr (ar->start[i]);
	  if (i != ar->dimen - 1)
	    fputs (" , ", dumpfile);
	}
      break;

    case AR_UNKNOWN:
      fputs ("UNKNOWN", dumpfile);
      break;

    default:
      gfc_internal_error ("show_array_ref(): Unknown array reference");
    }

  fputc (')', dumpfile);
}


/* Show a list of gfc_ref structures.  */

static void
show_ref (gfc_ref *p)
{
  for (; p; p = p->next)
    switch (p->type)
      {
      case REF_ARRAY:
	show_array_ref (&p->u.ar);
	break;

      case REF_COMPONENT:
	fprintf (dumpfile, " %% %s", p->u.c.component->name);
	break;

      case REF_SUBSTRING:
	fputc ('(', dumpfile);
	show_expr (p->u.ss.start);
	fputc (':', dumpfile);
	show_expr (p->u.ss.end);
	fputc (')', dumpfile);
	break;

      default:
	gfc_internal_error ("show_ref(): Bad component code");
      }
}


/* Display a constructor.  Works recursively for array constructors.  */

static void
show_constructor (gfc_constructor_base base)
{
  gfc_constructor *c;
  for (c = gfc_constructor_first (base); c; c = gfc_constructor_next (c))
    {
      if (c->iterator == NULL)
	show_expr (c->expr);
      else
	{
	  fputc ('(', dumpfile);
	  show_expr (c->expr);

	  fputc (' ', dumpfile);
	  show_expr (c->iterator->var);
	  fputc ('=', dumpfile);
	  show_expr (c->iterator->start);
	  fputc (',', dumpfile);
	  show_expr (c->iterator->end);
	  fputc (',', dumpfile);
	  show_expr (c->iterator->step);

	  fputc (')', dumpfile);
	}

      if (gfc_constructor_next (c) != NULL)
	fputs (" , ", dumpfile);
    }
}


static void
show_char_const (const gfc_char_t *c, int length)
{
  int i;

  fputc ('\'', dumpfile);
  for (i = 0; i < length; i++)
    {
      if (c[i] == '\'')
	fputs ("''", dumpfile);
      else
	fputs (gfc_print_wide_char (c[i]), dumpfile);
    }
  fputc ('\'', dumpfile);
}


/* Show a component-call expression.  */

static void
show_compcall (gfc_expr* p)
{
  gcc_assert (p->expr_type == EXPR_COMPCALL);

  fprintf (dumpfile, "%s", p->symtree->n.sym->name);
  show_ref (p->ref);
  fprintf (dumpfile, "%s", p->value.compcall.name);

  show_actual_arglist (p->value.compcall.actual);
}


/* Show an expression.  */

static void
show_expr (gfc_expr *p)
{
  const char *c;
  int i;

  if (p == NULL)
    {
      fputs ("()", dumpfile);
      return;
    }

  switch (p->expr_type)
    {
    case EXPR_SUBSTRING:
      show_char_const (p->value.character.string, p->value.character.length);
      show_ref (p->ref);
      break;

    case EXPR_STRUCTURE:
      fprintf (dumpfile, "%s(", p->ts.u.derived->name);
      show_constructor (p->value.constructor);
      fputc (')', dumpfile);
      break;

    case EXPR_ARRAY:
      fputs ("(/ ", dumpfile);
      show_constructor (p->value.constructor);
      fputs (" /)", dumpfile);

      show_ref (p->ref);
      break;

    case EXPR_NULL:
      fputs ("NULL()", dumpfile);
      break;

    case EXPR_CONSTANT:
      switch (p->ts.type)
	{
	case BT_INTEGER:
	  mpz_out_str (stdout, 10, p->value.integer);

	  if (p->ts.kind != gfc_default_integer_kind)
	    fprintf (dumpfile, "_%d", p->ts.kind);
	  break;

	case BT_LOGICAL:
	  if (p->value.logical)
	    fputs (".true.", dumpfile);
	  else
	    fputs (".false.", dumpfile);
	  break;

	case BT_REAL:
	  mpfr_out_str (stdout, 10, 0, p->value.real, GFC_RND_MODE);
	  if (p->ts.kind != gfc_default_real_kind)
	    fprintf (dumpfile, "_%d", p->ts.kind);
	  break;

	case BT_CHARACTER:
	  show_char_const (p->value.character.string, 
			   p->value.character.length);
	  break;

	case BT_COMPLEX:
	  fputs ("(complex ", dumpfile);

	  mpfr_out_str (stdout, 10, 0, mpc_realref (p->value.complex),
			GFC_RND_MODE);
	  if (p->ts.kind != gfc_default_complex_kind)
	    fprintf (dumpfile, "_%d", p->ts.kind);

	  fputc (' ', dumpfile);

	  mpfr_out_str (stdout, 10, 0, mpc_imagref (p->value.complex),
			GFC_RND_MODE);
	  if (p->ts.kind != gfc_default_complex_kind)
	    fprintf (dumpfile, "_%d", p->ts.kind);

	  fputc (')', dumpfile);
	  break;

	case BT_HOLLERITH:
	  fprintf (dumpfile, "%dH", p->representation.length);
	  c = p->representation.string;
	  for (i = 0; i < p->representation.length; i++, c++)
	    {
	      fputc (*c, dumpfile);
	    }
	  break;

	default:
	  fputs ("???", dumpfile);
	  break;
	}

      if (p->representation.string)
	{
	  fputs (" {", dumpfile);
	  c = p->representation.string;
	  for (i = 0; i < p->representation.length; i++, c++)
	    {
	      fprintf (dumpfile, "%.2x", (unsigned int) *c);
	      if (i < p->representation.length - 1)
		fputc (',', dumpfile);
	    }
	  fputc ('}', dumpfile);
	}

      break;

    case EXPR_VARIABLE:
      if (p->symtree->n.sym->ns && p->symtree->n.sym->ns->proc_name)
	fprintf (dumpfile, "%s:", p->symtree->n.sym->ns->proc_name->name);
      fprintf (dumpfile, "%s", p->symtree->n.sym->name);
      show_ref (p->ref);
      break;

    case EXPR_OP:
      fputc ('(', dumpfile);
      switch (p->value.op.op)
	{
	case INTRINSIC_UPLUS:
	  fputs ("U+ ", dumpfile);
	  break;
	case INTRINSIC_UMINUS:
	  fputs ("U- ", dumpfile);
	  break;
	case INTRINSIC_PLUS:
	  fputs ("+ ", dumpfile);
	  break;
	case INTRINSIC_MINUS:
	  fputs ("- ", dumpfile);
	  break;
	case INTRINSIC_TIMES:
	  fputs ("* ", dumpfile);
	  break;
	case INTRINSIC_DIVIDE:
	  fputs ("/ ", dumpfile);
	  break;
	case INTRINSIC_POWER:
	  fputs ("** ", dumpfile);
	  break;
	case INTRINSIC_CONCAT:
	  fputs ("// ", dumpfile);
	  break;
	case INTRINSIC_AND:
	  fputs ("AND ", dumpfile);
	  break;
	case INTRINSIC_OR:
	  fputs ("OR ", dumpfile);
	  break;
	case INTRINSIC_EQV:
	  fputs ("EQV ", dumpfile);
	  break;
	case INTRINSIC_NEQV:
	  fputs ("NEQV ", dumpfile);
	  break;
	case INTRINSIC_EQ:
	case INTRINSIC_EQ_OS:
	  fputs ("= ", dumpfile);
	  break;
	case INTRINSIC_NE:
	case INTRINSIC_NE_OS:
	  fputs ("/= ", dumpfile);
	  break;
	case INTRINSIC_GT:
	case INTRINSIC_GT_OS:
	  fputs ("> ", dumpfile);
	  break;
	case INTRINSIC_GE:
	case INTRINSIC_GE_OS:
	  fputs (">= ", dumpfile);
	  break;
	case INTRINSIC_LT:
	case INTRINSIC_LT_OS:
	  fputs ("< ", dumpfile);
	  break;
	case INTRINSIC_LE:
	case INTRINSIC_LE_OS:
	  fputs ("<= ", dumpfile);
	  break;
	case INTRINSIC_NOT:
	  fputs ("NOT ", dumpfile);
	  break;
	case INTRINSIC_PARENTHESES:
	  fputs ("parens", dumpfile);
	  break;

	default:
	  gfc_internal_error
	    ("show_expr(): Bad intrinsic in expression!");
	}

      show_expr (p->value.op.op1);

      if (p->value.op.op2)
	{
	  fputc (' ', dumpfile);
	  show_expr (p->value.op.op2);
	}

      fputc (')', dumpfile);
      break;

    case EXPR_FUNCTION:
      if (p->value.function.name == NULL)
	{
	  fprintf (dumpfile, "%s", p->symtree->n.sym->name);
	  if (gfc_is_proc_ptr_comp (p, NULL))
	    show_ref (p->ref);
	  fputc ('[', dumpfile);
	  show_actual_arglist (p->value.function.actual);
	  fputc (']', dumpfile);
	}
      else
	{
	  fprintf (dumpfile, "%s", p->value.function.name);
	  if (gfc_is_proc_ptr_comp (p, NULL))
	    show_ref (p->ref);
	  fputc ('[', dumpfile);
	  fputc ('[', dumpfile);
	  show_actual_arglist (p->value.function.actual);
	  fputc (']', dumpfile);
	  fputc (']', dumpfile);
	}

      break;

    case EXPR_COMPCALL:
      show_compcall (p);
      break;

    default:
      gfc_internal_error ("show_expr(): Don't know how to show expr");
    }
}

/* Show symbol attributes.  The flavor and intent are followed by
   whatever single bit attributes are present.  */

static void
show_attr (symbol_attribute *attr)
{

  fprintf (dumpfile, "(%s %s %s %s %s",
	   gfc_code2string (flavors, attr->flavor),
	   gfc_intent_string (attr->intent),
	   gfc_code2string (access_types, attr->access),
	   gfc_code2string (procedures, attr->proc),
	   gfc_code2string (save_status, attr->save));

  if (attr->allocatable)
    fputs (" ALLOCATABLE", dumpfile);
  if (attr->asynchronous)
    fputs (" ASYNCHRONOUS", dumpfile);
  if (attr->codimension)
    fputs (" CODIMENSION", dumpfile);
  if (attr->dimension)
    fputs (" DIMENSION", dumpfile);
  if (attr->contiguous)
    fputs (" CONTIGUOUS", dumpfile);
  if (attr->external)
    fputs (" EXTERNAL", dumpfile);
  if (attr->intrinsic)
    fputs (" INTRINSIC", dumpfile);
  if (attr->optional)
    fputs (" OPTIONAL", dumpfile);
  if (attr->pointer)
    fputs (" POINTER", dumpfile);
  if (attr->is_protected)
    fputs (" PROTECTED", dumpfile);
  if (attr->value)
    fputs (" VALUE", dumpfile);
  if (attr->volatile_)
    fputs (" VOLATILE", dumpfile);
  if (attr->threadprivate)
    fputs (" THREADPRIVATE", dumpfile);
  if (attr->target)
    fputs (" TARGET", dumpfile);
  if (attr->dummy)
    fputs (" DUMMY", dumpfile);
  if (attr->result)
    fputs (" RESULT", dumpfile);
  if (attr->entry)
    fputs (" ENTRY", dumpfile);
  if (attr->is_bind_c)
    fputs (" BIND(C)", dumpfile);

  if (attr->data)
    fputs (" DATA", dumpfile);
  if (attr->use_assoc)
    fputs (" USE-ASSOC", dumpfile);
  if (attr->in_namelist)
    fputs (" IN-NAMELIST", dumpfile);
  if (attr->in_common)
    fputs (" IN-COMMON", dumpfile);

  if (attr->abstract)
    fputs (" ABSTRACT", dumpfile);
  if (attr->function)
    fputs (" FUNCTION", dumpfile);
  if (attr->subroutine)
    fputs (" SUBROUTINE", dumpfile);
  if (attr->implicit_type)
    fputs (" IMPLICIT-TYPE", dumpfile);

  if (attr->sequence)
    fputs (" SEQUENCE", dumpfile);
  if (attr->elemental)
    fputs (" ELEMENTAL", dumpfile);
  if (attr->pure)
    fputs (" PURE", dumpfile);
  if (attr->recursive)
    fputs (" RECURSIVE", dumpfile);

  fputc (')', dumpfile);
}


/* Show components of a derived type.  */

static void
show_components (gfc_symbol *sym)
{
  gfc_component *c;

  for (c = sym->components; c; c = c->next)
    {
      fprintf (dumpfile, "(%s ", c->name);
      show_typespec (&c->ts);
      if (c->attr.pointer)
	fputs (" POINTER", dumpfile);
      if (c->attr.proc_pointer)
	fputs (" PPC", dumpfile);
      if (c->attr.dimension)
	fputs (" DIMENSION", dumpfile);
      fputc (' ', dumpfile);
      show_array_spec (c->as);
      if (c->attr.access)
	fprintf (dumpfile, " %s", gfc_code2string (access_types, c->attr.access));
      fputc (')', dumpfile);
      if (c->next != NULL)
	fputc (' ', dumpfile);
    }
}


/* Show the f2k_derived namespace with procedure bindings.  */

static void
show_typebound_proc (gfc_typebound_proc* tb, const char* name)
{
  show_indent ();

  if (tb->is_generic)
    fputs ("GENERIC", dumpfile);
  else
    {
      fputs ("PROCEDURE, ", dumpfile);
      if (tb->nopass)
	fputs ("NOPASS", dumpfile);
      else
	{
	  if (tb->pass_arg)
	    fprintf (dumpfile, "PASS(%s)", tb->pass_arg);
	  else
	    fputs ("PASS", dumpfile);
	}
      if (tb->non_overridable)
	fputs (", NON_OVERRIDABLE", dumpfile);
    }

  if (tb->access == ACCESS_PUBLIC)
    fputs (", PUBLIC", dumpfile);
  else
    fputs (", PRIVATE", dumpfile);

  fprintf (dumpfile, " :: %s => ", name);

  if (tb->is_generic)
    {
      gfc_tbp_generic* g;
      for (g = tb->u.generic; g; g = g->next)
	{
	  fputs (g->specific_st->name, dumpfile);
	  if (g->next)
	    fputs (", ", dumpfile);
	}
    }
  else
    fputs (tb->u.specific->n.sym->name, dumpfile);
}

static void
show_typebound_symtree (gfc_symtree* st)
{
  gcc_assert (st->n.tb);
  show_typebound_proc (st->n.tb, st->name);
}

static void
show_f2k_derived (gfc_namespace* f2k)
{
  gfc_finalizer* f;
  int op;

  show_indent ();
  fputs ("Procedure bindings:", dumpfile);
  ++show_level;

  /* Finalizer bindings.  */
  for (f = f2k->finalizers; f; f = f->next)
    {
      show_indent ();
      fprintf (dumpfile, "FINAL %s", f->proc_sym->name);
    }

  /* Type-bound procedures.  */
  gfc_traverse_symtree (f2k->tb_sym_root, &show_typebound_symtree);

  --show_level;

  show_indent ();
  fputs ("Operator bindings:", dumpfile);
  ++show_level;

  /* User-defined operators.  */
  gfc_traverse_symtree (f2k->tb_uop_root, &show_typebound_symtree);

  /* Intrinsic operators.  */
  for (op = GFC_INTRINSIC_BEGIN; op != GFC_INTRINSIC_END; ++op)
    if (f2k->tb_op[op])
      show_typebound_proc (f2k->tb_op[op],
			   gfc_op2string ((gfc_intrinsic_op) op));

  --show_level;
}


/* Show a symbol.  If a symbol is an ENTRY, SUBROUTINE or FUNCTION, we
   show the interface.  Information needed to reconstruct the list of
   specific interfaces associated with a generic symbol is done within
   that symbol.  */

static void
show_symbol (gfc_symbol *sym)
{
  gfc_formal_arglist *formal;
  gfc_interface *intr;

  if (sym == NULL)
    return;

  show_indent ();

  fprintf (dumpfile, "symbol %s ", sym->name);
  show_typespec (&sym->ts);

  /* If this symbol is an associate-name, show its target expression.  */
  if (sym->assoc)
    {
      fputs (" => ", dumpfile);
      show_expr (sym->assoc->target);
      fputs (" ", dumpfile);
    }

  show_attr (&sym->attr);

  if (sym->value)
    {
      show_indent ();
      fputs ("value: ", dumpfile);
      show_expr (sym->value);
    }

  if (sym->as)
    {
      show_indent ();
      fputs ("Array spec:", dumpfile);
      show_array_spec (sym->as);
    }

  if (sym->generic)
    {
      show_indent ();
      fputs ("Generic interfaces:", dumpfile);
      for (intr = sym->generic; intr; intr = intr->next)
	fprintf (dumpfile, " %s", intr->sym->name);
    }

  if (sym->result)
    {
      show_indent ();
      fprintf (dumpfile, "result: %s", sym->result->name);
    }

  if (sym->components)
    {
      show_indent ();
      fputs ("components: ", dumpfile);
      show_components (sym);
    }

  if (sym->f2k_derived)
    {
      show_indent ();
<<<<<<< HEAD
      if (sym->vindex)
	fprintf (dumpfile, "vindex: %d", sym->vindex);
=======
      if (sym->hash_value)
	fprintf (dumpfile, "hash: %d", sym->hash_value);
>>>>>>> 779871ac
      show_f2k_derived (sym->f2k_derived);
    }

  if (sym->formal)
    {
      show_indent ();
      fputs ("Formal arglist:", dumpfile);

      for (formal = sym->formal; formal; formal = formal->next)
	{
	  if (formal->sym != NULL)
	    fprintf (dumpfile, " %s", formal->sym->name);
	  else
	    fputs (" [Alt Return]", dumpfile);
	}
    }

  if (sym->formal_ns && (sym->formal_ns->proc_name != sym))
    {
      show_indent ();
      fputs ("Formal namespace", dumpfile);
      show_namespace (sym->formal_ns);
    }

  fputc ('\n', dumpfile);
}


/* Show a user-defined operator.  Just prints an operator
   and the name of the associated subroutine, really.  */

static void
show_uop (gfc_user_op *uop)
{
  gfc_interface *intr;

  show_indent ();
  fprintf (dumpfile, "%s:", uop->name);

  for (intr = uop->op; intr; intr = intr->next)
    fprintf (dumpfile, " %s", intr->sym->name);
}


/* Workhorse function for traversing the user operator symtree.  */

static void
traverse_uop (gfc_symtree *st, void (*func) (gfc_user_op *))
{
  if (st == NULL)
    return;

  (*func) (st->n.uop);

  traverse_uop (st->left, func);
  traverse_uop (st->right, func);
}


/* Traverse the tree of user operator nodes.  */

void
gfc_traverse_user_op (gfc_namespace *ns, void (*func) (gfc_user_op *))
{
  traverse_uop (ns->uop_root, func);
}


/* Function to display a common block.  */

static void
show_common (gfc_symtree *st)
{
  gfc_symbol *s;

  show_indent ();
  fprintf (dumpfile, "common: /%s/ ", st->name);

  s = st->n.common->head;
  while (s)
    {
      fprintf (dumpfile, "%s", s->name);
      s = s->common_next;
      if (s)
	fputs (", ", dumpfile);
    }
  fputc ('\n', dumpfile);
}    


/* Worker function to display the symbol tree.  */

static void
show_symtree (gfc_symtree *st)
{
  show_indent ();
  fprintf (dumpfile, "symtree: %s  Ambig %d", st->name, st->ambiguous);

  if (st->n.sym->ns != gfc_current_ns)
    fprintf (dumpfile, " from namespace %s", st->n.sym->ns->proc_name->name);
  else
    show_symbol (st->n.sym);
}


/******************* Show gfc_code structures **************/


/* Show a list of code structures.  Mutually recursive with
   show_code_node().  */

static void
show_code (int level, gfc_code *c)
{
  for (; c; c = c->next)
    show_code_node (level, c);
}

static void
show_namelist (gfc_namelist *n)
{
  for (; n->next; n = n->next)
    fprintf (dumpfile, "%s,", n->sym->name);
  fprintf (dumpfile, "%s", n->sym->name);
}

/* Show a single OpenMP directive node and everything underneath it
   if necessary.  */

static void
show_omp_node (int level, gfc_code *c)
{
  gfc_omp_clauses *omp_clauses = NULL;
  const char *name = NULL;

  switch (c->op)
    {
    case EXEC_OMP_ATOMIC: name = "ATOMIC"; break;
    case EXEC_OMP_BARRIER: name = "BARRIER"; break;
    case EXEC_OMP_CRITICAL: name = "CRITICAL"; break;
    case EXEC_OMP_FLUSH: name = "FLUSH"; break;
    case EXEC_OMP_DO: name = "DO"; break;
    case EXEC_OMP_MASTER: name = "MASTER"; break;
    case EXEC_OMP_ORDERED: name = "ORDERED"; break;
    case EXEC_OMP_PARALLEL: name = "PARALLEL"; break;
    case EXEC_OMP_PARALLEL_DO: name = "PARALLEL DO"; break;
    case EXEC_OMP_PARALLEL_SECTIONS: name = "PARALLEL SECTIONS"; break;
    case EXEC_OMP_PARALLEL_WORKSHARE: name = "PARALLEL WORKSHARE"; break;
    case EXEC_OMP_SECTIONS: name = "SECTIONS"; break;
    case EXEC_OMP_SINGLE: name = "SINGLE"; break;
    case EXEC_OMP_TASK: name = "TASK"; break;
    case EXEC_OMP_TASKWAIT: name = "TASKWAIT"; break;
    case EXEC_OMP_WORKSHARE: name = "WORKSHARE"; break;
    default:
      gcc_unreachable ();
    }
  fprintf (dumpfile, "!$OMP %s", name);
  switch (c->op)
    {
    case EXEC_OMP_DO:
    case EXEC_OMP_PARALLEL:
    case EXEC_OMP_PARALLEL_DO:
    case EXEC_OMP_PARALLEL_SECTIONS:
    case EXEC_OMP_SECTIONS:
    case EXEC_OMP_SINGLE:
    case EXEC_OMP_WORKSHARE:
    case EXEC_OMP_PARALLEL_WORKSHARE:
    case EXEC_OMP_TASK:
      omp_clauses = c->ext.omp_clauses;
      break;
    case EXEC_OMP_CRITICAL:
      if (c->ext.omp_name)
	fprintf (dumpfile, " (%s)", c->ext.omp_name);
      break;
    case EXEC_OMP_FLUSH:
      if (c->ext.omp_namelist)
	{
	  fputs (" (", dumpfile);
	  show_namelist (c->ext.omp_namelist);
	  fputc (')', dumpfile);
	}
      return;
    case EXEC_OMP_BARRIER:
    case EXEC_OMP_TASKWAIT:
      return;
    default:
      break;
    }
  if (omp_clauses)
    {
      int list_type;

      if (omp_clauses->if_expr)
	{
	  fputs (" IF(", dumpfile);
	  show_expr (omp_clauses->if_expr);
	  fputc (')', dumpfile);
	}
      if (omp_clauses->num_threads)
	{
	  fputs (" NUM_THREADS(", dumpfile);
	  show_expr (omp_clauses->num_threads);
	  fputc (')', dumpfile);
	}
      if (omp_clauses->sched_kind != OMP_SCHED_NONE)
	{
	  const char *type;
	  switch (omp_clauses->sched_kind)
	    {
	    case OMP_SCHED_STATIC: type = "STATIC"; break;
	    case OMP_SCHED_DYNAMIC: type = "DYNAMIC"; break;
	    case OMP_SCHED_GUIDED: type = "GUIDED"; break;
	    case OMP_SCHED_RUNTIME: type = "RUNTIME"; break;
	    case OMP_SCHED_AUTO: type = "AUTO"; break;
	    default:
	      gcc_unreachable ();
	    }
	  fprintf (dumpfile, " SCHEDULE (%s", type);
	  if (omp_clauses->chunk_size)
	    {
	      fputc (',', dumpfile);
	      show_expr (omp_clauses->chunk_size);
	    }
	  fputc (')', dumpfile);
	}
      if (omp_clauses->default_sharing != OMP_DEFAULT_UNKNOWN)
	{
	  const char *type;
	  switch (omp_clauses->default_sharing)
	    {
	    case OMP_DEFAULT_NONE: type = "NONE"; break;
	    case OMP_DEFAULT_PRIVATE: type = "PRIVATE"; break;
	    case OMP_DEFAULT_SHARED: type = "SHARED"; break;
	    case OMP_DEFAULT_FIRSTPRIVATE: type = "FIRSTPRIVATE"; break;
	    default:
	      gcc_unreachable ();
	    }
	  fprintf (dumpfile, " DEFAULT(%s)", type);
	}
      if (omp_clauses->ordered)
	fputs (" ORDERED", dumpfile);
      if (omp_clauses->untied)
	fputs (" UNTIED", dumpfile);
      if (omp_clauses->collapse)
	fprintf (dumpfile, " COLLAPSE(%d)", omp_clauses->collapse);
      for (list_type = 0; list_type < OMP_LIST_NUM; list_type++)
	if (omp_clauses->lists[list_type] != NULL
	    && list_type != OMP_LIST_COPYPRIVATE)
	  {
	    const char *type;
	    if (list_type >= OMP_LIST_REDUCTION_FIRST)
	      {
		switch (list_type)
		  {
		  case OMP_LIST_PLUS: type = "+"; break;
		  case OMP_LIST_MULT: type = "*"; break;
		  case OMP_LIST_SUB: type = "-"; break;
		  case OMP_LIST_AND: type = ".AND."; break;
		  case OMP_LIST_OR: type = ".OR."; break;
		  case OMP_LIST_EQV: type = ".EQV."; break;
		  case OMP_LIST_NEQV: type = ".NEQV."; break;
		  case OMP_LIST_MAX: type = "MAX"; break;
		  case OMP_LIST_MIN: type = "MIN"; break;
		  case OMP_LIST_IAND: type = "IAND"; break;
		  case OMP_LIST_IOR: type = "IOR"; break;
		  case OMP_LIST_IEOR: type = "IEOR"; break;
		  default:
		    gcc_unreachable ();
		  }
		fprintf (dumpfile, " REDUCTION(%s:", type);
	      }
	    else
	      {
		switch (list_type)
		  {
		  case OMP_LIST_PRIVATE: type = "PRIVATE"; break;
		  case OMP_LIST_FIRSTPRIVATE: type = "FIRSTPRIVATE"; break;
		  case OMP_LIST_LASTPRIVATE: type = "LASTPRIVATE"; break;
		  case OMP_LIST_SHARED: type = "SHARED"; break;
		  case OMP_LIST_COPYIN: type = "COPYIN"; break;
		  default:
		    gcc_unreachable ();
		  }
		fprintf (dumpfile, " %s(", type);
	      }
	    show_namelist (omp_clauses->lists[list_type]);
	    fputc (')', dumpfile);
	  }
    }
  fputc ('\n', dumpfile);
  if (c->op == EXEC_OMP_SECTIONS || c->op == EXEC_OMP_PARALLEL_SECTIONS)
    {
      gfc_code *d = c->block;
      while (d != NULL)
	{
	  show_code (level + 1, d->next);
	  if (d->block == NULL)
	    break;
	  code_indent (level, 0);
	  fputs ("!$OMP SECTION\n", dumpfile);
	  d = d->block;
	}
    }
  else
    show_code (level + 1, c->block->next);
  if (c->op == EXEC_OMP_ATOMIC)
    return;
  code_indent (level, 0);
  fprintf (dumpfile, "!$OMP END %s", name);
  if (omp_clauses != NULL)
    {
      if (omp_clauses->lists[OMP_LIST_COPYPRIVATE])
	{
	  fputs (" COPYPRIVATE(", dumpfile);
	  show_namelist (omp_clauses->lists[OMP_LIST_COPYPRIVATE]);
	  fputc (')', dumpfile);
	}
      else if (omp_clauses->nowait)
	fputs (" NOWAIT", dumpfile);
    }
  else if (c->op == EXEC_OMP_CRITICAL && c->ext.omp_name)
    fprintf (dumpfile, " (%s)", c->ext.omp_name);
}


/* Show a single code node and everything underneath it if necessary.  */

static void
show_code_node (int level, gfc_code *c)
{
  gfc_forall_iterator *fa;
  gfc_open *open;
  gfc_case *cp;
  gfc_alloc *a;
  gfc_code *d;
  gfc_close *close;
  gfc_filepos *fp;
  gfc_inquire *i;
  gfc_dt *dt;
  gfc_namespace *ns;

  code_indent (level, c->here);

  switch (c->op)
    {
    case EXEC_END_PROCEDURE:
      break;

    case EXEC_NOP:
      fputs ("NOP", dumpfile);
      break;

    case EXEC_CONTINUE:
      fputs ("CONTINUE", dumpfile);
      break;

    case EXEC_ENTRY:
      fprintf (dumpfile, "ENTRY %s", c->ext.entry->sym->name);
      break;

    case EXEC_INIT_ASSIGN:
    case EXEC_ASSIGN:
      fputs ("ASSIGN ", dumpfile);
      show_expr (c->expr1);
      fputc (' ', dumpfile);
      show_expr (c->expr2);
      break;

    case EXEC_LABEL_ASSIGN:
      fputs ("LABEL ASSIGN ", dumpfile);
      show_expr (c->expr1);
      fprintf (dumpfile, " %d", c->label1->value);
      break;

    case EXEC_POINTER_ASSIGN:
      fputs ("POINTER ASSIGN ", dumpfile);
      show_expr (c->expr1);
      fputc (' ', dumpfile);
      show_expr (c->expr2);
      break;

    case EXEC_GOTO:
      fputs ("GOTO ", dumpfile);
      if (c->label1)
	fprintf (dumpfile, "%d", c->label1->value);
      else
	{
	  show_expr (c->expr1);
	  d = c->block;
	  if (d != NULL)
	    {
	      fputs (", (", dumpfile);
	      for (; d; d = d ->block)
		{
		  code_indent (level, d->label1);
		  if (d->block != NULL)
		    fputc (',', dumpfile);
		  else
		    fputc (')', dumpfile);
		}
	    }
	}
      break;

    case EXEC_CALL:
    case EXEC_ASSIGN_CALL:
      if (c->resolved_sym)
	fprintf (dumpfile, "CALL %s ", c->resolved_sym->name);
      else if (c->symtree)
	fprintf (dumpfile, "CALL %s ", c->symtree->name);
      else
	fputs ("CALL ?? ", dumpfile);

      show_actual_arglist (c->ext.actual);
      break;

    case EXEC_COMPCALL:
      fputs ("CALL ", dumpfile);
      show_compcall (c->expr1);
      break;

    case EXEC_CALL_PPC:
      fputs ("CALL ", dumpfile);
      show_expr (c->expr1);
      show_actual_arglist (c->ext.actual);
      break;

    case EXEC_RETURN:
      fputs ("RETURN ", dumpfile);
      if (c->expr1)
	show_expr (c->expr1);
      break;

    case EXEC_PAUSE:
      fputs ("PAUSE ", dumpfile);

      if (c->expr1 != NULL)
	show_expr (c->expr1);
      else
	fprintf (dumpfile, "%d", c->ext.stop_code);

      break;

    case EXEC_ERROR_STOP:
      fputs ("ERROR ", dumpfile);
      /* Fall through.  */

    case EXEC_STOP:
      fputs ("STOP ", dumpfile);

      if (c->expr1 != NULL)
	show_expr (c->expr1);
      else
	fprintf (dumpfile, "%d", c->ext.stop_code);

      break;

    case EXEC_SYNC_ALL:
      fputs ("SYNC ALL ", dumpfile);
      if (c->expr2 != NULL)
	{
	  fputs (" stat=", dumpfile);
	  show_expr (c->expr2);
	}
      if (c->expr3 != NULL)
	{
	  fputs (" errmsg=", dumpfile);
	  show_expr (c->expr3);
	}
      break;

    case EXEC_SYNC_MEMORY:
      fputs ("SYNC MEMORY ", dumpfile);
      if (c->expr2 != NULL)
 	{
	  fputs (" stat=", dumpfile);
	  show_expr (c->expr2);
	}
      if (c->expr3 != NULL)
	{
	  fputs (" errmsg=", dumpfile);
	  show_expr (c->expr3);
	}
      break;

    case EXEC_SYNC_IMAGES:
      fputs ("SYNC IMAGES  image-set=", dumpfile);
      if (c->expr1 != NULL)
	show_expr (c->expr1);
      else
	fputs ("* ", dumpfile);
      if (c->expr2 != NULL)
	{
	  fputs (" stat=", dumpfile);
	  show_expr (c->expr2);
	}
      if (c->expr3 != NULL)
	{
	  fputs (" errmsg=", dumpfile);
	  show_expr (c->expr3);
	}
      break;

    case EXEC_ARITHMETIC_IF:
      fputs ("IF ", dumpfile);
      show_expr (c->expr1);
      fprintf (dumpfile, " %d, %d, %d",
		  c->label1->value, c->label2->value, c->label3->value);
      break;

    case EXEC_IF:
      d = c->block;
      fputs ("IF ", dumpfile);
      show_expr (d->expr1);
      fputc ('\n', dumpfile);
      show_code (level + 1, d->next);

      d = d->block;
      for (; d; d = d->block)
	{
	  code_indent (level, 0);

	  if (d->expr1 == NULL)
	    fputs ("ELSE\n", dumpfile);
	  else
	    {
	      fputs ("ELSE IF ", dumpfile);
	      show_expr (d->expr1);
	      fputc ('\n', dumpfile);
	    }

	  show_code (level + 1, d->next);
	}

      code_indent (level, c->label1);

      fputs ("ENDIF", dumpfile);
      break;

    case EXEC_BLOCK:
      {
	const char* blocktype;
	if (c->ext.block.assoc)
	  blocktype = "ASSOCIATE";
	else
	  blocktype = "BLOCK";
	show_indent ();
	fprintf (dumpfile, "%s ", blocktype);
	ns = c->ext.block.ns;
	show_namespace (ns);
	show_indent ();
	fprintf (dumpfile, "END %s ", blocktype);
	break;
      }

    case EXEC_SELECT:
      d = c->block;
      fputs ("SELECT CASE ", dumpfile);
      show_expr (c->expr1);
      fputc ('\n', dumpfile);

      for (; d; d = d->block)
	{
	  code_indent (level, 0);

	  fputs ("CASE ", dumpfile);
	  for (cp = d->ext.case_list; cp; cp = cp->next)
	    {
	      fputc ('(', dumpfile);
	      show_expr (cp->low);
	      fputc (' ', dumpfile);
	      show_expr (cp->high);
	      fputc (')', dumpfile);
	      fputc (' ', dumpfile);
	    }
	  fputc ('\n', dumpfile);

	  show_code (level + 1, d->next);
	}

      code_indent (level, c->label1);
      fputs ("END SELECT", dumpfile);
      break;

    case EXEC_WHERE:
      fputs ("WHERE ", dumpfile);

      d = c->block;
      show_expr (d->expr1);
      fputc ('\n', dumpfile);

      show_code (level + 1, d->next);

      for (d = d->block; d; d = d->block)
	{
	  code_indent (level, 0);
	  fputs ("ELSE WHERE ", dumpfile);
	  show_expr (d->expr1);
	  fputc ('\n', dumpfile);
	  show_code (level + 1, d->next);
	}

      code_indent (level, 0);
      fputs ("END WHERE", dumpfile);
      break;


    case EXEC_FORALL:
      fputs ("FORALL ", dumpfile);
      for (fa = c->ext.forall_iterator; fa; fa = fa->next)
	{
	  show_expr (fa->var);
	  fputc (' ', dumpfile);
	  show_expr (fa->start);
	  fputc (':', dumpfile);
	  show_expr (fa->end);
	  fputc (':', dumpfile);
	  show_expr (fa->stride);

	  if (fa->next != NULL)
	    fputc (',', dumpfile);
	}

      if (c->expr1 != NULL)
	{
	  fputc (',', dumpfile);
	  show_expr (c->expr1);
	}
      fputc ('\n', dumpfile);

      show_code (level + 1, c->block->next);

      code_indent (level, 0);
      fputs ("END FORALL", dumpfile);
      break;

    case EXEC_CRITICAL:
      fputs ("CRITICAL\n", dumpfile);
      show_code (level + 1, c->block->next);
      code_indent (level, 0);
      fputs ("END CRITICAL", dumpfile);
      break;

    case EXEC_DO:
      fputs ("DO ", dumpfile);

      show_expr (c->ext.iterator->var);
      fputc ('=', dumpfile);
      show_expr (c->ext.iterator->start);
      fputc (' ', dumpfile);
      show_expr (c->ext.iterator->end);
      fputc (' ', dumpfile);
      show_expr (c->ext.iterator->step);
      fputc ('\n', dumpfile);

      show_code (level + 1, c->block->next);

      code_indent (level, 0);
      fputs ("END DO", dumpfile);
      break;

    case EXEC_DO_WHILE:
      fputs ("DO WHILE ", dumpfile);
      show_expr (c->expr1);
      fputc ('\n', dumpfile);

      show_code (level + 1, c->block->next);

      code_indent (level, c->label1);
      fputs ("END DO", dumpfile);
      break;

    case EXEC_CYCLE:
      fputs ("CYCLE", dumpfile);
      if (c->symtree)
	fprintf (dumpfile, " %s", c->symtree->n.sym->name);
      break;

    case EXEC_EXIT:
      fputs ("EXIT", dumpfile);
      if (c->symtree)
	fprintf (dumpfile, " %s", c->symtree->n.sym->name);
      break;

    case EXEC_ALLOCATE:
      fputs ("ALLOCATE ", dumpfile);
      if (c->expr1)
	{
	  fputs (" STAT=", dumpfile);
	  show_expr (c->expr1);
	}

      if (c->expr2)
	{
	  fputs (" ERRMSG=", dumpfile);
	  show_expr (c->expr2);
	}

      for (a = c->ext.alloc.list; a; a = a->next)
	{
	  fputc (' ', dumpfile);
	  show_expr (a->expr);
	}

      break;

    case EXEC_DEALLOCATE:
      fputs ("DEALLOCATE ", dumpfile);
      if (c->expr1)
	{
	  fputs (" STAT=", dumpfile);
	  show_expr (c->expr1);
	}

      if (c->expr2)
	{
	  fputs (" ERRMSG=", dumpfile);
	  show_expr (c->expr2);
	}

      for (a = c->ext.alloc.list; a; a = a->next)
	{
	  fputc (' ', dumpfile);
	  show_expr (a->expr);
	}

      break;

    case EXEC_OPEN:
      fputs ("OPEN", dumpfile);
      open = c->ext.open;

      if (open->unit)
	{
	  fputs (" UNIT=", dumpfile);
	  show_expr (open->unit);
	}
      if (open->iomsg)
	{
	  fputs (" IOMSG=", dumpfile);
	  show_expr (open->iomsg);
	}
      if (open->iostat)
	{
	  fputs (" IOSTAT=", dumpfile);
	  show_expr (open->iostat);
	}
      if (open->file)
	{
	  fputs (" FILE=", dumpfile);
	  show_expr (open->file);
	}
      if (open->status)
	{
	  fputs (" STATUS=", dumpfile);
	  show_expr (open->status);
	}
      if (open->access)
	{
	  fputs (" ACCESS=", dumpfile);
	  show_expr (open->access);
	}
      if (open->form)
	{
	  fputs (" FORM=", dumpfile);
	  show_expr (open->form);
	}
      if (open->recl)
	{
	  fputs (" RECL=", dumpfile);
	  show_expr (open->recl);
	}
      if (open->blank)
	{
	  fputs (" BLANK=", dumpfile);
	  show_expr (open->blank);
	}
      if (open->position)
	{
	  fputs (" POSITION=", dumpfile);
	  show_expr (open->position);
	}
      if (open->action)
	{
	  fputs (" ACTION=", dumpfile);
	  show_expr (open->action);
	}
      if (open->delim)
	{
	  fputs (" DELIM=", dumpfile);
	  show_expr (open->delim);
	}
      if (open->pad)
	{
	  fputs (" PAD=", dumpfile);
	  show_expr (open->pad);
	}
      if (open->decimal)
	{
	  fputs (" DECIMAL=", dumpfile);
	  show_expr (open->decimal);
	}
      if (open->encoding)
	{
	  fputs (" ENCODING=", dumpfile);
	  show_expr (open->encoding);
	}
      if (open->round)
	{
	  fputs (" ROUND=", dumpfile);
	  show_expr (open->round);
	}
      if (open->sign)
	{
	  fputs (" SIGN=", dumpfile);
	  show_expr (open->sign);
	}
      if (open->convert)
	{
	  fputs (" CONVERT=", dumpfile);
	  show_expr (open->convert);
	}
      if (open->asynchronous)
	{
	  fputs (" ASYNCHRONOUS=", dumpfile);
	  show_expr (open->asynchronous);
	}
      if (open->err != NULL)
	fprintf (dumpfile, " ERR=%d", open->err->value);

      break;

    case EXEC_CLOSE:
      fputs ("CLOSE", dumpfile);
      close = c->ext.close;

      if (close->unit)
	{
	  fputs (" UNIT=", dumpfile);
	  show_expr (close->unit);
	}
      if (close->iomsg)
	{
	  fputs (" IOMSG=", dumpfile);
	  show_expr (close->iomsg);
	}
      if (close->iostat)
	{
	  fputs (" IOSTAT=", dumpfile);
	  show_expr (close->iostat);
	}
      if (close->status)
	{
	  fputs (" STATUS=", dumpfile);
	  show_expr (close->status);
	}
      if (close->err != NULL)
	fprintf (dumpfile, " ERR=%d", close->err->value);
      break;

    case EXEC_BACKSPACE:
      fputs ("BACKSPACE", dumpfile);
      goto show_filepos;

    case EXEC_ENDFILE:
      fputs ("ENDFILE", dumpfile);
      goto show_filepos;

    case EXEC_REWIND:
      fputs ("REWIND", dumpfile);
      goto show_filepos;

    case EXEC_FLUSH:
      fputs ("FLUSH", dumpfile);

    show_filepos:
      fp = c->ext.filepos;

      if (fp->unit)
	{
	  fputs (" UNIT=", dumpfile);
	  show_expr (fp->unit);
	}
      if (fp->iomsg)
	{
	  fputs (" IOMSG=", dumpfile);
	  show_expr (fp->iomsg);
	}
      if (fp->iostat)
	{
	  fputs (" IOSTAT=", dumpfile);
	  show_expr (fp->iostat);
	}
      if (fp->err != NULL)
	fprintf (dumpfile, " ERR=%d", fp->err->value);
      break;

    case EXEC_INQUIRE:
      fputs ("INQUIRE", dumpfile);
      i = c->ext.inquire;

      if (i->unit)
	{
	  fputs (" UNIT=", dumpfile);
	  show_expr (i->unit);
	}
      if (i->file)
	{
	  fputs (" FILE=", dumpfile);
	  show_expr (i->file);
	}

      if (i->iomsg)
	{
	  fputs (" IOMSG=", dumpfile);
	  show_expr (i->iomsg);
	}
      if (i->iostat)
	{
	  fputs (" IOSTAT=", dumpfile);
	  show_expr (i->iostat);
	}
      if (i->exist)
	{
	  fputs (" EXIST=", dumpfile);
	  show_expr (i->exist);
	}
      if (i->opened)
	{
	  fputs (" OPENED=", dumpfile);
	  show_expr (i->opened);
	}
      if (i->number)
	{
	  fputs (" NUMBER=", dumpfile);
	  show_expr (i->number);
	}
      if (i->named)
	{
	  fputs (" NAMED=", dumpfile);
	  show_expr (i->named);
	}
      if (i->name)
	{
	  fputs (" NAME=", dumpfile);
	  show_expr (i->name);
	}
      if (i->access)
	{
	  fputs (" ACCESS=", dumpfile);
	  show_expr (i->access);
	}
      if (i->sequential)
	{
	  fputs (" SEQUENTIAL=", dumpfile);
	  show_expr (i->sequential);
	}

      if (i->direct)
	{
	  fputs (" DIRECT=", dumpfile);
	  show_expr (i->direct);
	}
      if (i->form)
	{
	  fputs (" FORM=", dumpfile);
	  show_expr (i->form);
	}
      if (i->formatted)
	{
	  fputs (" FORMATTED", dumpfile);
	  show_expr (i->formatted);
	}
      if (i->unformatted)
	{
	  fputs (" UNFORMATTED=", dumpfile);
	  show_expr (i->unformatted);
	}
      if (i->recl)
	{
	  fputs (" RECL=", dumpfile);
	  show_expr (i->recl);
	}
      if (i->nextrec)
	{
	  fputs (" NEXTREC=", dumpfile);
	  show_expr (i->nextrec);
	}
      if (i->blank)
	{
	  fputs (" BLANK=", dumpfile);
	  show_expr (i->blank);
	}
      if (i->position)
	{
	  fputs (" POSITION=", dumpfile);
	  show_expr (i->position);
	}
      if (i->action)
	{
	  fputs (" ACTION=", dumpfile);
	  show_expr (i->action);
	}
      if (i->read)
	{
	  fputs (" READ=", dumpfile);
	  show_expr (i->read);
	}
      if (i->write)
	{
	  fputs (" WRITE=", dumpfile);
	  show_expr (i->write);
	}
      if (i->readwrite)
	{
	  fputs (" READWRITE=", dumpfile);
	  show_expr (i->readwrite);
	}
      if (i->delim)
	{
	  fputs (" DELIM=", dumpfile);
	  show_expr (i->delim);
	}
      if (i->pad)
	{
	  fputs (" PAD=", dumpfile);
	  show_expr (i->pad);
	}
      if (i->convert)
	{
	  fputs (" CONVERT=", dumpfile);
	  show_expr (i->convert);
	}
      if (i->asynchronous)
	{
	  fputs (" ASYNCHRONOUS=", dumpfile);
	  show_expr (i->asynchronous);
	}
      if (i->decimal)
	{
	  fputs (" DECIMAL=", dumpfile);
	  show_expr (i->decimal);
	}
      if (i->encoding)
	{
	  fputs (" ENCODING=", dumpfile);
	  show_expr (i->encoding);
	}
      if (i->pending)
	{
	  fputs (" PENDING=", dumpfile);
	  show_expr (i->pending);
	}
      if (i->round)
	{
	  fputs (" ROUND=", dumpfile);
	  show_expr (i->round);
	}
      if (i->sign)
	{
	  fputs (" SIGN=", dumpfile);
	  show_expr (i->sign);
	}
      if (i->size)
	{
	  fputs (" SIZE=", dumpfile);
	  show_expr (i->size);
	}
      if (i->id)
	{
	  fputs (" ID=", dumpfile);
	  show_expr (i->id);
	}

      if (i->err != NULL)
	fprintf (dumpfile, " ERR=%d", i->err->value);
      break;

    case EXEC_IOLENGTH:
      fputs ("IOLENGTH ", dumpfile);
      show_expr (c->expr1);
      goto show_dt_code;
      break;

    case EXEC_READ:
      fputs ("READ", dumpfile);
      goto show_dt;

    case EXEC_WRITE:
      fputs ("WRITE", dumpfile);

    show_dt:
      dt = c->ext.dt;
      if (dt->io_unit)
	{
	  fputs (" UNIT=", dumpfile);
	  show_expr (dt->io_unit);
	}

      if (dt->format_expr)
	{
	  fputs (" FMT=", dumpfile);
	  show_expr (dt->format_expr);
	}

      if (dt->format_label != NULL)
	fprintf (dumpfile, " FMT=%d", dt->format_label->value);
      if (dt->namelist)
	fprintf (dumpfile, " NML=%s", dt->namelist->name);

      if (dt->iomsg)
	{
	  fputs (" IOMSG=", dumpfile);
	  show_expr (dt->iomsg);
	}
      if (dt->iostat)
	{
	  fputs (" IOSTAT=", dumpfile);
	  show_expr (dt->iostat);
	}
      if (dt->size)
	{
	  fputs (" SIZE=", dumpfile);
	  show_expr (dt->size);
	}
      if (dt->rec)
	{
	  fputs (" REC=", dumpfile);
	  show_expr (dt->rec);
	}
      if (dt->advance)
	{
	  fputs (" ADVANCE=", dumpfile);
	  show_expr (dt->advance);
	}
      if (dt->id)
	{
	  fputs (" ID=", dumpfile);
	  show_expr (dt->id);
	}
      if (dt->pos)
	{
	  fputs (" POS=", dumpfile);
	  show_expr (dt->pos);
	}
      if (dt->asynchronous)
	{
	  fputs (" ASYNCHRONOUS=", dumpfile);
	  show_expr (dt->asynchronous);
	}
      if (dt->blank)
	{
	  fputs (" BLANK=", dumpfile);
	  show_expr (dt->blank);
	}
      if (dt->decimal)
	{
	  fputs (" DECIMAL=", dumpfile);
	  show_expr (dt->decimal);
	}
      if (dt->delim)
	{
	  fputs (" DELIM=", dumpfile);
	  show_expr (dt->delim);
	}
      if (dt->pad)
	{
	  fputs (" PAD=", dumpfile);
	  show_expr (dt->pad);
	}
      if (dt->round)
	{
	  fputs (" ROUND=", dumpfile);
	  show_expr (dt->round);
	}
      if (dt->sign)
	{
	  fputs (" SIGN=", dumpfile);
	  show_expr (dt->sign);
	}

    show_dt_code:
      fputc ('\n', dumpfile);
      for (c = c->block->next; c; c = c->next)
	show_code_node (level + (c->next != NULL), c);
      return;

    case EXEC_TRANSFER:
      fputs ("TRANSFER ", dumpfile);
      show_expr (c->expr1);
      break;

    case EXEC_DT_END:
      fputs ("DT_END", dumpfile);
      dt = c->ext.dt;

      if (dt->err != NULL)
	fprintf (dumpfile, " ERR=%d", dt->err->value);
      if (dt->end != NULL)
	fprintf (dumpfile, " END=%d", dt->end->value);
      if (dt->eor != NULL)
	fprintf (dumpfile, " EOR=%d", dt->eor->value);
      break;

    case EXEC_OMP_ATOMIC:
    case EXEC_OMP_BARRIER:
    case EXEC_OMP_CRITICAL:
    case EXEC_OMP_FLUSH:
    case EXEC_OMP_DO:
    case EXEC_OMP_MASTER:
    case EXEC_OMP_ORDERED:
    case EXEC_OMP_PARALLEL:
    case EXEC_OMP_PARALLEL_DO:
    case EXEC_OMP_PARALLEL_SECTIONS:
    case EXEC_OMP_PARALLEL_WORKSHARE:
    case EXEC_OMP_SECTIONS:
    case EXEC_OMP_SINGLE:
    case EXEC_OMP_TASK:
    case EXEC_OMP_TASKWAIT:
    case EXEC_OMP_WORKSHARE:
      show_omp_node (level, c);
      break;

    default:
      gfc_internal_error ("show_code_node(): Bad statement code");
    }

  fputc ('\n', dumpfile);
}


/* Show an equivalence chain.  */

static void
show_equiv (gfc_equiv *eq)
{
  show_indent ();
  fputs ("Equivalence: ", dumpfile);
  while (eq)
    {
      show_expr (eq->expr);
      eq = eq->eq;
      if (eq)
	fputs (", ", dumpfile);
    }
}


/* Show a freakin' whole namespace.  */

static void
show_namespace (gfc_namespace *ns)
{
  gfc_interface *intr;
  gfc_namespace *save;
  int op;
  gfc_equiv *eq;
  int i;

  save = gfc_current_ns;
  show_level++;

  show_indent ();
  fputs ("Namespace:", dumpfile);

  if (ns != NULL)
    {
      i = 0;
      do
	{
	  int l = i;
	  while (i < GFC_LETTERS - 1
		 && gfc_compare_types(&ns->default_type[i+1],
				      &ns->default_type[l]))
	    i++;

	  if (i > l)
	    fprintf (dumpfile, " %c-%c: ", l+'A', i+'A');
	  else
	    fprintf (dumpfile, " %c: ", l+'A');

	  show_typespec(&ns->default_type[l]);
	  i++;
      } while (i < GFC_LETTERS);

      if (ns->proc_name != NULL)
	{
	  show_indent ();
	  fprintf (dumpfile, "procedure name = %s", ns->proc_name->name);
	}

      gfc_current_ns = ns;
      gfc_traverse_symtree (ns->common_root, show_common);

      gfc_traverse_symtree (ns->sym_root, show_symtree);

      for (op = GFC_INTRINSIC_BEGIN; op != GFC_INTRINSIC_END; op++)
	{
	  /* User operator interfaces */
	  intr = ns->op[op];
	  if (intr == NULL)
	    continue;

	  show_indent ();
	  fprintf (dumpfile, "Operator interfaces for %s:",
		   gfc_op2string ((gfc_intrinsic_op) op));

	  for (; intr; intr = intr->next)
	    fprintf (dumpfile, " %s", intr->sym->name);
	}

      if (ns->uop_root != NULL)
	{
	  show_indent ();
	  fputs ("User operators:\n", dumpfile);
	  gfc_traverse_user_op (ns, show_uop);
	}
    }
  
  for (eq = ns->equiv; eq; eq = eq->next)
    show_equiv (eq);

  fputc ('\n', dumpfile);
  fputc ('\n', dumpfile);

  show_code (show_level, ns->code);

  for (ns = ns->contained; ns; ns = ns->sibling)
    {
      show_indent ();
      fputs ("CONTAINS\n", dumpfile);
      show_namespace (ns);
    }

  show_level--;
  fputc ('\n', dumpfile);
  gfc_current_ns = save;
}


/* Main function for dumping a parse tree.  */

void
gfc_dump_parse_tree (gfc_namespace *ns, FILE *file)
{
  dumpfile = file;
  show_namespace (ns);
}<|MERGE_RESOLUTION|>--- conflicted
+++ resolved
@@ -859,13 +859,8 @@
   if (sym->f2k_derived)
     {
       show_indent ();
-<<<<<<< HEAD
-      if (sym->vindex)
-	fprintf (dumpfile, "vindex: %d", sym->vindex);
-=======
       if (sym->hash_value)
 	fprintf (dumpfile, "hash: %d", sym->hash_value);
->>>>>>> 779871ac
       show_f2k_derived (sym->f2k_derived);
     }
 
