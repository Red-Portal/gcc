--- conflicted
+++ resolved
@@ -1293,7 +1293,6 @@
 
   info->descriptor = desc;
 
-<<<<<<< HEAD
   /* Fill in the elem_len, version, rank, dtype and attribute.  */
 
   if (class_expr != NULL_TREE)
@@ -1308,7 +1307,7 @@
   gfc_conv_descriptor_elem_len_set (pre, desc, elem_len);
   gfc_conv_descriptor_version_set (pre, desc);
   gfc_conv_descriptor_rank_set (pre, desc, total_dim);
-=======
+
   /* Emit a DECL_EXPR for the variable sized array type in
      GFC_TYPE_ARRAY_DATAPTR_TYPE so the gimplification of its type
      sizes works correctly.  */
@@ -1320,7 +1319,6 @@
 				      arraytype, TYPE_NAME (arraytype)));
 
   /* Fill in the array dtype.  */
->>>>>>> 2db6ea89
   tmp = gfc_conv_descriptor_dtype (desc);
   gfc_add_modify (pre, tmp, gfc_get_dtype (ts));
   gfc_conv_descriptor_attr_set (pre, desc, GFC_ATTRIBUTE_ALLOCATABLE);
