--- conflicted
+++ resolved
@@ -1296,7 +1296,7 @@
   /* Fill in the elem_len, version, rank, dtype and attribute.  */
 
   if (class_expr != NULL_TREE)
-    elem_len = gfc_vtable_size_get (class_expr);
+    elem_len = gfc_class_vtab_size_get (class_expr);
   else if (ts->type == BT_CHARACTER && strlen)
     elem_len = size_of_string_in_bytes (ts->kind, strlen);
   else if (ts->type != BT_CHARACTER)
@@ -5332,7 +5332,6 @@
   stride = gfc_index_one_node;
   offset = gfc_index_zero_node;
 
-<<<<<<< HEAD
   /* Set the rank and dtype.  */
   gfc_conv_descriptor_rank_set (descriptor_block, descriptor, rank);
   tmp = gfc_conv_descriptor_dtype (descriptor);
@@ -5368,22 +5367,6 @@
   /* Convert to size_t.  */
   element_size = fold_convert (size_type_node, tmp);
   gfc_conv_descriptor_elem_len_set (descriptor_block, descriptor, element_size);
-=======
-  /* Set the dtype.  */
-  if (expr->ts.type == BT_CHARACTER && expr->ts.deferred
-      && TREE_CODE (expr->ts.u.cl->backend_decl) == VAR_DECL)
-    {
-      type = gfc_typenode_for_spec (&expr->ts);
-      tmp = gfc_conv_descriptor_dtype (descriptor);
-      gfc_add_modify (descriptor_block, tmp,
-		      gfc_get_dtype_rank_type (rank, type));
-    }
-  else
-    {
-      tmp = gfc_conv_descriptor_dtype (descriptor);
-      gfc_add_modify (descriptor_block, tmp, gfc_get_dtype (type));
-    }
->>>>>>> 72709ee7
 
   or_expr = boolean_false_node;
 
@@ -5439,45 +5422,9 @@
 
       /* Set extent.  */
       gfc_init_se (&se, NULL);
-<<<<<<< HEAD
       gcc_assert (ubound);
       gfc_conv_expr_type (&se, ubound, gfc_array_index_type);
       gfc_add_block_to_block (pblock, &se.pre);
-=======
-      if (expr3_desc != NULL_TREE)
-	{
-	  if (e3_is_array_constr)
-	    {
-	      /* The lbound of a constant array [] starts at zero, but when
-	       allocating it, the standard expects the array to start at
-	       one.  Therefore fix the upper bound to be
-	       (desc.ubound - desc.lbound)+ 1.  */
-	      tmp = fold_build2_loc (input_location, MINUS_EXPR,
-				     gfc_array_index_type,
-				     gfc_conv_descriptor_ubound_get (
-				       expr3_desc, gfc_rank_cst[n]),
-				     gfc_conv_descriptor_lbound_get (
-				       expr3_desc, gfc_rank_cst[n]));
-	      tmp = fold_build2_loc (input_location, PLUS_EXPR,
-				     gfc_array_index_type, tmp,
-				     gfc_index_one_node);
-	      se.expr = gfc_evaluate_now (tmp, pblock);
-	    }
-	  else
-	    se.expr = gfc_conv_descriptor_ubound_get (expr3_desc,
-						      gfc_rank_cst[n]);
-	}
-      else
-	{
-	  gcc_assert (ubound);
-	  gfc_conv_expr_type (&se, ubound, gfc_array_index_type);
-	  gfc_add_block_to_block (pblock, &se.pre);
-	  if (ubound->expr_type == EXPR_FUNCTION)
-	    se.expr = gfc_evaluate_now (se.expr, pblock);
-	}
-      gfc_conv_descriptor_ubound_set (descriptor_block, descriptor,
-				      gfc_rank_cst[n], se.expr);
->>>>>>> 72709ee7
       conv_ubound = se.expr;
 
       tmp = fold_build2_loc (input_location, MINUS_EXPR, gfc_array_index_type,
@@ -5747,17 +5694,12 @@
   overflow = integer_zero_node;
 
   gfc_init_block (&set_descriptor_block);
-<<<<<<< HEAD
   size = gfc_array_init_size (se->expr,
-			      ts->type != BT_UNKNOWN ? ts : &expr->ts,
-			      ref->u.ar.as->rank,
-			      ref->u.ar.as->corank, &offset, lower, upper,
-=======
-  size = gfc_array_init_size (se->expr, alloc_w_e3_arr_spec ? expr->rank
-							   : ref->u.ar.as->rank,
+			      expr->ts,
+			      alloc_w_e3_arr_spec ? expr->rank
+						  : ref->u.ar.as->rank,
 			      coarray ? ref->u.ar.as->corank : 0,
 			      &offset, lower, upper,
->>>>>>> 72709ee7
 			      &se->pre, &set_descriptor_block, &overflow,
 			      expr3_elem_size, nelems, expr3, e3_arr_desc,
 			      e3_is_array_constr, expr);
@@ -8485,7 +8427,7 @@
 		   && (CLASS_DATA (c)->attr.allocatable
 		       || CLASS_DATA (c)->attr.dimension
 		       || (CLASS_DATA (c)->attr.codimension
-			   && gfc_option.coarray != GFC_FCOARRAY_LIB)))
+			   && flag_coarray != GFC_FCOARRAY_LIB)))
 	    {
 	      /* Allocatable CLASS components.  */
 	      comp = fold_build3_loc (input_location, COMPONENT_REF, ctype,
@@ -9276,15 +9218,14 @@
   if (GFC_DESCRIPTOR_TYPE_P (TREE_TYPE (desc))
       && expr1->ts.type == BT_CHARACTER && expr1->ts.deferred)
     {
-      tree type;
+      gfc_typespec *ts;
       tmp = gfc_conv_descriptor_dtype (desc);
       if (expr2->ts.u.cl->backend_decl)
-	type = gfc_typenode_for_spec (&expr2->ts);
+	ts = &expr2->ts;
       else
-	type = gfc_typenode_for_spec (&expr1->ts);
-
-      gfc_add_modify (&fblock, tmp,
-		      gfc_get_dtype_rank_type (expr1->rank,type));
+	ts = &expr1->ts;
+
+      gfc_add_modify (&fblock, tmp, gfc_get_dtype (ts));
     }
 
   /* Realloc expression.  Note that the scalarizer uses desc.data
@@ -9329,11 +9270,7 @@
 			     1, size2);
   gfc_conv_descriptor_data_set (&alloc_block,
 				desc, tmp);
-<<<<<<< HEAD
   gfc_conv_descriptor_rank_set (&alloc_block, desc, expr1->rank);
-  tmp = gfc_conv_descriptor_dtype (desc);
-  gfc_add_modify (&alloc_block, tmp, gfc_get_dtype (&expr1->ts));
-=======
 
   /* We already set the dtype in the case of deferred character
      length arrays.  */
@@ -9341,10 +9278,9 @@
         && expr1->ts.type == BT_CHARACTER && expr1->ts.deferred))
     {
       tmp = gfc_conv_descriptor_dtype (desc);
-      gfc_add_modify (&alloc_block, tmp, gfc_get_dtype (TREE_TYPE (desc)));
-    }
-
->>>>>>> 72709ee7
+      gfc_add_modify (&alloc_block, tmp, gfc_get_dtype (&expr1->ts));
+    }
+
   if ((expr1->ts.type == BT_DERIVED)
 	&& expr1->ts.u.derived->attr.alloc_comp)
     {
