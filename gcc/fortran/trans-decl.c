--- conflicted
+++ resolved
@@ -3336,11 +3336,8 @@
 	  if (proc_sym->ts.deferred)
 	    {
 	      tmp = NULL;
-<<<<<<< HEAD
-=======
 	      gfc_save_backend_locus (&loc);
 	      gfc_set_backend_locus (&proc_sym->declared_at);
->>>>>>> 67b73e13
 	      gfc_start_block (&init);
 	      /* Zero the string length on entry.  */
 	      gfc_add_modify (&init, proc_sym->ts.u.cl->backend_decl,
@@ -3355,10 +3352,7 @@
 	      gfc_add_modify (&init, tmp,
 			      fold_convert (TREE_TYPE (se.expr),
 					    null_pointer_node));
-<<<<<<< HEAD
-=======
 	      gfc_restore_backend_locus (&loc);
->>>>>>> 67b73e13
 
 	      /* Pass back the string length on exit.  */
 	      tmp = proc_sym->ts.u.cl->passed_length;
@@ -3487,11 +3481,8 @@
 	      gfc_conv_expr (&se, e);
 	      gfc_free_expr (e);
 
-<<<<<<< HEAD
-=======
 	      gfc_save_backend_locus (&loc);
 	      gfc_set_backend_locus (&sym->declared_at);
->>>>>>> 67b73e13
 	      gfc_start_block (&init);
 
 	      if (!sym->attr.dummy || sym->attr.intent == INTENT_OUT)
@@ -3518,11 +3509,8 @@
 		  else
 		    gfc_add_modify (&init, sym->ts.u.cl->backend_decl, tmp);
 
-<<<<<<< HEAD
-=======
 		  gfc_restore_backend_locus (&loc);
 
->>>>>>> 67b73e13
 		  /* Pass the final character length back.  */
 		  if (sym->attr.intent != INTENT_IN)
 		    tmp = fold_build2_loc (input_location, MODIFY_EXPR,
@@ -3531,11 +3519,8 @@
 		  else
 		    tmp = NULL_TREE;
 		}
-<<<<<<< HEAD
-=======
 	      else
 		gfc_restore_backend_locus (&loc);
->>>>>>> 67b73e13
 
 	      /* Deallocate when leaving the scope. Nullifying is not
 		 needed.  */
