--- conflicted
+++ resolved
@@ -291,15 +291,9 @@
   gfc_undo_symbols ();
   gfc_current_locus = old_locus;
 
-<<<<<<< HEAD
-  /* Check for the IF, DO, SELECT, WHERE, FORALL and BLOCK statements, which
-     might begin with a block label.  The match functions for these
-     statements are unusual in that their keyword is not seen before
-=======
   /* Check for the IF, DO, SELECT, WHERE, FORALL, CRITICAL, BLOCK and ASSOCIATE
      statements, which might begin with a block label.  The match functions for
      these statements are unusual in that their keyword is not seen before
->>>>>>> 779871ac
      the matcher is called.  */
 
   if (gfc_match_if (&st) == MATCH_YES)
@@ -317,7 +311,6 @@
   gfc_undo_symbols ();
   gfc_current_locus = old_locus;
 
-  match (NULL, gfc_match_block, ST_BLOCK);
   match (NULL, gfc_match_do, ST_DO);
   match (NULL, gfc_match_block, ST_BLOCK);
   match (NULL, gfc_match_associate, ST_ASSOCIATE);
@@ -358,10 +351,7 @@
       match ("common", gfc_match_common, ST_COMMON);
       match ("contains", gfc_match_eos, ST_CONTAINS);
       match ("class", gfc_match_class_is, ST_CLASS_IS);
-<<<<<<< HEAD
-=======
       match ("codimension", gfc_match_codimension, ST_ATTR_DECL);
->>>>>>> 779871ac
       break;
 
     case 'd':
@@ -965,11 +955,7 @@
 /* Statements that mark other executable statements.  */
 
 #define case_exec_markers case ST_DO: case ST_FORALL_BLOCK: \
-<<<<<<< HEAD
-  case ST_IF_BLOCK: case ST_BLOCK: \
-=======
   case ST_IF_BLOCK: case ST_BLOCK: case ST_ASSOCIATE: \
->>>>>>> 779871ac
   case ST_WHERE_BLOCK: case ST_SELECT_CASE: case ST_SELECT_TYPE: \
   case ST_OMP_PARALLEL: \
   case ST_OMP_PARALLEL_SECTIONS: case ST_OMP_SECTIONS: case ST_OMP_ORDERED: \
@@ -990,11 +976,7 @@
 
 #define case_end case ST_END_BLOCK_DATA: case ST_END_FUNCTION: \
 		 case ST_END_PROGRAM: case ST_END_SUBROUTINE: \
-<<<<<<< HEAD
-		 case ST_END_BLOCK
-=======
 		 case ST_END_BLOCK: case ST_END_ASSOCIATE
->>>>>>> 779871ac
 
 
 /* Push a new state onto the stack.  */
@@ -1249,12 +1231,9 @@
     case ST_ELSEWHERE:
       p = "ELSEWHERE";
       break;
-<<<<<<< HEAD
-=======
     case ST_END_ASSOCIATE:
       p = "END ASSOCIATE";
       break;
->>>>>>> 779871ac
     case ST_END_BLOCK:
       p = "END BLOCK";
       break;
@@ -2126,23 +2105,13 @@
     {
       /* Look for allocatable components.  */
       if (c->attr.allocatable
-<<<<<<< HEAD
-	  || (c->ts.type == BT_CLASS
-	      && c->ts.u.derived->components->attr.allocatable)
-=======
 	  || (c->ts.type == BT_CLASS && CLASS_DATA (c)->attr.allocatable)
->>>>>>> 779871ac
 	  || (c->ts.type == BT_DERIVED && c->ts.u.derived->attr.alloc_comp))
 	sym->attr.alloc_comp = 1;
 
       /* Look for pointer components.  */
       if (c->attr.pointer
-<<<<<<< HEAD
-	  || (c->ts.type == BT_CLASS
-	      && c->ts.u.derived->components->attr.pointer)
-=======
 	  || (c->ts.type == BT_CLASS && CLASS_DATA (c)->attr.class_pointer)
->>>>>>> 779871ac
 	  || (c->ts.type == BT_DERIVED && c->ts.u.derived->attr.pointer_comp))
 	sym->attr.pointer_comp = 1;
 
@@ -2501,10 +2470,7 @@
 	case ST_STATEMENT_FUNCTION:
 	  gfc_error ("%s statement is not allowed inside of BLOCK at %C",
 		     gfc_ascii_statement (st));
-<<<<<<< HEAD
-=======
 	  reject_statement ();
->>>>>>> 779871ac
 	  break;
 
 	default:
@@ -3121,8 +3087,6 @@
 static void parse_progunit (gfc_statement);
 
 
-<<<<<<< HEAD
-=======
 /* Parse a CRITICAL block.  */
 
 static void
@@ -3178,7 +3142,6 @@
 }
 
 
->>>>>>> 779871ac
 /* Set up the local namespace for a BLOCK construct.  */
 
 gfc_namespace*
@@ -3226,12 +3189,8 @@
   my_ns = gfc_build_block_ns (gfc_current_ns);
 
   new_st.op = EXEC_BLOCK;
-<<<<<<< HEAD
-  new_st.ext.ns = my_ns;
-=======
   new_st.ext.block.ns = my_ns;
   new_st.ext.block.assoc = NULL;
->>>>>>> 779871ac
   accept_statement (ST_BLOCK);
 
   push_state (&s, COMP_BLOCK, my_ns->proc_name);
@@ -3244,8 +3203,6 @@
 }
 
 
-<<<<<<< HEAD
-=======
 /* Parse an ASSOCIATE construct.  This is essentially a BLOCK construct
    behind the scenes with compiler-generated variables.  */
 
@@ -3307,7 +3264,6 @@
 }
 
 
->>>>>>> 779871ac
 /* Parse a DO loop.  Note that the ST_CYCLE and ST_EXIT statements are
    handled inside of parse_executable(), because they aren't really
    loop statements.  */
@@ -3706,13 +3662,10 @@
 	  parse_block_construct ();
 	  break;
 
-<<<<<<< HEAD
-=======
 	case ST_ASSOCIATE:
 	  parse_associate ();
 	  break;
 
->>>>>>> 779871ac
 	case ST_IF_BLOCK:
 	  parse_if_block ();
 	  break;
