--- conflicted
+++ resolved
@@ -832,10 +832,11 @@
 	     2) handle OpenMP/OpenACC conditional compilation, where
 		!$ should be treated as 2 spaces (for initial lines
 		only if followed by space).  */
-<<<<<<< HEAD
 	  if (at_bol)
 	  {
-	    if (gfc_option.gfc_flag_openmp && gfc_option.gfc_flag_openacc)
+	    if ((gfc_option.gfc_flag_openmp
+		 || gfc_option.gfc_flag_openmp_simd)
+		&& gfc_option.gfc_flag_openacc)
 	      {
 		locus old_loc = gfc_current_locus;
 		if (next_char () == '$')
@@ -867,7 +868,9 @@
 		  }
 		gfc_current_locus = old_loc;
 	      }
-	    else if (gfc_option.gfc_flag_openmp && !gfc_option.gfc_flag_openacc)
+	    else if ((gfc_option.gfc_flag_openmp
+		      || gfc_option.gfc_flag_openmp_simd)
+		     && !gfc_option.gfc_flag_openacc)
 	      {
 		locus old_loc = gfc_current_locus;
 		if (next_char () == '$')
@@ -891,26 +894,15 @@
 		  }
 		gfc_current_locus = old_loc;
 	      }
-	    else if (gfc_option.gfc_flag_openacc && !gfc_option.gfc_flag_openmp)
+	    else if (gfc_option.gfc_flag_openacc
+		     && !(gfc_option.gfc_flag_openmp
+			  || gfc_option.gfc_flag_openmp_simd))
 	      {
 		locus old_loc = gfc_current_locus;
-		if (next_char() == '$')
+		if (next_char () == '$')
 		  {
-		    c = next_char();
+		    c = next_char ();
 		      if (c == 'a' || c == 'A')
-=======
-	  if ((gfc_option.gfc_flag_openmp
-	       || gfc_option.gfc_flag_openmp_simd) && at_bol)
-	    {
-	      locus old_loc = gfc_current_locus;
-	      if (next_char () == '$')
-		{
-		  c = next_char ();
-		  if (c == 'o' || c == 'O')
-		    {
-		      if (((c = next_char ()) == 'm' || c == 'M')
-			  && ((c = next_char ()) == 'p' || c == 'P'))
->>>>>>> 1153fb2a
 			{
 			  if (skip_oacc_attribute (start, old_loc, 
 						   continue_flag))
