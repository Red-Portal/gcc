--- conflicted
+++ resolved
@@ -5560,11 +5560,7 @@
     {
       e = gfc_get_constant_expr (BT_INTEGER, k, &source->where);
 
-<<<<<<< HEAD
-      if (t == SUCCESS)
-=======
       if (t)
->>>>>>> 4d0aec87
 	mpz_set (e->value.integer, shape[n]);
       else
 	{
@@ -5701,8 +5697,6 @@
 }
 
 
-<<<<<<< HEAD
-=======
 /* SIZEOF and C_SIZEOF return the size in bytes of an array element
    multiplied by the array size.  */
 
@@ -5764,7 +5758,6 @@
 }
 
 
->>>>>>> 4d0aec87
 gfc_expr *
 gfc_simplify_sign (gfc_expr *x, gfc_expr *y)
 {
