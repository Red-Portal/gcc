--- conflicted
+++ resolved
@@ -610,29 +610,17 @@
 	  n++;
 	  if (n < result->rank)
 	    {
-<<<<<<< HEAD
-#pragma GCC diagnostic push
-=======
->>>>>>> 28c6da4f
 	      /* If the nested loop is unrolled GFC_MAX_DIMENSIONS
 		 times, we'd warn for the last iteration, because the
 		 array index will have already been incremented to the
 		 array sizes, and we can't tell that this must make
 		 the test against result->rank false, because ranks
 		 must not exceed GFC_MAX_DIMENSIONS.  */
-<<<<<<< HEAD
-#pragma GCC diagnostic ignored "-Warray-bounds"
-	      count[n]++;
-	      base += sstride[n];
-	      dest += dstride[n];
-#pragma GCC diagnostic pop
-=======
 	      GCC_DIAGNOSTIC_PUSH_IGNORED (-Warray-bounds)
 	      count[n]++;
 	      base += sstride[n];
 	      dest += dstride[n];
 	      GCC_DIAGNOSTIC_POP
->>>>>>> 28c6da4f
 	    }
 	  else
 	    done = true;
