--- conflicted
+++ resolved
@@ -1,4 +1,3 @@
-<<<<<<< HEAD
 2015-05-07  Aldy Hernandez  <aldyh@redhat.com>
 
 	* f95-lang.c (gfc_write_global_declarations): Remove.
@@ -8,7 +7,7 @@
 	Call global_decl_processing.
 	* trans-decl.c (gfc_emit_parameter_debug_info): Rename global_decl
 	to early_global_decl.
-=======
+
 2015-05-16  Jerry DeLisle  <jvdelisle@gcc.gnu.org>
 
 	PR fortran/65903
@@ -131,7 +130,6 @@
 	* parse.c (parse_oacc_structured_block): Likewise.
 	* target-memory.c (expr_to_char): Likewise.
 	* trans-types.c (gfc_init_kinds): Likewise.
->>>>>>> 9ed784d8
 
 2015-05-02  Steven G. Kargl  <kargl@gcc.gnu.org>
 
