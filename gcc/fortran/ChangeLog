--- conflicted
+++ resolved
@@ -1,5 +1,3 @@
-<<<<<<< HEAD
-=======
 2014-06-15  Jan Hubicka  <hubicka@ucw.cz>
 
 	* trans-common.c (build_common_decl): Use
@@ -260,7 +258,6 @@
 	(DEF_FUNCTION_TYPE_VAR_5): Cosmetic fixes.
 	* types.def: Simplify examples for DEF_FUNCTION_TYPE_*.
 
->>>>>>> 331c6259
 2014-05-17  Trevor Saunders  <tsaunders@mozilla.com>
 
 	* f95-lang.c (pushlevel): Adjust.
@@ -445,11 +442,7 @@
 	* trans.c (trans_code): Handle EXEC_OMP_CANCEL,
 	EXEC_OMP_CANCELLATION_POINT, EXEC_OMP_DO_SIMD,
 	EXEC_OMP_PARALLEL_DO_SIMD, EXEC_OMP_SIMD and EXEC_OMP_TASKGROUP.
-<<<<<<< HEAD
-	* resolve.c (gfc_resolve_blocks): Handle EXEC_OMP_DO_SIMD,  
-=======
 	* resolve.c (gfc_resolve_blocks): Handle EXEC_OMP_DO_SIMD,
->>>>>>> 331c6259
 	EXEC_OMP_PARALLEL_DO_SIMD, EXEC_OMP_SIMD and EXEC_OMP_TASKGROUP.
 	(resolve_code): Handle EXEC_OMP_CANCEL,
 	EXEC_OMP_CANCELLATION_POINT, EXEC_OMP_DO_SIMD,
