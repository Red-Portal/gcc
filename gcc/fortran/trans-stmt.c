/* Statement translation -- generate GCC trees from gfc_code.
   Copyright (C) 2002-2015 Free Software Foundation, Inc.
   Contributed by Paul Brook <paul@nowt.org>
   and Steven Bosscher <s.bosscher@student.tudelft.nl>

This file is part of GCC.

GCC is free software; you can redistribute it and/or modify it under
the terms of the GNU General Public License as published by the Free
Software Foundation; either version 3, or (at your option) any later
version.

GCC is distributed in the hope that it will be useful, but WITHOUT ANY
WARRANTY; without even the implied warranty of MERCHANTABILITY or
FITNESS FOR A PARTICULAR PURPOSE.  See the GNU General Public License
for more details.

You should have received a copy of the GNU General Public License
along with GCC; see the file COPYING3.  If not see
<http://www.gnu.org/licenses/>.  */


#include "config.h"
#include "system.h"
#include "coretypes.h"
#include "hash-set.h"
#include "machmode.h"
#include "vec.h"
#include "double-int.h"
#include "input.h"
#include "alias.h"
#include "symtab.h"
#include "options.h"
#include "wide-int.h"
#include "inchash.h"
#include "tree.h"
#include "fold-const.h"
#include "stringpool.h"
#include "gfortran.h"
#include "flags.h"
#include "trans.h"
#include "trans-stmt.h"
#include "trans-types.h"
#include "trans-array.h"
#include "trans-const.h"
#include "arith.h"
#include "dependency.h"
#include "ggc.h"

typedef struct iter_info
{
  tree var;
  tree start;
  tree end;
  tree step;
  struct iter_info *next;
}
iter_info;

typedef struct forall_info
{
  iter_info *this_loop;
  tree mask;
  tree maskindex;
  int nvar;
  tree size;
  struct forall_info  *prev_nest;
  bool do_concurrent;
}
forall_info;

static void gfc_trans_where_2 (gfc_code *, tree, bool,
			       forall_info *, stmtblock_t *);

/* Translate a F95 label number to a LABEL_EXPR.  */

tree
gfc_trans_label_here (gfc_code * code)
{
  return build1_v (LABEL_EXPR, gfc_get_label_decl (code->here));
}


/* Given a variable expression which has been ASSIGNed to, find the decl
   containing the auxiliary variables.  For variables in common blocks this
   is a field_decl.  */

void
gfc_conv_label_variable (gfc_se * se, gfc_expr * expr)
{
  gcc_assert (expr->symtree->n.sym->attr.assign == 1);
  gfc_conv_expr (se, expr);
  /* Deals with variable in common block. Get the field declaration.  */
  if (TREE_CODE (se->expr) == COMPONENT_REF)
    se->expr = TREE_OPERAND (se->expr, 1);
  /* Deals with dummy argument. Get the parameter declaration.  */
  else if (TREE_CODE (se->expr) == INDIRECT_REF)
    se->expr = TREE_OPERAND (se->expr, 0);
}

/* Translate a label assignment statement.  */

tree
gfc_trans_label_assign (gfc_code * code)
{
  tree label_tree;
  gfc_se se;
  tree len;
  tree addr;
  tree len_tree;
  int label_len;

  /* Start a new block.  */
  gfc_init_se (&se, NULL);
  gfc_start_block (&se.pre);
  gfc_conv_label_variable (&se, code->expr1);

  len = GFC_DECL_STRING_LEN (se.expr);
  addr = GFC_DECL_ASSIGN_ADDR (se.expr);

  label_tree = gfc_get_label_decl (code->label1);

  if (code->label1->defined == ST_LABEL_TARGET
      || code->label1->defined == ST_LABEL_DO_TARGET)
    {
      label_tree = gfc_build_addr_expr (pvoid_type_node, label_tree);
      len_tree = integer_minus_one_node;
    }
  else
    {
      gfc_expr *format = code->label1->format;

      label_len = format->value.character.length;
      len_tree = build_int_cst (gfc_charlen_type_node, label_len);
      label_tree = gfc_build_wide_string_const (format->ts.kind, label_len + 1,
						format->value.character.string);
      label_tree = gfc_build_addr_expr (pvoid_type_node, label_tree);
    }

  gfc_add_modify (&se.pre, len, len_tree);
  gfc_add_modify (&se.pre, addr, label_tree);

  return gfc_finish_block (&se.pre);
}

/* Translate a GOTO statement.  */

tree
gfc_trans_goto (gfc_code * code)
{
  locus loc = code->loc;
  tree assigned_goto;
  tree target;
  tree tmp;
  gfc_se se;

  if (code->label1 != NULL)
    return build1_v (GOTO_EXPR, gfc_get_label_decl (code->label1));

  /* ASSIGNED GOTO.  */
  gfc_init_se (&se, NULL);
  gfc_start_block (&se.pre);
  gfc_conv_label_variable (&se, code->expr1);
  tmp = GFC_DECL_STRING_LEN (se.expr);
  tmp = fold_build2_loc (input_location, NE_EXPR, boolean_type_node, tmp,
			 build_int_cst (TREE_TYPE (tmp), -1));
  gfc_trans_runtime_check (true, false, tmp, &se.pre, &loc,
			   "Assigned label is not a target label");

  assigned_goto = GFC_DECL_ASSIGN_ADDR (se.expr);

  /* We're going to ignore a label list.  It does not really change the
     statement's semantics (because it is just a further restriction on
     what's legal code); before, we were comparing label addresses here, but
     that's a very fragile business and may break with optimization.  So
     just ignore it.  */

  target = fold_build1_loc (input_location, GOTO_EXPR, void_type_node,
			    assigned_goto);
  gfc_add_expr_to_block (&se.pre, target);
  return gfc_finish_block (&se.pre);
}


/* Translate an ENTRY statement.  Just adds a label for this entry point.  */
tree
gfc_trans_entry (gfc_code * code)
{
  return build1_v (LABEL_EXPR, code->ext.entry->label);
}


/* Replace a gfc_ss structure by another both in the gfc_se struct
   and the gfc_loopinfo struct.  This is used in gfc_conv_elemental_dependencies
   to replace a variable ss by the corresponding temporary.  */

static void
replace_ss (gfc_se *se, gfc_ss *old_ss, gfc_ss *new_ss)
{
  gfc_ss **sess, **loopss;

  /* The old_ss is a ss for a single variable.  */
  gcc_assert (old_ss->info->type == GFC_SS_SECTION);

  for (sess = &(se->ss); *sess != gfc_ss_terminator; sess = &((*sess)->next))
    if (*sess == old_ss)
      break;
  gcc_assert (*sess != gfc_ss_terminator);

  *sess = new_ss;
  new_ss->next = old_ss->next;


  for (loopss = &(se->loop->ss); *loopss != gfc_ss_terminator;
       loopss = &((*loopss)->loop_chain))
    if (*loopss == old_ss)
      break;
  gcc_assert (*loopss != gfc_ss_terminator);

  *loopss = new_ss;
  new_ss->loop_chain = old_ss->loop_chain;
  new_ss->loop = old_ss->loop;

  gfc_free_ss (old_ss);
}


/* Check for dependencies between INTENT(IN) and INTENT(OUT) arguments of
   elemental subroutines.  Make temporaries for output arguments if any such
   dependencies are found.  Output arguments are chosen because internal_unpack
   can be used, as is, to copy the result back to the variable.  */
static void
gfc_conv_elemental_dependencies (gfc_se * se, gfc_se * loopse,
				 gfc_symbol * sym, gfc_actual_arglist * arg,
				 gfc_dep_check check_variable)
{
  gfc_actual_arglist *arg0;
  gfc_expr *e;
  gfc_formal_arglist *formal;
  gfc_se parmse;
  gfc_ss *ss;
  gfc_symbol *fsym;
  tree data;
  tree size;
  tree tmp;

  if (loopse->ss == NULL)
    return;

  ss = loopse->ss;
  arg0 = arg;
  formal = gfc_sym_get_dummy_args (sym);

  /* Loop over all the arguments testing for dependencies.  */
  for (; arg != NULL; arg = arg->next, formal = formal ? formal->next : NULL)
    {
      e = arg->expr;
      if (e == NULL)
	continue;

      /* Obtain the info structure for the current argument.  */
      for (ss = loopse->ss; ss && ss != gfc_ss_terminator; ss = ss->next)
	if (ss->info->expr == e)
	  break;

      /* If there is a dependency, create a temporary and use it
	 instead of the variable.  */
      fsym = formal ? formal->sym : NULL;
      if (e->expr_type == EXPR_VARIABLE
	    && e->rank && fsym
	    && fsym->attr.intent != INTENT_IN
	    && gfc_check_fncall_dependency (e, fsym->attr.intent,
					    sym, arg0, check_variable))
	{
	  tree initial, temptype;
	  stmtblock_t temp_post;
	  gfc_ss *tmp_ss;

	  tmp_ss = gfc_get_array_ss (gfc_ss_terminator, NULL, ss->dimen,
				     GFC_SS_SECTION);
	  gfc_mark_ss_chain_used (tmp_ss, 1);
	  tmp_ss->info->expr = ss->info->expr;
	  replace_ss (loopse, ss, tmp_ss);

	  /* Obtain the argument descriptor for unpacking.  */
	  gfc_init_se (&parmse, NULL);
	  parmse.want_pointer = 1;
	  gfc_conv_expr_descriptor (&parmse, e);
	  gfc_add_block_to_block (&se->pre, &parmse.pre);

	  /* If we've got INTENT(INOUT) or a derived type with INTENT(OUT),
	     initialize the array temporary with a copy of the values.  */
	  if (fsym->attr.intent == INTENT_INOUT
		|| (fsym->ts.type ==BT_DERIVED
		      && fsym->attr.intent == INTENT_OUT))
	    initial = parmse.expr;
	  /* For class expressions, we always initialize with the copy of
	     the values.  */
	  else if (e->ts.type == BT_CLASS)
	    initial = parmse.expr;
	  else
	    initial = NULL_TREE;

	  if (e->ts.type != BT_CLASS)
	    {
	     /* Set the type of the temporary to create using that of
		the element type of the descriptor.  */
	      for (tmp = parmse.expr; tmp; tmp = TREE_OPERAND (tmp, 0))
		{
		  if (GFC_DESCRIPTOR_TYPE_P (TREE_TYPE (tmp)))
		    break;
		}
	      temptype = gfc_get_element_type (TREE_TYPE (tmp));
	    }

	  else
	    /* For class arrays signal that the size of the dynamic type has to
	       be obtained from the vtable, using the 'initial' expression.  */
	    temptype = NULL_TREE;

	  /* Generate the temporary.  Cleaning up the temporary should be the
	     very last thing done, so we add the code to a new block and add it
	     to se->post as last instructions.  */
	  size = gfc_create_var (gfc_array_index_type, NULL);
	  data = gfc_create_var (pvoid_type_node, NULL);
	  gfc_init_block (&temp_post);
	  tmp = gfc_trans_create_temp_array (&se->pre, &temp_post, tmp_ss,
					     temptype, initial, false, true,
					     false, &e->ts, se->string_length,
					     &arg->expr->where);
	  gfc_add_modify (&se->pre, size, tmp);
	  tmp = fold_convert (pvoid_type_node, tmp_ss->info->data.array.data);
	  gfc_add_modify (&se->pre, data, tmp);

	  /* Update other ss' delta.  */
	  gfc_set_delta (loopse->loop);

	  /* Copy the result back using unpack.....  */
	  if (e->ts.type != BT_CLASS)
	    tmp = build_call_expr_loc (input_location,
			gfor_fndecl_in_unpack, 2, parmse.expr, data);
	  else
	    {
	      /* ... except for class results where the copy is
		 unconditional.  */
	      tmp = build_fold_indirect_ref_loc (input_location, parmse.expr);
	      tmp = gfc_conv_descriptor_data_get (tmp);
	      tmp = build_call_expr_loc (input_location,
					 builtin_decl_explicit (BUILT_IN_MEMCPY),
					 3, tmp, data,
					 fold_convert (size_type_node, size));
	    }
	  gfc_add_expr_to_block (&se->post, tmp);

	  /* parmse.pre is already added above.  */
	  gfc_add_block_to_block (&se->post, &parmse.post);
	  gfc_add_block_to_block (&se->post, &temp_post);
	}
    }
}


/* Get the interface symbol for the procedure corresponding to the given call.
   We can't get the procedure symbol directly as we have to handle the case
   of (deferred) type-bound procedures.  */

static gfc_symbol *
get_proc_ifc_for_call (gfc_code *c)
{
  gfc_symbol *sym;

  gcc_assert (c->op == EXEC_ASSIGN_CALL || c->op == EXEC_CALL);

  sym = gfc_get_proc_ifc_for_expr (c->expr1);

  /* Fall back/last resort try.  */
  if (sym == NULL)
    sym = c->resolved_sym;

  return sym;
}


/* Translate the CALL statement.  Builds a call to an F95 subroutine.  */

tree
gfc_trans_call (gfc_code * code, bool dependency_check,
		tree mask, tree count1, bool invert)
{
  gfc_se se;
  gfc_ss * ss;
  int has_alternate_specifier;
  gfc_dep_check check_variable;
  tree index = NULL_TREE;
  tree maskexpr = NULL_TREE;
  tree tmp;

  /* A CALL starts a new block because the actual arguments may have to
     be evaluated first.  */
  gfc_init_se (&se, NULL);
  gfc_start_block (&se.pre);

  gcc_assert (code->resolved_sym);

  ss = gfc_ss_terminator;
  if (code->resolved_sym->attr.elemental)
    ss = gfc_walk_elemental_function_args (ss, code->ext.actual,
					   get_proc_ifc_for_call (code),
					   GFC_SS_REFERENCE);

  /* Is not an elemental subroutine call with array valued arguments.  */
  if (ss == gfc_ss_terminator)
    {

      /* Translate the call.  */
      has_alternate_specifier
	= gfc_conv_procedure_call (&se, code->resolved_sym, code->ext.actual,
				  code->expr1, NULL);

      /* A subroutine without side-effect, by definition, does nothing!  */
      TREE_SIDE_EFFECTS (se.expr) = 1;

      /* Chain the pieces together and return the block.  */
      if (has_alternate_specifier)
	{
	  gfc_code *select_code;
	  gfc_symbol *sym;
	  select_code = code->next;
	  gcc_assert(select_code->op == EXEC_SELECT);
	  sym = select_code->expr1->symtree->n.sym;
	  se.expr = convert (gfc_typenode_for_spec (&sym->ts), se.expr);
	  if (sym->backend_decl == NULL)
	    sym->backend_decl = gfc_get_symbol_decl (sym);
	  gfc_add_modify (&se.pre, sym->backend_decl, se.expr);
	}
      else
	gfc_add_expr_to_block (&se.pre, se.expr);

      gfc_add_block_to_block (&se.pre, &se.post);
    }

  else
    {
      /* An elemental subroutine call with array valued arguments has
	 to be scalarized.  */
      gfc_loopinfo loop;
      stmtblock_t body;
      stmtblock_t block;
      gfc_se loopse;
      gfc_se depse;

      /* gfc_walk_elemental_function_args renders the ss chain in the
	 reverse order to the actual argument order.  */
      ss = gfc_reverse_ss (ss);

      /* Initialize the loop.  */
      gfc_init_se (&loopse, NULL);
      gfc_init_loopinfo (&loop);
      gfc_add_ss_to_loop (&loop, ss);

      gfc_conv_ss_startstride (&loop);
      /* TODO: gfc_conv_loop_setup generates a temporary for vector
	 subscripts.  This could be prevented in the elemental case
	 as temporaries are handled separatedly
	 (below in gfc_conv_elemental_dependencies).  */
      gfc_conv_loop_setup (&loop, &code->expr1->where, &code->expr1->ts);
      gfc_mark_ss_chain_used (ss, 1);

      /* Convert the arguments, checking for dependencies.  */
      gfc_copy_loopinfo_to_se (&loopse, &loop);
      loopse.ss = ss;

      /* For operator assignment, do dependency checking.  */
      if (dependency_check)
	check_variable = ELEM_CHECK_VARIABLE;
      else
	check_variable = ELEM_DONT_CHECK_VARIABLE;

      gfc_init_se (&depse, NULL);
      gfc_conv_elemental_dependencies (&depse, &loopse, code->resolved_sym,
				       code->ext.actual, check_variable);

      gfc_add_block_to_block (&loop.pre,  &depse.pre);
      gfc_add_block_to_block (&loop.post, &depse.post);

      /* Generate the loop body.  */
      gfc_start_scalarized_body (&loop, &body);
      gfc_init_block (&block);

      if (mask && count1)
	{
	  /* Form the mask expression according to the mask.  */
	  index = count1;
	  maskexpr = gfc_build_array_ref (mask, index, NULL);
	  if (invert)
	    maskexpr = fold_build1_loc (input_location, TRUTH_NOT_EXPR,
					TREE_TYPE (maskexpr), maskexpr);
	}

      /* Add the subroutine call to the block.  */
      gfc_conv_procedure_call (&loopse, code->resolved_sym,
			       code->ext.actual, code->expr1,
			       NULL);

      if (mask && count1)
	{
	  tmp = build3_v (COND_EXPR, maskexpr, loopse.expr,
			  build_empty_stmt (input_location));
	  gfc_add_expr_to_block (&loopse.pre, tmp);
	  tmp = fold_build2_loc (input_location, PLUS_EXPR,
				 gfc_array_index_type,
				 count1, gfc_index_one_node);
	  gfc_add_modify (&loopse.pre, count1, tmp);
	}
      else
	gfc_add_expr_to_block (&loopse.pre, loopse.expr);

      gfc_add_block_to_block (&block, &loopse.pre);
      gfc_add_block_to_block (&block, &loopse.post);

      /* Finish up the loop block and the loop.  */
      gfc_add_expr_to_block (&body, gfc_finish_block (&block));
      gfc_trans_scalarizing_loops (&loop, &body);
      gfc_add_block_to_block (&se.pre, &loop.pre);
      gfc_add_block_to_block (&se.pre, &loop.post);
      gfc_add_block_to_block (&se.pre, &se.post);
      gfc_cleanup_loop (&loop);
    }

  return gfc_finish_block (&se.pre);
}


/* Translate the RETURN statement.  */

tree
gfc_trans_return (gfc_code * code)
{
  if (code->expr1)
    {
      gfc_se se;
      tree tmp;
      tree result;

      /* If code->expr is not NULL, this return statement must appear
	 in a subroutine and current_fake_result_decl has already
	 been generated.  */

      result = gfc_get_fake_result_decl (NULL, 0);
      if (!result)
	{
	  gfc_warning (0,
		       "An alternate return at %L without a * dummy argument",
		       &code->expr1->where);
	  return gfc_generate_return ();
	}

      /* Start a new block for this statement.  */
      gfc_init_se (&se, NULL);
      gfc_start_block (&se.pre);

      gfc_conv_expr (&se, code->expr1);

      /* Note that the actually returned expression is a simple value and
	 does not depend on any pointers or such; thus we can clean-up with
	 se.post before returning.  */
      tmp = fold_build2_loc (input_location, MODIFY_EXPR, TREE_TYPE (result),
			     result, fold_convert (TREE_TYPE (result),
			     se.expr));
      gfc_add_expr_to_block (&se.pre, tmp);
      gfc_add_block_to_block (&se.pre, &se.post);

      tmp = gfc_generate_return ();
      gfc_add_expr_to_block (&se.pre, tmp);
      return gfc_finish_block (&se.pre);
    }

  return gfc_generate_return ();
}


/* Translate the PAUSE statement.  We have to translate this statement
   to a runtime library call.  */

tree
gfc_trans_pause (gfc_code * code)
{
  tree gfc_int4_type_node = gfc_get_int_type (4);
  gfc_se se;
  tree tmp;

  /* Start a new block for this statement.  */
  gfc_init_se (&se, NULL);
  gfc_start_block (&se.pre);


  if (code->expr1 == NULL)
    {
      tmp = build_int_cst (gfc_int4_type_node, 0);
      tmp = build_call_expr_loc (input_location,
				 gfor_fndecl_pause_string, 2,
				 build_int_cst (pchar_type_node, 0), tmp);
    }
  else if (code->expr1->ts.type == BT_INTEGER)
    {
      gfc_conv_expr (&se, code->expr1);
      tmp = build_call_expr_loc (input_location,
				 gfor_fndecl_pause_numeric, 1,
				 fold_convert (gfc_int4_type_node, se.expr));
    }
  else
    {
      gfc_conv_expr_reference (&se, code->expr1);
      tmp = build_call_expr_loc (input_location,
			     gfor_fndecl_pause_string, 2,
			     se.expr, se.string_length);
    }

  gfc_add_expr_to_block (&se.pre, tmp);

  gfc_add_block_to_block (&se.pre, &se.post);

  return gfc_finish_block (&se.pre);
}


/* Translate the STOP statement.  We have to translate this statement
   to a runtime library call.  */

tree
gfc_trans_stop (gfc_code *code, bool error_stop)
{
  tree gfc_int4_type_node = gfc_get_int_type (4);
  gfc_se se;
  tree tmp;

  /* Start a new block for this statement.  */
  gfc_init_se (&se, NULL);
  gfc_start_block (&se.pre);

  if (code->expr1 == NULL)
    {
      tmp = build_int_cst (gfc_int4_type_node, 0);
      tmp = build_call_expr_loc (input_location,
				 error_stop
				 ? (flag_coarray == GFC_FCOARRAY_LIB
				    ? gfor_fndecl_caf_error_stop_str
				    : gfor_fndecl_error_stop_string)
				 : gfor_fndecl_stop_string,
				 2, build_int_cst (pchar_type_node, 0), tmp);
    }
  else if (code->expr1->ts.type == BT_INTEGER)
    {
      gfc_conv_expr (&se, code->expr1);
      tmp = build_call_expr_loc (input_location,
				 error_stop
				 ? (flag_coarray == GFC_FCOARRAY_LIB
				    ? gfor_fndecl_caf_error_stop
				    : gfor_fndecl_error_stop_numeric)
				 : gfor_fndecl_stop_numeric_f08, 1,
				 fold_convert (gfc_int4_type_node, se.expr));
    }
  else
    {
      gfc_conv_expr_reference (&se, code->expr1);
      tmp = build_call_expr_loc (input_location,
				 error_stop
				 ? (flag_coarray == GFC_FCOARRAY_LIB
				    ? gfor_fndecl_caf_error_stop_str
				    : gfor_fndecl_error_stop_string)
				 : gfor_fndecl_stop_string,
				 2, se.expr, se.string_length);
    }

  gfc_add_expr_to_block (&se.pre, tmp);

  gfc_add_block_to_block (&se.pre, &se.post);

  return gfc_finish_block (&se.pre);
}


tree
gfc_trans_lock_unlock (gfc_code *code, gfc_exec_op op)
{
  gfc_se se, argse;
  tree stat = NULL_TREE, stat2 = NULL_TREE;
  tree lock_acquired = NULL_TREE, lock_acquired2 = NULL_TREE;

  /* Short cut: For single images without STAT= or LOCK_ACQUIRED
     return early. (ERRMSG= is always untouched for -fcoarray=single.)  */
  if (!code->expr2 && !code->expr4 && flag_coarray != GFC_FCOARRAY_LIB)
    return NULL_TREE;

  if (code->expr2)
    {
      gcc_assert (code->expr2->expr_type == EXPR_VARIABLE);
      gfc_init_se (&argse, NULL);
      gfc_conv_expr_val (&argse, code->expr2);
      stat = argse.expr;
    }
  else if (flag_coarray == GFC_FCOARRAY_LIB)
    stat = null_pointer_node;

  if (code->expr4)
    {
      gcc_assert (code->expr4->expr_type == EXPR_VARIABLE);
      gfc_init_se (&argse, NULL);
      gfc_conv_expr_val (&argse, code->expr4);
      lock_acquired = argse.expr;
    }
  else if (flag_coarray == GFC_FCOARRAY_LIB)
    lock_acquired = null_pointer_node;

  gfc_start_block (&se.pre);
  if (flag_coarray == GFC_FCOARRAY_LIB)
    {
      tree tmp, token, image_index, errmsg, errmsg_len;
      tree index = size_zero_node;
      tree caf_decl = gfc_get_tree_for_caf_expr (code->expr1);

      if (code->expr1->symtree->n.sym->ts.type != BT_DERIVED
	  || code->expr1->symtree->n.sym->ts.u.derived->from_intmod
	     != INTMOD_ISO_FORTRAN_ENV
	  || code->expr1->symtree->n.sym->ts.u.derived->intmod_sym_id
	     != ISOFORTRAN_LOCK_TYPE)
	{
	  gfc_error ("Sorry, the lock component of derived type at %L is not "
		     "yet supported", &code->expr1->where);
	  return NULL_TREE;
	}

      gfc_get_caf_token_offset (&token, NULL, caf_decl, NULL_TREE, code->expr1);

      if (gfc_is_coindexed (code->expr1))
	image_index = gfc_caf_get_image_index (&se.pre, code->expr1, caf_decl);
      else
	image_index = integer_zero_node;

      /* For arrays, obtain the array index.  */
      if (gfc_expr_attr (code->expr1).dimension)
	{
	  tree desc, tmp, extent, lbound, ubound;
          gfc_array_ref *ar, ar2;
          int i;

	  /* TODO: Extend this, once DT components are supported.  */
	  ar = &code->expr1->ref->u.ar;
	  ar2 = *ar;
	  memset (ar, '\0', sizeof (*ar));
	  ar->as = ar2.as;
	  ar->type = AR_FULL;

	  gfc_init_se (&argse, NULL);
	  argse.descriptor_only = 1;
	  gfc_conv_expr_descriptor (&argse, code->expr1);
	  gfc_add_block_to_block (&se.pre, &argse.pre);
	  desc = argse.expr;
	  *ar = ar2;

	  extent = integer_one_node;
	  for (i = 0; i < ar->dimen; i++)
	    {
	      gfc_init_se (&argse, NULL);
	      gfc_conv_expr_type (&argse, ar->start[i], integer_type_node);
	      gfc_add_block_to_block (&argse.pre, &argse.pre);
	      lbound = gfc_conv_descriptor_lbound_get (desc, gfc_rank_cst[i]);
	      tmp = fold_build2_loc (input_location, MINUS_EXPR,
				     integer_type_node, argse.expr,
				     fold_convert(integer_type_node, lbound));
	      tmp = fold_build2_loc (input_location, MULT_EXPR,
				     integer_type_node, extent, tmp);
	      index = fold_build2_loc (input_location, PLUS_EXPR,
				       integer_type_node, index, tmp);
	      if (i < ar->dimen - 1)
		{
		  ubound = gfc_conv_descriptor_ubound_get (desc, gfc_rank_cst[i]);
		  tmp = gfc_conv_array_extent_dim (lbound, ubound, NULL);
		  tmp = fold_convert (integer_type_node, tmp);
		  extent = fold_build2_loc (input_location, MULT_EXPR,
					    integer_type_node, extent, tmp);
		}
	    }
	}

      /* errmsg.  */
      if (code->expr3)
	{
	  gfc_init_se (&argse, NULL);
	  gfc_conv_expr (&argse, code->expr3);
	  gfc_add_block_to_block (&se.pre, &argse.pre);
	  errmsg = argse.expr;
	  errmsg_len = fold_convert (integer_type_node, argse.string_length);
	}
      else
	{
	  errmsg = null_pointer_node;
	  errmsg_len = integer_zero_node;
	}

      if (stat != null_pointer_node && TREE_TYPE (stat) != integer_type_node)
	{
	  stat2 = stat;
	  stat = gfc_create_var (integer_type_node, "stat");
	}

      if (lock_acquired != null_pointer_node
	  && TREE_TYPE (lock_acquired) != integer_type_node)
	{
	  lock_acquired2 = lock_acquired;
	  lock_acquired = gfc_create_var (integer_type_node, "acquired");
	}

      if (op == EXEC_LOCK)
	tmp = build_call_expr_loc (input_location, gfor_fndecl_caf_lock, 7,
                                   token, index, image_index,
				   lock_acquired != null_pointer_node
				   ? gfc_build_addr_expr (NULL, lock_acquired)
				   : lock_acquired,
				   stat != null_pointer_node
				   ? gfc_build_addr_expr (NULL, stat) : stat,
				   errmsg, errmsg_len);
      else
	tmp = build_call_expr_loc (input_location, gfor_fndecl_caf_unlock, 6,
                                   token, index, image_index,
				   stat != null_pointer_node
				   ? gfc_build_addr_expr (NULL, stat) : stat,
				   errmsg, errmsg_len);
      gfc_add_expr_to_block (&se.pre, tmp);

      if (stat2 != NULL_TREE)
	gfc_add_modify (&se.pre, stat2,
			fold_convert (TREE_TYPE (stat2), stat));

      if (lock_acquired2 != NULL_TREE)
	gfc_add_modify (&se.pre, lock_acquired2,
			fold_convert (TREE_TYPE (lock_acquired2),
				      lock_acquired));

      return gfc_finish_block (&se.pre);
    }

  if (stat != NULL_TREE)
    gfc_add_modify (&se.pre, stat, build_int_cst (TREE_TYPE (stat), 0));

  if (lock_acquired != NULL_TREE)
    gfc_add_modify (&se.pre, lock_acquired,
		    fold_convert (TREE_TYPE (lock_acquired),
				  boolean_true_node));

  return gfc_finish_block (&se.pre);
}


tree
gfc_trans_sync (gfc_code *code, gfc_exec_op type)
{
  gfc_se se, argse;
  tree tmp;
  tree images = NULL_TREE, stat = NULL_TREE,
       errmsg = NULL_TREE, errmsglen = NULL_TREE;

  /* Short cut: For single images without bound checking or without STAT=,
     return early. (ERRMSG= is always untouched for -fcoarray=single.)  */
  if (!code->expr2 && !(gfc_option.rtcheck & GFC_RTCHECK_BOUNDS)
      && flag_coarray != GFC_FCOARRAY_LIB)
    return NULL_TREE;

  gfc_init_se (&se, NULL);
  gfc_start_block (&se.pre);

  if (code->expr1 && code->expr1->rank == 0)
    {
      gfc_init_se (&argse, NULL);
      gfc_conv_expr_val (&argse, code->expr1);
      images = argse.expr;
    }

  if (code->expr2)
    {
      gcc_assert (code->expr2->expr_type == EXPR_VARIABLE);
      gfc_init_se (&argse, NULL);
      gfc_conv_expr_val (&argse, code->expr2);
      stat = argse.expr;
    }
  else
    stat = null_pointer_node;

  if (code->expr3 && flag_coarray == GFC_FCOARRAY_LIB)
    {
      gcc_assert (code->expr3->expr_type == EXPR_VARIABLE);
      gfc_init_se (&argse, NULL);
      gfc_conv_expr (&argse, code->expr3);
      gfc_conv_string_parameter (&argse);
      errmsg = gfc_build_addr_expr (NULL, argse.expr);
      errmsglen = argse.string_length;
    }
  else if (flag_coarray == GFC_FCOARRAY_LIB)
    {
      errmsg = null_pointer_node;
      errmsglen = build_int_cst (integer_type_node, 0);
    }

  /* Check SYNC IMAGES(imageset) for valid image index.
     FIXME: Add a check for image-set arrays.  */
  if (code->expr1 && (gfc_option.rtcheck & GFC_RTCHECK_BOUNDS)
      && code->expr1->rank == 0)
    {
      tree cond;
      if (flag_coarray != GFC_FCOARRAY_LIB)
	cond = fold_build2_loc (input_location, NE_EXPR, boolean_type_node,
				images, build_int_cst (TREE_TYPE (images), 1));
      else
	{
	  tree cond2;
	  tmp = build_call_expr_loc (input_location, gfor_fndecl_caf_num_images,
				     2, integer_zero_node,
				     build_int_cst (integer_type_node, -1));
	  cond = fold_build2_loc (input_location, GT_EXPR, boolean_type_node,
				  images, tmp);
	  cond2 = fold_build2_loc (input_location, LT_EXPR, boolean_type_node,
				   images,
				   build_int_cst (TREE_TYPE (images), 1));
	  cond = fold_build2_loc (input_location, TRUTH_OR_EXPR,
				  boolean_type_node, cond, cond2);
	}
      gfc_trans_runtime_check (true, false, cond, &se.pre,
			       &code->expr1->where, "Invalid image number "
			       "%d in SYNC IMAGES",
			       fold_convert (integer_type_node, images));
    }

  if (flag_coarray != GFC_FCOARRAY_LIB)
    {
      /* Set STAT to zero.  */
      if (code->expr2)
	gfc_add_modify (&se.pre, stat, build_int_cst (TREE_TYPE (stat), 0));
    }
  else if (type == EXEC_SYNC_ALL || type == EXEC_SYNC_MEMORY)
    {
      /* SYNC ALL           =>   stat == null_pointer_node
	 SYNC ALL(stat=s)   =>   stat has an integer type

	 If "stat" has the wrong integer type, use a temp variable of
	 the right type and later cast the result back into "stat".  */
      if (stat == null_pointer_node || TREE_TYPE (stat) == integer_type_node)
	{
	  if (TREE_TYPE (stat) == integer_type_node)
	    stat = gfc_build_addr_expr (NULL, stat);

	  if(type == EXEC_SYNC_MEMORY)
	    tmp = build_call_expr_loc (input_location, gfor_fndecl_caf_sync_memory,
				       3, stat, errmsg, errmsglen);
	  else
	    tmp = build_call_expr_loc (input_location, gfor_fndecl_caf_sync_all,
				       3, stat, errmsg, errmsglen);

	  gfc_add_expr_to_block (&se.pre, tmp);
	}
      else
	{
	  tree tmp_stat = gfc_create_var (integer_type_node, "stat");

	  tmp = build_call_expr_loc (input_location, gfor_fndecl_caf_sync_all,
				     3, gfc_build_addr_expr (NULL, tmp_stat),
				     errmsg, errmsglen);
	  gfc_add_expr_to_block (&se.pre, tmp);

	  gfc_add_modify (&se.pre, stat,
			  fold_convert (TREE_TYPE (stat), tmp_stat));
	}
    }
  else
    {
      tree len;

      gcc_assert (type == EXEC_SYNC_IMAGES);

      if (!code->expr1)
	{
	  len = build_int_cst (integer_type_node, -1);
	  images = null_pointer_node;
	}
      else if (code->expr1->rank == 0)
	{
	  len = build_int_cst (integer_type_node, 1);
	  images = gfc_build_addr_expr (NULL_TREE, images);
	}
      else
	{
	  /* FIXME.  */
	  if (code->expr1->ts.kind != gfc_c_int_kind)
	    gfc_fatal_error ("Sorry, only support for integer kind %d "
			     "implemented for image-set at %L",
			     gfc_c_int_kind, &code->expr1->where);

	  gfc_conv_array_parameter (&se, code->expr1, true, NULL, NULL, &len);
	  images = se.expr;

	  tmp = gfc_typenode_for_spec (&code->expr1->ts);
	  if (GFC_ARRAY_TYPE_P (tmp) || GFC_DESCRIPTOR_TYPE_P (tmp))
	    tmp = gfc_get_element_type (tmp);

	  len = fold_build2_loc (input_location, TRUNC_DIV_EXPR,
				 TREE_TYPE (len), len,
				 fold_convert (TREE_TYPE (len),
					       TYPE_SIZE_UNIT (tmp)));
          len = fold_convert (integer_type_node, len);
	}

      /* SYNC IMAGES(imgs)        => stat == null_pointer_node
	 SYNC IMAGES(imgs,stat=s) => stat has an integer type

	 If "stat" has the wrong integer type, use a temp variable of
	 the right type and later cast the result back into "stat".  */
      if (stat == null_pointer_node || TREE_TYPE (stat) == integer_type_node)
	{
	  if (TREE_TYPE (stat) == integer_type_node)
	    stat = gfc_build_addr_expr (NULL, stat);

	  tmp = build_call_expr_loc (input_location, gfor_fndecl_caf_sync_images,
				     5, fold_convert (integer_type_node, len),
				     images, stat, errmsg, errmsglen);
	  gfc_add_expr_to_block (&se.pre, tmp);
	}
      else
	{
	  tree tmp_stat = gfc_create_var (integer_type_node, "stat");

	  tmp = build_call_expr_loc (input_location, gfor_fndecl_caf_sync_images,
				     5, fold_convert (integer_type_node, len),
				     images, gfc_build_addr_expr (NULL, tmp_stat),
				     errmsg, errmsglen);
	  gfc_add_expr_to_block (&se.pre, tmp);

	  gfc_add_modify (&se.pre, stat,
			  fold_convert (TREE_TYPE (stat), tmp_stat));
	}
    }

  return gfc_finish_block (&se.pre);
}


/* Generate GENERIC for the IF construct. This function also deals with
   the simple IF statement, because the front end translates the IF
   statement into an IF construct.

   We translate:

        IF (cond) THEN
           then_clause
        ELSEIF (cond2)
           elseif_clause
        ELSE
           else_clause
        ENDIF

   into:

        pre_cond_s;
        if (cond_s)
          {
            then_clause;
          }
        else
          {
            pre_cond_s
            if (cond_s)
              {
                elseif_clause
              }
            else
              {
                else_clause;
              }
          }

   where COND_S is the simplified version of the predicate. PRE_COND_S
   are the pre side-effects produced by the translation of the
   conditional.
   We need to build the chain recursively otherwise we run into
   problems with folding incomplete statements.  */

static tree
gfc_trans_if_1 (gfc_code * code)
{
  gfc_se if_se;
  tree stmt, elsestmt;
  locus saved_loc;
  location_t loc;

  /* Check for an unconditional ELSE clause.  */
  if (!code->expr1)
    return gfc_trans_code (code->next);

  /* Initialize a statement builder for each block. Puts in NULL_TREEs.  */
  gfc_init_se (&if_se, NULL);
  gfc_start_block (&if_se.pre);

  /* Calculate the IF condition expression.  */
  if (code->expr1->where.lb)
    {
      gfc_save_backend_locus (&saved_loc);
      gfc_set_backend_locus (&code->expr1->where);
    }

  gfc_conv_expr_val (&if_se, code->expr1);

  if (code->expr1->where.lb)
    gfc_restore_backend_locus (&saved_loc);

  /* Translate the THEN clause.  */
  stmt = gfc_trans_code (code->next);

  /* Translate the ELSE clause.  */
  if (code->block)
    elsestmt = gfc_trans_if_1 (code->block);
  else
    elsestmt = build_empty_stmt (input_location);

  /* Build the condition expression and add it to the condition block.  */
  loc = code->expr1->where.lb ? code->expr1->where.lb->location : input_location;
  stmt = fold_build3_loc (loc, COND_EXPR, void_type_node, if_se.expr, stmt,
			  elsestmt);

  gfc_add_expr_to_block (&if_se.pre, stmt);

  /* Finish off this statement.  */
  return gfc_finish_block (&if_se.pre);
}

tree
gfc_trans_if (gfc_code * code)
{
  stmtblock_t body;
  tree exit_label;

  /* Create exit label so it is available for trans'ing the body code.  */
  exit_label = gfc_build_label_decl (NULL_TREE);
  code->exit_label = exit_label;

  /* Translate the actual code in code->block.  */
  gfc_init_block (&body);
  gfc_add_expr_to_block (&body, gfc_trans_if_1 (code->block));

  /* Add exit label.  */
  gfc_add_expr_to_block (&body, build1_v (LABEL_EXPR, exit_label));

  return gfc_finish_block (&body);
}


/* Translate an arithmetic IF expression.

   IF (cond) label1, label2, label3 translates to

    if (cond <= 0)
      {
        if (cond < 0)
          goto label1;
        else // cond == 0
          goto label2;
      }
    else // cond > 0
      goto label3;

   An optimized version can be generated in case of equal labels.
   E.g., if label1 is equal to label2, we can translate it to

    if (cond <= 0)
      goto label1;
    else
      goto label3;
*/

tree
gfc_trans_arithmetic_if (gfc_code * code)
{
  gfc_se se;
  tree tmp;
  tree branch1;
  tree branch2;
  tree zero;

  /* Start a new block.  */
  gfc_init_se (&se, NULL);
  gfc_start_block (&se.pre);

  /* Pre-evaluate COND.  */
  gfc_conv_expr_val (&se, code->expr1);
  se.expr = gfc_evaluate_now (se.expr, &se.pre);

  /* Build something to compare with.  */
  zero = gfc_build_const (TREE_TYPE (se.expr), integer_zero_node);

  if (code->label1->value != code->label2->value)
    {
      /* If (cond < 0) take branch1 else take branch2.
         First build jumps to the COND .LT. 0 and the COND .EQ. 0 cases.  */
      branch1 = build1_v (GOTO_EXPR, gfc_get_label_decl (code->label1));
      branch2 = build1_v (GOTO_EXPR, gfc_get_label_decl (code->label2));

      if (code->label1->value != code->label3->value)
        tmp = fold_build2_loc (input_location, LT_EXPR, boolean_type_node,
			       se.expr, zero);
      else
        tmp = fold_build2_loc (input_location, NE_EXPR, boolean_type_node,
			       se.expr, zero);

      branch1 = fold_build3_loc (input_location, COND_EXPR, void_type_node,
				 tmp, branch1, branch2);
    }
  else
    branch1 = build1_v (GOTO_EXPR, gfc_get_label_decl (code->label1));

  if (code->label1->value != code->label3->value
      && code->label2->value != code->label3->value)
    {
      /* if (cond <= 0) take branch1 else take branch2.  */
      branch2 = build1_v (GOTO_EXPR, gfc_get_label_decl (code->label3));
      tmp = fold_build2_loc (input_location, LE_EXPR, boolean_type_node,
			     se.expr, zero);
      branch1 = fold_build3_loc (input_location, COND_EXPR, void_type_node,
				 tmp, branch1, branch2);
    }

  /* Append the COND_EXPR to the evaluation of COND, and return.  */
  gfc_add_expr_to_block (&se.pre, branch1);
  return gfc_finish_block (&se.pre);
}


/* Translate a CRITICAL block.  */
tree
gfc_trans_critical (gfc_code *code)
{
  stmtblock_t block;
  tree tmp, token = NULL_TREE;

  gfc_start_block (&block);

  if (flag_coarray == GFC_FCOARRAY_LIB)
    {
      token = gfc_get_symbol_decl (code->resolved_sym);
      token = GFC_TYPE_ARRAY_CAF_TOKEN (TREE_TYPE (token));
      tmp = build_call_expr_loc (input_location, gfor_fndecl_caf_lock, 7,
				 token, integer_zero_node, integer_one_node,
				 null_pointer_node, null_pointer_node,
				 null_pointer_node, integer_zero_node);
      gfc_add_expr_to_block (&block, tmp);
    }

  tmp = gfc_trans_code (code->block->next);
  gfc_add_expr_to_block (&block, tmp);

  if (flag_coarray == GFC_FCOARRAY_LIB)
    {
      tmp = build_call_expr_loc (input_location, gfor_fndecl_caf_unlock, 6,
				 token, integer_zero_node, integer_one_node,
				 null_pointer_node, null_pointer_node,
				 integer_zero_node);
      gfc_add_expr_to_block (&block, tmp);
    }


  return gfc_finish_block (&block);
}


/* Return true, when the class has a _len component.  */

static bool
class_has_len_component (gfc_symbol *sym)
{
  gfc_component *comp = sym->ts.u.derived->components;
  while (comp)
    {
      if (strcmp (comp->name, "_len") == 0)
	return true;
      comp = comp->next;
    }
  return false;
}


/* Do proper initialization for ASSOCIATE names.  */

static void
trans_associate_var (gfc_symbol *sym, gfc_wrapped_block *block)
{
  gfc_expr *e;
  tree tmp;
  bool class_target;
  bool unlimited;
  tree desc;
  tree offset;
  tree dim;
  int n;
  tree charlen;
  bool need_len_assign;

  gcc_assert (sym->assoc);
  e = sym->assoc->target;

  class_target = (e->expr_type == EXPR_VARIABLE)
		    && (gfc_is_class_scalar_expr (e)
			|| gfc_is_class_array_ref (e, NULL));

  unlimited = UNLIMITED_POLY (e);

  /* Assignments to the string length need to be generated, when
     ( sym is a char array or
       sym has a _len component)
     and the associated expression is unlimited polymorphic, which is
     not (yet) correctly in 'unlimited', because for an already associated
     BT_DERIVED the u-poly flag is not set, i.e.,
      __tmp_CHARACTER_0_1 => w => arg
       ^ generated temp      ^ from code, the w does not have the u-poly
     flag set, where UNLIMITED_POLY(e) expects it.  */
  need_len_assign = ((unlimited || (e->ts.type == BT_DERIVED
                     && e->ts.u.derived->attr.unlimited_polymorphic))
      && (sym->ts.type == BT_CHARACTER
          || ((sym->ts.type == BT_CLASS || sym->ts.type == BT_DERIVED)
              && class_has_len_component (sym))));
  /* Do a `pointer assignment' with updated descriptor (or assign descriptor
     to array temporary) for arrays with either unknown shape or if associating
     to a variable.  */
  if (sym->attr.dimension && !class_target
      && (sym->as->type == AS_DEFERRED || sym->assoc->variable))
    {
      gfc_se se;
      bool cst_array_ctor;

      desc = sym->backend_decl;
      cst_array_ctor = e->expr_type == EXPR_ARRAY
	      && gfc_constant_array_constructor_p (e->value.constructor);

      /* If association is to an expression, evaluate it and create temporary.
	 Otherwise, get descriptor of target for pointer assignment.  */
      gfc_init_se (&se, NULL);
      if (sym->assoc->variable || cst_array_ctor)
	{
	  se.direct_byref = 1;
	  se.use_offset = 1;
	  se.expr = desc;
	}

      gfc_conv_expr_descriptor (&se, e);

      /* If we didn't already do the pointer assignment, set associate-name
	 descriptor to the one generated for the temporary.  */
      if (!sym->assoc->variable && !cst_array_ctor)
	{
	  int dim;

	  gfc_add_modify (&se.pre, desc, se.expr);

	  /* The generated descriptor has lower bound zero (as array
	     temporary), shift bounds so we get lower bounds of 1.  */
	  for (dim = 0; dim < e->rank; ++dim)
	    gfc_conv_shift_descriptor_lbound (&se.pre, desc,
					      dim, gfc_index_one_node);
	}

      /* If this is a subreference array pointer associate name use the
	 associate variable element size for the value of 'span'.  */
      if (sym->attr.subref_array_pointer)
	{
	  gcc_assert (e->expr_type == EXPR_VARIABLE);
	  tmp = e->symtree->n.sym->backend_decl;
	  tmp = gfc_get_element_type (TREE_TYPE (tmp));
	  tmp = fold_convert (gfc_array_index_type, size_in_bytes (tmp));
	  gfc_add_modify (&se.pre, GFC_DECL_SPAN(desc), tmp);
	}

      /* Done, register stuff as init / cleanup code.  */
      gfc_add_init_cleanup (block, gfc_finish_block (&se.pre),
			    gfc_finish_block (&se.post));
    }

  /* Temporaries, arising from TYPE IS, just need the descriptor of class
     arrays to be assigned directly.  */
  else if (class_target && sym->attr.dimension
	   && (sym->ts.type == BT_DERIVED || unlimited))
    {
      gfc_se se;

      gfc_init_se (&se, NULL);
      se.descriptor_only = 1;
      gfc_conv_expr (&se, e);

      gcc_assert (GFC_DESCRIPTOR_TYPE_P (TREE_TYPE (se.expr)));
      gcc_assert (GFC_DESCRIPTOR_TYPE_P (TREE_TYPE (sym->backend_decl)));

      gfc_add_modify (&se.pre, sym->backend_decl, se.expr);

      if (unlimited)
	{
	  /* Recover the dtype, which has been overwritten by the
	     assignment from an unlimited polymorphic object.  */
	  tmp = gfc_conv_descriptor_dtype (sym->backend_decl);
	  gfc_add_modify (&se.pre, tmp,
			  gfc_get_dtype (&sym->ts));
	}

      gfc_add_init_cleanup (block, gfc_finish_block( &se.pre),
			    gfc_finish_block (&se.post));
    }

  /* Do a scalar pointer assignment; this is for scalar variable targets.  */
  else if (gfc_is_associate_pointer (sym))
    {
      gfc_se se;

      gcc_assert (!sym->attr.dimension);

      gfc_init_se (&se, NULL);

      /* Class associate-names come this way because they are
	 unconditionally associate pointers and the symbol is scalar.  */
      if (sym->ts.type == BT_CLASS && CLASS_DATA (sym)->attr.dimension)
	{
	  tree target_expr;
	  /* For a class array we need a descriptor for the selector.  */
	  gfc_conv_expr_descriptor (&se, e);
	  /* Needed to get/set the _len component below.  */
	  target_expr = se.expr;

	  /* Obtain a temporary class container for the result.  */
	  gfc_conv_class_to_class (&se, e, sym->ts, false, true, false, false);
	  se.expr = build_fold_indirect_ref_loc (input_location, se.expr);

	  /* Set the offset.  */
	  desc = gfc_class_data_get (se.expr);
	  offset = gfc_index_zero_node;
	  for (n = 0; n < e->rank; n++)
	    {
	      dim = gfc_rank_cst[n];
	      tmp = fold_build2_loc (input_location, MULT_EXPR,
				     gfc_array_index_type,
				     gfc_conv_descriptor_sm_get (desc, dim),
				     gfc_conv_descriptor_lbound_get (desc, dim));
	      offset = fold_build2_loc (input_location, MINUS_EXPR,
				        gfc_array_index_type,
				        offset, tmp);
	    }
<<<<<<< HEAD
	  tmp = fold_convert (gfc_array_index_type,
			      gfc_conv_descriptor_elem_len_get (desc));
	  offset = fold_build2_loc (input_location, FLOOR_DIV_EXPR,
				    gfc_array_index_type, offset, tmp);
=======
	  if (need_len_assign)
	    {
	      /* Get the _len comp from the target expr by stripping _data
		 from it and adding component-ref to _len.  */
	      tmp = gfc_class_len_get (TREE_OPERAND (target_expr, 0));
	      /* Get the component-ref for the temp structure's _len comp.  */
	      charlen = gfc_class_len_get (se.expr);
	      /* Add the assign to the beginning of the the block...  */
	      gfc_add_modify (&se.pre, charlen,
			      fold_convert (TREE_TYPE (charlen), tmp));
	      /* and the oposite way at the end of the block, to hand changes
		 on the string length back.  */
	      gfc_add_modify (&se.post, tmp,
			      fold_convert (TREE_TYPE (tmp), charlen));
	      /* Length assignment done, prevent adding it again below.  */
	      need_len_assign = false;
	    }
>>>>>>> 2c0afffd
	  gfc_conv_descriptor_offset_set (&se.pre, desc, offset);
	}
      else if (sym->ts.type == BT_CLASS && e->ts.type == BT_CLASS
	       && CLASS_DATA (e)->attr.dimension)
	{
	  /* This is bound to be a class array element.  */
	  gfc_conv_expr_reference (&se, e);
	  /* Get the _vptr component of the class object.  */
	  tmp = gfc_get_vptr_from_expr (se.expr);
	  /* Obtain a temporary class container for the result.  */
	  gfc_conv_derived_to_class (&se, e, sym->ts, tmp, false, false);
	  se.expr = build_fold_indirect_ref_loc (input_location, se.expr);
	}
      else
	{
	  /* For BT_CLASS and BT_DERIVED, this boils down to a pointer assign,
	     which has the string length included.  For CHARACTERS it is still
	     needed and will be done at the end of this routine.  */
	  gfc_conv_expr (&se, e);
	  need_len_assign = need_len_assign && sym->ts.type == BT_CHARACTER;
	}

      tmp = TREE_TYPE (sym->backend_decl);
      tmp = gfc_build_addr_expr (tmp, se.expr);
      gfc_add_modify (&se.pre, sym->backend_decl, tmp);

      gfc_add_init_cleanup (block, gfc_finish_block( &se.pre),
			    gfc_finish_block (&se.post));
    }

  /* Do a simple assignment.  This is for scalar expressions, where we
     can simply use expression assignment.  */
  else
    {
      gfc_expr *lhs;

      lhs = gfc_lval_expr_from_sym (sym);
      tmp = gfc_trans_assignment (lhs, e, false, true);
      gfc_add_init_cleanup (block, tmp, NULL_TREE);
    }

  /* Set the stringlength, when needed.  */
  if (need_len_assign)
    {
      gfc_se se;
      gfc_init_se (&se, NULL);
      if (e->symtree->n.sym->ts.type == BT_CHARACTER)
	{
	  /* What about deferred strings?  */
	  gcc_assert (!e->symtree->n.sym->ts.deferred);
	  tmp = e->symtree->n.sym->ts.u.cl->backend_decl;
	}
      else
	tmp = gfc_class_len_get (gfc_get_symbol_decl (e->symtree->n.sym));
      gfc_get_symbol_decl (sym);
      charlen = sym->ts.type == BT_CHARACTER ? sym->ts.u.cl->backend_decl
					: gfc_class_len_get (sym->backend_decl);
      /* Prevent adding a noop len= len.  */
      if (tmp != charlen)
	{
	  gfc_add_modify (&se.pre, charlen,
			  fold_convert (TREE_TYPE (charlen), tmp));
	  gfc_add_init_cleanup (block, gfc_finish_block (&se.pre),
				gfc_finish_block (&se.post));
	}
    }
}


/* Translate a BLOCK construct.  This is basically what we would do for a
   procedure body.  */

tree
gfc_trans_block_construct (gfc_code* code)
{
  gfc_namespace* ns;
  gfc_symbol* sym;
  gfc_wrapped_block block;
  tree exit_label;
  stmtblock_t body;
  gfc_association_list *ass;

  ns = code->ext.block.ns;
  gcc_assert (ns);
  sym = ns->proc_name;
  gcc_assert (sym);

  /* Process local variables.  */
  gcc_assert (!sym->tlink);
  sym->tlink = sym;
  gfc_process_block_locals (ns);

  /* Generate code including exit-label.  */
  gfc_init_block (&body);
  exit_label = gfc_build_label_decl (NULL_TREE);
  code->exit_label = exit_label;

  /* Generate !$ACC DECLARE directive. */
  if (ns->oacc_declare_clauses)
    {
      tree tmp = gfc_trans_oacc_declare (&body, ns);
      gfc_add_expr_to_block (&body, tmp);
    }

  gfc_add_expr_to_block (&body, gfc_trans_code (ns->code));
  gfc_add_expr_to_block (&body, build1_v (LABEL_EXPR, exit_label));

  /* Finish everything.  */
  gfc_start_wrapped_block (&block, gfc_finish_block (&body));
  gfc_trans_deferred_vars (sym, &block);
  for (ass = code->ext.block.assoc; ass; ass = ass->next)
    trans_associate_var (ass->st->n.sym, &block);

  return gfc_finish_wrapped_block (&block);
}


/* Translate the simple DO construct.  This is where the loop variable has
   integer type and step +-1.  We can't use this in the general case
   because integer overflow and floating point errors could give incorrect
   results.
   We translate a do loop from:

   DO dovar = from, to, step
      body
   END DO

   to:

   [Evaluate loop bounds and step]
   dovar = from;
   if ((step > 0) ? (dovar <= to) : (dovar => to))
    {
      for (;;)
        {
	  body;
   cycle_label:
	  cond = (dovar == to);
	  dovar += step;
	  if (cond) goto end_label;
	}
      }
   end_label:

   This helps the optimizers by avoiding the extra induction variable
   used in the general case.  */

static tree
gfc_trans_simple_do (gfc_code * code, stmtblock_t *pblock, tree dovar,
		     tree from, tree to, tree step, tree exit_cond)
{
  stmtblock_t body;
  tree type;
  tree cond;
  tree tmp;
  tree saved_dovar = NULL;
  tree cycle_label;
  tree exit_label;
  location_t loc;

  type = TREE_TYPE (dovar);

  loc = code->ext.iterator->start->where.lb->location;

  /* Initialize the DO variable: dovar = from.  */
  gfc_add_modify_loc (loc, pblock, dovar,
		      fold_convert (TREE_TYPE(dovar), from));

  /* Save value for do-tinkering checking.  */
  if (gfc_option.rtcheck & GFC_RTCHECK_DO)
    {
      saved_dovar = gfc_create_var (type, ".saved_dovar");
      gfc_add_modify_loc (loc, pblock, saved_dovar, dovar);
    }

  /* Cycle and exit statements are implemented with gotos.  */
  cycle_label = gfc_build_label_decl (NULL_TREE);
  exit_label = gfc_build_label_decl (NULL_TREE);

  /* Put the labels where they can be found later. See gfc_trans_do().  */
  code->cycle_label = cycle_label;
  code->exit_label = exit_label;

  /* Loop body.  */
  gfc_start_block (&body);

  /* Main loop body.  */
  tmp = gfc_trans_code_cond (code->block->next, exit_cond);
  gfc_add_expr_to_block (&body, tmp);

  /* Label for cycle statements (if needed).  */
  if (TREE_USED (cycle_label))
    {
      tmp = build1_v (LABEL_EXPR, cycle_label);
      gfc_add_expr_to_block (&body, tmp);
    }

  /* Check whether someone has modified the loop variable.  */
  if (gfc_option.rtcheck & GFC_RTCHECK_DO)
    {
      tmp = fold_build2_loc (loc, NE_EXPR, boolean_type_node,
			     dovar, saved_dovar);
      gfc_trans_runtime_check (true, false, tmp, &body, &code->loc,
			       "Loop variable has been modified");
    }

  /* Exit the loop if there is an I/O result condition or error.  */
  if (exit_cond)
    {
      tmp = build1_v (GOTO_EXPR, exit_label);
      tmp = fold_build3_loc (loc, COND_EXPR, void_type_node,
			     exit_cond, tmp,
			     build_empty_stmt (loc));
      gfc_add_expr_to_block (&body, tmp);
    }

  /* Evaluate the loop condition.  */
  cond = fold_build2_loc (loc, EQ_EXPR, boolean_type_node, dovar,
			  to);
  cond = gfc_evaluate_now_loc (loc, cond, &body);

  /* Increment the loop variable.  */
  tmp = fold_build2_loc (loc, PLUS_EXPR, type, dovar, step);
  gfc_add_modify_loc (loc, &body, dovar, tmp);

  if (gfc_option.rtcheck & GFC_RTCHECK_DO)
    gfc_add_modify_loc (loc, &body, saved_dovar, dovar);

  /* The loop exit.  */
  tmp = fold_build1_loc (loc, GOTO_EXPR, void_type_node, exit_label);
  TREE_USED (exit_label) = 1;
  tmp = fold_build3_loc (loc, COND_EXPR, void_type_node,
			 cond, tmp, build_empty_stmt (loc));
  gfc_add_expr_to_block (&body, tmp);

  /* Finish the loop body.  */
  tmp = gfc_finish_block (&body);
  tmp = fold_build1_loc (loc, LOOP_EXPR, void_type_node, tmp);

  /* Only execute the loop if the number of iterations is positive.  */
  if (tree_int_cst_sgn (step) > 0)
    cond = fold_build2_loc (loc, LE_EXPR, boolean_type_node, dovar,
			    to);
  else
    cond = fold_build2_loc (loc, GE_EXPR, boolean_type_node, dovar,
			    to);
  tmp = fold_build3_loc (loc, COND_EXPR, void_type_node, cond, tmp,
			 build_empty_stmt (loc));
  gfc_add_expr_to_block (pblock, tmp);

  /* Add the exit label.  */
  tmp = build1_v (LABEL_EXPR, exit_label);
  gfc_add_expr_to_block (pblock, tmp);

  return gfc_finish_block (pblock);
}

/* Translate the DO construct.  This obviously is one of the most
   important ones to get right with any compiler, but especially
   so for Fortran.

   We special case some loop forms as described in gfc_trans_simple_do.
   For other cases we implement them with a separate loop count,
   as described in the standard.

   We translate a do loop from:

   DO dovar = from, to, step
      body
   END DO

   to:

   [evaluate loop bounds and step]
   empty = (step > 0 ? to < from : to > from);
   countm1 = (to - from) / step;
   dovar = from;
   if (empty) goto exit_label;
   for (;;)
     {
       body;
cycle_label:
       dovar += step
       countm1t = countm1;
       countm1--;
       if (countm1t == 0) goto exit_label;
     }
exit_label:

   countm1 is an unsigned integer.  It is equal to the loop count minus one,
   because the loop count itself can overflow.  */

tree
gfc_trans_do (gfc_code * code, tree exit_cond)
{
  gfc_se se;
  tree dovar;
  tree saved_dovar = NULL;
  tree from;
  tree to;
  tree step;
  tree countm1;
  tree type;
  tree utype;
  tree cond;
  tree cycle_label;
  tree exit_label;
  tree tmp;
  stmtblock_t block;
  stmtblock_t body;
  location_t loc;

  gfc_start_block (&block);

  loc = code->ext.iterator->start->where.lb->location;

  /* Evaluate all the expressions in the iterator.  */
  gfc_init_se (&se, NULL);
  gfc_conv_expr_lhs (&se, code->ext.iterator->var);
  gfc_add_block_to_block (&block, &se.pre);
  dovar = se.expr;
  type = TREE_TYPE (dovar);

  gfc_init_se (&se, NULL);
  gfc_conv_expr_val (&se, code->ext.iterator->start);
  gfc_add_block_to_block (&block, &se.pre);
  from = gfc_evaluate_now (se.expr, &block);

  gfc_init_se (&se, NULL);
  gfc_conv_expr_val (&se, code->ext.iterator->end);
  gfc_add_block_to_block (&block, &se.pre);
  to = gfc_evaluate_now (se.expr, &block);

  gfc_init_se (&se, NULL);
  gfc_conv_expr_val (&se, code->ext.iterator->step);
  gfc_add_block_to_block (&block, &se.pre);
  step = gfc_evaluate_now (se.expr, &block);

  if (gfc_option.rtcheck & GFC_RTCHECK_DO)
    {
      tmp = fold_build2_loc (input_location, EQ_EXPR, boolean_type_node, step,
			     build_zero_cst (type));
      gfc_trans_runtime_check (true, false, tmp, &block, &code->loc,
			       "DO step value is zero");
    }

  /* Special case simple loops.  */
  if (TREE_CODE (type) == INTEGER_TYPE
      && (integer_onep (step)
	|| tree_int_cst_equal (step, integer_minus_one_node)))
    return gfc_trans_simple_do (code, &block, dovar, from, to, step, exit_cond);


  if (TREE_CODE (type) == INTEGER_TYPE)
    utype = unsigned_type_for (type);
  else
    utype = unsigned_type_for (gfc_array_index_type);
  countm1 = gfc_create_var (utype, "countm1");

  /* Cycle and exit statements are implemented with gotos.  */
  cycle_label = gfc_build_label_decl (NULL_TREE);
  exit_label = gfc_build_label_decl (NULL_TREE);
  TREE_USED (exit_label) = 1;

  /* Put these labels where they can be found later.  */
  code->cycle_label = cycle_label;
  code->exit_label = exit_label;

  /* Initialize the DO variable: dovar = from.  */
  gfc_add_modify (&block, dovar, from);

  /* Save value for do-tinkering checking.  */
  if (gfc_option.rtcheck & GFC_RTCHECK_DO)
    {
      saved_dovar = gfc_create_var (type, ".saved_dovar");
      gfc_add_modify_loc (loc, &block, saved_dovar, dovar);
    }

  /* Initialize loop count and jump to exit label if the loop is empty.
     This code is executed before we enter the loop body. We generate:
     if (step > 0)
       {
	 countm1 = (to - from) / step;
	 if (to < from)
	   goto exit_label;
       }
     else
       {
	 countm1 = (from - to) / -step;
	 if (to > from)
	   goto exit_label;
       }
   */

  if (TREE_CODE (type) == INTEGER_TYPE)
    {
      tree pos, neg, tou, fromu, stepu, tmp2;

      /* The distance from FROM to TO cannot always be represented in a signed
         type, thus use unsigned arithmetic, also to avoid any undefined
	 overflow issues.  */
      tou = fold_convert (utype, to);
      fromu = fold_convert (utype, from);
      stepu = fold_convert (utype, step);

      /* For a positive step, when to < from, exit, otherwise compute
         countm1 = ((unsigned)to - (unsigned)from) / (unsigned)step  */
      tmp = fold_build2_loc (loc, LT_EXPR, boolean_type_node, to, from);
      tmp2 = fold_build2_loc (loc, TRUNC_DIV_EXPR, utype,
			      fold_build2_loc (loc, MINUS_EXPR, utype,
					       tou, fromu),
			      stepu);
      pos = build2 (COMPOUND_EXPR, void_type_node,
		    fold_build2 (MODIFY_EXPR, void_type_node,
				 countm1, tmp2),
		    build3_loc (loc, COND_EXPR, void_type_node, tmp,
				build1_loc (loc, GOTO_EXPR, void_type_node,
					    exit_label), NULL_TREE));

      /* For a negative step, when to > from, exit, otherwise compute
         countm1 = ((unsigned)from - (unsigned)to) / -(unsigned)step  */
      tmp = fold_build2_loc (loc, GT_EXPR, boolean_type_node, to, from);
      tmp2 = fold_build2_loc (loc, TRUNC_DIV_EXPR, utype,
			      fold_build2_loc (loc, MINUS_EXPR, utype,
					       fromu, tou),
			      fold_build1_loc (loc, NEGATE_EXPR, utype, stepu));
      neg = build2 (COMPOUND_EXPR, void_type_node,
		    fold_build2 (MODIFY_EXPR, void_type_node,
				 countm1, tmp2),
		    build3_loc (loc, COND_EXPR, void_type_node, tmp,
				build1_loc (loc, GOTO_EXPR, void_type_node,
					    exit_label), NULL_TREE));

      tmp = fold_build2_loc (loc, LT_EXPR, boolean_type_node, step,
			     build_int_cst (TREE_TYPE (step), 0));
      tmp = fold_build3_loc (loc, COND_EXPR, void_type_node, tmp, neg, pos);

      gfc_add_expr_to_block (&block, tmp);
    }
  else
    {
      tree pos_step;

      /* TODO: We could use the same width as the real type.
	 This would probably cause more problems that it solves
	 when we implement "long double" types.  */

      tmp = fold_build2_loc (loc, MINUS_EXPR, type, to, from);
      tmp = fold_build2_loc (loc, RDIV_EXPR, type, tmp, step);
      tmp = fold_build1_loc (loc, FIX_TRUNC_EXPR, utype, tmp);
      gfc_add_modify (&block, countm1, tmp);

      /* We need a special check for empty loops:
	 empty = (step > 0 ? to < from : to > from);  */
      pos_step = fold_build2_loc (loc, GT_EXPR, boolean_type_node, step,
				  build_zero_cst (type));
      tmp = fold_build3_loc (loc, COND_EXPR, boolean_type_node, pos_step,
			     fold_build2_loc (loc, LT_EXPR,
					      boolean_type_node, to, from),
			     fold_build2_loc (loc, GT_EXPR,
					      boolean_type_node, to, from));
      /* If the loop is empty, go directly to the exit label.  */
      tmp = fold_build3_loc (loc, COND_EXPR, void_type_node, tmp,
			 build1_v (GOTO_EXPR, exit_label),
			 build_empty_stmt (input_location));
      gfc_add_expr_to_block (&block, tmp);
    }

  /* Loop body.  */
  gfc_start_block (&body);

  /* Main loop body.  */
  tmp = gfc_trans_code_cond (code->block->next, exit_cond);
  gfc_add_expr_to_block (&body, tmp);

  /* Label for cycle statements (if needed).  */
  if (TREE_USED (cycle_label))
    {
      tmp = build1_v (LABEL_EXPR, cycle_label);
      gfc_add_expr_to_block (&body, tmp);
    }

  /* Check whether someone has modified the loop variable.  */
  if (gfc_option.rtcheck & GFC_RTCHECK_DO)
    {
      tmp = fold_build2_loc (loc, NE_EXPR, boolean_type_node, dovar,
			     saved_dovar);
      gfc_trans_runtime_check (true, false, tmp, &body, &code->loc,
			       "Loop variable has been modified");
    }

  /* Exit the loop if there is an I/O result condition or error.  */
  if (exit_cond)
    {
      tmp = build1_v (GOTO_EXPR, exit_label);
      tmp = fold_build3_loc (loc, COND_EXPR, void_type_node,
			     exit_cond, tmp,
			     build_empty_stmt (input_location));
      gfc_add_expr_to_block (&body, tmp);
    }

  /* Increment the loop variable.  */
  tmp = fold_build2_loc (loc, PLUS_EXPR, type, dovar, step);
  gfc_add_modify_loc (loc, &body, dovar, tmp);

  if (gfc_option.rtcheck & GFC_RTCHECK_DO)
    gfc_add_modify_loc (loc, &body, saved_dovar, dovar);

  /* Initialize countm1t.  */
  tree countm1t = gfc_create_var (utype, "countm1t");
  gfc_add_modify_loc (loc, &body, countm1t, countm1);

  /* Decrement the loop count.  */
  tmp = fold_build2_loc (loc, MINUS_EXPR, utype, countm1,
			 build_int_cst (utype, 1));
  gfc_add_modify_loc (loc, &body, countm1, tmp);

  /* End with the loop condition.  Loop until countm1t == 0.  */
  cond = fold_build2_loc (loc, EQ_EXPR, boolean_type_node, countm1t,
			  build_int_cst (utype, 0));
  tmp = fold_build1_loc (loc, GOTO_EXPR, void_type_node, exit_label);
  tmp = fold_build3_loc (loc, COND_EXPR, void_type_node,
			 cond, tmp, build_empty_stmt (loc));
  gfc_add_expr_to_block (&body, tmp);

  /* End of loop body.  */
  tmp = gfc_finish_block (&body);

  /* The for loop itself.  */
  tmp = fold_build1_loc (loc, LOOP_EXPR, void_type_node, tmp);
  gfc_add_expr_to_block (&block, tmp);

  /* Add the exit label.  */
  tmp = build1_v (LABEL_EXPR, exit_label);
  gfc_add_expr_to_block (&block, tmp);

  return gfc_finish_block (&block);
}


/* Translate the DO WHILE construct.

   We translate

   DO WHILE (cond)
      body
   END DO

   to:

   for ( ; ; )
     {
       pre_cond;
       if (! cond) goto exit_label;
       body;
cycle_label:
     }
exit_label:

   Because the evaluation of the exit condition `cond' may have side
   effects, we can't do much for empty loop bodies.  The backend optimizers
   should be smart enough to eliminate any dead loops.  */

tree
gfc_trans_do_while (gfc_code * code)
{
  gfc_se cond;
  tree tmp;
  tree cycle_label;
  tree exit_label;
  stmtblock_t block;

  /* Everything we build here is part of the loop body.  */
  gfc_start_block (&block);

  /* Cycle and exit statements are implemented with gotos.  */
  cycle_label = gfc_build_label_decl (NULL_TREE);
  exit_label = gfc_build_label_decl (NULL_TREE);

  /* Put the labels where they can be found later. See gfc_trans_do().  */
  code->cycle_label = cycle_label;
  code->exit_label = exit_label;

  /* Create a GIMPLE version of the exit condition.  */
  gfc_init_se (&cond, NULL);
  gfc_conv_expr_val (&cond, code->expr1);
  gfc_add_block_to_block (&block, &cond.pre);
  cond.expr = fold_build1_loc (code->expr1->where.lb->location,
			       TRUTH_NOT_EXPR, TREE_TYPE (cond.expr), cond.expr);

  /* Build "IF (! cond) GOTO exit_label".  */
  tmp = build1_v (GOTO_EXPR, exit_label);
  TREE_USED (exit_label) = 1;
  tmp = fold_build3_loc (code->expr1->where.lb->location, COND_EXPR,
			 void_type_node, cond.expr, tmp,
			 build_empty_stmt (code->expr1->where.lb->location));
  gfc_add_expr_to_block (&block, tmp);

  /* The main body of the loop.  */
  tmp = gfc_trans_code (code->block->next);
  gfc_add_expr_to_block (&block, tmp);

  /* Label for cycle statements (if needed).  */
  if (TREE_USED (cycle_label))
    {
      tmp = build1_v (LABEL_EXPR, cycle_label);
      gfc_add_expr_to_block (&block, tmp);
    }

  /* End of loop body.  */
  tmp = gfc_finish_block (&block);

  gfc_init_block (&block);
  /* Build the loop.  */
  tmp = fold_build1_loc (code->expr1->where.lb->location, LOOP_EXPR,
			 void_type_node, tmp);
  gfc_add_expr_to_block (&block, tmp);

  /* Add the exit label.  */
  tmp = build1_v (LABEL_EXPR, exit_label);
  gfc_add_expr_to_block (&block, tmp);

  return gfc_finish_block (&block);
}


/* Translate the SELECT CASE construct for INTEGER case expressions,
   without killing all potential optimizations.  The problem is that
   Fortran allows unbounded cases, but the back-end does not, so we
   need to intercept those before we enter the equivalent SWITCH_EXPR
   we can build.

   For example, we translate this,

   SELECT CASE (expr)
      CASE (:100,101,105:115)
	 block_1
      CASE (190:199,200:)
	 block_2
      CASE (300)
	 block_3
      CASE DEFAULT
	 block_4
   END SELECT

   to the GENERIC equivalent,

     switch (expr)
       {
	 case (minimum value for typeof(expr) ... 100:
	 case 101:
	 case 105 ... 114:
	   block1:
	   goto end_label;

	 case 200 ... (maximum value for typeof(expr):
	 case 190 ... 199:
	   block2;
	   goto end_label;

	 case 300:
	   block_3;
	   goto end_label;

	 default:
	   block_4;
	   goto end_label;
       }

     end_label:  */

static tree
gfc_trans_integer_select (gfc_code * code)
{
  gfc_code *c;
  gfc_case *cp;
  tree end_label;
  tree tmp;
  gfc_se se;
  stmtblock_t block;
  stmtblock_t body;

  gfc_start_block (&block);

  /* Calculate the switch expression.  */
  gfc_init_se (&se, NULL);
  gfc_conv_expr_val (&se, code->expr1);
  gfc_add_block_to_block (&block, &se.pre);

  end_label = gfc_build_label_decl (NULL_TREE);

  gfc_init_block (&body);

  for (c = code->block; c; c = c->block)
    {
      for (cp = c->ext.block.case_list; cp; cp = cp->next)
	{
	  tree low, high;
          tree label;

	  /* Assume it's the default case.  */
	  low = high = NULL_TREE;

	  if (cp->low)
	    {
	      low = gfc_conv_mpz_to_tree (cp->low->value.integer,
					  cp->low->ts.kind);

	      /* If there's only a lower bound, set the high bound to the
		 maximum value of the case expression.  */
	      if (!cp->high)
		high = TYPE_MAX_VALUE (TREE_TYPE (se.expr));
	    }

	  if (cp->high)
	    {
	      /* Three cases are possible here:

		 1) There is no lower bound, e.g. CASE (:N).
		 2) There is a lower bound .NE. high bound, that is
		    a case range, e.g. CASE (N:M) where M>N (we make
		    sure that M>N during type resolution).
		 3) There is a lower bound, and it has the same value
		    as the high bound, e.g. CASE (N:N).  This is our
		    internal representation of CASE(N).

		 In the first and second case, we need to set a value for
		 high.  In the third case, we don't because the GCC middle
		 end represents a single case value by just letting high be
		 a NULL_TREE.  We can't do that because we need to be able
		 to represent unbounded cases.  */

	      if (!cp->low
		  || (cp->low
		      && mpz_cmp (cp->low->value.integer,
				  cp->high->value.integer) != 0))
		high = gfc_conv_mpz_to_tree (cp->high->value.integer,
					     cp->high->ts.kind);

	      /* Unbounded case.  */
	      if (!cp->low)
		low = TYPE_MIN_VALUE (TREE_TYPE (se.expr));
	    }

          /* Build a label.  */
          label = gfc_build_label_decl (NULL_TREE);

	  /* Add this case label.
             Add parameter 'label', make it match GCC backend.  */
	  tmp = build_case_label (low, high, label);
	  gfc_add_expr_to_block (&body, tmp);
	}

      /* Add the statements for this case.  */
      tmp = gfc_trans_code (c->next);
      gfc_add_expr_to_block (&body, tmp);

      /* Break to the end of the construct.  */
      tmp = build1_v (GOTO_EXPR, end_label);
      gfc_add_expr_to_block (&body, tmp);
    }

  tmp = gfc_finish_block (&body);
  tmp = fold_build3_loc (input_location, SWITCH_EXPR, NULL_TREE,
			 se.expr, tmp, NULL_TREE);
  gfc_add_expr_to_block (&block, tmp);

  tmp = build1_v (LABEL_EXPR, end_label);
  gfc_add_expr_to_block (&block, tmp);

  return gfc_finish_block (&block);
}


/* Translate the SELECT CASE construct for LOGICAL case expressions.

   There are only two cases possible here, even though the standard
   does allow three cases in a LOGICAL SELECT CASE construct: .TRUE.,
   .FALSE., and DEFAULT.

   We never generate more than two blocks here.  Instead, we always
   try to eliminate the DEFAULT case.  This way, we can translate this
   kind of SELECT construct to a simple

   if {} else {};

   expression in GENERIC.  */

static tree
gfc_trans_logical_select (gfc_code * code)
{
  gfc_code *c;
  gfc_code *t, *f, *d;
  gfc_case *cp;
  gfc_se se;
  stmtblock_t block;

  /* Assume we don't have any cases at all.  */
  t = f = d = NULL;

  /* Now see which ones we actually do have.  We can have at most two
     cases in a single case list: one for .TRUE. and one for .FALSE.
     The default case is always separate.  If the cases for .TRUE. and
     .FALSE. are in the same case list, the block for that case list
     always executed, and we don't generate code a COND_EXPR.  */
  for (c = code->block; c; c = c->block)
    {
      for (cp = c->ext.block.case_list; cp; cp = cp->next)
	{
	  if (cp->low)
	    {
	      if (cp->low->value.logical == 0) /* .FALSE.  */
		f = c;
	      else /* if (cp->value.logical != 0), thus .TRUE.  */
		t = c;
	    }
	  else
	    d = c;
	}
    }

  /* Start a new block.  */
  gfc_start_block (&block);

  /* Calculate the switch expression.  We always need to do this
     because it may have side effects.  */
  gfc_init_se (&se, NULL);
  gfc_conv_expr_val (&se, code->expr1);
  gfc_add_block_to_block (&block, &se.pre);

  if (t == f && t != NULL)
    {
      /* Cases for .TRUE. and .FALSE. are in the same block.  Just
         translate the code for these cases, append it to the current
         block.  */
      gfc_add_expr_to_block (&block, gfc_trans_code (t->next));
    }
  else
    {
      tree true_tree, false_tree, stmt;

      true_tree = build_empty_stmt (input_location);
      false_tree = build_empty_stmt (input_location);

      /* If we have a case for .TRUE. and for .FALSE., discard the default case.
          Otherwise, if .TRUE. or .FALSE. is missing and there is a default case,
          make the missing case the default case.  */
      if (t != NULL && f != NULL)
	d = NULL;
      else if (d != NULL)
        {
	  if (t == NULL)
	    t = d;
	  else
	    f = d;
	}

      /* Translate the code for each of these blocks, and append it to
         the current block.  */
      if (t != NULL)
        true_tree = gfc_trans_code (t->next);

      if (f != NULL)
	false_tree = gfc_trans_code (f->next);

      stmt = fold_build3_loc (input_location, COND_EXPR, void_type_node,
			      se.expr, true_tree, false_tree);
      gfc_add_expr_to_block (&block, stmt);
    }

  return gfc_finish_block (&block);
}


/* The jump table types are stored in static variables to avoid
   constructing them from scratch every single time.  */
static GTY(()) tree select_struct[2];

/* Translate the SELECT CASE construct for CHARACTER case expressions.
   Instead of generating compares and jumps, it is far simpler to
   generate a data structure describing the cases in order and call a
   library subroutine that locates the right case.
   This is particularly true because this is the only case where we
   might have to dispose of a temporary.
   The library subroutine returns a pointer to jump to or NULL if no
   branches are to be taken.  */

static tree
gfc_trans_character_select (gfc_code *code)
{
  tree init, end_label, tmp, type, case_num, label, fndecl;
  stmtblock_t block, body;
  gfc_case *cp, *d;
  gfc_code *c;
  gfc_se se, expr1se;
  int n, k;
  vec<constructor_elt, va_gc> *inits = NULL;

  tree pchartype = gfc_get_pchar_type (code->expr1->ts.kind);

  /* The jump table types are stored in static variables to avoid
     constructing them from scratch every single time.  */
  static tree ss_string1[2], ss_string1_len[2];
  static tree ss_string2[2], ss_string2_len[2];
  static tree ss_target[2];

  cp = code->block->ext.block.case_list;
  while (cp->left != NULL)
    cp = cp->left;

  /* Generate the body */
  gfc_start_block (&block);
  gfc_init_se (&expr1se, NULL);
  gfc_conv_expr_reference (&expr1se, code->expr1);

  gfc_add_block_to_block (&block, &expr1se.pre);

  end_label = gfc_build_label_decl (NULL_TREE);

  gfc_init_block (&body);

  /* Attempt to optimize length 1 selects.  */
  if (integer_onep (expr1se.string_length))
    {
      for (d = cp; d; d = d->right)
	{
	  int i;
	  if (d->low)
	    {
	      gcc_assert (d->low->expr_type == EXPR_CONSTANT
			  && d->low->ts.type == BT_CHARACTER);
	      if (d->low->value.character.length > 1)
		{
		  for (i = 1; i < d->low->value.character.length; i++)
		    if (d->low->value.character.string[i] != ' ')
		      break;
		  if (i != d->low->value.character.length)
		    {
		      if (optimize && d->high && i == 1)
			{
			  gcc_assert (d->high->expr_type == EXPR_CONSTANT
				      && d->high->ts.type == BT_CHARACTER);
			  if (d->high->value.character.length > 1
			      && (d->low->value.character.string[0]
				  == d->high->value.character.string[0])
			      && d->high->value.character.string[1] != ' '
			      && ((d->low->value.character.string[1] < ' ')
				  == (d->high->value.character.string[1]
				      < ' ')))
			    continue;
			}
		      break;
		    }
		}
	    }
	  if (d->high)
	    {
	      gcc_assert (d->high->expr_type == EXPR_CONSTANT
			  && d->high->ts.type == BT_CHARACTER);
	      if (d->high->value.character.length > 1)
		{
		  for (i = 1; i < d->high->value.character.length; i++)
		    if (d->high->value.character.string[i] != ' ')
		      break;
		  if (i != d->high->value.character.length)
		    break;
		}
	    }
	}
      if (d == NULL)
	{
	  tree ctype = gfc_get_char_type (code->expr1->ts.kind);

	  for (c = code->block; c; c = c->block)
	    {
	      for (cp = c->ext.block.case_list; cp; cp = cp->next)
		{
		  tree low, high;
		  tree label;
		  gfc_char_t r;

		  /* Assume it's the default case.  */
		  low = high = NULL_TREE;

		  if (cp->low)
		    {
		      /* CASE ('ab') or CASE ('ab':'az') will never match
			 any length 1 character.  */
		      if (cp->low->value.character.length > 1
			  && cp->low->value.character.string[1] != ' ')
			continue;

		      if (cp->low->value.character.length > 0)
			r = cp->low->value.character.string[0];
		      else
			r = ' ';
		      low = build_int_cst (ctype, r);

		      /* If there's only a lower bound, set the high bound
			 to the maximum value of the case expression.  */
		      if (!cp->high)
			high = TYPE_MAX_VALUE (ctype);
		    }

		  if (cp->high)
		    {
		      if (!cp->low
			  || (cp->low->value.character.string[0]
			      != cp->high->value.character.string[0]))
			{
			  if (cp->high->value.character.length > 0)
			    r = cp->high->value.character.string[0];
			  else
			    r = ' ';
			  high = build_int_cst (ctype, r);
			}

		      /* Unbounded case.  */
		      if (!cp->low)
			low = TYPE_MIN_VALUE (ctype);
		    }

		  /* Build a label.  */
		  label = gfc_build_label_decl (NULL_TREE);

		  /* Add this case label.
		     Add parameter 'label', make it match GCC backend.  */
		  tmp = build_case_label (low, high, label);
		  gfc_add_expr_to_block (&body, tmp);
		}

	      /* Add the statements for this case.  */
	      tmp = gfc_trans_code (c->next);
	      gfc_add_expr_to_block (&body, tmp);

	      /* Break to the end of the construct.  */
	      tmp = build1_v (GOTO_EXPR, end_label);
	      gfc_add_expr_to_block (&body, tmp);
	    }

	  tmp = gfc_string_to_single_character (expr1se.string_length,
						expr1se.expr,
						code->expr1->ts.kind);
	  case_num = gfc_create_var (ctype, "case_num");
	  gfc_add_modify (&block, case_num, tmp);

	  gfc_add_block_to_block (&block, &expr1se.post);

	  tmp = gfc_finish_block (&body);
	  tmp = fold_build3_loc (input_location, SWITCH_EXPR, NULL_TREE,
				 case_num, tmp, NULL_TREE);
	  gfc_add_expr_to_block (&block, tmp);

	  tmp = build1_v (LABEL_EXPR, end_label);
	  gfc_add_expr_to_block (&block, tmp);

	  return gfc_finish_block (&block);
	}
    }

  if (code->expr1->ts.kind == 1)
    k = 0;
  else if (code->expr1->ts.kind == 4)
    k = 1;
  else
    gcc_unreachable ();

  if (select_struct[k] == NULL)
    {
      tree *chain = NULL;
      select_struct[k] = make_node (RECORD_TYPE);

      if (code->expr1->ts.kind == 1)
	TYPE_NAME (select_struct[k]) = get_identifier ("_jump_struct_char1");
      else if (code->expr1->ts.kind == 4)
	TYPE_NAME (select_struct[k]) = get_identifier ("_jump_struct_char4");
      else
	gcc_unreachable ();

#undef ADD_FIELD
#define ADD_FIELD(NAME, TYPE)						    \
  ss_##NAME[k] = gfc_add_field_to_struct (select_struct[k],		    \
					  get_identifier (stringize(NAME)), \
					  TYPE,				    \
					  &chain)

      ADD_FIELD (string1, pchartype);
      ADD_FIELD (string1_len, gfc_charlen_type_node);

      ADD_FIELD (string2, pchartype);
      ADD_FIELD (string2_len, gfc_charlen_type_node);

      ADD_FIELD (target, integer_type_node);
#undef ADD_FIELD

      gfc_finish_type (select_struct[k]);
    }

  n = 0;
  for (d = cp; d; d = d->right)
    d->n = n++;

  for (c = code->block; c; c = c->block)
    {
      for (d = c->ext.block.case_list; d; d = d->next)
        {
	  label = gfc_build_label_decl (NULL_TREE);
	  tmp = build_case_label ((d->low == NULL && d->high == NULL)
				  ? NULL
				  : build_int_cst (integer_type_node, d->n),
				  NULL, label);
          gfc_add_expr_to_block (&body, tmp);
        }

      tmp = gfc_trans_code (c->next);
      gfc_add_expr_to_block (&body, tmp);

      tmp = build1_v (GOTO_EXPR, end_label);
      gfc_add_expr_to_block (&body, tmp);
    }

  /* Generate the structure describing the branches */
  for (d = cp; d; d = d->right)
    {
      vec<constructor_elt, va_gc> *node = NULL;

      gfc_init_se (&se, NULL);

      if (d->low == NULL)
        {
          CONSTRUCTOR_APPEND_ELT (node, ss_string1[k], null_pointer_node);
          CONSTRUCTOR_APPEND_ELT (node, ss_string1_len[k], integer_zero_node);
        }
      else
        {
          gfc_conv_expr_reference (&se, d->low);

          CONSTRUCTOR_APPEND_ELT (node, ss_string1[k], se.expr);
          CONSTRUCTOR_APPEND_ELT (node, ss_string1_len[k], se.string_length);
        }

      if (d->high == NULL)
        {
          CONSTRUCTOR_APPEND_ELT (node, ss_string2[k], null_pointer_node);
          CONSTRUCTOR_APPEND_ELT (node, ss_string2_len[k], integer_zero_node);
        }
      else
        {
          gfc_init_se (&se, NULL);
          gfc_conv_expr_reference (&se, d->high);

          CONSTRUCTOR_APPEND_ELT (node, ss_string2[k], se.expr);
          CONSTRUCTOR_APPEND_ELT (node, ss_string2_len[k], se.string_length);
        }

      CONSTRUCTOR_APPEND_ELT (node, ss_target[k],
                              build_int_cst (integer_type_node, d->n));

      tmp = build_constructor (select_struct[k], node);
      CONSTRUCTOR_APPEND_ELT (inits, NULL_TREE, tmp);
    }

  type = build_array_type (select_struct[k],
			   build_index_type (size_int (n-1)));

  init = build_constructor (type, inits);
  TREE_CONSTANT (init) = 1;
  TREE_STATIC (init) = 1;
  /* Create a static variable to hold the jump table.  */
  tmp = gfc_create_var (type, "jumptable");
  TREE_CONSTANT (tmp) = 1;
  TREE_STATIC (tmp) = 1;
  TREE_READONLY (tmp) = 1;
  DECL_INITIAL (tmp) = init;
  init = tmp;

  /* Build the library call */
  init = gfc_build_addr_expr (pvoid_type_node, init);

  if (code->expr1->ts.kind == 1)
    fndecl = gfor_fndecl_select_string;
  else if (code->expr1->ts.kind == 4)
    fndecl = gfor_fndecl_select_string_char4;
  else
    gcc_unreachable ();

  tmp = build_call_expr_loc (input_location,
			 fndecl, 4, init,
			 build_int_cst (gfc_charlen_type_node, n),
			 expr1se.expr, expr1se.string_length);
  case_num = gfc_create_var (integer_type_node, "case_num");
  gfc_add_modify (&block, case_num, tmp);

  gfc_add_block_to_block (&block, &expr1se.post);

  tmp = gfc_finish_block (&body);
  tmp = fold_build3_loc (input_location, SWITCH_EXPR, NULL_TREE,
			 case_num, tmp, NULL_TREE);
  gfc_add_expr_to_block (&block, tmp);

  tmp = build1_v (LABEL_EXPR, end_label);
  gfc_add_expr_to_block (&block, tmp);

  return gfc_finish_block (&block);
}


/* Translate the three variants of the SELECT CASE construct.

   SELECT CASEs with INTEGER case expressions can be translated to an
   equivalent GENERIC switch statement, and for LOGICAL case
   expressions we build one or two if-else compares.

   SELECT CASEs with CHARACTER case expressions are a whole different
   story, because they don't exist in GENERIC.  So we sort them and
   do a binary search at runtime.

   Fortran has no BREAK statement, and it does not allow jumps from
   one case block to another.  That makes things a lot easier for
   the optimizers.  */

tree
gfc_trans_select (gfc_code * code)
{
  stmtblock_t block;
  tree body;
  tree exit_label;

  gcc_assert (code && code->expr1);
  gfc_init_block (&block);

  /* Build the exit label and hang it in.  */
  exit_label = gfc_build_label_decl (NULL_TREE);
  code->exit_label = exit_label;

  /* Empty SELECT constructs are legal.  */
  if (code->block == NULL)
    body = build_empty_stmt (input_location);

  /* Select the correct translation function.  */
  else
    switch (code->expr1->ts.type)
      {
      case BT_LOGICAL:
	body = gfc_trans_logical_select (code);
	break;

      case BT_INTEGER:
	body = gfc_trans_integer_select (code);
	break;

      case BT_CHARACTER:
	body = gfc_trans_character_select (code);
	break;

      default:
	gfc_internal_error ("gfc_trans_select(): Bad type for case expr.");
	/* Not reached */
      }

  /* Build everything together.  */
  gfc_add_expr_to_block (&block, body);
  gfc_add_expr_to_block (&block, build1_v (LABEL_EXPR, exit_label));

  return gfc_finish_block (&block);
}


/* Traversal function to substitute a replacement symtree if the symbol
   in the expression is the same as that passed.  f == 2 signals that
   that variable itself is not to be checked - only the references.
   This group of functions is used when the variable expression in a
   FORALL assignment has internal references.  For example:
		FORALL (i = 1:4) p(p(i)) = i
   The only recourse here is to store a copy of 'p' for the index
   expression.  */

static gfc_symtree *new_symtree;
static gfc_symtree *old_symtree;

static bool
forall_replace (gfc_expr *expr, gfc_symbol *sym, int *f)
{
  if (expr->expr_type != EXPR_VARIABLE)
    return false;

  if (*f == 2)
    *f = 1;
  else if (expr->symtree->n.sym == sym)
    expr->symtree = new_symtree;

  return false;
}

static void
forall_replace_symtree (gfc_expr *e, gfc_symbol *sym, int f)
{
  gfc_traverse_expr (e, sym, forall_replace, f);
}

static bool
forall_restore (gfc_expr *expr,
		gfc_symbol *sym ATTRIBUTE_UNUSED,
		int *f ATTRIBUTE_UNUSED)
{
  if (expr->expr_type != EXPR_VARIABLE)
    return false;

  if (expr->symtree == new_symtree)
    expr->symtree = old_symtree;

  return false;
}

static void
forall_restore_symtree (gfc_expr *e)
{
  gfc_traverse_expr (e, NULL, forall_restore, 0);
}

static void
forall_make_variable_temp (gfc_code *c, stmtblock_t *pre, stmtblock_t *post)
{
  gfc_se tse;
  gfc_se rse;
  gfc_expr *e;
  gfc_symbol *new_sym;
  gfc_symbol *old_sym;
  gfc_symtree *root;
  tree tmp;

  /* Build a copy of the lvalue.  */
  old_symtree = c->expr1->symtree;
  old_sym = old_symtree->n.sym;
  e = gfc_lval_expr_from_sym (old_sym);
  if (old_sym->attr.dimension)
    {
      gfc_init_se (&tse, NULL);
      gfc_conv_subref_array_arg (&tse, e, 0, INTENT_IN, false);
      gfc_add_block_to_block (pre, &tse.pre);
      gfc_add_block_to_block (post, &tse.post);
      tse.expr = build_fold_indirect_ref_loc (input_location, tse.expr);

      if (e->ts.type != BT_CHARACTER)
	{
	  /* Use the variable offset for the temporary.  */
	  tmp = gfc_conv_array_offset (old_sym->backend_decl);
	  gfc_conv_descriptor_offset_set (pre, tse.expr, tmp);
	}
    }
  else
    {
      gfc_init_se (&tse, NULL);
      gfc_init_se (&rse, NULL);
      gfc_conv_expr (&rse, e);
      if (e->ts.type == BT_CHARACTER)
	{
	  tse.string_length = rse.string_length;
	  tmp = gfc_get_character_type_len (gfc_default_character_kind,
					    tse.string_length);
	  tse.expr = gfc_conv_string_tmp (&tse, build_pointer_type (tmp),
					  rse.string_length);
	  gfc_add_block_to_block (pre, &tse.pre);
	  gfc_add_block_to_block (post, &tse.post);
	}
      else
	{
	  tmp = gfc_typenode_for_spec (&e->ts);
	  tse.expr = gfc_create_var (tmp, "temp");
	}

      tmp = gfc_trans_scalar_assign (&tse, &rse, e->ts, true,
				     e->expr_type == EXPR_VARIABLE, true);
      gfc_add_expr_to_block (pre, tmp);
    }
  gfc_free_expr (e);

  /* Create a new symbol to represent the lvalue.  */
  new_sym = gfc_new_symbol (old_sym->name, NULL);
  new_sym->ts = old_sym->ts;
  new_sym->attr.referenced = 1;
  new_sym->attr.temporary = 1;
  new_sym->attr.dimension = old_sym->attr.dimension;
  new_sym->attr.flavor = old_sym->attr.flavor;

  /* Use the temporary as the backend_decl.  */
  new_sym->backend_decl = tse.expr;

  /* Create a fake symtree for it.  */
  root = NULL;
  new_symtree = gfc_new_symtree (&root, old_sym->name);
  new_symtree->n.sym = new_sym;
  gcc_assert (new_symtree == root);

  /* Go through the expression reference replacing the old_symtree
     with the new.  */
  forall_replace_symtree (c->expr1, old_sym, 2);

  /* Now we have made this temporary, we might as well use it for
  the right hand side.  */
  forall_replace_symtree (c->expr2, old_sym, 1);
}


/* Handles dependencies in forall assignments.  */
static int
check_forall_dependencies (gfc_code *c, stmtblock_t *pre, stmtblock_t *post)
{
  gfc_ref *lref;
  gfc_ref *rref;
  int need_temp;
  gfc_symbol *lsym;

  lsym = c->expr1->symtree->n.sym;
  need_temp = gfc_check_dependency (c->expr1, c->expr2, 0);

  /* Now check for dependencies within the 'variable'
     expression itself.  These are treated by making a complete
     copy of variable and changing all the references to it
     point to the copy instead.  Note that the shallow copy of
     the variable will not suffice for derived types with
     pointer components.  We therefore leave these to their
     own devices.  */
  if (lsym->ts.type == BT_DERIVED
	&& lsym->ts.u.derived->attr.pointer_comp)
    return need_temp;

  new_symtree = NULL;
  if (find_forall_index (c->expr1, lsym, 2))
    {
      forall_make_variable_temp (c, pre, post);
      need_temp = 0;
    }

  /* Substrings with dependencies are treated in the same
     way.  */
  if (c->expr1->ts.type == BT_CHARACTER
	&& c->expr1->ref
	&& c->expr2->expr_type == EXPR_VARIABLE
	&& lsym == c->expr2->symtree->n.sym)
    {
      for (lref = c->expr1->ref; lref; lref = lref->next)
	if (lref->type == REF_SUBSTRING)
	  break;
      for (rref = c->expr2->ref; rref; rref = rref->next)
	if (rref->type == REF_SUBSTRING)
	  break;

      if (rref && lref
	    && gfc_dep_compare_expr (rref->u.ss.start, lref->u.ss.start) < 0)
	{
	  forall_make_variable_temp (c, pre, post);
	  need_temp = 0;
	}
    }
  return need_temp;
}


static void
cleanup_forall_symtrees (gfc_code *c)
{
  forall_restore_symtree (c->expr1);
  forall_restore_symtree (c->expr2);
  free (new_symtree->n.sym);
  free (new_symtree);
}


/* Generate the loops for a FORALL block, specified by FORALL_TMP.  BODY
   is the contents of the FORALL block/stmt to be iterated.  MASK_FLAG
   indicates whether we should generate code to test the FORALLs mask
   array.  OUTER is the loop header to be used for initializing mask
   indices.

   The generated loop format is:
    count = (end - start + step) / step
    loopvar = start
    while (1)
      {
        if (count <=0 )
          goto end_of_loop
        <body>
        loopvar += step
        count --
      }
    end_of_loop:  */

static tree
gfc_trans_forall_loop (forall_info *forall_tmp, tree body,
                       int mask_flag, stmtblock_t *outer)
{
  int n, nvar;
  tree tmp;
  tree cond;
  stmtblock_t block;
  tree exit_label;
  tree count;
  tree var, start, end, step;
  iter_info *iter;

  /* Initialize the mask index outside the FORALL nest.  */
  if (mask_flag && forall_tmp->mask)
    gfc_add_modify (outer, forall_tmp->maskindex, gfc_index_zero_node);

  iter = forall_tmp->this_loop;
  nvar = forall_tmp->nvar;
  for (n = 0; n < nvar; n++)
    {
      var = iter->var;
      start = iter->start;
      end = iter->end;
      step = iter->step;

      exit_label = gfc_build_label_decl (NULL_TREE);
      TREE_USED (exit_label) = 1;

      /* The loop counter.  */
      count = gfc_create_var (TREE_TYPE (var), "count");

      /* The body of the loop.  */
      gfc_init_block (&block);

      /* The exit condition.  */
      cond = fold_build2_loc (input_location, LE_EXPR, boolean_type_node,
			      count, build_int_cst (TREE_TYPE (count), 0));
      if (forall_tmp->do_concurrent)
	cond = build2 (ANNOTATE_EXPR, TREE_TYPE (cond), cond,
		       build_int_cst (integer_type_node,
				      annot_expr_ivdep_kind));

      tmp = build1_v (GOTO_EXPR, exit_label);
      tmp = fold_build3_loc (input_location, COND_EXPR, void_type_node,
			     cond, tmp, build_empty_stmt (input_location));
      gfc_add_expr_to_block (&block, tmp);

      /* The main loop body.  */
      gfc_add_expr_to_block (&block, body);

      /* Increment the loop variable.  */
      tmp = fold_build2_loc (input_location, PLUS_EXPR, TREE_TYPE (var), var,
			     step);
      gfc_add_modify (&block, var, tmp);

      /* Advance to the next mask element.  Only do this for the
	 innermost loop.  */
      if (n == 0 && mask_flag && forall_tmp->mask)
	{
	  tree maskindex = forall_tmp->maskindex;
	  tmp = fold_build2_loc (input_location, PLUS_EXPR, gfc_array_index_type,
				 maskindex, gfc_index_one_node);
	  gfc_add_modify (&block, maskindex, tmp);
	}

      /* Decrement the loop counter.  */
      tmp = fold_build2_loc (input_location, MINUS_EXPR, TREE_TYPE (var), count,
			     build_int_cst (TREE_TYPE (var), 1));
      gfc_add_modify (&block, count, tmp);

      body = gfc_finish_block (&block);

      /* Loop var initialization.  */
      gfc_init_block (&block);
      gfc_add_modify (&block, var, start);


      /* Initialize the loop counter.  */
      tmp = fold_build2_loc (input_location, MINUS_EXPR, TREE_TYPE (var), step,
			     start);
      tmp = fold_build2_loc (input_location, PLUS_EXPR, TREE_TYPE (var), end,
			     tmp);
      tmp = fold_build2_loc (input_location, TRUNC_DIV_EXPR, TREE_TYPE (var),
			     tmp, step);
      gfc_add_modify (&block, count, tmp);

      /* The loop expression.  */
      tmp = build1_v (LOOP_EXPR, body);
      gfc_add_expr_to_block (&block, tmp);

      /* The exit label.  */
      tmp = build1_v (LABEL_EXPR, exit_label);
      gfc_add_expr_to_block (&block, tmp);

      body = gfc_finish_block (&block);
      iter = iter->next;
    }
  return body;
}


/* Generate the body and loops according to MASK_FLAG.  If MASK_FLAG
   is nonzero, the body is controlled by all masks in the forall nest.
   Otherwise, the innermost loop is not controlled by it's mask.  This
   is used for initializing that mask.  */

static tree
gfc_trans_nested_forall_loop (forall_info * nested_forall_info, tree body,
                              int mask_flag)
{
  tree tmp;
  stmtblock_t header;
  forall_info *forall_tmp;
  tree mask, maskindex;

  gfc_start_block (&header);

  forall_tmp = nested_forall_info;
  while (forall_tmp != NULL)
    {
      /* Generate body with masks' control.  */
      if (mask_flag)
        {
          mask = forall_tmp->mask;
          maskindex = forall_tmp->maskindex;

          /* If a mask was specified make the assignment conditional.  */
          if (mask)
            {
              tmp = gfc_build_array_ref (mask, maskindex, NULL);
              body = build3_v (COND_EXPR, tmp, body,
			       build_empty_stmt (input_location));
            }
        }
      body = gfc_trans_forall_loop (forall_tmp, body, mask_flag, &header);
      forall_tmp = forall_tmp->prev_nest;
      mask_flag = 1;
    }

  gfc_add_expr_to_block (&header, body);
  return gfc_finish_block (&header);
}


/* Allocate data for holding a temporary array.  Returns either a local
   temporary array or a pointer variable.  */

static tree
gfc_do_allocate (tree bytesize, tree size, tree * pdata, stmtblock_t * pblock,
                 tree elem_type)
{
  tree tmpvar;
  tree type;
  tree tmp;

  if (INTEGER_CST_P (size))
    tmp = fold_build2_loc (input_location, MINUS_EXPR, gfc_array_index_type,
			   size, gfc_index_one_node);
  else
    tmp = NULL_TREE;

  type = build_range_type (gfc_array_index_type, gfc_index_zero_node, tmp);
  type = build_array_type (elem_type, type);
  if (gfc_can_put_var_on_stack (bytesize))
    {
      gcc_assert (INTEGER_CST_P (size));
      tmpvar = gfc_create_var (type, "temp");
      *pdata = NULL_TREE;
    }
  else
    {
      tmpvar = gfc_create_var (build_pointer_type (type), "temp");
      *pdata = convert (pvoid_type_node, tmpvar);

      tmp = gfc_call_malloc (pblock, TREE_TYPE (tmpvar), bytesize);
      gfc_add_modify (pblock, tmpvar, tmp);
    }
  return tmpvar;
}


/* Generate codes to copy the temporary to the actual lhs.  */

static tree
generate_loop_for_temp_to_lhs (gfc_expr *expr, tree tmp1, tree count3,
			       tree count1, tree wheremask, bool invert)
{
  gfc_ss *lss;
  gfc_se lse, rse;
  stmtblock_t block, body;
  gfc_loopinfo loop1;
  tree tmp;
  tree wheremaskexpr;

  /* Walk the lhs.  */
  lss = gfc_walk_expr (expr);

  if (lss == gfc_ss_terminator)
    {
      gfc_start_block (&block);

      gfc_init_se (&lse, NULL);

      /* Translate the expression.  */
      gfc_conv_expr (&lse, expr);

      /* Form the expression for the temporary.  */
      tmp = gfc_build_array_ref (tmp1, count1, NULL);

      /* Use the scalar assignment as is.  */
      gfc_add_block_to_block (&block, &lse.pre);
      gfc_add_modify (&block, lse.expr, tmp);
      gfc_add_block_to_block (&block, &lse.post);

      /* Increment the count1.  */
      tmp = fold_build2_loc (input_location, PLUS_EXPR, TREE_TYPE (count1),
			     count1, gfc_index_one_node);
      gfc_add_modify (&block, count1, tmp);

      tmp = gfc_finish_block (&block);
    }
  else
    {
      gfc_start_block (&block);

      gfc_init_loopinfo (&loop1);
      gfc_init_se (&rse, NULL);
      gfc_init_se (&lse, NULL);

      /* Associate the lss with the loop.  */
      gfc_add_ss_to_loop (&loop1, lss);

      /* Calculate the bounds of the scalarization.  */
      gfc_conv_ss_startstride (&loop1);
      /* Setup the scalarizing loops.  */
      gfc_conv_loop_setup (&loop1, &expr->where, &expr->ts);

      gfc_mark_ss_chain_used (lss, 1);

      /* Start the scalarized loop body.  */
      gfc_start_scalarized_body (&loop1, &body);

      /* Setup the gfc_se structures.  */
      gfc_copy_loopinfo_to_se (&lse, &loop1);
      lse.ss = lss;

      /* Form the expression of the temporary.  */
      if (lss != gfc_ss_terminator)
	rse.expr = gfc_build_array_ref (tmp1, count1, NULL);
      /* Translate expr.  */
      gfc_conv_expr (&lse, expr);

      /* Use the scalar assignment.  */
      rse.string_length = lse.string_length;
      tmp = gfc_trans_scalar_assign (&lse, &rse, expr->ts, false, true, true);

      /* Form the mask expression according to the mask tree list.  */
      if (wheremask)
	{
	  wheremaskexpr = gfc_build_array_ref (wheremask, count3, NULL);
	  if (invert)
	    wheremaskexpr = fold_build1_loc (input_location, TRUTH_NOT_EXPR,
					     TREE_TYPE (wheremaskexpr),
					     wheremaskexpr);
	  tmp = fold_build3_loc (input_location, COND_EXPR, void_type_node,
				 wheremaskexpr, tmp,
				 build_empty_stmt (input_location));
       }

      gfc_add_expr_to_block (&body, tmp);

      /* Increment count1.  */
      tmp = fold_build2_loc (input_location, PLUS_EXPR, gfc_array_index_type,
			     count1, gfc_index_one_node);
      gfc_add_modify (&body, count1, tmp);

      /* Increment count3.  */
      if (count3)
	{
	  tmp = fold_build2_loc (input_location, PLUS_EXPR,
				 gfc_array_index_type, count3,
				 gfc_index_one_node);
	  gfc_add_modify (&body, count3, tmp);
	}

      /* Generate the copying loops.  */
      gfc_trans_scalarizing_loops (&loop1, &body);
      gfc_add_block_to_block (&block, &loop1.pre);
      gfc_add_block_to_block (&block, &loop1.post);
      gfc_cleanup_loop (&loop1);

      tmp = gfc_finish_block (&block);
    }
  return tmp;
}


/* Generate codes to copy rhs to the temporary. TMP1 is the address of
   temporary, LSS and RSS are formed in function compute_inner_temp_size(),
   and should not be freed.  WHEREMASK is the conditional execution mask
   whose sense may be inverted by INVERT.  */

static tree
generate_loop_for_rhs_to_temp (gfc_expr *expr2, tree tmp1, tree count3,
			       tree count1, gfc_ss *lss, gfc_ss *rss,
			       tree wheremask, bool invert)
{
  stmtblock_t block, body1;
  gfc_loopinfo loop;
  gfc_se lse;
  gfc_se rse;
  tree tmp;
  tree wheremaskexpr;

  gfc_start_block (&block);

  gfc_init_se (&rse, NULL);
  gfc_init_se (&lse, NULL);

  if (lss == gfc_ss_terminator)
    {
      gfc_init_block (&body1);
      gfc_conv_expr (&rse, expr2);
      lse.expr = gfc_build_array_ref (tmp1, count1, NULL);
    }
  else
    {
      /* Initialize the loop.  */
      gfc_init_loopinfo (&loop);

      /* We may need LSS to determine the shape of the expression.  */
      gfc_add_ss_to_loop (&loop, lss);
      gfc_add_ss_to_loop (&loop, rss);

      gfc_conv_ss_startstride (&loop);
      gfc_conv_loop_setup (&loop, &expr2->where, &expr2->ts);

      gfc_mark_ss_chain_used (rss, 1);
      /* Start the loop body.  */
      gfc_start_scalarized_body (&loop, &body1);

      /* Translate the expression.  */
      gfc_copy_loopinfo_to_se (&rse, &loop);
      rse.ss = rss;
      gfc_conv_expr (&rse, expr2);

      /* Form the expression of the temporary.  */
      lse.expr = gfc_build_array_ref (tmp1, count1, NULL);
    }

  /* Use the scalar assignment.  */
  lse.string_length = rse.string_length;
  tmp = gfc_trans_scalar_assign (&lse, &rse, expr2->ts, true,
				 expr2->expr_type == EXPR_VARIABLE, true);

  /* Form the mask expression according to the mask tree list.  */
  if (wheremask)
    {
      wheremaskexpr = gfc_build_array_ref (wheremask, count3, NULL);
      if (invert)
	wheremaskexpr = fold_build1_loc (input_location, TRUTH_NOT_EXPR,
					 TREE_TYPE (wheremaskexpr),
					 wheremaskexpr);
      tmp = fold_build3_loc (input_location, COND_EXPR, void_type_node,
			     wheremaskexpr, tmp,
			     build_empty_stmt (input_location));
    }

  gfc_add_expr_to_block (&body1, tmp);

  if (lss == gfc_ss_terminator)
    {
      gfc_add_block_to_block (&block, &body1);

      /* Increment count1.  */
      tmp = fold_build2_loc (input_location, PLUS_EXPR, TREE_TYPE (count1),
			     count1, gfc_index_one_node);
      gfc_add_modify (&block, count1, tmp);
    }
  else
    {
      /* Increment count1.  */
      tmp = fold_build2_loc (input_location, PLUS_EXPR, gfc_array_index_type,
			     count1, gfc_index_one_node);
      gfc_add_modify (&body1, count1, tmp);

      /* Increment count3.  */
      if (count3)
	{
	  tmp = fold_build2_loc (input_location, PLUS_EXPR,
				 gfc_array_index_type,
				 count3, gfc_index_one_node);
	  gfc_add_modify (&body1, count3, tmp);
	}

      /* Generate the copying loops.  */
      gfc_trans_scalarizing_loops (&loop, &body1);

      gfc_add_block_to_block (&block, &loop.pre);
      gfc_add_block_to_block (&block, &loop.post);

      gfc_cleanup_loop (&loop);
      /* TODO: Reuse lss and rss when copying temp->lhs.  Need to be careful
	 as tree nodes in SS may not be valid in different scope.  */
    }

  tmp = gfc_finish_block (&block);
  return tmp;
}


/* Calculate the size of temporary needed in the assignment inside forall.
   LSS and RSS are filled in this function.  */

static tree
compute_inner_temp_size (gfc_expr *expr1, gfc_expr *expr2,
			 stmtblock_t * pblock,
                         gfc_ss **lss, gfc_ss **rss)
{
  gfc_loopinfo loop;
  tree size;
  int i;
  int save_flag;
  tree tmp;

  *lss = gfc_walk_expr (expr1);
  *rss = NULL;

  size = gfc_index_one_node;
  if (*lss != gfc_ss_terminator)
    {
      gfc_init_loopinfo (&loop);

      /* Walk the RHS of the expression.  */
      *rss = gfc_walk_expr (expr2);
      if (*rss == gfc_ss_terminator)
	/* The rhs is scalar.  Add a ss for the expression.  */
	*rss = gfc_get_scalar_ss (gfc_ss_terminator, expr2);

      /* Associate the SS with the loop.  */
      gfc_add_ss_to_loop (&loop, *lss);
      /* We don't actually need to add the rhs at this point, but it might
         make guessing the loop bounds a bit easier.  */
      gfc_add_ss_to_loop (&loop, *rss);

      /* We only want the shape of the expression, not rest of the junk
         generated by the scalarizer.  */
      loop.array_parameter = 1;

      /* Calculate the bounds of the scalarization.  */
      save_flag = gfc_option.rtcheck;
      gfc_option.rtcheck &= ~GFC_RTCHECK_BOUNDS;
      gfc_conv_ss_startstride (&loop);
      gfc_option.rtcheck = save_flag;
      gfc_conv_loop_setup (&loop, &expr2->where, &expr2->ts);

      /* Figure out how many elements we need.  */
      for (i = 0; i < loop.dimen; i++)
        {
	  tmp = fold_build2_loc (input_location, MINUS_EXPR,
				 gfc_array_index_type,
				 gfc_index_one_node, loop.from[i]);
          tmp = fold_build2_loc (input_location, PLUS_EXPR,
				 gfc_array_index_type, tmp, loop.to[i]);
          size = fold_build2_loc (input_location, MULT_EXPR,
				  gfc_array_index_type, size, tmp);
        }
      gfc_add_block_to_block (pblock, &loop.pre);
      size = gfc_evaluate_now (size, pblock);
      gfc_add_block_to_block (pblock, &loop.post);

      /* TODO: write a function that cleans up a loopinfo without freeing
         the SS chains.  Currently a NOP.  */
    }

  return size;
}


/* Calculate the overall iterator number of the nested forall construct.
   This routine actually calculates the number of times the body of the
   nested forall specified by NESTED_FORALL_INFO is executed and multiplies
   that by the expression INNER_SIZE.  The BLOCK argument specifies the
   block in which to calculate the result, and the optional INNER_SIZE_BODY
   argument contains any statements that need to executed (inside the loop)
   to initialize or calculate INNER_SIZE.  */

static tree
compute_overall_iter_number (forall_info *nested_forall_info, tree inner_size,
			     stmtblock_t *inner_size_body, stmtblock_t *block)
{
  forall_info *forall_tmp = nested_forall_info;
  tree tmp, number;
  stmtblock_t body;

  /* We can eliminate the innermost unconditional loops with constant
     array bounds.  */
  if (INTEGER_CST_P (inner_size))
    {
      while (forall_tmp
	     && !forall_tmp->mask
	     && INTEGER_CST_P (forall_tmp->size))
	{
	  inner_size = fold_build2_loc (input_location, MULT_EXPR,
					gfc_array_index_type,
					inner_size, forall_tmp->size);
	  forall_tmp = forall_tmp->prev_nest;
	}

      /* If there are no loops left, we have our constant result.  */
      if (!forall_tmp)
	return inner_size;
    }

  /* Otherwise, create a temporary variable to compute the result.  */
  number = gfc_create_var (gfc_array_index_type, "num");
  gfc_add_modify (block, number, gfc_index_zero_node);

  gfc_start_block (&body);
  if (inner_size_body)
    gfc_add_block_to_block (&body, inner_size_body);
  if (forall_tmp)
    tmp = fold_build2_loc (input_location, PLUS_EXPR,
			   gfc_array_index_type, number, inner_size);
  else
    tmp = inner_size;
  gfc_add_modify (&body, number, tmp);
  tmp = gfc_finish_block (&body);

  /* Generate loops.  */
  if (forall_tmp != NULL)
    tmp = gfc_trans_nested_forall_loop (forall_tmp, tmp, 1);

  gfc_add_expr_to_block (block, tmp);

  return number;
}


/* Allocate temporary for forall construct.  SIZE is the size of temporary
   needed.  PTEMP1 is returned for space free.  */

static tree
allocate_temp_for_forall_nest_1 (tree type, tree size, stmtblock_t * block,
				 tree * ptemp1)
{
  tree bytesize;
  tree unit;
  tree tmp;

  unit = fold_convert (gfc_array_index_type, TYPE_SIZE_UNIT (type));
  if (!integer_onep (unit))
    bytesize = fold_build2_loc (input_location, MULT_EXPR,
				gfc_array_index_type, size, unit);
  else
    bytesize = size;

  *ptemp1 = NULL;
  tmp = gfc_do_allocate (bytesize, size, ptemp1, block, type);

  if (*ptemp1)
    tmp = build_fold_indirect_ref_loc (input_location, tmp);
  return tmp;
}


/* Allocate temporary for forall construct according to the information in
   nested_forall_info.  INNER_SIZE is the size of temporary needed in the
   assignment inside forall.  PTEMP1 is returned for space free.  */

static tree
allocate_temp_for_forall_nest (forall_info * nested_forall_info, tree type,
			       tree inner_size, stmtblock_t * inner_size_body,
			       stmtblock_t * block, tree * ptemp1)
{
  tree size;

  /* Calculate the total size of temporary needed in forall construct.  */
  size = compute_overall_iter_number (nested_forall_info, inner_size,
				      inner_size_body, block);

  return allocate_temp_for_forall_nest_1 (type, size, block, ptemp1);
}


/* Handle assignments inside forall which need temporary.

    forall (i=start:end:stride; maskexpr)
      e<i> = f<i>
    end forall
   (where e,f<i> are arbitrary expressions possibly involving i
    and there is a dependency between e<i> and f<i>)
   Translates to:
    masktmp(:) = maskexpr(:)

    maskindex = 0;
    count1 = 0;
    num = 0;
    for (i = start; i <= end; i += stride)
      num += SIZE (f<i>)
    count1 = 0;
    ALLOCATE (tmp(num))
    for (i = start; i <= end; i += stride)
      {
	if (masktmp[maskindex++])
	  tmp[count1++] = f<i>
      }
    maskindex = 0;
    count1 = 0;
    for (i = start; i <= end; i += stride)
      {
	if (masktmp[maskindex++])
	  e<i> = tmp[count1++]
      }
    DEALLOCATE (tmp)
  */
static void
gfc_trans_assign_need_temp (gfc_expr * expr1, gfc_expr * expr2,
			    tree wheremask, bool invert,
                            forall_info * nested_forall_info,
                            stmtblock_t * block)
{
  tree type;
  tree inner_size;
  gfc_ss *lss, *rss;
  tree count, count1;
  tree tmp, tmp1;
  tree ptemp1;
  stmtblock_t inner_size_body;

  /* Create vars. count1 is the current iterator number of the nested
     forall.  */
  count1 = gfc_create_var (gfc_array_index_type, "count1");

  /* Count is the wheremask index.  */
  if (wheremask)
    {
      count = gfc_create_var (gfc_array_index_type, "count");
      gfc_add_modify (block, count, gfc_index_zero_node);
    }
  else
    count = NULL;

  /* Initialize count1.  */
  gfc_add_modify (block, count1, gfc_index_zero_node);

  /* Calculate the size of temporary needed in the assignment. Return loop, lss
     and rss which are used in function generate_loop_for_rhs_to_temp().  */
  gfc_init_block (&inner_size_body);
  inner_size = compute_inner_temp_size (expr1, expr2, &inner_size_body,
					&lss, &rss);

  /* The type of LHS. Used in function allocate_temp_for_forall_nest */
  if (expr1->ts.type == BT_CHARACTER && expr1->ts.u.cl->length)
    {
      if (!expr1->ts.u.cl->backend_decl)
	{
	  gfc_se tse;
	  gfc_init_se (&tse, NULL);
	  gfc_conv_expr (&tse, expr1->ts.u.cl->length);
	  expr1->ts.u.cl->backend_decl = tse.expr;
	}
      type = gfc_get_character_type_len (gfc_default_character_kind,
				         expr1->ts.u.cl->backend_decl);
    }
  else
    type = gfc_typenode_for_spec (&expr1->ts);

  /* Allocate temporary for nested forall construct according to the
     information in nested_forall_info and inner_size.  */
  tmp1 = allocate_temp_for_forall_nest (nested_forall_info, type, inner_size,
					&inner_size_body, block, &ptemp1);

  /* Generate codes to copy rhs to the temporary .  */
  tmp = generate_loop_for_rhs_to_temp (expr2, tmp1, count, count1, lss, rss,
				       wheremask, invert);

  /* Generate body and loops according to the information in
     nested_forall_info.  */
  tmp = gfc_trans_nested_forall_loop (nested_forall_info, tmp, 1);
  gfc_add_expr_to_block (block, tmp);

  /* Reset count1.  */
  gfc_add_modify (block, count1, gfc_index_zero_node);

  /* Reset count.  */
  if (wheremask)
    gfc_add_modify (block, count, gfc_index_zero_node);

  /* Generate codes to copy the temporary to lhs.  */
  tmp = generate_loop_for_temp_to_lhs (expr1, tmp1, count, count1,
				       wheremask, invert);

  /* Generate body and loops according to the information in
     nested_forall_info.  */
  tmp = gfc_trans_nested_forall_loop (nested_forall_info, tmp, 1);
  gfc_add_expr_to_block (block, tmp);

  if (ptemp1)
    {
      /* Free the temporary.  */
      tmp = gfc_call_free (ptemp1);
      gfc_add_expr_to_block (block, tmp);
    }
}


/* Translate pointer assignment inside FORALL which need temporary.  */

static void
gfc_trans_pointer_assign_need_temp (gfc_expr * expr1, gfc_expr * expr2,
                                    forall_info * nested_forall_info,
                                    stmtblock_t * block)
{
  tree type;
  tree inner_size;
  gfc_ss *lss, *rss;
  gfc_se lse;
  gfc_se rse;
  gfc_array_info *info;
  gfc_loopinfo loop;
  tree desc;
  tree parm;
  tree parmtype;
  stmtblock_t body;
  tree count;
  tree tmp, tmp1, ptemp1;

  count = gfc_create_var (gfc_array_index_type, "count");
  gfc_add_modify (block, count, gfc_index_zero_node);

  inner_size = gfc_index_one_node;
  lss = gfc_walk_expr (expr1);
  rss = gfc_walk_expr (expr2);
  if (lss == gfc_ss_terminator)
    {
      type = gfc_typenode_for_spec (&expr1->ts);
      type = build_pointer_type (type);

      /* Allocate temporary for nested forall construct according to the
         information in nested_forall_info and inner_size.  */
      tmp1 = allocate_temp_for_forall_nest (nested_forall_info, type,
					    inner_size, NULL, block, &ptemp1);
      gfc_start_block (&body);
      gfc_init_se (&lse, NULL);
      lse.expr = gfc_build_array_ref (tmp1, count, NULL);
      gfc_init_se (&rse, NULL);
      rse.want_pointer = 1;
      gfc_conv_expr (&rse, expr2);
      gfc_add_block_to_block (&body, &rse.pre);
      gfc_add_modify (&body, lse.expr,
			   fold_convert (TREE_TYPE (lse.expr), rse.expr));
      gfc_add_block_to_block (&body, &rse.post);

      /* Increment count.  */
      tmp = fold_build2_loc (input_location, PLUS_EXPR, gfc_array_index_type,
			     count, gfc_index_one_node);
      gfc_add_modify (&body, count, tmp);

      tmp = gfc_finish_block (&body);

      /* Generate body and loops according to the information in
         nested_forall_info.  */
      tmp = gfc_trans_nested_forall_loop (nested_forall_info, tmp, 1);
      gfc_add_expr_to_block (block, tmp);

      /* Reset count.  */
      gfc_add_modify (block, count, gfc_index_zero_node);

      gfc_start_block (&body);
      gfc_init_se (&lse, NULL);
      gfc_init_se (&rse, NULL);
      rse.expr = gfc_build_array_ref (tmp1, count, NULL);
      lse.want_pointer = 1;
      gfc_conv_expr (&lse, expr1);
      gfc_add_block_to_block (&body, &lse.pre);
      gfc_add_modify (&body, lse.expr, rse.expr);
      gfc_add_block_to_block (&body, &lse.post);
      /* Increment count.  */
      tmp = fold_build2_loc (input_location, PLUS_EXPR, gfc_array_index_type,
			     count, gfc_index_one_node);
      gfc_add_modify (&body, count, tmp);
      tmp = gfc_finish_block (&body);

      /* Generate body and loops according to the information in
         nested_forall_info.  */
      tmp = gfc_trans_nested_forall_loop (nested_forall_info, tmp, 1);
      gfc_add_expr_to_block (block, tmp);
    }
  else
    {
      gfc_init_loopinfo (&loop);

      /* Associate the SS with the loop.  */
      gfc_add_ss_to_loop (&loop, rss);

      /* Setup the scalarizing loops and bounds.  */
      gfc_conv_ss_startstride (&loop);

      gfc_conv_loop_setup (&loop, &expr2->where, &expr2->ts);

      info = &rss->info->data.array;
      desc = info->descriptor;

      /* Make a new descriptor.  */
      parmtype = gfc_get_element_type (TREE_TYPE (desc));
      parmtype = gfc_get_array_type_bounds (parmtype, loop.dimen, 0,
                                            loop.from, loop.to, 1,
					    GFC_ARRAY_UNKNOWN, true);

      /* Allocate temporary for nested forall construct.  */
      tmp1 = allocate_temp_for_forall_nest (nested_forall_info, parmtype,
					    inner_size, NULL, block, &ptemp1);
      gfc_start_block (&body);
      gfc_init_se (&lse, NULL);
      lse.expr = gfc_build_array_ref (tmp1, count, NULL);
      lse.direct_byref = 1;
      gfc_conv_expr_descriptor (&lse, expr2);

      gfc_add_block_to_block (&body, &lse.pre);
      gfc_add_block_to_block (&body, &lse.post);

      /* Increment count.  */
      tmp = fold_build2_loc (input_location, PLUS_EXPR, gfc_array_index_type,
			     count, gfc_index_one_node);
      gfc_add_modify (&body, count, tmp);

      tmp = gfc_finish_block (&body);

      /* Generate body and loops according to the information in
         nested_forall_info.  */
      tmp = gfc_trans_nested_forall_loop (nested_forall_info, tmp, 1);
      gfc_add_expr_to_block (block, tmp);

      /* Reset count.  */
      gfc_add_modify (block, count, gfc_index_zero_node);

      parm = gfc_build_array_ref (tmp1, count, NULL);
      gfc_init_se (&lse, NULL);
      gfc_conv_expr_descriptor (&lse, expr1);
      gfc_add_modify (&lse.pre, lse.expr, parm);
      gfc_start_block (&body);
      gfc_add_block_to_block (&body, &lse.pre);
      gfc_add_block_to_block (&body, &lse.post);

      /* Increment count.  */
      tmp = fold_build2_loc (input_location, PLUS_EXPR, gfc_array_index_type,
			     count, gfc_index_one_node);
      gfc_add_modify (&body, count, tmp);

      tmp = gfc_finish_block (&body);

      tmp = gfc_trans_nested_forall_loop (nested_forall_info, tmp, 1);
      gfc_add_expr_to_block (block, tmp);
    }
  /* Free the temporary.  */
  if (ptemp1)
    {
      tmp = gfc_call_free (ptemp1);
      gfc_add_expr_to_block (block, tmp);
    }
}


/* FORALL and WHERE statements are really nasty, especially when you nest
   them. All the rhs of a forall assignment must be evaluated before the
   actual assignments are performed. Presumably this also applies to all the
   assignments in an inner where statement.  */

/* Generate code for a FORALL statement.  Any temporaries are allocated as a
   linear array, relying on the fact that we process in the same order in all
   loops.

    forall (i=start:end:stride; maskexpr)
      e<i> = f<i>
      g<i> = h<i>
    end forall
   (where e,f,g,h<i> are arbitrary expressions possibly involving i)
   Translates to:
    count = ((end + 1 - start) / stride)
    masktmp(:) = maskexpr(:)

    maskindex = 0;
    for (i = start; i <= end; i += stride)
      {
        if (masktmp[maskindex++])
          e<i> = f<i>
      }
    maskindex = 0;
    for (i = start; i <= end; i += stride)
      {
        if (masktmp[maskindex++])
          g<i> = h<i>
      }

    Note that this code only works when there are no dependencies.
    Forall loop with array assignments and data dependencies are a real pain,
    because the size of the temporary cannot always be determined before the
    loop is executed.  This problem is compounded by the presence of nested
    FORALL constructs.
 */

static tree
gfc_trans_forall_1 (gfc_code * code, forall_info * nested_forall_info)
{
  stmtblock_t pre;
  stmtblock_t post;
  stmtblock_t block;
  stmtblock_t body;
  tree *var;
  tree *start;
  tree *end;
  tree *step;
  gfc_expr **varexpr;
  tree tmp;
  tree assign;
  tree size;
  tree maskindex;
  tree mask;
  tree pmask;
  tree cycle_label = NULL_TREE;
  int n;
  int nvar;
  int need_temp;
  gfc_forall_iterator *fa;
  gfc_se se;
  gfc_code *c;
  gfc_saved_var *saved_vars;
  iter_info *this_forall;
  forall_info *info;
  bool need_mask;

  /* Do nothing if the mask is false.  */
  if (code->expr1
      && code->expr1->expr_type == EXPR_CONSTANT
      && !code->expr1->value.logical)
    return build_empty_stmt (input_location);

  n = 0;
  /* Count the FORALL index number.  */
  for (fa = code->ext.forall_iterator; fa; fa = fa->next)
    n++;
  nvar = n;

  /* Allocate the space for var, start, end, step, varexpr.  */
  var = XCNEWVEC (tree, nvar);
  start = XCNEWVEC (tree, nvar);
  end = XCNEWVEC (tree, nvar);
  step = XCNEWVEC (tree, nvar);
  varexpr = XCNEWVEC (gfc_expr *, nvar);
  saved_vars = XCNEWVEC (gfc_saved_var, nvar);

  /* Allocate the space for info.  */
  info = XCNEW (forall_info);

  gfc_start_block (&pre);
  gfc_init_block (&post);
  gfc_init_block (&block);

  n = 0;
  for (fa = code->ext.forall_iterator; fa; fa = fa->next)
    {
      gfc_symbol *sym = fa->var->symtree->n.sym;

      /* Allocate space for this_forall.  */
      this_forall = XCNEW (iter_info);

      /* Create a temporary variable for the FORALL index.  */
      tmp = gfc_typenode_for_spec (&sym->ts);
      var[n] = gfc_create_var (tmp, sym->name);
      gfc_shadow_sym (sym, var[n], &saved_vars[n]);

      /* Record it in this_forall.  */
      this_forall->var = var[n];

      /* Replace the index symbol's backend_decl with the temporary decl.  */
      sym->backend_decl = var[n];

      /* Work out the start, end and stride for the loop.  */
      gfc_init_se (&se, NULL);
      gfc_conv_expr_val (&se, fa->start);
      /* Record it in this_forall.  */
      this_forall->start = se.expr;
      gfc_add_block_to_block (&block, &se.pre);
      start[n] = se.expr;

      gfc_init_se (&se, NULL);
      gfc_conv_expr_val (&se, fa->end);
      /* Record it in this_forall.  */
      this_forall->end = se.expr;
      gfc_make_safe_expr (&se);
      gfc_add_block_to_block (&block, &se.pre);
      end[n] = se.expr;

      gfc_init_se (&se, NULL);
      gfc_conv_expr_val (&se, fa->stride);
      /* Record it in this_forall.  */
      this_forall->step = se.expr;
      gfc_make_safe_expr (&se);
      gfc_add_block_to_block (&block, &se.pre);
      step[n] = se.expr;

      /* Set the NEXT field of this_forall to NULL.  */
      this_forall->next = NULL;
      /* Link this_forall to the info construct.  */
      if (info->this_loop)
        {
          iter_info *iter_tmp = info->this_loop;
          while (iter_tmp->next != NULL)
            iter_tmp = iter_tmp->next;
          iter_tmp->next = this_forall;
        }
      else
        info->this_loop = this_forall;

      n++;
    }
  nvar = n;

  /* Calculate the size needed for the current forall level.  */
  size = gfc_index_one_node;
  for (n = 0; n < nvar; n++)
    {
      /* size = (end + step - start) / step.  */
      tmp = fold_build2_loc (input_location, MINUS_EXPR, TREE_TYPE (start[n]),
			     step[n], start[n]);
      tmp = fold_build2_loc (input_location, PLUS_EXPR, TREE_TYPE (end[n]),
			     end[n], tmp);
      tmp = fold_build2_loc (input_location, FLOOR_DIV_EXPR, TREE_TYPE (tmp),
			     tmp, step[n]);
      tmp = convert (gfc_array_index_type, tmp);

      size = fold_build2_loc (input_location, MULT_EXPR, gfc_array_index_type,
			      size, tmp);
    }

  /* Record the nvar and size of current forall level.  */
  info->nvar = nvar;
  info->size = size;

  if (code->expr1)
    {
      /* If the mask is .true., consider the FORALL unconditional.  */
      if (code->expr1->expr_type == EXPR_CONSTANT
	  && code->expr1->value.logical)
	need_mask = false;
      else
	need_mask = true;
    }
  else
    need_mask = false;

  /* First we need to allocate the mask.  */
  if (need_mask)
    {
      /* As the mask array can be very big, prefer compact boolean types.  */
      tree mask_type = gfc_get_logical_type (gfc_logical_kinds[0].kind);
      mask = allocate_temp_for_forall_nest (nested_forall_info, mask_type,
					    size, NULL, &block, &pmask);
      maskindex = gfc_create_var_np (gfc_array_index_type, "mi");

      /* Record them in the info structure.  */
      info->maskindex = maskindex;
      info->mask = mask;
    }
  else
    {
      /* No mask was specified.  */
      maskindex = NULL_TREE;
      mask = pmask = NULL_TREE;
    }

  /* Link the current forall level to nested_forall_info.  */
  info->prev_nest = nested_forall_info;
  nested_forall_info = info;

  /* Copy the mask into a temporary variable if required.
     For now we assume a mask temporary is needed.  */
  if (need_mask)
    {
      /* As the mask array can be very big, prefer compact boolean types.  */
      tree mask_type = gfc_get_logical_type (gfc_logical_kinds[0].kind);

      gfc_add_modify (&block, maskindex, gfc_index_zero_node);

      /* Start of mask assignment loop body.  */
      gfc_start_block (&body);

      /* Evaluate the mask expression.  */
      gfc_init_se (&se, NULL);
      gfc_conv_expr_val (&se, code->expr1);
      gfc_add_block_to_block (&body, &se.pre);

      /* Store the mask.  */
      se.expr = convert (mask_type, se.expr);

      tmp = gfc_build_array_ref (mask, maskindex, NULL);
      gfc_add_modify (&body, tmp, se.expr);

      /* Advance to the next mask element.  */
      tmp = fold_build2_loc (input_location, PLUS_EXPR, gfc_array_index_type,
			     maskindex, gfc_index_one_node);
      gfc_add_modify (&body, maskindex, tmp);

      /* Generate the loops.  */
      tmp = gfc_finish_block (&body);
      tmp = gfc_trans_nested_forall_loop (info, tmp, 0);
      gfc_add_expr_to_block (&block, tmp);
    }

  if (code->op == EXEC_DO_CONCURRENT)
    {
      gfc_init_block (&body);
      cycle_label = gfc_build_label_decl (NULL_TREE);
      code->cycle_label = cycle_label;
      tmp = gfc_trans_code (code->block->next);
      gfc_add_expr_to_block (&body, tmp);

      if (TREE_USED (cycle_label))
	{
	  tmp = build1_v (LABEL_EXPR, cycle_label);
	  gfc_add_expr_to_block (&body, tmp);
	}

      tmp = gfc_finish_block (&body);
      nested_forall_info->do_concurrent = true;
      tmp = gfc_trans_nested_forall_loop (nested_forall_info, tmp, 1);
      gfc_add_expr_to_block (&block, tmp);
      goto done;
    }

  c = code->block->next;

  /* TODO: loop merging in FORALL statements.  */
  /* Now that we've got a copy of the mask, generate the assignment loops.  */
  while (c)
    {
      switch (c->op)
	{
	case EXEC_ASSIGN:
          /* A scalar or array assignment.  DO the simple check for
	     lhs to rhs dependencies.  These make a temporary for the
	     rhs and form a second forall block to copy to variable.  */
	  need_temp = check_forall_dependencies(c, &pre, &post);

          /* Temporaries due to array assignment data dependencies introduce
             no end of problems.  */
	  if (need_temp)
            gfc_trans_assign_need_temp (c->expr1, c->expr2, NULL, false,
                                        nested_forall_info, &block);
          else
            {
              /* Use the normal assignment copying routines.  */
              assign = gfc_trans_assignment (c->expr1, c->expr2, false, true);

              /* Generate body and loops.  */
              tmp = gfc_trans_nested_forall_loop (nested_forall_info,
						  assign, 1);
              gfc_add_expr_to_block (&block, tmp);
            }

	  /* Cleanup any temporary symtrees that have been made to deal
	     with dependencies.  */
	  if (new_symtree)
	    cleanup_forall_symtrees (c);

	  break;

        case EXEC_WHERE:
	  /* Translate WHERE or WHERE construct nested in FORALL.  */
	  gfc_trans_where_2 (c, NULL, false, nested_forall_info, &block);
	  break;

        /* Pointer assignment inside FORALL.  */
	case EXEC_POINTER_ASSIGN:
          need_temp = gfc_check_dependency (c->expr1, c->expr2, 0);
          if (need_temp)
            gfc_trans_pointer_assign_need_temp (c->expr1, c->expr2,
                                                nested_forall_info, &block);
          else
            {
              /* Use the normal assignment copying routines.  */
              assign = gfc_trans_pointer_assignment (c->expr1, c->expr2);

              /* Generate body and loops.  */
              tmp = gfc_trans_nested_forall_loop (nested_forall_info,
						  assign, 1);
              gfc_add_expr_to_block (&block, tmp);
            }
          break;

	case EXEC_FORALL:
	  tmp = gfc_trans_forall_1 (c, nested_forall_info);
          gfc_add_expr_to_block (&block, tmp);
          break;

	/* Explicit subroutine calls are prevented by the frontend but interface
	   assignments can legitimately produce them.  */
	case EXEC_ASSIGN_CALL:
	  assign = gfc_trans_call (c, true, NULL_TREE, NULL_TREE, false);
          tmp = gfc_trans_nested_forall_loop (nested_forall_info, assign, 1);
          gfc_add_expr_to_block (&block, tmp);
          break;

	default:
	  gcc_unreachable ();
	}

      c = c->next;
    }

done:
  /* Restore the original index variables.  */
  for (fa = code->ext.forall_iterator, n = 0; fa; fa = fa->next, n++)
    gfc_restore_sym (fa->var->symtree->n.sym, &saved_vars[n]);

  /* Free the space for var, start, end, step, varexpr.  */
  free (var);
  free (start);
  free (end);
  free (step);
  free (varexpr);
  free (saved_vars);

  for (this_forall = info->this_loop; this_forall;)
    {
      iter_info *next = this_forall->next;
      free (this_forall);
      this_forall = next;
    }

  /* Free the space for this forall_info.  */
  free (info);

  if (pmask)
    {
      /* Free the temporary for the mask.  */
      tmp = gfc_call_free (pmask);
      gfc_add_expr_to_block (&block, tmp);
    }
  if (maskindex)
    pushdecl (maskindex);

  gfc_add_block_to_block (&pre, &block);
  gfc_add_block_to_block (&pre, &post);

  return gfc_finish_block (&pre);
}


/* Translate the FORALL statement or construct.  */

tree gfc_trans_forall (gfc_code * code)
{
  return gfc_trans_forall_1 (code, NULL);
}


/* Translate the DO CONCURRENT construct.  */

tree gfc_trans_do_concurrent (gfc_code * code)
{
  return gfc_trans_forall_1 (code, NULL);
}


/* Evaluate the WHERE mask expression, copy its value to a temporary.
   If the WHERE construct is nested in FORALL, compute the overall temporary
   needed by the WHERE mask expression multiplied by the iterator number of
   the nested forall.
   ME is the WHERE mask expression.
   MASK is the current execution mask upon input, whose sense may or may
   not be inverted as specified by the INVERT argument.
   CMASK is the updated execution mask on output, or NULL if not required.
   PMASK is the pending execution mask on output, or NULL if not required.
   BLOCK is the block in which to place the condition evaluation loops.  */

static void
gfc_evaluate_where_mask (gfc_expr * me, forall_info * nested_forall_info,
                         tree mask, bool invert, tree cmask, tree pmask,
                         tree mask_type, stmtblock_t * block)
{
  tree tmp, tmp1;
  gfc_ss *lss, *rss;
  gfc_loopinfo loop;
  stmtblock_t body, body1;
  tree count, cond, mtmp;
  gfc_se lse, rse;

  gfc_init_loopinfo (&loop);

  lss = gfc_walk_expr (me);
  rss = gfc_walk_expr (me);

  /* Variable to index the temporary.  */
  count = gfc_create_var (gfc_array_index_type, "count");
  /* Initialize count.  */
  gfc_add_modify (block, count, gfc_index_zero_node);

  gfc_start_block (&body);

  gfc_init_se (&rse, NULL);
  gfc_init_se (&lse, NULL);

  if (lss == gfc_ss_terminator)
    {
      gfc_init_block (&body1);
    }
  else
    {
      /* Initialize the loop.  */
      gfc_init_loopinfo (&loop);

      /* We may need LSS to determine the shape of the expression.  */
      gfc_add_ss_to_loop (&loop, lss);
      gfc_add_ss_to_loop (&loop, rss);

      gfc_conv_ss_startstride (&loop);
      gfc_conv_loop_setup (&loop, &me->where, &me->ts);

      gfc_mark_ss_chain_used (rss, 1);
      /* Start the loop body.  */
      gfc_start_scalarized_body (&loop, &body1);

      /* Translate the expression.  */
      gfc_copy_loopinfo_to_se (&rse, &loop);
      rse.ss = rss;
      gfc_conv_expr (&rse, me);
    }

  /* Variable to evaluate mask condition.  */
  cond = gfc_create_var (mask_type, "cond");
  if (mask && (cmask || pmask))
    mtmp = gfc_create_var (mask_type, "mask");
  else mtmp = NULL_TREE;

  gfc_add_block_to_block (&body1, &lse.pre);
  gfc_add_block_to_block (&body1, &rse.pre);

  gfc_add_modify (&body1, cond, fold_convert (mask_type, rse.expr));

  if (mask && (cmask || pmask))
    {
      tmp = gfc_build_array_ref (mask, count, NULL);
      if (invert)
	tmp = fold_build1_loc (input_location, TRUTH_NOT_EXPR, mask_type, tmp);
      gfc_add_modify (&body1, mtmp, tmp);
    }

  if (cmask)
    {
      tmp1 = gfc_build_array_ref (cmask, count, NULL);
      tmp = cond;
      if (mask)
	tmp = fold_build2_loc (input_location, TRUTH_AND_EXPR, mask_type,
			       mtmp, tmp);
      gfc_add_modify (&body1, tmp1, tmp);
    }

  if (pmask)
    {
      tmp1 = gfc_build_array_ref (pmask, count, NULL);
      tmp = fold_build1_loc (input_location, TRUTH_NOT_EXPR, mask_type, cond);
      if (mask)
	tmp = fold_build2_loc (input_location, TRUTH_AND_EXPR, mask_type, mtmp,
			       tmp);
      gfc_add_modify (&body1, tmp1, tmp);
    }

  gfc_add_block_to_block (&body1, &lse.post);
  gfc_add_block_to_block (&body1, &rse.post);

  if (lss == gfc_ss_terminator)
    {
      gfc_add_block_to_block (&body, &body1);
    }
  else
    {
      /* Increment count.  */
      tmp1 = fold_build2_loc (input_location, PLUS_EXPR, gfc_array_index_type,
			      count, gfc_index_one_node);
      gfc_add_modify (&body1, count, tmp1);

      /* Generate the copying loops.  */
      gfc_trans_scalarizing_loops (&loop, &body1);

      gfc_add_block_to_block (&body, &loop.pre);
      gfc_add_block_to_block (&body, &loop.post);

      gfc_cleanup_loop (&loop);
      /* TODO: Reuse lss and rss when copying temp->lhs.  Need to be careful
         as tree nodes in SS may not be valid in different scope.  */
    }

  tmp1 = gfc_finish_block (&body);
  /* If the WHERE construct is inside FORALL, fill the full temporary.  */
  if (nested_forall_info != NULL)
    tmp1 = gfc_trans_nested_forall_loop (nested_forall_info, tmp1, 1);

  gfc_add_expr_to_block (block, tmp1);
}


/* Translate an assignment statement in a WHERE statement or construct
   statement. The MASK expression is used to control which elements
   of EXPR1 shall be assigned.  The sense of MASK is specified by
   INVERT.  */

static tree
gfc_trans_where_assign (gfc_expr *expr1, gfc_expr *expr2,
			tree mask, bool invert,
                        tree count1, tree count2,
			gfc_code *cnext)
{
  gfc_se lse;
  gfc_se rse;
  gfc_ss *lss;
  gfc_ss *lss_section;
  gfc_ss *rss;

  gfc_loopinfo loop;
  tree tmp;
  stmtblock_t block;
  stmtblock_t body;
  tree index, maskexpr;

  /* A defined assignment.  */
  if (cnext && cnext->resolved_sym)
    return gfc_trans_call (cnext, true, mask, count1, invert);

#if 0
  /* TODO: handle this special case.
     Special case a single function returning an array.  */
  if (expr2->expr_type == EXPR_FUNCTION && expr2->rank > 0)
    {
      tmp = gfc_trans_arrayfunc_assign (expr1, expr2);
      if (tmp)
        return tmp;
    }
#endif

 /* Assignment of the form lhs = rhs.  */
  gfc_start_block (&block);

  gfc_init_se (&lse, NULL);
  gfc_init_se (&rse, NULL);

  /* Walk the lhs.  */
  lss = gfc_walk_expr (expr1);
  rss = NULL;

  /* In each where-assign-stmt, the mask-expr and the variable being
     defined shall be arrays of the same shape.  */
  gcc_assert (lss != gfc_ss_terminator);

  /* The assignment needs scalarization.  */
  lss_section = lss;

  /* Find a non-scalar SS from the lhs.  */
  while (lss_section != gfc_ss_terminator
	 && lss_section->info->type != GFC_SS_SECTION)
    lss_section = lss_section->next;

  gcc_assert (lss_section != gfc_ss_terminator);

  /* Initialize the scalarizer.  */
  gfc_init_loopinfo (&loop);

  /* Walk the rhs.  */
  rss = gfc_walk_expr (expr2);
  if (rss == gfc_ss_terminator)
    {
      /* The rhs is scalar.  Add a ss for the expression.  */
      rss = gfc_get_scalar_ss (gfc_ss_terminator, expr2);
      rss->info->where = 1;
    }

  /* Associate the SS with the loop.  */
  gfc_add_ss_to_loop (&loop, lss);
  gfc_add_ss_to_loop (&loop, rss);

  /* Calculate the bounds of the scalarization.  */
  gfc_conv_ss_startstride (&loop);

  /* Resolve any data dependencies in the statement.  */
  gfc_conv_resolve_dependencies (&loop, lss_section, rss);

  /* Setup the scalarizing loops.  */
  gfc_conv_loop_setup (&loop, &expr2->where, &expr2->ts);

  /* Setup the gfc_se structures.  */
  gfc_copy_loopinfo_to_se (&lse, &loop);
  gfc_copy_loopinfo_to_se (&rse, &loop);

  rse.ss = rss;
  gfc_mark_ss_chain_used (rss, 1);
  if (loop.temp_ss == NULL)
    {
      lse.ss = lss;
      gfc_mark_ss_chain_used (lss, 1);
    }
  else
    {
      lse.ss = loop.temp_ss;
      gfc_mark_ss_chain_used (lss, 3);
      gfc_mark_ss_chain_used (loop.temp_ss, 3);
    }

  /* Start the scalarized loop body.  */
  gfc_start_scalarized_body (&loop, &body);

  /* Translate the expression.  */
  gfc_conv_expr (&rse, expr2);
  if (lss != gfc_ss_terminator && loop.temp_ss != NULL)
    gfc_conv_tmp_array_ref (&lse);
  else
    gfc_conv_expr (&lse, expr1);

  /* Form the mask expression according to the mask.  */
  index = count1;
  maskexpr = gfc_build_array_ref (mask, index, NULL);
  if (invert)
    maskexpr = fold_build1_loc (input_location, TRUTH_NOT_EXPR,
				TREE_TYPE (maskexpr), maskexpr);

  /* Use the scalar assignment as is.  */
  tmp = gfc_trans_scalar_assign (&lse, &rse, expr1->ts,
				 loop.temp_ss != NULL, false, true);

  tmp = build3_v (COND_EXPR, maskexpr, tmp, build_empty_stmt (input_location));

  gfc_add_expr_to_block (&body, tmp);

  if (lss == gfc_ss_terminator)
    {
      /* Increment count1.  */
      tmp = fold_build2_loc (input_location, PLUS_EXPR, gfc_array_index_type,
			     count1, gfc_index_one_node);
      gfc_add_modify (&body, count1, tmp);

      /* Use the scalar assignment as is.  */
      gfc_add_block_to_block (&block, &body);
    }
  else
    {
      gcc_assert (lse.ss == gfc_ss_terminator
		  && rse.ss == gfc_ss_terminator);

      if (loop.temp_ss != NULL)
        {
          /* Increment count1 before finish the main body of a scalarized
             expression.  */
          tmp = fold_build2_loc (input_location, PLUS_EXPR,
				 gfc_array_index_type, count1, gfc_index_one_node);
          gfc_add_modify (&body, count1, tmp);
          gfc_trans_scalarized_loop_boundary (&loop, &body);

          /* We need to copy the temporary to the actual lhs.  */
          gfc_init_se (&lse, NULL);
          gfc_init_se (&rse, NULL);
          gfc_copy_loopinfo_to_se (&lse, &loop);
          gfc_copy_loopinfo_to_se (&rse, &loop);

          rse.ss = loop.temp_ss;
          lse.ss = lss;

          gfc_conv_tmp_array_ref (&rse);
          gfc_conv_expr (&lse, expr1);

          gcc_assert (lse.ss == gfc_ss_terminator
		      && rse.ss == gfc_ss_terminator);

          /* Form the mask expression according to the mask tree list.  */
          index = count2;
          maskexpr = gfc_build_array_ref (mask, index, NULL);
	  if (invert)
	    maskexpr = fold_build1_loc (input_location, TRUTH_NOT_EXPR,
					TREE_TYPE (maskexpr), maskexpr);

          /* Use the scalar assignment as is.  */
          tmp = gfc_trans_scalar_assign (&lse, &rse, expr1->ts, false, false,
					 true);
          tmp = build3_v (COND_EXPR, maskexpr, tmp,
			  build_empty_stmt (input_location));
          gfc_add_expr_to_block (&body, tmp);

          /* Increment count2.  */
          tmp = fold_build2_loc (input_location, PLUS_EXPR,
				 gfc_array_index_type, count2,
				 gfc_index_one_node);
          gfc_add_modify (&body, count2, tmp);
        }
      else
        {
          /* Increment count1.  */
          tmp = fold_build2_loc (input_location, PLUS_EXPR,
				 gfc_array_index_type, count1,
				 gfc_index_one_node);
          gfc_add_modify (&body, count1, tmp);
        }

      /* Generate the copying loops.  */
      gfc_trans_scalarizing_loops (&loop, &body);

      /* Wrap the whole thing up.  */
      gfc_add_block_to_block (&block, &loop.pre);
      gfc_add_block_to_block (&block, &loop.post);
      gfc_cleanup_loop (&loop);
    }

  return gfc_finish_block (&block);
}


/* Translate the WHERE construct or statement.
   This function can be called iteratively to translate the nested WHERE
   construct or statement.
   MASK is the control mask.  */

static void
gfc_trans_where_2 (gfc_code * code, tree mask, bool invert,
		   forall_info * nested_forall_info, stmtblock_t * block)
{
  stmtblock_t inner_size_body;
  tree inner_size, size;
  gfc_ss *lss, *rss;
  tree mask_type;
  gfc_expr *expr1;
  gfc_expr *expr2;
  gfc_code *cblock;
  gfc_code *cnext;
  tree tmp;
  tree cond;
  tree count1, count2;
  bool need_cmask;
  bool need_pmask;
  int need_temp;
  tree pcmask = NULL_TREE;
  tree ppmask = NULL_TREE;
  tree cmask = NULL_TREE;
  tree pmask = NULL_TREE;
  gfc_actual_arglist *arg;

  /* the WHERE statement or the WHERE construct statement.  */
  cblock = code->block;

  /* As the mask array can be very big, prefer compact boolean types.  */
  mask_type = gfc_get_logical_type (gfc_logical_kinds[0].kind);

  /* Determine which temporary masks are needed.  */
  if (!cblock->block)
    {
      /* One clause: No ELSEWHEREs.  */
      need_cmask = (cblock->next != 0);
      need_pmask = false;
    }
  else if (cblock->block->block)
    {
      /* Three or more clauses: Conditional ELSEWHEREs.  */
      need_cmask = true;
      need_pmask = true;
    }
  else if (cblock->next)
    {
      /* Two clauses, the first non-empty.  */
      need_cmask = true;
      need_pmask = (mask != NULL_TREE
		    && cblock->block->next != 0);
    }
  else if (!cblock->block->next)
    {
      /* Two clauses, both empty.  */
      need_cmask = false;
      need_pmask = false;
    }
  /* Two clauses, the first empty, the second non-empty.  */
  else if (mask)
    {
      need_cmask = (cblock->block->expr1 != 0);
      need_pmask = true;
    }
  else
    {
      need_cmask = true;
      need_pmask = false;
    }

  if (need_cmask || need_pmask)
    {
      /* Calculate the size of temporary needed by the mask-expr.  */
      gfc_init_block (&inner_size_body);
      inner_size = compute_inner_temp_size (cblock->expr1, cblock->expr1,
					    &inner_size_body, &lss, &rss);

      gfc_free_ss_chain (lss);
      gfc_free_ss_chain (rss);

      /* Calculate the total size of temporary needed.  */
      size = compute_overall_iter_number (nested_forall_info, inner_size,
					  &inner_size_body, block);

      /* Check whether the size is negative.  */
      cond = fold_build2_loc (input_location, LE_EXPR, boolean_type_node, size,
			      gfc_index_zero_node);
      size = fold_build3_loc (input_location, COND_EXPR, gfc_array_index_type,
			      cond, gfc_index_zero_node, size);
      size = gfc_evaluate_now (size, block);

      /* Allocate temporary for WHERE mask if needed.  */
      if (need_cmask)
	cmask = allocate_temp_for_forall_nest_1 (mask_type, size, block,
						 &pcmask);

      /* Allocate temporary for !mask if needed.  */
      if (need_pmask)
	pmask = allocate_temp_for_forall_nest_1 (mask_type, size, block,
						 &ppmask);
    }

  while (cblock)
    {
      /* Each time around this loop, the where clause is conditional
	 on the value of mask and invert, which are updated at the
	 bottom of the loop.  */

      /* Has mask-expr.  */
      if (cblock->expr1)
        {
          /* Ensure that the WHERE mask will be evaluated exactly once.
	     If there are no statements in this WHERE/ELSEWHERE clause,
	     then we don't need to update the control mask (cmask).
	     If this is the last clause of the WHERE construct, then
	     we don't need to update the pending control mask (pmask).  */
	  if (mask)
	    gfc_evaluate_where_mask (cblock->expr1, nested_forall_info,
				     mask, invert,
				     cblock->next  ? cmask : NULL_TREE,
				     cblock->block ? pmask : NULL_TREE,
				     mask_type, block);
	  else
	    gfc_evaluate_where_mask (cblock->expr1, nested_forall_info,
				     NULL_TREE, false,
				     (cblock->next || cblock->block)
				     ? cmask : NULL_TREE,
				     NULL_TREE, mask_type, block);

	  invert = false;
        }
      /* It's a final elsewhere-stmt. No mask-expr is present.  */
      else
        cmask = mask;

      /* The body of this where clause are controlled by cmask with
	 sense specified by invert.  */

      /* Get the assignment statement of a WHERE statement, or the first
         statement in where-body-construct of a WHERE construct.  */
      cnext = cblock->next;
      while (cnext)
        {
          switch (cnext->op)
            {
            /* WHERE assignment statement.  */
	    case EXEC_ASSIGN_CALL:

	      arg = cnext->ext.actual;
	      expr1 = expr2 = NULL;
	      for (; arg; arg = arg->next)
		{
		  if (!arg->expr)
		    continue;
		  if (expr1 == NULL)
		    expr1 = arg->expr;
		  else
		    expr2 = arg->expr;
		}
	      goto evaluate;

            case EXEC_ASSIGN:
              expr1 = cnext->expr1;
              expr2 = cnext->expr2;
    evaluate:
              if (nested_forall_info != NULL)
                {
                  need_temp = gfc_check_dependency (expr1, expr2, 0);
                  if (need_temp && cnext->op != EXEC_ASSIGN_CALL)
                    gfc_trans_assign_need_temp (expr1, expr2,
						cmask, invert,
                                                nested_forall_info, block);
                  else
                    {
                      /* Variables to control maskexpr.  */
                      count1 = gfc_create_var (gfc_array_index_type, "count1");
                      count2 = gfc_create_var (gfc_array_index_type, "count2");
                      gfc_add_modify (block, count1, gfc_index_zero_node);
                      gfc_add_modify (block, count2, gfc_index_zero_node);

                      tmp = gfc_trans_where_assign (expr1, expr2,
						    cmask, invert,
						    count1, count2,
						    cnext);

                      tmp = gfc_trans_nested_forall_loop (nested_forall_info,
                                                          tmp, 1);
                      gfc_add_expr_to_block (block, tmp);
                    }
                }
              else
                {
                  /* Variables to control maskexpr.  */
                  count1 = gfc_create_var (gfc_array_index_type, "count1");
                  count2 = gfc_create_var (gfc_array_index_type, "count2");
                  gfc_add_modify (block, count1, gfc_index_zero_node);
                  gfc_add_modify (block, count2, gfc_index_zero_node);

                  tmp = gfc_trans_where_assign (expr1, expr2,
						cmask, invert,
						count1, count2,
						cnext);
                  gfc_add_expr_to_block (block, tmp);

                }
              break;

            /* WHERE or WHERE construct is part of a where-body-construct.  */
            case EXEC_WHERE:
	      gfc_trans_where_2 (cnext, cmask, invert,
				 nested_forall_info, block);
	      break;

            default:
              gcc_unreachable ();
            }

         /* The next statement within the same where-body-construct.  */
         cnext = cnext->next;
       }
    /* The next masked-elsewhere-stmt, elsewhere-stmt, or end-where-stmt.  */
    cblock = cblock->block;
    if (mask == NULL_TREE)
      {
        /* If we're the initial WHERE, we can simply invert the sense
	   of the current mask to obtain the "mask" for the remaining
	   ELSEWHEREs.  */
	invert = true;
	mask = cmask;
      }
    else
      {
	/* Otherwise, for nested WHERE's we need to use the pending mask.  */
        invert = false;
        mask = pmask;
      }
  }

  /* If we allocated a pending mask array, deallocate it now.  */
  if (ppmask)
    {
      tmp = gfc_call_free (ppmask);
      gfc_add_expr_to_block (block, tmp);
    }

  /* If we allocated a current mask array, deallocate it now.  */
  if (pcmask)
    {
      tmp = gfc_call_free (pcmask);
      gfc_add_expr_to_block (block, tmp);
    }
}

/* Translate a simple WHERE construct or statement without dependencies.
   CBLOCK is the "then" clause of the WHERE statement, where CBLOCK->EXPR
   is the mask condition, and EBLOCK if non-NULL is the "else" clause.
   Currently both CBLOCK and EBLOCK are restricted to single assignments.  */

static tree
gfc_trans_where_3 (gfc_code * cblock, gfc_code * eblock)
{
  stmtblock_t block, body;
  gfc_expr *cond, *tdst, *tsrc, *edst, *esrc;
  tree tmp, cexpr, tstmt, estmt;
  gfc_ss *css, *tdss, *tsss;
  gfc_se cse, tdse, tsse, edse, esse;
  gfc_loopinfo loop;
  gfc_ss *edss = 0;
  gfc_ss *esss = 0;

  /* Allow the scalarizer to workshare simple where loops.  */
  if (ompws_flags & OMPWS_WORKSHARE_FLAG)
    ompws_flags |= OMPWS_SCALARIZER_WS;

  cond = cblock->expr1;
  tdst = cblock->next->expr1;
  tsrc = cblock->next->expr2;
  edst = eblock ? eblock->next->expr1 : NULL;
  esrc = eblock ? eblock->next->expr2 : NULL;

  gfc_start_block (&block);
  gfc_init_loopinfo (&loop);

  /* Handle the condition.  */
  gfc_init_se (&cse, NULL);
  css = gfc_walk_expr (cond);
  gfc_add_ss_to_loop (&loop, css);

  /* Handle the then-clause.  */
  gfc_init_se (&tdse, NULL);
  gfc_init_se (&tsse, NULL);
  tdss = gfc_walk_expr (tdst);
  tsss = gfc_walk_expr (tsrc);
  if (tsss == gfc_ss_terminator)
    {
      tsss = gfc_get_scalar_ss (gfc_ss_terminator, tsrc);
      tsss->info->where = 1;
    }
  gfc_add_ss_to_loop (&loop, tdss);
  gfc_add_ss_to_loop (&loop, tsss);

  if (eblock)
    {
      /* Handle the else clause.  */
      gfc_init_se (&edse, NULL);
      gfc_init_se (&esse, NULL);
      edss = gfc_walk_expr (edst);
      esss = gfc_walk_expr (esrc);
      if (esss == gfc_ss_terminator)
	{
	  esss = gfc_get_scalar_ss (gfc_ss_terminator, esrc);
	  esss->info->where = 1;
	}
      gfc_add_ss_to_loop (&loop, edss);
      gfc_add_ss_to_loop (&loop, esss);
    }

  gfc_conv_ss_startstride (&loop);
  gfc_conv_loop_setup (&loop, &tdst->where, &tdst->ts);

  gfc_mark_ss_chain_used (css, 1);
  gfc_mark_ss_chain_used (tdss, 1);
  gfc_mark_ss_chain_used (tsss, 1);
  if (eblock)
    {
      gfc_mark_ss_chain_used (edss, 1);
      gfc_mark_ss_chain_used (esss, 1);
    }

  gfc_start_scalarized_body (&loop, &body);

  gfc_copy_loopinfo_to_se (&cse, &loop);
  gfc_copy_loopinfo_to_se (&tdse, &loop);
  gfc_copy_loopinfo_to_se (&tsse, &loop);
  cse.ss = css;
  tdse.ss = tdss;
  tsse.ss = tsss;
  if (eblock)
    {
      gfc_copy_loopinfo_to_se (&edse, &loop);
      gfc_copy_loopinfo_to_se (&esse, &loop);
      edse.ss = edss;
      esse.ss = esss;
    }

  gfc_conv_expr (&cse, cond);
  gfc_add_block_to_block (&body, &cse.pre);
  cexpr = cse.expr;

  gfc_conv_expr (&tsse, tsrc);
  if (tdss != gfc_ss_terminator && loop.temp_ss != NULL)
    gfc_conv_tmp_array_ref (&tdse);
  else
    gfc_conv_expr (&tdse, tdst);

  if (eblock)
    {
      gfc_conv_expr (&esse, esrc);
      if (edss != gfc_ss_terminator && loop.temp_ss != NULL)
	gfc_conv_tmp_array_ref (&edse);
      else
	gfc_conv_expr (&edse, edst);
    }

  tstmt = gfc_trans_scalar_assign (&tdse, &tsse, tdst->ts, false, false, true);
  estmt = eblock ? gfc_trans_scalar_assign (&edse, &esse, edst->ts, false,
					    false, true)
		 : build_empty_stmt (input_location);
  tmp = build3_v (COND_EXPR, cexpr, tstmt, estmt);
  gfc_add_expr_to_block (&body, tmp);
  gfc_add_block_to_block (&body, &cse.post);

  gfc_trans_scalarizing_loops (&loop, &body);
  gfc_add_block_to_block (&block, &loop.pre);
  gfc_add_block_to_block (&block, &loop.post);
  gfc_cleanup_loop (&loop);

  return gfc_finish_block (&block);
}

/* As the WHERE or WHERE construct statement can be nested, we call
   gfc_trans_where_2 to do the translation, and pass the initial
   NULL values for both the control mask and the pending control mask.  */

tree
gfc_trans_where (gfc_code * code)
{
  stmtblock_t block;
  gfc_code *cblock;
  gfc_code *eblock;

  cblock = code->block;
  if (cblock->next
      && cblock->next->op == EXEC_ASSIGN
      && !cblock->next->next)
    {
      eblock = cblock->block;
      if (!eblock)
	{
          /* A simple "WHERE (cond) x = y" statement or block is
	     dependence free if cond is not dependent upon writing x,
	     and the source y is unaffected by the destination x.  */
	  if (!gfc_check_dependency (cblock->next->expr1,
				     cblock->expr1, 0)
	      && !gfc_check_dependency (cblock->next->expr1,
					cblock->next->expr2, 0))
	    return gfc_trans_where_3 (cblock, NULL);
	}
      else if (!eblock->expr1
	       && !eblock->block
	       && eblock->next
	       && eblock->next->op == EXEC_ASSIGN
	       && !eblock->next->next)
	{
          /* A simple "WHERE (cond) x1 = y1 ELSEWHERE x2 = y2 ENDWHERE"
	     block is dependence free if cond is not dependent on writes
	     to x1 and x2, y1 is not dependent on writes to x2, and y2
	     is not dependent on writes to x1, and both y's are not
	     dependent upon their own x's.  In addition to this, the
	     final two dependency checks below exclude all but the same
	     array reference if the where and elswhere destinations
	     are the same.  In short, this is VERY conservative and this
	     is needed because the two loops, required by the standard
	     are coalesced in gfc_trans_where_3.  */
	  if (!gfc_check_dependency (cblock->next->expr1,
				    cblock->expr1, 0)
	      && !gfc_check_dependency (eblock->next->expr1,
				       cblock->expr1, 0)
	      && !gfc_check_dependency (cblock->next->expr1,
				       eblock->next->expr2, 1)
	      && !gfc_check_dependency (eblock->next->expr1,
				       cblock->next->expr2, 1)
	      && !gfc_check_dependency (cblock->next->expr1,
				       cblock->next->expr2, 1)
	      && !gfc_check_dependency (eblock->next->expr1,
				       eblock->next->expr2, 1)
	      && !gfc_check_dependency (cblock->next->expr1,
				       eblock->next->expr1, 0)
	      && !gfc_check_dependency (eblock->next->expr1,
				       cblock->next->expr1, 0))
	    return gfc_trans_where_3 (cblock, eblock);
	}
    }

  gfc_start_block (&block);

  gfc_trans_where_2 (code, NULL, false, NULL, &block);

  return gfc_finish_block (&block);
}


/* CYCLE a DO loop. The label decl has already been created by
   gfc_trans_do(), it's in TREE_PURPOSE (backend_decl) of the gfc_code
   node at the head of the loop. We must mark the label as used.  */

tree
gfc_trans_cycle (gfc_code * code)
{
  tree cycle_label;

  cycle_label = code->ext.which_construct->cycle_label;
  gcc_assert (cycle_label);

  TREE_USED (cycle_label) = 1;
  return build1_v (GOTO_EXPR, cycle_label);
}


/* EXIT a DO loop. Similar to CYCLE, but now the label is in
   TREE_VALUE (backend_decl) of the gfc_code node at the head of the
   loop.  */

tree
gfc_trans_exit (gfc_code * code)
{
  tree exit_label;

  exit_label = code->ext.which_construct->exit_label;
  gcc_assert (exit_label);

  TREE_USED (exit_label) = 1;
  return build1_v (GOTO_EXPR, exit_label);
}


/* Translate the ALLOCATE statement.  */

tree
gfc_trans_allocate (gfc_code * code)
{
  gfc_alloc *al;
  gfc_expr *expr;
  gfc_se se, se_sz;
  tree tmp;
  tree parm;
  tree stat;
  tree errmsg;
  tree errlen;
  tree label_errmsg;
  tree label_finish;
  tree memsz;
  tree al_vptr, al_len;
  /* If an expr3 is present, then store the tree for accessing its
     _vptr, and _len components in the variables, respectively.  The
     element size, i.e. _vptr%size, is stored in expr3_esize.  Any of
     the trees may be the NULL_TREE indicating that this is not
     available for expr3's type.  */
  tree expr3, expr3_vptr, expr3_len, expr3_esize;
  stmtblock_t block;
  stmtblock_t post;
  tree nelems;
  bool upoly_expr, tmp_expr3_len_flag = false, al_len_needs_set;

  if (!code->ext.alloc.list)
    return NULL_TREE;

  stat = tmp = memsz = al_vptr = al_len = NULL_TREE;
  expr3 = expr3_vptr = expr3_len = expr3_esize = NULL_TREE;
  label_errmsg = label_finish = errmsg = errlen = NULL_TREE;

  gfc_init_block (&block);
  gfc_init_block (&post);

  /* STAT= (and maybe ERRMSG=) is present.  */
  if (code->expr1)
    {
      /* STAT=.  */
      tree gfc_int4_type_node = gfc_get_int_type (4);
      stat = gfc_create_var (gfc_int4_type_node, "stat");

      /* ERRMSG= only makes sense with STAT=.  */
      if (code->expr2)
	{
	  gfc_init_se (&se, NULL);
	  se.want_pointer = 1;
	  gfc_conv_expr_lhs (&se, code->expr2);
	  errmsg = se.expr;
	  errlen = se.string_length;
	}
      else
	{
	  errmsg = null_pointer_node;
	  errlen = build_int_cst (gfc_charlen_type_node, 0);
	}

      /* GOTO destinations.  */
      label_errmsg = gfc_build_label_decl (NULL_TREE);
      label_finish = gfc_build_label_decl (NULL_TREE);
      TREE_USED (label_finish) = 0;
    }

  /* When an expr3 is present, try to evaluate it only once.  In most
     cases expr3 is invariant for all elements of the allocation list.
     Only exceptions are arrays.  Furthermore the standards prevent a
     dependency of expr3 on the objects in the allocate list.  Therefore
     it is safe to pre-evaluate expr3 for complicated expressions, i.e.
     everything not a variable or constant.  When an array allocation
     is wanted, then the following block nevertheless evaluates the
     _vptr, _len and element_size for expr3.  */
  if (code->expr3)
    {
      bool vtab_needed = false;
      /* expr3_tmp gets the tree when code->expr3.mold is set, i.e.,
	 the expression is only needed to get the _vptr, _len a.s.o.  */
      tree expr3_tmp = NULL_TREE;

      /* Figure whether we need the vtab from expr3.  */
      for (al = code->ext.alloc.list; !vtab_needed && al != NULL;
	   al = al->next)
	vtab_needed = (al->expr->ts.type == BT_CLASS);

      /* A array expr3 needs the scalarizer, therefore do not process it
	 here.  */
      if (code->expr3->expr_type != EXPR_ARRAY
	  && (code->expr3->rank == 0
	      || code->expr3->expr_type == EXPR_FUNCTION)
	  && (!code->expr3->symtree
	      || !code->expr3->symtree->n.sym->as)
	  && !gfc_is_class_array_ref (code->expr3, NULL))
	{
	  /* When expr3 is a variable, i.e., a very simple expression,
	     then convert it once here.  */
	  if ((code->expr3->expr_type == EXPR_VARIABLE)
	      || code->expr3->expr_type == EXPR_CONSTANT)
	    {
	      if (!code->expr3->mold
		  || code->expr3->ts.type == BT_CHARACTER
		  || vtab_needed)
		{
		  /* Convert expr3 to a tree.  */
		  gfc_init_se (&se, NULL);
		  se.want_pointer = 1;
		  gfc_conv_expr (&se, code->expr3);
		  if (!code->expr3->mold)
		    expr3 = se.expr;
		  else
		    expr3_tmp = se.expr;
		  expr3_len = se.string_length;
		  gfc_add_block_to_block (&block, &se.pre);
		  gfc_add_block_to_block (&post, &se.post);
		}
	      /* else expr3 = NULL_TREE set above.  */
	    }
	  else
	    {
	      /* In all other cases evaluate the expr3 and create a
		 temporary.  */
	      gfc_init_se (&se, NULL);
	      if (code->expr3->rank != 0
		  && code->expr3->expr_type == EXPR_FUNCTION
		  && code->expr3->value.function.isym)
		gfc_conv_expr_descriptor (&se, code->expr3);
	      else
		gfc_conv_expr_reference (&se, code->expr3);
	      if (code->expr3->ts.type == BT_CLASS)
		gfc_conv_class_to_class (&se, code->expr3,
					 code->expr3->ts,
					 false, true,
					 false, false);
	      gfc_add_block_to_block (&block, &se.pre);
	      gfc_add_block_to_block (&post, &se.post);
	      /* Prevent aliasing, i.e., se.expr may be already a
		 variable declaration.  */
	      if (!VAR_P (se.expr))
		{
		  tmp = build_fold_indirect_ref_loc (input_location,
						     se.expr);
		  tmp = gfc_evaluate_now (tmp, &block);
		}
	      else
		tmp = se.expr;
	      if (!code->expr3->mold)
		expr3 = tmp;
	      else
		expr3_tmp = tmp;
	      /* When he length of a char array is easily available
		 here, fix it for future use.  */
	      if (se.string_length)
		expr3_len = gfc_evaluate_now (se.string_length, &block);
	    }
	}

      /* Figure how to get the _vtab entry.  This also obtains the tree
	 expression for accessing the _len component, because only
	 unlimited polymorphic objects, which are a subcategory of class
	 types, have a _len component.  */
      if (code->expr3->ts.type == BT_CLASS)
	{
	  gfc_expr *rhs;
	  /* Polymorphic SOURCE: VPTR must be determined at run time.  */
	  if (expr3 != NULL_TREE && (VAR_P (expr3) || !code->expr3->ref))
	    tmp = gfc_class_vptr_get (expr3);
	  else if (expr3_tmp != NULL_TREE
		   && (VAR_P (expr3_tmp) ||!code->expr3->ref))
	    tmp = gfc_class_vptr_get (expr3_tmp);
	  else
	    {
	      rhs = gfc_find_and_cut_at_last_class_ref (code->expr3);
	      gfc_add_vptr_component (rhs);
	      gfc_init_se (&se, NULL);
	      se.want_pointer = 1;
	      gfc_conv_expr (&se, rhs);
	      tmp = se.expr;
	      gfc_free_expr (rhs);
	    }
	  /* Set the element size.  */
	  expr3_esize = gfc_vptr_size_get (tmp);
	  if (vtab_needed)
	    expr3_vptr = tmp;
	  /* Initialize the ref to the _len component.  */
	  if (expr3_len == NULL_TREE && UNLIMITED_POLY (code->expr3))
	    {
	      /* Same like for retrieving the _vptr.  */
	      if (expr3 != NULL_TREE && !code->expr3->ref)
		expr3_len  = gfc_class_len_get (expr3);
	      else if (expr3_tmp != NULL_TREE && !code->expr3->ref)
		expr3_len  = gfc_class_len_get (expr3_tmp);
	      else
		{
		  rhs = gfc_find_and_cut_at_last_class_ref (code->expr3);
		  gfc_add_len_component (rhs);
		  gfc_init_se (&se, NULL);
		  gfc_conv_expr (&se, rhs);
		  expr3_len = se.expr;
		  gfc_free_expr (rhs);
		}
	    }
	}
      else
	{
	  /* When the object to allocate is polymorphic type, then it
	     needs its vtab set correctly, so deduce the required _vtab
	     and _len from the source expression.  */
	  if (vtab_needed)
	    {
	      /* VPTR is fixed at compile time.  */
	      gfc_symbol *vtab;

	      vtab = gfc_find_vtab (&code->expr3->ts);
	      gcc_assert (vtab);
	      expr3_vptr = gfc_get_symbol_decl (vtab);
	      expr3_vptr = gfc_build_addr_expr (NULL_TREE,
						expr3_vptr);
	    }
	  /* _len component needs to be set, when ts is a character
	     array.  */
	  if (expr3_len == NULL_TREE
	      && code->expr3->ts.type == BT_CHARACTER)
	    {
	      if (code->expr3->ts.u.cl
		  && code->expr3->ts.u.cl->length)
		{
		  gfc_init_se (&se, NULL);
		  gfc_conv_expr (&se, code->expr3->ts.u.cl->length);
		  gfc_add_block_to_block (&block, &se.pre);
		  expr3_len = gfc_evaluate_now (se.expr, &block);
		}
	      gcc_assert (expr3_len);
	    }
	  /* For character arrays only the kind's size is needed, because
	     the array mem_size is _len * (elem_size = kind_size).
	     For all other get the element size in the normal way.  */
	  if (code->expr3->ts.type == BT_CHARACTER)
	    expr3_esize = TYPE_SIZE_UNIT (
		  gfc_get_char_type (code->expr3->ts.kind));
	  else
	    expr3_esize = TYPE_SIZE_UNIT (
		  gfc_typenode_for_spec (&code->expr3->ts));
	}
      gcc_assert (expr3_esize);
      expr3_esize = fold_convert (sizetype, expr3_esize);
    }
  else if (code->ext.alloc.ts.type != BT_UNKNOWN)
    {
      /* Compute the explicit typespec given only once for all objects
	 to allocate.  */
      if (code->ext.alloc.ts.type != BT_CHARACTER)
	expr3_esize = TYPE_SIZE_UNIT (
	      gfc_typenode_for_spec (&code->ext.alloc.ts));
      else
	{
	  gfc_expr *sz;
	  gcc_assert (code->ext.alloc.ts.u.cl->length != NULL);
	  sz = gfc_copy_expr (code->ext.alloc.ts.u.cl->length);
	  gfc_init_se (&se_sz, NULL);
	  gfc_conv_expr (&se_sz, sz);
	  gfc_free_expr (sz);
	  tmp = gfc_get_char_type (code->ext.alloc.ts.kind);
	  tmp = TYPE_SIZE_UNIT (tmp);
	  tmp = fold_convert (TREE_TYPE (se_sz.expr), tmp);
	  expr3_esize = fold_build2_loc (input_location, MULT_EXPR,
					 TREE_TYPE (se_sz.expr),
					 tmp, se_sz.expr);
	}
    }

  /* Loop over all objects to allocate.  */
  for (al = code->ext.alloc.list; al != NULL; al = al->next)
    {
      expr = gfc_copy_expr (al->expr);
      /* UNLIMITED_POLY () needs the _data component to be set, when
	 expr is a unlimited polymorphic object.  But the _data component
	 has not been set yet, so check the derived type's attr for the
	 unlimited polymorphic flag to be safe.  */
      upoly_expr = UNLIMITED_POLY (expr)
		    || (expr->ts.type == BT_DERIVED
			&& expr->ts.u.derived->attr.unlimited_polymorphic);
      gfc_init_se (&se, NULL);

      /* For class types prepare the expressions to ref the _vptr
	 and the _len component.  The latter for unlimited polymorphic
	 types only.  */
      if (expr->ts.type == BT_CLASS)
	{
	  gfc_expr *expr_ref_vptr, *expr_ref_len;
	  gfc_add_data_component (expr);
	  /* Prep the vptr handle.  */
	  expr_ref_vptr = gfc_copy_expr (al->expr);
	  gfc_add_vptr_component (expr_ref_vptr);
	  se.want_pointer = 1;
	  gfc_conv_expr (&se, expr_ref_vptr);
	  al_vptr = se.expr;
	  se.want_pointer = 0;
	  gfc_free_expr (expr_ref_vptr);
	  /* Allocated unlimited polymorphic objects always have a _len
	     component.  */
	  if (upoly_expr)
	    {
	      expr_ref_len = gfc_copy_expr (al->expr);
	      gfc_add_len_component (expr_ref_len);
	      gfc_conv_expr (&se, expr_ref_len);
	      al_len = se.expr;
	      gfc_free_expr (expr_ref_len);
	    }
	  else
	    /* In a loop ensure that all loop variable dependent variables
	       are initialized at the same spot in all execution paths.  */
	    al_len = NULL_TREE;
	}
      else
	al_vptr = al_len = NULL_TREE;

      se.want_pointer = 1;
      se.descriptor_only = 1;
      gfc_conv_expr (&se, expr);
      if (expr->ts.type == BT_CHARACTER && expr->ts.deferred)
	/* se.string_length now stores the .string_length variable of expr
	   needed to allocate character(len=:) arrays.  */
	al_len = se.string_length;

      al_len_needs_set = al_len != NULL_TREE;
      /* When allocating an array one can not use much of the
	 pre-evaluated expr3 expressions, because for most of them the
	 scalarizer is needed which is not available in the pre-evaluation
	 step.  Therefore gfc_array_allocate () is responsible (and able)
	 to handle the complete array allocation.  Only the element size
	 needs to be provided, which is done most of the time by the
	 pre-evaluation step.  */
      nelems = NULL_TREE;
      if (expr3_len && code->expr3->ts.type == BT_CHARACTER)
	/* When al is an array, then the element size for each element
	   in the array is needed, which is the product of the len and
	   esize for char arrays.  */
	tmp = fold_build2_loc (input_location, MULT_EXPR,
			       TREE_TYPE (expr3_esize), expr3_esize,
			       fold_convert (TREE_TYPE (expr3_esize),
					     expr3_len));
      else
	tmp = expr3_esize;
      if (!gfc_array_allocate (&se, expr, stat, errmsg, errlen,
			       label_finish, tmp, &nelems, code->expr3))
	{
	  /* A scalar or derived type.  First compute the size to
	     allocate.

	     expr3_len is set when expr3 is an unlimited polymorphic
	     object or a deferred length string.  */
	  if (expr3_len != NULL_TREE)
	    {
	      tmp = fold_convert (TREE_TYPE (expr3_esize), expr3_len);
	      tmp = fold_build2_loc (input_location, MULT_EXPR,
				     TREE_TYPE (expr3_esize),
				      expr3_esize, tmp);
	      if (code->expr3->ts.type != BT_CLASS)
		/* expr3 is a deferred length string, i.e., we are
		   done.  */
		memsz = tmp;
	      else
		{
		  /* For unlimited polymorphic enties build
			  (len > 0) ? element_size * len : element_size
		     to compute the number of bytes to allocate.
		     This allows the allocation of unlimited polymorphic
		     objects from an expr3 that is also unlimited
		     polymorphic and stores a _len dependent object,
		     e.g., a string.  */
		  memsz = fold_build2_loc (input_location, GT_EXPR,
					   boolean_type_node, expr3_len,
					   integer_zero_node);
		  memsz = fold_build3_loc (input_location, COND_EXPR,
					 TREE_TYPE (expr3_esize),
					 memsz, tmp, expr3_esize);
		}
	    }
	  else if (expr3_esize != NULL_TREE)
	    /* Any other object in expr3 just needs element size in
	       bytes.  */
	    memsz = expr3_esize;
	  else if ((expr->ts.type == BT_CHARACTER && expr->ts.deferred)
		   || (upoly_expr
		       && code->ext.alloc.ts.type == BT_CHARACTER))
	    {
	      /* Allocating deferred length char arrays need the length
		 to allocate in the alloc_type_spec.  But also unlimited
		 polymorphic objects may be allocated as char arrays.
		 Both are handled here.  */
	      gfc_init_se (&se_sz, NULL);
	      gfc_conv_expr (&se_sz, code->ext.alloc.ts.u.cl->length);
	      gfc_add_block_to_block (&se.pre, &se_sz.pre);
	      se_sz.expr = gfc_evaluate_now (se_sz.expr, &se.pre);
	      gfc_add_block_to_block (&se.pre, &se_sz.post);
	      expr3_len = se_sz.expr;
	      tmp_expr3_len_flag = true;
	      tmp = TYPE_SIZE_UNIT (
		    gfc_get_char_type (code->ext.alloc.ts.kind));
	      memsz = fold_build2_loc (input_location, MULT_EXPR,
				       TREE_TYPE (tmp),
				       fold_convert (TREE_TYPE (tmp),
						     expr3_len),
				       tmp);
	    }
	  else if (expr->ts.type == BT_CHARACTER)
	    {
	      /* Compute the number of bytes needed to allocate a fixed
		 length char array.  */
	      gcc_assert (se.string_length != NULL_TREE);
	      tmp = TYPE_SIZE_UNIT (gfc_get_char_type (expr->ts.kind));
	      memsz = fold_build2_loc (input_location, MULT_EXPR,
				       TREE_TYPE (tmp), tmp,
				       fold_convert (TREE_TYPE (tmp),
						     se.string_length));
	    }
	  else if (code->ext.alloc.ts.type != BT_UNKNOWN)
	    /* Handle all types, where the alloc_type_spec is set.  */
	    memsz = TYPE_SIZE_UNIT (gfc_typenode_for_spec (&code->ext.alloc.ts));
	  else
	    /* Handle size computation of the type declared to alloc.  */
	    memsz = TYPE_SIZE_UNIT (TREE_TYPE (TREE_TYPE (se.expr)));;

	  /* Allocate - for non-pointers with re-alloc checking.  */
	  if (gfc_expr_attr (expr).allocatable)
	    gfc_allocate_allocatable (&se.pre, se.expr, memsz, NULL_TREE,
				      stat, errmsg, errlen, label_finish,
				      expr);
	  else
	    gfc_allocate_using_malloc (&se.pre, se.expr, memsz, stat);

	  if (al->expr->ts.type == BT_DERIVED
	      && expr->ts.u.derived->attr.alloc_comp)
	    {
	      tmp = build_fold_indirect_ref_loc (input_location, se.expr);
	      tmp = gfc_nullify_alloc_comp (expr->ts.u.derived, tmp, 0);
	      gfc_add_expr_to_block (&se.pre, tmp);
	    }
	}
      else
	{
	  if (expr->ts.type == BT_CHARACTER && al_len != NULL_TREE
	      && expr3_len != NULL_TREE)
	    {
	      /* Arrays need to have a _len set before the array
		 descriptor is filled.  */
	      gfc_add_modify (&block, al_len,
			      fold_convert (TREE_TYPE (al_len), expr3_len));
	      /* Prevent setting the length twice.  */
	      al_len_needs_set = false;
	    }
	}

      gfc_add_block_to_block (&block, &se.pre);

      /* Error checking -- Note: ERRMSG only makes sense with STAT.  */
      if (code->expr1)
	{
	  tmp = build1_v (GOTO_EXPR, label_errmsg);
	  parm = fold_build2_loc (input_location, NE_EXPR,
				  boolean_type_node, stat,
				  build_int_cst (TREE_TYPE (stat), 0));
	  tmp = fold_build3_loc (input_location, COND_EXPR, void_type_node,
				 gfc_unlikely (parm, PRED_FORTRAN_FAIL_ALLOC),
				 tmp, build_empty_stmt (input_location));
	  gfc_add_expr_to_block (&block, tmp);
	}

      /* Set the vptr.  */
      if (al_vptr != NULL_TREE)
	{
	  if (expr3_vptr != NULL_TREE)
	    /* The vtab is already known, so just assign it.  */
	    gfc_add_modify (&block, al_vptr,
			    fold_convert (TREE_TYPE (al_vptr), expr3_vptr));
	  else
	    {
	      /* VPTR is fixed at compile time.  */
	      gfc_symbol *vtab;
	      gfc_typespec *ts;

	      if (code->expr3)
		/* Although expr3 is pre-evaluated above, it may happen,
		   that for arrays or in mold= cases the pre-evaluation
		   was not successful.  In these rare cases take the vtab
		   from the typespec of expr3 here.  */
		ts = &code->expr3->ts;
	      else if (code->ext.alloc.ts.type == BT_DERIVED || upoly_expr)
		/* The alloc_type_spec gives the type to allocate or the
		   al is unlimited polymorphic, which enforces the use of
		   an alloc_type_spec that is not necessarily a BT_DERIVED.  */
		ts = &code->ext.alloc.ts;
	      else
		/* Prepare for setting the vtab as declared.  */
		ts = &expr->ts;

	      vtab = gfc_find_vtab (ts);
	      gcc_assert (vtab);
	      tmp = gfc_build_addr_expr (NULL_TREE,
					 gfc_get_symbol_decl (vtab));
	      gfc_add_modify (&block, al_vptr,
			      fold_convert (TREE_TYPE (al_vptr), tmp));
	    }
	}

      /* Add assignment for string length.  */
      if (al_len != NULL_TREE && al_len_needs_set)
	{
	  if (expr3_len != NULL_TREE)
	    {
	      gfc_add_modify (&block, al_len,
			      fold_convert (TREE_TYPE (al_len),
					    expr3_len));
	      /* When tmp_expr3_len_flag is set, then expr3_len is
		 abused to carry the length information from the
		 alloc_type.  Clear it to prevent setting incorrect len
		 information in future loop iterations.  */
	      if (tmp_expr3_len_flag)
		/* No need to reset tmp_expr3_len_flag, because the
		   presence of an expr3 can not change within in the
		   loop.  */
		expr3_len = NULL_TREE;
	    }
	  else if (code->ext.alloc.ts.type == BT_CHARACTER
		   && code->ext.alloc.ts.u.cl->length)
	    {
	      /* Cover the cases where a string length is explicitly
		 specified by a type spec for deferred length character
		 arrays or unlimited polymorphic objects without a
		 source= or mold= expression.  */
	      gfc_init_se (&se_sz, NULL);
	      gfc_conv_expr (&se_sz, code->ext.alloc.ts.u.cl->length);
	      gfc_add_modify (&block, al_len,
			      fold_convert (TREE_TYPE (al_len),
					    se_sz.expr));
	    }
	  else
	    /* No length information needed, because type to allocate
	       has no length.  Set _len to 0.  */
	    gfc_add_modify (&block, al_len,
			    fold_convert (TREE_TYPE (al_len),
					  integer_zero_node));
	}
      if (code->expr3 && !code->expr3->mold)
	{
	  /* Initialization via SOURCE block
	     (or static default initializer).  */
	  gfc_expr *rhs = gfc_copy_expr (code->expr3);
	  if (expr3 != NULL_TREE
	      && ((POINTER_TYPE_P (TREE_TYPE (expr3))
		   && TREE_CODE (expr3) != POINTER_PLUS_EXPR)
		  || VAR_P (expr3))
	      && code->expr3->ts.type == BT_CLASS
	      && (expr->ts.type == BT_CLASS
		  || expr->ts.type == BT_DERIVED))
	    {
	      tree to;
	      to = VAR_P (se.expr) ? se.expr : TREE_OPERAND (se.expr, 0);
	      tmp = gfc_copy_class_to_class (expr3, to,
					     nelems, upoly_expr);
	    }
	  else if (code->expr3->ts.type == BT_CHARACTER)
	    {
	      tmp = INDIRECT_REF_P (se.expr) ?
			se.expr :
			build_fold_indirect_ref_loc (input_location,
						     se.expr);
	      gfc_trans_string_copy (&block, al_len, tmp,
				     code->expr3->ts.kind,
				     expr3_len, expr3,
				     code->expr3->ts.kind);
	      tmp = NULL_TREE;
	    }
	  else if (al->expr->ts.type == BT_CLASS)
	    {
	      gfc_actual_arglist *actual, *last_arg;
	      gfc_expr *ppc;
	      gfc_code *ppc_code;
	      gfc_ref *ref, *dataref;

	      /* Do a polymorphic deep copy.  */
	      actual = gfc_get_actual_arglist ();
	      actual->expr = gfc_copy_expr (rhs);
	      if (rhs->ts.type == BT_CLASS)
		gfc_add_data_component (actual->expr);
	      last_arg = actual->next = gfc_get_actual_arglist ();
	      last_arg->expr = gfc_copy_expr (al->expr);
	      last_arg->expr->ts.type = BT_CLASS;
	      gfc_add_data_component (last_arg->expr);

	      dataref = NULL;
	      /* Make sure we go up through the reference chain to
		 the _data reference, where the arrayspec is found.  */
	      for (ref = last_arg->expr->ref; ref; ref = ref->next)
		if (ref->type == REF_COMPONENT
		    && strcmp (ref->u.c.component->name, "_data") == 0)
		  dataref = ref;

	      if (dataref && dataref->u.c.component->as)
		{
		  int dim;
		  gfc_expr *temp;
		  gfc_ref *ref = dataref->next;
		  ref->u.ar.type = AR_SECTION;
		  /* We have to set up the array reference to give ranges
		    in all dimensions and ensure that the end and stride
		    are set so that the copy can be scalarized.  */
		  dim = 0;
		  for (; dim < dataref->u.c.component->as->rank; dim++)
		    {
		      ref->u.ar.dimen_type[dim] = DIMEN_RANGE;
		      if (ref->u.ar.end[dim] == NULL)
			{
			  ref->u.ar.end[dim] = ref->u.ar.start[dim];
			  temp = gfc_get_int_expr (gfc_default_integer_kind,
						   &al->expr->where, 1);
			  ref->u.ar.start[dim] = temp;
			}
		      temp = gfc_subtract (gfc_copy_expr (ref->u.ar.end[dim]),
					   gfc_copy_expr (ref->u.ar.start[dim]));
		      temp = gfc_add (gfc_get_int_expr (gfc_default_integer_kind,
							&al->expr->where, 1),
				      temp);
		    }
		}
	      if (rhs->ts.type == BT_CLASS)
		{
		  if (rhs->ref)
		    ppc = gfc_find_and_cut_at_last_class_ref (rhs);
		  else
		    ppc = gfc_copy_expr (rhs);
		  gfc_add_vptr_component (ppc);
		}
	      else
		ppc = gfc_lval_expr_from_sym (gfc_find_vtab (&rhs->ts));
	      gfc_add_component_ref (ppc, "_copy");

	      ppc_code = gfc_get_code (EXEC_CALL);
	      ppc_code->resolved_sym = ppc->symtree->n.sym;
	      ppc_code->loc = al->expr->where;
	      /* Although '_copy' is set to be elemental in class.c, it is
		 not staying that way.  Find out why, sometime....  */
	      ppc_code->resolved_sym->attr.elemental = 1;
	      ppc_code->ext.actual = actual;
	      ppc_code->expr1 = ppc;
	      /* Since '_copy' is elemental, the scalarizer will take care
		 of arrays in gfc_trans_call.  */
	      tmp = gfc_trans_call (ppc_code, true, NULL, NULL, false);
	      /* We need to add the
		   if (al_len > 0)
		     al_vptr->copy (expr3_data, al_data, expr3_len, al_len);
		   else
		     al_vptr->copy (expr3_data, al_data);
		 block, because al is unlimited polymorphic or a deferred
		 length char array, whose copy routine needs the array lengths
		 as third and fourth arguments.  */
	      if (al_len && UNLIMITED_POLY (code->expr3))
		{
		  tree stdcopy, extcopy;
		  /* Add al%_len.  */
		  last_arg->next = gfc_get_actual_arglist ();
		  last_arg = last_arg->next;
		  last_arg->expr = gfc_find_and_cut_at_last_class_ref (
			al->expr);
		  gfc_add_len_component (last_arg->expr);
		  /* Add expr3's length.  */
		  last_arg->next = gfc_get_actual_arglist ();
		  last_arg = last_arg->next;
		  if (code->expr3->ts.type == BT_CLASS)
		    {
		      last_arg->expr =
			  gfc_find_and_cut_at_last_class_ref (code->expr3);
		      gfc_add_len_component (last_arg->expr);
		    }
		  else if (code->expr3->ts.type == BT_CHARACTER)
		      last_arg->expr =
			  gfc_copy_expr (code->expr3->ts.u.cl->length);
		  else
		    gcc_unreachable ();

		  stdcopy = tmp;
		  extcopy = gfc_trans_call (ppc_code, true, NULL, NULL, false);

		  tmp = fold_build2_loc (input_location, GT_EXPR,
					 boolean_type_node, expr3_len,
					 integer_zero_node);
		  tmp = fold_build3_loc (input_location, COND_EXPR,
					 void_type_node, tmp, extcopy, stdcopy);
		}
	      gfc_free_statements (ppc_code);
	    }
	  else
	    {
	      /* Switch off automatic reallocation since we have just
		 done the ALLOCATE.  */
	      int realloc_lhs = flag_realloc_lhs;
	      flag_realloc_lhs = 0;
	      tmp = gfc_trans_assignment (gfc_expr_to_initialize (expr),
					  rhs, false, false);
	      flag_realloc_lhs = realloc_lhs;
	    }
	  gfc_free_expr (rhs);
	  gfc_add_expr_to_block (&block, tmp);
	}
     else if (code->expr3 && code->expr3->mold
	    && code->expr3->ts.type == BT_CLASS)
	{
	  /* Since the _vptr has already been assigned to the allocate
	     object, we can use gfc_copy_class_to_class in its
	     initialization mode.  */
	  tmp = TREE_OPERAND (se.expr, 0);
	  tmp = gfc_copy_class_to_class (NULL_TREE, tmp, nelems,
					 upoly_expr);
	  gfc_add_expr_to_block (&block, tmp);
	}

       gfc_free_expr (expr);
    } // for-loop

  /* STAT.  */
  if (code->expr1)
    {
      tmp = build1_v (LABEL_EXPR, label_errmsg);
      gfc_add_expr_to_block (&block, tmp);
    }

  /* ERRMSG - only useful if STAT is present.  */
  if (code->expr1 && code->expr2)
    {
      const char *msg = "Attempt to allocate an allocated object";
      tree slen, dlen, errmsg_str;
      stmtblock_t errmsg_block;

      gfc_init_block (&errmsg_block);

      errmsg_str = gfc_create_var (pchar_type_node, "ERRMSG");
      gfc_add_modify (&errmsg_block, errmsg_str,
		gfc_build_addr_expr (pchar_type_node,
			gfc_build_localized_cstring_const (msg)));

      slen = build_int_cst (gfc_charlen_type_node, ((int) strlen (msg)));
      dlen = gfc_get_expr_charlen (code->expr2);
      slen = fold_build2_loc (input_location, MIN_EXPR,
			      TREE_TYPE (slen), dlen, slen);

      gfc_trans_string_copy (&errmsg_block, dlen, errmsg,
			     code->expr2->ts.kind,
			     slen, errmsg_str,
			     gfc_default_character_kind);
      dlen = gfc_finish_block (&errmsg_block);

      tmp = fold_build2_loc (input_location, NE_EXPR, boolean_type_node,
			     stat, build_int_cst (TREE_TYPE (stat), 0));

      tmp = build3_v (COND_EXPR, tmp,
		      dlen, build_empty_stmt (input_location));

      gfc_add_expr_to_block (&block, tmp);
    }

  /* STAT block.  */
  if (code->expr1)
    {
      if (TREE_USED (label_finish))
	{
	  tmp = build1_v (LABEL_EXPR, label_finish);
	  gfc_add_expr_to_block (&block, tmp);
	}

      gfc_init_se (&se, NULL);
      gfc_conv_expr_lhs (&se, code->expr1);
      tmp = convert (TREE_TYPE (se.expr), stat);
      gfc_add_modify (&block, se.expr, tmp);
    }

  gfc_add_block_to_block (&block, &se.post);
  gfc_add_block_to_block (&block, &post);

  return gfc_finish_block (&block);
}


/* Translate a DEALLOCATE statement.  */

tree
gfc_trans_deallocate (gfc_code *code)
{
  gfc_se se;
  gfc_alloc *al;
  tree apstat, pstat, stat, errmsg, errlen, tmp;
  tree label_finish, label_errmsg;
  stmtblock_t block;

  pstat = apstat = stat = errmsg = errlen = tmp = NULL_TREE;
  label_finish = label_errmsg = NULL_TREE;

  gfc_start_block (&block);

  /* Count the number of failed deallocations.  If deallocate() was
     called with STAT= , then set STAT to the count.  If deallocate
     was called with ERRMSG, then set ERRMG to a string.  */
  if (code->expr1)
    {
      tree gfc_int4_type_node = gfc_get_int_type (4);

      stat = gfc_create_var (gfc_int4_type_node, "stat");
      pstat = gfc_build_addr_expr (NULL_TREE, stat);

      /* GOTO destinations.  */
      label_errmsg = gfc_build_label_decl (NULL_TREE);
      label_finish = gfc_build_label_decl (NULL_TREE);
      TREE_USED (label_finish) = 0;
    }

  /* Set ERRMSG - only needed if STAT is available.  */
  if (code->expr1 && code->expr2)
    {
      gfc_init_se (&se, NULL);
      se.want_pointer = 1;
      gfc_conv_expr_lhs (&se, code->expr2);
      errmsg = se.expr;
      errlen = se.string_length;
    }

  for (al = code->ext.alloc.list; al != NULL; al = al->next)
    {
      gfc_expr *expr = gfc_copy_expr (al->expr);
      gcc_assert (expr->expr_type == EXPR_VARIABLE);

      if (expr->ts.type == BT_CLASS)
	gfc_add_data_component (expr);

      gfc_init_se (&se, NULL);
      gfc_start_block (&se.pre);

      se.want_pointer = 1;
      se.descriptor_only = 1;
      gfc_conv_expr (&se, expr);

      if (expr->rank || gfc_is_coarray (expr))
	{
	  gfc_ref *ref;

	  if (expr->ts.type == BT_DERIVED && expr->ts.u.derived->attr.alloc_comp
	      && !gfc_is_finalizable (expr->ts.u.derived, NULL))
	    {
	      gfc_ref *last = NULL;

	      for (ref = expr->ref; ref; ref = ref->next)
		if (ref->type == REF_COMPONENT)
		  last = ref;

	      /* Do not deallocate the components of a derived type
		 ultimate pointer component.  */
	      if (!(last && last->u.c.component->attr.pointer)
		    && !(!last && expr->symtree->n.sym->attr.pointer))
		{
		  tmp = gfc_deallocate_alloc_comp (expr->ts.u.derived, se.expr,
						   expr->rank);
		  gfc_add_expr_to_block (&se.pre, tmp);
		}
	    }

	  if (GFC_DESCRIPTOR_TYPE_P (TREE_TYPE (se.expr)))
	    {
	      tmp = gfc_array_deallocate (se.expr, pstat, errmsg, errlen,
				          label_finish, expr);
	      gfc_add_expr_to_block (&se.pre, tmp);
	    }
	  else if (TREE_CODE (se.expr) == COMPONENT_REF
		   && TREE_CODE (TREE_TYPE (se.expr)) == ARRAY_TYPE
		   && TREE_CODE (TREE_TYPE (TREE_TYPE (se.expr)))
			== RECORD_TYPE)
	    {
	      /* class.c(finalize_component) generates these, when a
		 finalizable entity has a non-allocatable derived type array
		 component, which has allocatable components. Obtain the
		 derived type of the array and deallocate the allocatable
		 components. */
	      for (ref = expr->ref; ref; ref = ref->next)
		{
		  if (ref->u.c.component->attr.dimension
		      && ref->u.c.component->ts.type == BT_DERIVED)
		    break;
		}

	      if (ref && ref->u.c.component->ts.u.derived->attr.alloc_comp
		  && !gfc_is_finalizable (ref->u.c.component->ts.u.derived,
					  NULL))
		{
		  tmp = gfc_deallocate_alloc_comp
				(ref->u.c.component->ts.u.derived,
				 se.expr, expr->rank);
		  gfc_add_expr_to_block (&se.pre, tmp);
		}
	    }

	  if (al->expr->ts.type == BT_CLASS)
	    {
	      gfc_reset_vptr (&se.pre, al->expr);
	      if (UNLIMITED_POLY (al->expr)
		  || (al->expr->ts.type == BT_DERIVED
		      && al->expr->ts.u.derived->attr.unlimited_polymorphic))
		/* Clear _len, too.  */
		gfc_reset_len (&se.pre, al->expr);
	    }
	}
      else
	{
	  tmp = gfc_deallocate_scalar_with_status (se.expr, pstat, false,
						   al->expr, al->expr->ts);
	  gfc_add_expr_to_block (&se.pre, tmp);

	  /* Set to zero after deallocation.  */
	  tmp = fold_build2_loc (input_location, MODIFY_EXPR, void_type_node,
				 se.expr,
				 build_int_cst (TREE_TYPE (se.expr), 0));
	  gfc_add_expr_to_block (&se.pre, tmp);

	  if (al->expr->ts.type == BT_CLASS)
	    {
	      gfc_reset_vptr (&se.pre, al->expr);
	      if (UNLIMITED_POLY (al->expr)
		  || (al->expr->ts.type == BT_DERIVED
		      && al->expr->ts.u.derived->attr.unlimited_polymorphic))
		/* Clear _len, too.  */
		gfc_reset_len (&se.pre, al->expr);
	    }
	}

      if (code->expr1)
	{
          tree cond;

	  cond = fold_build2_loc (input_location, NE_EXPR, boolean_type_node, stat,
				  build_int_cst (TREE_TYPE (stat), 0));
	  tmp = fold_build3_loc (input_location, COND_EXPR, void_type_node,
				 gfc_unlikely (cond, PRED_FORTRAN_FAIL_ALLOC),
				 build1_v (GOTO_EXPR, label_errmsg),
				 build_empty_stmt (input_location));
	  gfc_add_expr_to_block (&se.pre, tmp);
	}

      tmp = gfc_finish_block (&se.pre);
      gfc_add_expr_to_block (&block, tmp);
      gfc_free_expr (expr);
    }

  if (code->expr1)
    {
      tmp = build1_v (LABEL_EXPR, label_errmsg);
      gfc_add_expr_to_block (&block, tmp);
    }

  /* Set ERRMSG - only needed if STAT is available.  */
  if (code->expr1 && code->expr2)
    {
      const char *msg = "Attempt to deallocate an unallocated object";
      stmtblock_t errmsg_block;
      tree errmsg_str, slen, dlen, cond;

      gfc_init_block (&errmsg_block);

      errmsg_str = gfc_create_var (pchar_type_node, "ERRMSG");
      gfc_add_modify (&errmsg_block, errmsg_str,
		gfc_build_addr_expr (pchar_type_node,
                        gfc_build_localized_cstring_const (msg)));
      slen = build_int_cst (gfc_charlen_type_node, ((int) strlen (msg)));
      dlen = gfc_get_expr_charlen (code->expr2);

      gfc_trans_string_copy (&errmsg_block, dlen, errmsg, code->expr2->ts.kind,
			     slen, errmsg_str, gfc_default_character_kind);
      tmp = gfc_finish_block (&errmsg_block);

      cond = fold_build2_loc (input_location, NE_EXPR, boolean_type_node, stat,
			     build_int_cst (TREE_TYPE (stat), 0));
      tmp = fold_build3_loc (input_location, COND_EXPR, void_type_node,
			     gfc_unlikely (cond, PRED_FORTRAN_FAIL_ALLOC), tmp,
			     build_empty_stmt (input_location));

      gfc_add_expr_to_block (&block, tmp);
    }

  if (code->expr1 && TREE_USED (label_finish))
    {
      tmp = build1_v (LABEL_EXPR, label_finish);
      gfc_add_expr_to_block (&block, tmp);
    }

  /* Set STAT.  */
  if (code->expr1)
    {
      gfc_init_se (&se, NULL);
      gfc_conv_expr_lhs (&se, code->expr1);
      tmp = convert (TREE_TYPE (se.expr), stat);
      gfc_add_modify (&block, se.expr, tmp);
    }

  return gfc_finish_block (&block);
}

#include "gt-fortran-trans-stmt.h"<|MERGE_RESOLUTION|>--- conflicted
+++ resolved
@@ -1445,12 +1445,10 @@
 				        gfc_array_index_type,
 				        offset, tmp);
 	    }
-<<<<<<< HEAD
 	  tmp = fold_convert (gfc_array_index_type,
 			      gfc_conv_descriptor_elem_len_get (desc));
 	  offset = fold_build2_loc (input_location, FLOOR_DIV_EXPR,
 				    gfc_array_index_type, offset, tmp);
-=======
 	  if (need_len_assign)
 	    {
 	      /* Get the _len comp from the target expr by stripping _data
@@ -1468,7 +1466,6 @@
 	      /* Length assignment done, prevent adding it again below.  */
 	      need_len_assign = false;
 	    }
->>>>>>> 2c0afffd
 	  gfc_conv_descriptor_offset_set (&se.pre, desc, offset);
 	}
       else if (sym->ts.type == BT_CLASS && e->ts.type == BT_CLASS
