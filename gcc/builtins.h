--- conflicted
+++ resolved
@@ -75,12 +75,8 @@
 extern bool avoid_folding_inline_builtin (tree);
 extern tree fold_call_expr (location_t, tree, bool);
 extern tree fold_builtin_call_array (location_t, tree, tree, int, tree *);
-<<<<<<< HEAD
+extern tree fold_builtin_n (location_t, tree, tree *, int, bool);
 extern bool validate_gimple_arglist (const gcall *, ...);
-=======
-extern tree fold_builtin_n (location_t, tree, tree *, int, bool);
-extern bool validate_gimple_arglist (const_gimple, ...);
->>>>>>> fddbd019
 extern rtx default_expand_builtin (tree, rtx, rtx, enum machine_mode, int);
 extern bool fold_builtin_next_arg (tree, bool);
 extern tree do_mpc_arg2 (tree, tree, tree, int, int (*)(mpc_ptr, mpc_srcptr, mpc_srcptr, mpc_rnd_t));
