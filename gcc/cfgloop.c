--- conflicted
+++ resolved
@@ -1312,15 +1312,12 @@
   bool dom_available = dom_info_available_p (CDI_DOMINATORS);
   sbitmap visited = sbitmap_alloc (last_basic_block);
 
-<<<<<<< HEAD
-=======
   /* We need up-to-date dominators, compute or verify them.  */
   if (!dom_available)
     calculate_dominance_info (CDI_DOMINATORS);
   else
     verify_dominators (CDI_DOMINATORS);
 
->>>>>>> 747e4b8f
   /* Check sizes.  */
   sizes = XCNEWVEC (unsigned, num);
   sizes[0] = 2;
