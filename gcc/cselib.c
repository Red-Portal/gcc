--- conflicted
+++ resolved
@@ -989,11 +989,7 @@
 	  break;
 
 	case 'p':
-<<<<<<< HEAD
-	  if (may_ne (SUBREG_BYTE (x), SUBREG_BYTE (y)))
-=======
 	  if (maybe_ne (SUBREG_BYTE (x), SUBREG_BYTE (y)))
->>>>>>> 70783a86
 	    return 0;
 	  break;
 
@@ -1445,8 +1441,15 @@
 
   for (; p; p = p->next)
     {
+      /* Return these right away to avoid returning stack pointer based
+	 expressions for frame pointer and vice versa, which is something
+	 that would confuse DSE.  See the comment in cselib_expand_value_rtx_1
+	 for more details.  */
       if (REG_P (p->loc)
-	  && REGNO (p->loc) == cfa_base_preserved_regno)
+	  && (REGNO (p->loc) == STACK_POINTER_REGNUM
+	      || REGNO (p->loc) == FRAME_POINTER_REGNUM
+	      || REGNO (p->loc) == HARD_FRAME_POINTER_REGNUM
+	      || REGNO (p->loc) == cfa_base_preserved_regno))
 	return p->loc;
       /* Avoid infinite recursion trying to expand a reg into a
 	 the same reg.  */
@@ -1612,7 +1615,26 @@
 	      rtx result;
 	      unsigned regno = REGNO (orig);
 
-	      if (regno == cfa_base_preserved_regno)
+	      /* The only thing that we are not willing to do (this
+		 is requirement of dse and if others potential uses
+		 need this function we should add a parm to control
+		 it) is that we will not substitute the
+		 STACK_POINTER_REGNUM, FRAME_POINTER or the
+		 HARD_FRAME_POINTER.
+
+		 These expansions confuses the code that notices that
+		 stores into the frame go dead at the end of the
+		 function and that the frame is not effected by calls
+		 to subroutines.  If you allow the
+		 STACK_POINTER_REGNUM substitution, then dse will
+		 think that parameter pushing also goes dead which is
+		 wrong.  If you allow the FRAME_POINTER or the
+		 HARD_FRAME_POINTER then you lose the opportunity to
+		 make the frame assumptions.  */
+	      if (regno == STACK_POINTER_REGNUM
+		  || regno == FRAME_POINTER_REGNUM
+		  || regno == HARD_FRAME_POINTER_REGNUM
+		  || regno == cfa_base_preserved_regno)
 		return orig;
 
 	      bitmap_set_bit (evd->regs_active, regno);
@@ -2369,15 +2391,6 @@
 
   if (REG_P (dest))
     {
-      /* Do not record equivalences for the frame pointer, since that is
-	 ultimately set from the stack pointer.  We need to maintain
-	 the invariant (relied on by alias.c) that references to a given
-	 region of the stack consistently use the frame pointer or
-	 consistently use the stack pointer; we cannot mix the two.  */
-      if (dest == hard_frame_pointer_rtx
-	  || dest == frame_pointer_rtx)
-	return;
-
       unsigned int dreg = REGNO (dest);
       if (dreg < FIRST_PSEUDO_REGISTER)
 	{
