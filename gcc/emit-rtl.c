--- conflicted
+++ resolved
@@ -985,9 +985,12 @@
     }
 
   /* For pseudo registers, we want most of the same checks.  Namely:
-     Divide the register into REGMODE_NATURAL_SIZE-sized blocks.
-     If the subreg is smaller than a block, it must be the lowpart
-     of a block, otherwise it must be a sequence of complete blocks.
+
+     Assume that the the pseudo register will be allocated to hard registers
+     that can each hold REGSIZE bytes each.  If OSIZE is not a multiple of
+     REGSIZE, the remainder must correspond to the lowpart of the
+     containing hard register.  If BYTES_BIG_ENDIAN, the lowpart is
+     at the highest offset, otherwise it is at the lowest offset.
 
      Given that we've already checked the mode and offset alignment,
      we only have to check subblock subregs here.  */
@@ -1126,7 +1129,6 @@
    from address X.  For paradoxical big-endian subregs this is a
    negative value, otherwise it's the same as OFFSET.  */
 
-<<<<<<< HEAD
 poly_int64
 subreg_memory_offset (machine_mode outer_mode, machine_mode inner_mode,
 		      poly_int64 offset)
@@ -1134,15 +1136,6 @@
   if (paradoxical_subreg_p (outer_mode, inner_mode))
     {
       gcc_assert (must_eq (offset, 0));
-=======
-int
-subreg_memory_offset (machine_mode outer_mode, machine_mode inner_mode,
-		      unsigned int offset)
-{
-  if (paradoxical_subreg_p (outer_mode, inner_mode))
-    {
-      gcc_assert (offset == 0);
->>>>>>> 5eeb7162
       return -subreg_lowpart_offset (inner_mode, outer_mode);
     }
   return offset;
@@ -1152,11 +1145,7 @@
    if SUBREG_REG (X) were stored in memory.  The only significant thing
    about the current SUBREG_REG is its mode.  */
 
-<<<<<<< HEAD
 poly_int64
-=======
-int
->>>>>>> 5eeb7162
 subreg_memory_offset (const_rtx x)
 {
   return subreg_memory_offset (GET_MODE (x), GET_MODE (SUBREG_REG (x)),
@@ -1560,13 +1549,8 @@
      so we have to make one up.  Yuk.  */
   innermode = GET_MODE (x);
   if (CONST_INT_P (x)
-<<<<<<< HEAD
       && must_le (msize * BITS_PER_UNIT, HOST_BITS_PER_WIDE_INT))
-    innermode = mode_for_size (HOST_BITS_PER_WIDE_INT, MODE_INT, 0);
-=======
-      && msize * BITS_PER_UNIT <= HOST_BITS_PER_WIDE_INT)
     innermode = int_mode_for_size (HOST_BITS_PER_WIDE_INT, 0).require ();
->>>>>>> 5eeb7162
   else if (innermode == VOIDmode)
     innermode = int_mode_for_size (HOST_BITS_PER_DOUBLE_INT, 0).require ();
 
