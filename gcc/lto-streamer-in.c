--- conflicted
+++ resolved
@@ -1651,23 +1651,14 @@
 	     pass ? mr = (machine_mode) (mr + 1)
 		  : mr = GET_MODE_WIDER_MODE (mr).else_void ())
 	  if (GET_MODE_CLASS (mr) != mclass
-<<<<<<< HEAD
-	      || may_ne (GET_MODE_SIZE (mr), size)
-	      || may_ne (GET_MODE_PRECISION (mr), prec)
-=======
 	      || maybe_ne (GET_MODE_SIZE (mr), size)
 	      || maybe_ne (GET_MODE_PRECISION (mr), prec)
->>>>>>> 70783a86
 	      || (inner == m
 		  ? GET_MODE_INNER (mr) != mr
 		  : GET_MODE_INNER (mr) != table[(int) inner])
 	      || GET_MODE_IBIT (mr) != ibit
 	      || GET_MODE_FBIT (mr) != fbit
-<<<<<<< HEAD
-	      || may_ne (GET_MODE_NUNITS (mr), nunits))
-=======
 	      || maybe_ne (GET_MODE_NUNITS (mr), nunits))
->>>>>>> 70783a86
 	    continue;
 	  else if ((mclass == MODE_FLOAT || mclass == MODE_DECIMAL_FLOAT)
 		   && strcmp (REAL_MODE_FORMAT (mr)->name, real_fmt_name) != 0)
