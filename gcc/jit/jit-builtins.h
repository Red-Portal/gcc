/* jit-builtins.h -- Handling of builtin functions during JIT-compilation.
   Copyright (C) 2014-2015 Free Software Foundation, Inc.

This file is part of GCC.

GCC is free software; you can redistribute it and/or modify it under
the terms of the GNU General Public License as published by the Free
Software Foundation; either version 3, or (at your option) any later
version.

GCC is distributed in the hope that it will be useful, but WITHOUT ANY
WARRANTY; without even the implied warranty of MERCHANTABILITY or
FITNESS FOR A PARTICULAR PURPOSE.  See the GNU General Public License
for more details.

You should have received a copy of the GNU General Public License
along with GCC; see the file COPYING3.  If not see
<http://www.gnu.org/licenses/>.  */

#ifndef JIT_BUILTINS_H
#define JIT_BUILTINS_H

#include "jit-common.h"

namespace gcc {

namespace jit {

/* Create an enum of the builtin types.  */

enum jit_builtin_type
{
#define DEF_PRIMITIVE_TYPE(NAME, VALUE) NAME,
#define DEF_FUNCTION_TYPE_0(NAME, RETURN) NAME,
#define DEF_FUNCTION_TYPE_1(NAME, RETURN, ARG1) NAME,
#define DEF_FUNCTION_TYPE_2(NAME, RETURN, ARG1, ARG2) NAME,
#define DEF_FUNCTION_TYPE_3(NAME, RETURN, ARG1, ARG2, ARG3) NAME,
#define DEF_FUNCTION_TYPE_4(NAME, RETURN, ARG1, ARG2, ARG3, ARG4) NAME,
#define DEF_FUNCTION_TYPE_5(NAME, RETURN, ARG1, ARG2, ARG3, ARG4, ARG5) NAME,
#define DEF_FUNCTION_TYPE_6(NAME, RETURN, ARG1, ARG2, ARG3, ARG4, ARG5, \
			    ARG6) NAME,
#define DEF_FUNCTION_TYPE_7(NAME, RETURN, ARG1, ARG2, ARG3, ARG4, ARG5, \
			    ARG6, ARG7) NAME,
#define DEF_FUNCTION_TYPE_8(NAME, RETURN, ARG1, ARG2, ARG3, ARG4, ARG5, \
			    ARG6, ARG7, ARG8) NAME,
#define DEF_FUNCTION_TYPE_VAR_0(NAME, RETURN) NAME,
#define DEF_FUNCTION_TYPE_VAR_1(NAME, RETURN, ARG1) NAME,
#define DEF_FUNCTION_TYPE_VAR_2(NAME, RETURN, ARG1, ARG2) NAME,
#define DEF_FUNCTION_TYPE_VAR_3(NAME, RETURN, ARG1, ARG2, ARG3) NAME,
#define DEF_FUNCTION_TYPE_VAR_4(NAME, RETURN, ARG1, ARG2, ARG3, ARG4) NAME,
#define DEF_FUNCTION_TYPE_VAR_5(NAME, RETURN, ARG1, ARG2, ARG3, ARG4, ARG5) \
				NAME,
#define DEF_FUNCTION_TYPE_VAR_6(NAME, RETURN, ARG1, ARG2, ARG3, ARG4, ARG5, \
				ARG6) NAME,
#define DEF_FUNCTION_TYPE_VAR_7(NAME, RETURN, ARG1, ARG2, ARG3, ARG4, ARG5, \
				ARG6, ARG7) NAME,
<<<<<<< HEAD
#define DEF_FUNCTION_TYPE_VAR_12(NAME, RETURN, ARG1, ARG2, ARG3, ARG4, ARG5, \
				 ARG6, ARG7, ARG8, ARG9, ARG10, ARG11, ARG12) \
				 NAME,
=======
>>>>>>> b5409c83
#define DEF_POINTER_TYPE(NAME, TYPE) NAME,
#include "builtin-types.def"
#undef DEF_PRIMITIVE_TYPE
#undef DEF_FUNCTION_TYPE_0
#undef DEF_FUNCTION_TYPE_1
#undef DEF_FUNCTION_TYPE_2
#undef DEF_FUNCTION_TYPE_3
#undef DEF_FUNCTION_TYPE_4
#undef DEF_FUNCTION_TYPE_5
#undef DEF_FUNCTION_TYPE_6
#undef DEF_FUNCTION_TYPE_7
#undef DEF_FUNCTION_TYPE_8
#undef DEF_FUNCTION_TYPE_VAR_0
#undef DEF_FUNCTION_TYPE_VAR_1
#undef DEF_FUNCTION_TYPE_VAR_2
#undef DEF_FUNCTION_TYPE_VAR_3
#undef DEF_FUNCTION_TYPE_VAR_4
#undef DEF_FUNCTION_TYPE_VAR_5
#undef DEF_FUNCTION_TYPE_VAR_6
#undef DEF_FUNCTION_TYPE_VAR_7
<<<<<<< HEAD
#undef DEF_FUNCTION_TYPE_VAR_12
=======
>>>>>>> b5409c83
#undef DEF_POINTER_TYPE
  BT_LAST
}; /* enum jit_builtin_type */

/* Create an enum of the attributes that can be present on builtins.  */

enum built_in_attribute
{
#define DEF_ATTR_NULL_TREE(ENUM) ENUM,
#define DEF_ATTR_INT(ENUM, VALUE) ENUM,
#define DEF_ATTR_STRING(ENUM, VALUE) ENUM,
#define DEF_ATTR_IDENT(ENUM, STRING) ENUM,
#define DEF_ATTR_TREE_LIST(ENUM, PURPOSE, VALUE, CHAIN) ENUM,
#include "builtin-attrs.def"
#undef DEF_ATTR_NULL_TREE
#undef DEF_ATTR_INT
#undef DEF_ATTR_STRING
#undef DEF_ATTR_IDENT
#undef DEF_ATTR_TREE_LIST
  ATTR_LAST
};

/***********************************************************************/

class builtins_manager
{
public:
  builtins_manager (recording::context *ctxt);

  recording::function *
  get_builtin_function (const char *name);

  static enum built_in_class
  get_class (enum built_in_function builtin_id);

  static bool
  implicit_p (enum built_in_function builtin_id);

  tree
  get_attrs_tree (enum built_in_function builtin_id);

  tree
  get_attrs_tree (enum built_in_attribute attr);

  void
  finish_playback (void);

private:
  recording::function *
  get_builtin_function_by_id (enum built_in_function builtin_id);

  recording::function *
  make_builtin_function (enum built_in_function builtin_id);

  recording::type *
  get_type (enum jit_builtin_type type_id);

  recording::type *
  make_type (enum jit_builtin_type type_id);

  recording::type*
  make_primitive_type (enum jit_builtin_type type_id);

  recording::function_type*
  make_fn_type (enum jit_builtin_type type_id,
		enum jit_builtin_type return_type_id,
		bool is_variadic,
		int num_args, ...);

  recording::type*
  make_ptr_type (enum jit_builtin_type type_id,
		 enum jit_builtin_type other_type_id);

  tree
  make_attrs_tree (enum built_in_attribute attr);

private:
  /* Recording fields.  */
  recording::context *m_ctxt;
  recording::type *m_types[BT_LAST];
  recording::function *m_builtin_functions[END_BUILTINS];

  /* Playback fields.  */
  /* m_attributes is not GTY-marked, but is only ever used from within
     the region of playback::context::replay () in which a GC can't
     happen.  */
  tree m_attributes[ATTR_LAST];
};

} // namespace jit
} // namespace gcc

#endif /* JIT_BUILTINS_H */<|MERGE_RESOLUTION|>--- conflicted
+++ resolved
@@ -54,12 +54,6 @@
 				ARG6) NAME,
 #define DEF_FUNCTION_TYPE_VAR_7(NAME, RETURN, ARG1, ARG2, ARG3, ARG4, ARG5, \
 				ARG6, ARG7) NAME,
-<<<<<<< HEAD
-#define DEF_FUNCTION_TYPE_VAR_12(NAME, RETURN, ARG1, ARG2, ARG3, ARG4, ARG5, \
-				 ARG6, ARG7, ARG8, ARG9, ARG10, ARG11, ARG12) \
-				 NAME,
-=======
->>>>>>> b5409c83
 #define DEF_POINTER_TYPE(NAME, TYPE) NAME,
 #include "builtin-types.def"
 #undef DEF_PRIMITIVE_TYPE
@@ -80,10 +74,6 @@
 #undef DEF_FUNCTION_TYPE_VAR_5
 #undef DEF_FUNCTION_TYPE_VAR_6
 #undef DEF_FUNCTION_TYPE_VAR_7
-<<<<<<< HEAD
-#undef DEF_FUNCTION_TYPE_VAR_12
-=======
->>>>>>> b5409c83
 #undef DEF_POINTER_TYPE
   BT_LAST
 }; /* enum jit_builtin_type */
