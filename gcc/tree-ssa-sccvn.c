--- conflicted
+++ resolved
@@ -851,6 +851,8 @@
 	case INTEGER_CST:
 	case COMPLEX_CST:
 	case VECTOR_CST:
+	case VEC_DUPLICATE_CST:
+	case VEC_SERIES_CST:
 	case REAL_CST:
 	case FIXED_CST:
 	case CONSTRUCTOR:
@@ -929,8 +931,8 @@
       else
 	size = GET_MODE_BITSIZE (mode);
     }
-  if (size_tree && !poly_tree_p (size_tree, &size))
-    size = -1;
+  if (size_tree && poly_tree_p (size_tree))
+    size = wi::to_poly_offset (size_tree);
 
   /* Initially, maxsize is the same as the accessed element size.
      In the following it will only grow (or become -1).  */
@@ -987,7 +989,7 @@
 
 	/* And now the usual component-reference style ops.  */
 	case BIT_FIELD_REF:
-	  offset += tree_to_poly_offset_int (op->op1);
+	  offset += wi::to_poly_offset (op->op1);
 	  break;
 
 	case COMPONENT_REF:
@@ -1042,6 +1044,8 @@
 	case INTEGER_CST:
 	case COMPLEX_CST:
 	case VECTOR_CST:
+	case VEC_DUPLICATE_CST:
+	case VEC_SERIES_CST:
 	case REAL_CST:
 	case CONSTRUCTOR:
 	case CONST_DECL:
@@ -1153,13 +1157,11 @@
   gcc_checking_assert (addr_base && TREE_CODE (addr_base) != MEM_REF);
   if (addr_base != TREE_OPERAND (op->op0, 0))
     {
-<<<<<<< HEAD
-      poly_offset_int off = offset_int::from (mem_op->op0, SIGNED);
-=======
-      offset_int off = offset_int::from (wi::to_wide (mem_op->op0), SIGNED);
->>>>>>> e3d0f65c
-      off += addr_offset;
-      mem_op->op0 = poly_offset_int_to_tree (TREE_TYPE (mem_op->op0), off);
+      poly_offset_int off
+	= (poly_offset_int::from (wi::to_poly_wide (mem_op->op0),
+				  SIGNED)
+	   + addr_offset);
+      mem_op->op0 = wide_int_to_tree (TREE_TYPE (mem_op->op0), off);
       op->op0 = build_fold_addr_expr (addr_base);
       if (tree_fits_shwi_p (mem_op->op0))
 	mem_op->off = tree_to_shwi (mem_op->op0);
@@ -1210,7 +1212,7 @@
 	 dereference isn't offsetted.  */
       if (!addr_base
 	  && *i_p == ops->length () - 1
-	  && must_eq (off, 0)
+	  && known_zero (off)
 	  /* This makes us disable this transform for PRE where the
 	     reference ops might be also used for code insertion which
 	     is invalid.  */
@@ -1258,7 +1260,7 @@
       op->op0 = ptr;
     }
 
-  mem_op->op0 = poly_offset_int_to_tree (TREE_TYPE (mem_op->op0), off);
+  mem_op->op0 = wide_int_to_tree (TREE_TYPE (mem_op->op0), off);
   if (tree_fits_shwi_p (mem_op->op0))
     mem_op->off = tree_to_shwi (mem_op->op0);
   else
@@ -1812,7 +1814,7 @@
   static vec<vn_reference_op_s> lhs_ops;
   ao_ref lhs_ref;
   bool lhs_ref_ok = false;
-  poly_uint64 copy_size;
+  poly_int64 copy_size;
 
   /* If the reference is based on a parameter that was determined as
      pointing to readonly memory it doesn't change.  */
@@ -1918,8 +1920,8 @@
       bool reverse;
       base2 = get_ref_base_and_extent (ref2, &offset2, &size2, &maxsize2,
 				       &reverse);
-      poly_offset_int arg2 = poly_offset_int (copy_size) * BITS_PER_UNIT;
-      if (may_ne (maxsize2, -1)
+      poly_offset_int arg2 = poly_offset_int (copy_size) << LOG2_BITS_PER_UNIT;
+      if (known_size_p (maxsize2)
 	  && operand_equal_p (base, base2, 0)
 	  && known_subrange_p (offset, maxsize, offset2, arg2))
 	{
@@ -1940,7 +1942,7 @@
       bool reverse;
       base2 = get_ref_base_and_extent (gimple_assign_lhs (def_stmt),
 				       &offset2, &size2, &maxsize2, &reverse);
-      if (may_ne (maxsize2, -1)
+      if (known_size_p (maxsize2)
 	  && operand_equal_p (base, base2, 0)
 	  && known_subrange_p (offset, maxsize, offset2, size2))
 	{
@@ -1957,6 +1959,8 @@
 	   && !contains_storage_order_barrier_p (vr->operands)
 	   && gimple_assign_single_p (def_stmt)
 	   && CHAR_BIT == 8 && BITS_PER_UNIT == 8
+	   /* native_encode and native_decode operate on arrays of bytes
+	      and so fundamentally need a compile-time size and offset.  */
 	   && maxsize.is_constant (&maxsizei)
 	   && maxsizei % BITS_PER_UNIT == 0
 	   && offset.is_constant (&offseti)
@@ -2035,7 +2039,7 @@
 				       &offset2, &size2, &maxsize2,
 				       &reverse);
       if (!reverse
-	  && may_ne (maxsize2, -1)
+	  && known_size_p (maxsize2)
 	  && must_eq (maxsize2, size2)
 	  && operand_equal_p (base, base2, 0)
 	  && known_subrange_p (offset, maxsize, offset2, size2)
@@ -2210,11 +2214,10 @@
       vn_reference_op_s op;
       poly_uint64 mem_offset;
       poly_int64 at, byte_maxsize;
-      poly_offset_int byte_offset;
 
       /* Only handle non-variable, addressable refs.  */
       if (may_ne (ref->size, maxsize)
-	  || !multiple_p (offset, BITS_PER_UNIT, &byte_offset)
+	  || !multiple_p (offset, BITS_PER_UNIT, &at)
 	  || !multiple_p (maxsize, BITS_PER_UNIT, &byte_maxsize))
 	return (void *)-1;
 
@@ -2280,8 +2283,6 @@
       if (TREE_CODE (rhs) != SSA_NAME
 	  && TREE_CODE (rhs) != ADDR_EXPR)
 	return (void *)-1;
-
-      at = byte_offset.force_shwi ();
 
       /* The bases of the destination and the references have to agree.  */
       if (TREE_CODE (base) == MEM_REF)
