--- conflicted
+++ resolved
@@ -2162,14 +2162,6 @@
   else
     mclass = unsignedp ? MODE_UACCUM : MODE_ACCUM;
 
-<<<<<<< HEAD
-  opt_scalar_mode mode;
-  FOR_EACH_MODE_IN_CLASS (mode, mclass)
-    if (GET_MODE_IBIT (*mode) >= ibit && GET_MODE_FBIT (*mode) >= fbit)
-      break;
-
-  if (!mode.exists () || !targetm.scalar_mode_supported_p (*mode))
-=======
   opt_scalar_mode opt_mode;
   scalar_mode mode;
   FOR_EACH_MODE_IN_CLASS (opt_mode, mclass)
@@ -2180,7 +2172,6 @@
     }
 
   if (!opt_mode.exists (&mode) || !targetm.scalar_mode_supported_p (mode))
->>>>>>> 5a462df3
     {
       sorry ("GCC cannot support operators with integer types and "
 	     "fixed-point types that have too many integral and "
@@ -2188,7 +2179,7 @@
       return NULL_TREE;
     }
 
-  return c_common_type_for_mode (*mode, satp);
+  return c_common_type_for_mode (mode, satp);
 }
 
 /* Used for communication between c_common_type_for_mode and
