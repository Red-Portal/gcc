--- conflicted
+++ resolved
@@ -369,14 +369,11 @@
 static tree ignore_attribute (tree *, tree, tree, int, bool *);
 static tree handle_no_split_stack_attribute (tree *, tree, tree, int, bool *);
 static tree handle_fnspec_attribute (tree *, tree, tree, int, bool *);
-<<<<<<< HEAD
+static tree handle_warn_unused_attribute (tree *, tree, tree, int, bool *);
 static tree handle_omp_declare_simd_attribute (tree *, tree, tree, int,
 					       bool *);
 static tree handle_omp_declare_target_attribute (tree *, tree, tree, int,
 						 bool *);
-=======
-static tree handle_warn_unused_attribute (tree *, tree, tree, int, bool *);
->>>>>>> 0f227eb8
 
 static void check_function_nonnull (tree, int, tree *);
 static void check_nonnull_arg (void *, tree, unsigned HOST_WIDE_INT);
@@ -748,15 +745,12 @@
      The name contains space to prevent its usage in source code.  */
   { "fn spec",	 	      1, 1, false, true, true,
 			      handle_fnspec_attribute, false },
-<<<<<<< HEAD
+  { "warn_unused",            0, 0, false, false, false,
+			      handle_warn_unused_attribute, false },
   { "omp declare simd",       0, -1, true,  false, false,
 			      handle_omp_declare_simd_attribute, false },
   { "omp declare target",     0, 0, true, false, false,
 			      handle_omp_declare_target_attribute, false },
-=======
-  { "warn_unused",            0, 0, false, false, false,
-			      handle_warn_unused_attribute, false },
->>>>>>> 0f227eb8
   { NULL,                     0, 0, false, false, false, NULL, false }
 };
 
@@ -7996,23 +7990,6 @@
   return NULL_TREE;
 }
 
-<<<<<<< HEAD
-/* Handle an "omp declare simd" attribute; arguments as in
-   struct attribute_spec.handler.  */
-
-static tree
-handle_omp_declare_simd_attribute (tree *, tree, tree, int, bool *)
-{
-  return NULL_TREE;
-}
-
-/* Handle an "omp declare target" attribute; arguments as in
-   struct attribute_spec.handler.  */
-
-static tree
-handle_omp_declare_target_attribute (tree *, tree, tree, int, bool *)
-{
-=======
 /* Handle a "warn_unused" attribute; arguments as in
    struct attribute_spec.handler.  */
 
@@ -8031,7 +8008,24 @@
       *no_add_attrs = true;
     }
 
->>>>>>> 0f227eb8
+  return NULL_TREE;
+}
+
+/* Handle an "omp declare simd" attribute; arguments as in
+   struct attribute_spec.handler.  */
+
+static tree
+handle_omp_declare_simd_attribute (tree *, tree, tree, int, bool *)
+{
+  return NULL_TREE;
+}
+
+/* Handle an "omp declare target" attribute; arguments as in
+   struct attribute_spec.handler.  */
+
+static tree
+handle_omp_declare_target_attribute (tree *, tree, tree, int, bool *)
+{
   return NULL_TREE;
 }
 
