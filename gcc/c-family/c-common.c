--- conflicted
+++ resolved
@@ -5951,17 +5951,16 @@
 				  tree fndecl, tree orig_fndecl,
 				  int nargs, tree *args)
 {
-<<<<<<< HEAD
-  if (!DECL_BUILT_IN (fndecl))
-=======
-  if (!fndecl_built_in_p (fndecl, BUILT_IN_NORMAL))
->>>>>>> f3d42468
+  if (!fndecl_built_in_p (fndecl))
     return true;
 
   if (DECL_BUILT_IN_CLASS (fndecl) == BUILT_IN_MD)
     return (!targetm.check_builtin_call
 	    || targetm.check_builtin_call (loc, arg_loc, fndecl,
 					   orig_fndecl, nargs, args));
+
+  if (DECL_BUILT_IN_CLASS (fndecl) == BUILT_IN_FRONTEND)
+    return true;
 
   gcc_assert (DECL_BUILT_IN_CLASS (fndecl) == BUILT_IN_NORMAL);
   switch (DECL_FUNCTION_CODE (fndecl))
