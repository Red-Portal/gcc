<<<<<<< HEAD
2012-12-03  Marek Polacek  <polacek@redhat.com>

	Backported from mainline
	2012-12-03  Marek Polacek  <polacek@redhat.com>

	PR c/55570
	* c-common.c (check_user_alignment): Swap order of tests,
	check TREE_CODE first.

2012-09-20  Release Manager
=======
2013-02-05  Jakub Jelinek  <jakub@redhat.com>
>>>>>>> bc75ee5f

	PR middle-end/56167
	* c-common.c (handle_error_attribute): Fix condition.

2013-01-30  Jakub Jelinek  <jakub@redhat.com>

	PR c++/55742
	* c-common.c (handle_target_attribute): Revert 2012-12-26 change.

2013-01-18  Jason Merrill  <jason@redhat.com>

	PR target/54908
	* c.opt (-fextern-tls-init): New.
	* c-opts.c (c_common_post_options): Handle it.

2013-01-09  Jakub Jelinek  <jakub@redhat.com>

	PR c/48418
	* c-common.c (c_fully_fold_internal): Warn for LSHIFT_EXPR and
	RSHIFT_EXPR, if orig_op1 isn't INTEGER_CST, op1 is INTEGER_CST
	and is either negative or bigger or equal to type precision
	of the first operand.

2012-12-03  Marek Polacek  <polacek@redhat.com>

	PR c/55570
	* c-common.c (check_user_alignment): Swap order of tests,
	check TREE_CODE first.

2012-11-29  Ed Smith-Rowland  <3dw4rd@verizon.net>

	PR c++/52654
	* c-common.h (overflow_type): New enum.
	(build_userdef_literal): Add overflow_type argument.
	(tree_userdef_literal): Add overflow_type.
	(USERDEF_LITERAL_OVERFLOW): New access macro.
	* c-common.c (build_userdef_literal): Add overflow_type
	argument.
	* c-lex.c (c_lex_with_flags): Add overflow_type to
	build_userdef_literal calls.
	(interpret_integer, interpret_float): Add overflow_type argument.

2012-11-28  Richard Biener  <rguenther@suse.de>

	PR c/35634
	* c-gimplify.c (c_gimplify_expr): Gimplify self-modify expressions
	here and use a type with proper overflow behavior for types that would
	need to be promoted for the arithmetic.

2012-11-23  Jakub Jelinek  <jakub@redhat.com>

	PR sanitizer/55435
	* c-common.c (handle_no_address_safety_analysis_attribute): New
	function.
	(c_common_attribute_table): Add no_address_safety_analysis.

2012-11-16  Simon Baldwin  <simonb@google.com>

	* c.opt: Add f[no-]canonical-system-headers.
	* c-opts.c (c_common_handle_option): Handle
	OPT_fcanonical_system_headers.

2012-11-09  Ed Smith-Rowland  <3dw4rd@verizon.net>

	PR c++/54413
	* c-opts.c (c_common_handle_option): Set new flags.
	* c.opt: Describe new flags.

2012-11-09  Jason Merrill  <jason@redhat.com>

	* c.opt (Wabi-tag): New.

2012-11-09  Andi Kleen  <ak@linux.intel.com>

	PR 55139
	* c-common.c (get_atomic_generic_size): Mask with
        MEMMODEL_MASK

2012-11-07  Manuel López-Ibáñez  <manu@gcc.gnu.org>

	PR c/53063
	* c.opt (Wformat): Make it Alias Wformat=1.
	(Wformat-contains-nul,Wformat-extra-args,Wformat-nonliteral,
	Wformat-security,Wformat-y2k,Wformat-zero-length): Use
	LangEnabledBy.
	(Wformat=): RejectNegative. Use LangEnabledBy.
	(Wnonnull): Use LangEnabledBy.
	* c-opts.c (c_common_handle_option): Do not handle Wformat here.
	* c-format.c (set_Wformat): Delete.
	(decode_format_attr): Replace OPT_Wformat with OPT_Wformat_.
        (maybe_read_dollar_number):  Likewise.
        (avoid_dollar_number):  Likewise.
        (finish_dollar_format_checking):  Likewise.
        (check_format_info):  Likewise.
        (check_format_info_main):  Likewise.
        (check_format_types):  Likewise.
        (format_type_warning):  Likewise.
        * c-common.c (int):  Likewise.
        (check_function_sentinel):  Likewise.
        * c-common.h (warn_format,set_Wformat): Do not declare here.

2012-11-07  Manuel López-Ibáñez  <manu@gcc.gnu.org>

	PR c/53063
	* c.opt(Warray-bounds,Wdelete-non-virtual-dtor,Wenum-compare,
	Wmain,Woverlength-strings, Wunknown-pragmas,Wunused-macros):
	Use LangEnabledBy.
	(Wswitch,Wswitch-default,Wswitch-enum): Likewise. Move here from
	common.opt.
	(Wvariadic-macros): Init(1).
	* c-opts.c (c_common_handle_option): Do not handle them
	explicitly.
	(c_common_post_options): Likewise.
	(sanitize_cpp_opts): warn_unused_macros is now
	cpp_warn_unused_macros.
	(push_command_line_include): Likewise.
	* c-common.c (warn_unknown_pragmas): Do not define.
	* c-common.h (warn_unknown_pragmas): Do not declare.

2012-11-07  Manuel López-Ibáñez  <manu@gcc.gnu.org>

	PR c/51294
	* c-common.c (conversion_warning): Handle conditional expressions.

2012-10-29  Jonathan Wakely  <jwakely.gcc@gmail.com>

	PR c++/54930
	* c.opt (Wreturn_local_addr): Define new option.

2012-10-25  Jason Merrill  <jason@redhat.com>

	* c.opt (Wvirtual-move-assign): New.

	* c.opt (Winherited-variadic-ctor): New.

2012-10-25  Marc Glisse  <marc.glisse@inria.fr>

	PR c++/54427
	* c-common.c (scalar_to_vector): Handle VEC_COND_EXPR.

2012-10-23  Joseph Myers  <joseph@codesourcery.com>

	* c-common.h (pch_cpp_save_state): Declare.
	* c-target.def (c_preinclude): New hook.
	* c-opts.c (done_preinclude): New.
	(push_command_line_include): Handle default preincluded header.
	(cb_file_change): Call pch_cpp_save_state when calling
	push_command_line_include.
	* c-pch.c (pch_ready_to_save_cpp_state, pch_cpp_state_saved)
	(pch_cpp_save_state): New.
	(pch_init): Call pch_cpp_save_state conditionally, instead of
	calling cpp_save_state.

2012-10-20  Manuel López-Ibáñez  <manu@gcc.gnu.org>

	PR c/53063
	PR c/40989
	* c.opt (Waddress,Wchar-subscripts,Wsign-conversion,Wimplicit,
	Wimplicit-function-declaration,Wimplicit-int,Wsizeof-pointer-memaccess,
	Wnarrowing,Wparentheses,Wpointer-sign,Wreturn-type,Wsequence-point,
	Wsign-compare,Wuninitialized,Wmaybe-uninitialized,Wunused,
	Wvolatile-register-var): Add LangEnabledBy or EnabledBy.
	* c-opts.c (c_common_handle_option): Remove explicit handling from
	here.
	(c_common_post_options): Likewise.

2012-10-18  Eric Botcazou  <ebotcazou@adacore.com>

	* c-ada-spec.c (LOCATION_COL): Delete.
	(compare_location): New function.
	(compare_node): Use it.
	(compare_comment): Likewise.

2012-10-16  Manuel López-Ibáñez  <manu@gcc.gnu.org>

	PR c/53063
	PR c/40989
	* c.opt (Wstrict-aliasing=,Wstrict-overflow=): Use LangEnabledBy.
	* c-opts.c (c_common_handle_option): Do not set them here. Add
	comment.
	(c_common_post_options): Likewise.

2012-10-16  Eric Botcazou  <ebotcazou@adacore.com>

	* c-ada-spec.c (ADA_HOST_WIDE_INT_PRINT_DOUBLE_HEX): Define.
	(dump_generic_ada_node) <INTEGER_CST>: Deal with sizetype specially.
	Remove POINTER_TYPE handling, add large unsigned handling and use
	ADA_HOST_WIDE_INT_PRINT_DOUBLE_HEX for big numbers.

2012-10-12  Jakub Jelinek  <jakub@redhat.com>

	PR c/54381
	* c-common.h (sizeof_pointer_memaccess_warning): Adjust prototype.
	* c-common.c (sizeof_pointer_memaccess_warning): Take array of 3
	locs and array of 3 trees instead of just single loc and single
	sizeof_arg tree.  Handle __builtin___*_chk builtins too, and
	also stpncpy, bcopy, bcmp, bzero, snprintf and vsnprintf builtins.
	For *cmp* builtins that take two sources strings report warnings
	about first and second source, not about destination and source.

2012-10-12  Marc Glisse  <marc.glisse@inria.fr>

	PR c++/53055
	* c-common.h (enum ref_operator) [RO_ARROW_STAR]: New.

2012-10-11  Eric Botcazou  <ebotcazou@adacore.com>

	* c-ada-spec.c (dump_ada_template): Bail out for template declarations
	declaring something coming from another file.

2012-10-10  Arnaud Charlet  <charlet@adacore.com>

	PR ada/54845
	* c-ada-spec.c (print_ada_struct_decl): Increase buf size.

2012-10-09  Paolo Carlini  <paolo.carlini@oracle.com>

	PR c++/54194
	* c-common.c (warn_about_parentheses): Add location_t parameter;
	use EXPR_LOC_OR_LOC.
	* c-common.h: Update declaration.

2012-10-09  Marc Glisse  <marc.glisse@inria.fr>

	PR c++/54427
	* c-common.c (scalar_to_vector): Moved from c-typeck.c. Support
	more operations. Make error messages optional.
	* c-common.h (enum stv_conv): Moved from c-typeck.c.
	(scalar_to_vector): Declare.

2012-10-08  Jason Merrill  <jason@redhat.com>

	* c-common.c (c_common_reswords): Add thread_local.

2012-10-08  Dodji Seketeli  <dodji@redhat.com>

	PR c++/53528 C++11 attribute support
	* c-common.h (bitfield_p, cxx_fundamental_alignment_p): Declare
	new functions.
	* c-common.c (check_cxx_fundamental_alignment_constraints): New
	static function.
	(handle_aligned_attribute): In choose strictest alignment
	among many.  Use new check_cxx_fundamental_alignment_constraints.
	(handle_transparent_union_attribute): In c++11 attribute syntax,
	don't look through typedefs.

2012-10-04  Arnaud Charlet  <charlet@adacore.com>

	* c-ada-spec.c (print_ada_declaration): Remove handling of TDF_RAW.
	* c.opt (-fdump-ada-spec, -fdump-ada-spec-slim): Move switch definition
	out of dumpfile.h.

2012-09-25  Dehao Chen  <dehao@google.com>

	PR middle-end/54645
	* c-pch.c (c_common_read_pch): Rebuild the location_adhoc_data
	map when read in the pch.

2012-09-18 Arnaud Charlet  <charlet@adacore.com>

	* c-ada-spec.c: Style fixes.

2012-09-18 Thomas Quinot  <quinot@adacore.com>

	* c.opt (-fada-spec-parent): Define new command line switch.
	* c-ada-spec.c (get_ada_package): When -fada-spec-parent
	is specified, generate binding spec as a child of the specified unit.

2012-09-13  Paolo Carlini  <paolo.carlini@oracle.com>
	    Manuel López-Ibáñez  <manu@gcc.gnu.org>

	PR c++/53210
	* c.opt ([Winit-self]): Enabled by -Wall in C++.

2012-08-23  Arnaud Charlet  <charlet@adacore.com>

	* c-ada-spec.c (dump_generic_ada_node): Fix handling of name_only
	for pointers, and add missing Convention C pragma.
	(print_ada_struct_decl): Add missing aliased keyword.
	(dump_ads): Add pragma Ada_2005 and Style_Checks (Off).

2012-08-17  Jakub Jelinek  <jakub@redhat.com>

	* c-common.c (sizeof_pointer_memaccess_warning): New function.
	* c.opt (-Wsizeof-pointer-memaccess): Add new option.
	* c-opts.c (c_common_handle_option): Enable it for -Wall.
	* c-common.h (sizeof_pointer_memaccess_warning): Add prototype.
	* c-common.def (SIZEOF_EXPR): Moved here from cp-tree.def.

2012-08-10  Richard Guenther  <rguenther@suse.de>

	* c-pretty-print.c (pp_c_expression): Handle anonymous SSA names.

2012-08-07  Steven Bosscher  <steven@gcc.gnu.org>

	* c-pretty-print.c (pp_c_function_definition): Use pp_newline_and_flush
	instead of separate pp_newline and pp_flush.
	(print_c_tree): Likewise.

2012-07-26  Richard Henderson  <rth@redhat.com>

	* c-common.c (handle_hot_attribute): Allow labels.
	(handle_cold_attribute): Likewise.

2012-07-20  Jakub Jelinek  <jakub@redhat.com>

	PR c++/28656
	* c-common.c (check_function_nonnull): Handle multiple nonnull
	attributes properly.

2012-07-16  Steven Bosscher  <steven@gcc.gnu.org>

	* c-gimplify.c: Include dumpfile.h instead of tree-dump.h.
	* c-ada-spec.c: Likewise.
	* c-dump.c (dump_stmt): Move to cp/dump.c, the only user.

2012-07-14  Steven Bosscher  <steven@gcc.gnu.org>

	* c-pch.c (CHECK_NO_ASM_OUT_DURING_PCH): Do not define.
	Remove code conditional on it.

2012-07-11  Steven Bosscher  <steven@gcc.gnu.org>

	* c-gimplify.c: Do not include basic-block.h.
	* c-common.c: Do not include linfuncs.h.

2012-07-08  Steven Bosscher  <steven@gcc.gnu.org>

	* c-common.h: Include tree.h.

2012-07-02  Jason Merrill  <jason@redhat.com>

	PR c++/53524
	* c-common.c (get_priority): Call default_conversion.

2012-07-01  Uros Bizjak  <ubizjak@gmail.com>

	* c-pch.c (c_common_write_pch): Remove unused variables.

2012-06-29  Steven Bosscher  <steven@gcc.gnu.org>

	* cppspec.c: Moved from gcc/ to here.

2012-06-27  Kai Tietz  <ktietz@redhat.com>

	PR preprocessor/37215
	* c-ppoutput.c (preprocess_file): Check for nonempty buffer.

2012-06-21  Steven Bosscher  <steven@gcc.gnu.org>

	* c-common.h (c_common_print_pch_checksum): Remove.
	* c-pch.c: Do not include output.h.
	(CHECK_NO_ASM_OUT_DURING_PCH): Define and add FIXME.
	(asm_out_file): Define iff CHECK_NO_ASM_OUT_DURING_PCH isdefined.
	(asm_file_startpos): Define iff CHECK_NO_ASM_OUT_DURING_PCH is defined.
	(struct c_pch_header): Remove.
	(get_ident): Update gpch version.
	(pch_init): Do not print executable_checksum to asm_out_file.
	Do not fail if there is no asm_out_file to read back from.  Set
	asm_file_startpos only if CHECK_NO_ASM_OUT_DURING_PCH is defined.
	(c_common_write_pch): Verify that nothing was written to asm_out_file
	since pch_init was called.  Do not write a c_pch_header, and do not
	copy from asm_out_file to the PCH.
	(c_common_read_pch): Do not read a c_pch_header, and do not restore
	the content of asm_out_file from the PCH.
	(c_common_print_pch_checksum): Remove.
	* c-opts.c (c_common_init): Print out executable_checksum directly.

2012-06-19  Steven Bosscher  <steven@gcc.gnu.org>

	* c-target.def (objc_declare_unresolved_class_reference,
	objc_declare_class_definition): Add new hooks.

2012-06-19  Steven Bosscher  <steven@gcc.gnu.org>

	* c-lex.c: Do not include output.h.
	(cb_ident): Try to put out .ident with targetm.asm_out.output_ident.
	Remove uses of ASM_OUTPUT_IDENT.

2012-06-15  Marc Glisse  <marc.glisse@inria.fr>

	PR c++/51033
	* c-common.h (c_build_vec_perm_expr): Move decl here.
	* c-common.c (c_build_vec_perm_expr): Move definition
	here.

2012-06-06  Steven Bosscher  <steven@gcc.gnu.org>

	* c.opt (fconserve-space): Turn into a no-op.

2012-06-04  Sterling Augustine  <saugustine@google.com>

	* c-pretty-print.h (pp_c_flag_gnu_v3): New enumerator.
	* c-pretty-print.c (pp_c_specifier_qualifier_list): Check it at
	both the start and end of the function.

2012-06-04  Steven Bosscher  <steven@gcc.gnu.org>

	* c-common.c: Do not include output.h.
	* c-pragma.c: Likewise.

2012-06-04  Steven Bosscher  <steven@gcc.gnu.org>

	* error.c (dump_decl): Check pp_c_flag_gnu_v3.
	(decl_as_dwarf_string, lang_decl_dwarf_name): New functions.
	(lang_decl_name): Handle namespace decls.

2012-05-31  Steven Bosscher  <steven@gcc.gnu.org>

	* c-ada-spec.c: Do not include output.h.
	* c-semantics.c: Likewise.

2012-05-29  Joseph Myers  <joseph@codesourcery.com>

	* c-common.c: Fix typo.

2012-05-29  Michael Matz  <matz@suse.de>

	* c-common.h (c_expand_decl): Remove prototype.

2012-05-29  Manuel López-Ibáñez  <manu@gcc.gnu.org>

	* c.opt (Wmissing-braces): Use LangEnabledBy(C ObjC,Wall).
	* c-opts.c (c_common_handle_option): Remove code handling
	warn_missing_braces.

2012-05-28  Paolo Carlini  <paolo.carlini@oracle.com>

	PR c++/25137
	* c-opts.c (c_common_handle_option): For C++ -Wall doesn't enable
	-Wmissing_braces.

2012-05-22  Dodji Seketeli  <dodji@redhat.com>

	PR c++/53322
	* c.opt (Wunused-local-typedefs): Use EnabledBy(Wunused).

2012-05-17  Manuel López-Ibáñez  <manu@gcc.gnu.org>

	* c.opt (--pedantic-errors,-pedantic-errors): Do not handle here.
	* c-opts.c (c_common_handle_option): Do not handle explicitly
	Wreturn-type, Wwrite-strings, warn_ecpp, and -pedantic-errors.

2012-05-16  Dodji Seketeli  <dodji@redhat.com>

	PR preprocessor/7263
	* c-lex.c (c_lex_with_flags):  Pass a virtual location to the call
	to cpp_classify_number.  For diagnostics, use the precise location
	instead of the global input_location.

2012-05-15  Paolo Carlini  <paolo.carlini@oracle.com>

	PR c++/11856
	* c-common.c (shorten_compare): Check c_inhibit_evaluation_warnings.

2012-05-14  Bernd Schmidt  <bernds@codesourcery.com>

	* c-common.c (DEF_ATTR_STRING): Define and undefine as necessary.

2012-05-14  Manuel López-Ibáñez  <manu@gcc.gnu.org>

	PR 53063
	* c.opt (Wc++0X-compat,Wdelete-non-virtual-dtor,Wjump-misses-init,
	Wreorder): Use LangEnabledBy.
	* c-opts.c (c_common_handle_option): Do not enable them
	explicitly. Call lang-specific generated functions.
	(c_common_post_options): Do not set them here.

2012-05-13  Manuel López-Ibáñez  <manu@gcc.gnu.org>

	* c.opt (Wclobbered,Wempty-body,Wignored-qualifiers,
	Wmissing-field-initializers,Wmissing-parameter-type,
	Wold-style-declaration,Woverride-init): Use EnabledBy.
	* c-opts.c (c_common_post_options): Do not set here explicitly.

2012-05-11  Manuel López-Ibáñez  <manu@gcc.gnu.org>

	PR 53063
	* c-opts.c (c_common_handle_option): Use handle_generated_option
	to enable sub-options.

2012-05-10  Paolo Carlini  <paolo.carlini@oracle.com>

	PR c++/53158
	* c-common.c (warnings_for_convert_and_check): Use warning_at.

2012-05-10  Richard Guenther  <rguenther@suse.de>

	* c-common.c (c_sizeof_or_alignof_type): Remove assert and
	adjust commentary about TYPE_IS_SIZETYPE types.

2012-05-09  Manuel López-Ibáñez  <manu@gcc.gnu.org>

	PR c++/53261
	* c-common.c (warn_logical_operator): Check that argument of
	integer_zerop is not NULL.

2012-05-05  Manuel López-Ibáñez  <manu@gcc.gnu.org>

	PR c/43772
	* c-common.c (warn_logical_operator): Do not warn if either side
	is already true or false.

2012-05-04  Manuel López-Ibáñez  <manu@gcc.gnu.org>

	PR c/51712
	* c-common.c (expr_original_type): New.
	(shorten_compare): Do not warn for enumeration types.

2012-05-03  Manuel López-Ibáñez  <manu@gcc.gnu.org>

	* c.opt (fpermissive): Add Var(flag_permissive).

2012-04-30  Marc Glisse  <marc.glisse@inria.fr>

	PR c++/51033
	* c-common.c (convert_vector_to_pointer_for_subscript): New function.
	* c-common.h (convert_vector_to_pointer_for_subscript): Declare it.

2012-04-30  Dodji Seketeli  <dodji@redhat.com>

	Add -Wvarargs option
	* c.opt (Wvarargs):  Define new option.

2012-04-30  Manuel López-Ibáñez  <manu@gcc.gnu.org>

	* c-common.c (check_function_arguments): Replace
	Wmissing-format-attribute with Wsuggest-attribute=format.

2012-04-30  Manuel López-Ibáñez  <manu@gcc.gnu.org>

	* c.opt (Wsuggest-attribute=format): New. Alias of
	Wmissing-format-attribute.
	* c-format.c (decode_format_type): Replace
	Wmissing-format-attribute with Wsuggest-attribute=format.
	(check_function_format): Likewise.

2012-04-27  Ollie Wild  <aaw@google.com>

	* c-common.c: Add CPP_W_LITERAL_SUFFIX mapping.
	* c-opts.c (c_common_handle_option): Handle OPT_Wliteral_suffix.
	* c.opt: Add Wliteral-suffix.

2012-04-22  Manuel López-Ibáñez  <manu@gcc.gnu.org>

	PR c/44774
	* c.opt (Wpedantic): New.
	(pedantic): Alias Wpedantic.
	* c-opts.c (c_common_handle_option): Replace -pedantic with -Wpedantic.
	(c_common_post_options): Likewise.
	(sanitize_cpp_opts): Likewise.
	* c-lex.c (interpret_float): Likewise.
	* c-format.c (check_format_types): Likewise.
	* c-common.c (pointer_int_sum): Likewise.
	(c_sizeof_or_alignof_type): Likewise.
	(c_add_case_label): Likewise.
	(c_do_switch_warnings): Likewise.
	* c-pragma.c (handle_pragma_float_const_decimal64): Likewise.

2012-04-15  Jason Merrill  <jason@redhat.com>

	PR c++/52818
	* c-format.c (CPLUSPLUS_STD_VER): C++11 inherits from C99.
	(C_STD_NAME): Distinguish between C++98 and C++11.

2012-04-11  Eric Botcazou  <ebotcazou@adacore.com>

	PR target/52624
	* c-common.h (uint16_type_node): Rename into...
	(c_uint16_type_node): ...this.
	* c-common.c (c_common_nodes_and_builtins): Adjust for above renaming.
	* c-cppbuiltin.c (builtin_define_stdint_macros): Likewise.

2012-04-10  Manuel López-Ibáñez  <manu@gcc.gnu.org>

	* c-common.c (warn_if_unused_value): Move definition to here.
	* c-common.h (warn_if_unused_value): Move declaration to here.

2012-03-23  William Bader  <williambader@hotmail.com>

	* c-lex.c (c_lex_with_flags): Avoid declarations after stmts.

2012-03-20  Jason Merrill  <jason@redhat.com>

	* c-common.h (enum cxx_dialect): Add cxx1y.
	* c-common.c (c_common_nodes_and_builtins): Use >= for cxx_dialect
	test.
	* c-cppbuiltin.c (c_cpp_builtins): Likewise.
	* c-opts.c (c_common_post_options): Likewise.
	(set_std_cxx1y): New.
	(c_common_handle_option): Call it.
	* c.opt (-std=c++1y, -std=gnu++1y): New flags.

2012-03-19  Paolo Carlini  <paolo.carlini@oracle.com>

	PR c++/14710
	* c.opt ([Wuseless-cast]): Add.

2012-03-16  Richard Guenther  <rguenther@suse.de>

	* c-pretty-print.c (pp_c_initializer_list): Adjust.

2012-03-15  Manuel López-Ibáñez  <manu@gcc.gnu.org>

	PR c++/44783
	* c.opt (ftemplate-backtrace-limit) Add.

2012-03-12  Rainer Orth  <ro@CeBiTec.Uni-Bielefeld.DE>

	* c-cppbuiltin.c (c_cpp_builtins): Remove #pragma extern_prefix
	handling.
	* c-pragma.c (handle_pragma_extern_prefix): Remove.
	(init_pragma): Don't register extern_prefix.

2012-03-12  Richard Guenther  <rguenther@suse.de>

	* c-common.c (c_common_get_narrower): Use c_common_type_for_size.
	(builtin_type_for_size): Likewise.

2012-02-13  Jakub Jelinek  <jakub@redhat.com>

	PR c++/52215
	* c-common.c (sync_resolve_params): Don't decide whether to convert
	or not based on TYPE_SIZE comparison, convert whenever arg_type
	is unsigned INTEGER_TYPE.

2012-02-06  Paolo Carlini  <paolo.carlini@oracle.com>

	PR c/52118
	* c.opt ([Wunused-local-typedefs]): Fix description.

2012-01-24  Mike Stump  <mikestump@comcast.net>

	* c-common.c (c_common_type_for_mode): Match signed/unsigned types
	exactly.

2012-01-18  Richard Guenther  <rguenther@suse.de>

	* c-opts.c (c_common_post_options): Reset LTO flags if
	we are about to generate a PCH.

2012-01-17  Paolo Carlini  <paolo.carlini@oracle.com>

	PR c++/51777
	* c-pretty-print.c (pp_c_integer_constant): For unsigned constants
	use pp_unsigned_wide_integer.

2012-01-10  Richard Guenther  <rguenther@suse.de>

	PR middle-end/51806
	* c-opts.c (c_common_handle_option): Move -Werror handling
	to language independent code.

2012-01-05  Richard Guenther  <rguenther@suse.de>

	PR middle-end/51764
	* c.opt (Wmudflap, fmudflap, fmudflapth, fmudflapir): Move here
	from common.opt.

2011-12-30  Paolo Carlini  <paolo.carlini@oracle.com>

	PR c++/51316
	* c-common.c (c_sizeof_or_alignof_type): In C++ allow for alignof
	of array types with an unknown bound.

2011-12-20  Joseph Myers  <joseph@codesourcery.com>

	* c-common.c (flag_isoc99): Update comment to refer to C11.
	(flag_isoc1x): Change to flag_isoc11.
	* c-common.h (flag_isoc99): Update comment to refer to C11.
	(flag_isoc1x): Change to flag_isoc11.
	* c-cppbuiltin.c (cpp_atomic_builtins): Change comment to refer to
	C11.
	* c-opts.c (set_std_c1x): Change to set_std_c11.
	(c_common_handle_option): Handle OPT_std_c11 and OPT_std_gnu11.
	Call set_std_c11.
	(set_std_c89, set_std_c99, set_std_c11): Use flag_isoc11.
	(set_std_c1): Use CLK_STDC11 and CLK_GNUC11.
	* c.opt (std=c1x): Change to std=c11.  Document as non-draft
	standard.
	(std=c1x, std=iso9899:2011): Add as aliases of std=c11.
	(std=gnu1x): Change to std=gnu11.  Refer to non-draft standard.
	(std=gnu1x): Make alias of std=gnu11.

2011-12-19  Jason Merrill  <jason@redhat.com>

	PR c++/51228
	* c-common.c (handle_transparent_union_attribute): Check the first
	field if the type is complete.

2011-12-15  Jonathan Wakely  <jwakely.gcc@gmail.com>

	PR libstdc++/51365
	* c-common.c (RID_IS_FINAL): Add.
	* c-common.h (RID_IS_FINAL): Add.

2011-11-30  Iain Sandoe  <iains@gcc.gnu.org>

	* c.opt (fgnu-runtime): Provide full description.
	(fnext-runtime): Likewise.
	* c-opts.c (OPT_fgnu_runtime, OPT_fnext_runtime) Remove.

2011-11-28  Andrew MacLeod  <amacleod@redhat.com>

	* c-cpp-builtin.c (cpp_atomic_builtins):New.  Emit all atomic
	predefines in one place.  Add LOCK_FREE predefines.
	(c_cpp_builtins): Move Legacy HAVE_SYNC predefines to
	new func.

2011-11-24  Andrew MacLeod  <amacleod@redhat.com>

	PR c/51256
	* c-common.c (get_atomic_generic_size): Check for various error
	conditions
	(resolve_overloaded_atomic_exchange,
	resolve_overloaded_atomic_compare_exchange,
	resolve_overloaded_atomic_load, resolve_overloaded_atomic_store): Return
	error_mark_node for error conditions.

2011-11-08  Richard Guenther  <rguenther@suse.de>

	PR middle-end/51010
	c-family/

2011-11-07  Richard Henderson  <rth@redhat.com>
	    Aldy Hernandez  <aldyh@redhat.com>
	    Torvald Riegel  <triegel@redhat.com>

	Merged from transactional-memory.

	* c-common.c (handle_tm_wrap_attribute,
	handle_tm_attribute, ignore_attribute, parse_tm_stmt_attr): New.
	(struct c_common_reswords): Added __transaction* keywords.
	(struct c_common_attribute_table): Added transaction* and tm_regparm
	attributes.
	* c-common.h: Added RID_TRANSACTION*. Added TM_ATTR* and TM_STMT*
	masks.
	(parse_tm_stmt_attr, tm_attr_to_mask, tm_mask_to_attr,
	find_tm_attribute): Declare.

2011-11-07  Jason Merrill  <jason@redhat.com>

	PR c++/35688
	* c-common.c, c-common.h: Revert yesterday's changes.

2011-11-06  Jason Merrill  <jason@redhat.com>

	PR c++/35688
	* c-common.c (decl_has_visibility_attr): Split out from...
	(c_determine_visibility): ...here.
	* c-common.h: Declare it.

2011-11-06  Joseph Myers  <joseph@codesourcery.com>

	* c-common.c (c_common_reswords): Add _Alignas and _Alignof.
	(c_sizeof_or_alignof_type): Diagnose alignof applied to a function
	type.
	(check_user_alignment): New.  Split out of
	handle_aligned_attribute.  Disallow integer constants with
	noninteger types.  Conditionally allow zero.
	(handle_aligned_attribute): Use check_user_alignment.
	* c-common.h (RID_ALIGNAS, check_user_alignment): New.

2011-11-06  Andrew MacLeod  <amacleod@redhat.com>
	    Richard Henderson  <rth@redhat.com>

	Merged from cxx-mem-model.

	* c-cppbuiltin.c (c_cpp_builtins): Test both atomic and sync patterns.
	* c-common.c (sync_resolve_params, sync_resolve_return): Only tweak
	parameters that are the same type size.
	(get_atomic_generic_size): New.  Find size of generic
	atomic function parameters and do typechecking.
	(add_atomic_size_parameter): New.  Insert size into parameter list.
	(resolve_overloaded_atomic_exchange): Restructure __atomic_exchange to
	either __atomic_exchange_n or external library call.
	(resolve_overloaded_atomic_compare_exchange): Restructure
	__atomic_compare_exchange to either _n variant or external library call.
	(resolve_overloaded_atomic_load): Restructure __atomic_load to either
	__atomic_load_n or an external library call.
	(resolve_overloaded_atomic_store): Restructure __atomic_store to either
	__atomic_store_n or an external library call.
	(resolve_overloaded_builtin): Handle new __atomic builtins.

2011-11-04  Eric Botcazou  <ebotcazou@adacore.com>

	PR c++/50608
	* c-common.c (c_fully_fold_internal) <ADDR_EXPR>: Call fold_offsetof_1.
	(fold_offsetof_1): Make global.  Remove STOP_REF argument and adjust.
	<INDIRECT_REF>: Return the argument.
	<ARRAY_REF>: Remove special code for negative offset.
	Call fold_build_pointer_plus instead of size_binop.
	(fold_offsetof): Remove STOP_REF argument and adjust.
	* c-common.h (fold_offsetof_1): Declare.
	(fold_offsetof): Remove STOP_REF argument.

2011-11-02  Paolo Carlini  <paolo.carlini@oracle.com>

	PR c++/50810
	* c-opts.c (c_common_handle_option): Enable -Wnarrowing as part
	of -Wall; include -Wnarrowing in -Wc++0x-compat; adjust default
	Wnarrowing for C++0x and C++98.
	* c.opt ([Wnarrowing]): Update.

2011-11-01  Paolo Carlini  <paolo.carlini@oracle.com>

	PR c++/44277
	* c.opt: Add Wzero-as-null-pointer-constant.

2011-10-31  Jason Merrill  <jason@redhat.com>

	* c.opt (-fdeduce-init-list): Off by default.

	PR c++/50920
	* c-common.h (cxx_dialect): Add cxx11 and cxx03.
	* c.opt: Add -std=c++11, -std=gnu++11, -std=gnu++03,
	and -Wc++11-compat.
	* c-opts.c (set_std_cxx11): Rename from set_std_cxx0x.

2011-10-27  Roberto Agostino Vitillo  <ravitillo@lbl.gov>

	PR c++/30066
	* c.opt (fvisibility-inlines-hidden): Description change.

2011-10-26  Ed Smith-Rowland  <3dw4rd@verizon.net>

	Implement C++11 user-defined literals.
	* c-common.c (build_userdef_literal): New.
	* c-common.def: New tree code.
	* c-common.h (tree_userdef_literal): New tree struct and accessors.
	* c-lex.c (interpret_float): Add suffix parm.
	(c_lex_with_flags): Build literal tokens.

2011-10-23  Paolo Carlini  <paolo.carlini@oracle.com>

	PR c++/50841
	Revert:
	2011-10-23  Paolo Carlini  <paolo.carlini@oracle.com>

	PR c++/50810
	* c-opts.c (c_common_handle_option): Enable -Wnarrowing as part
	of -Wall; include -Wnarrowing in -Wc++0x-compat; adjust default
	Wnarrowing for C++0x and C++98.
	* c.opt ([Wnarrowing]): Update.

2011-10-23  Paolo Carlini  <paolo.carlini@oracle.com>

	PR c++/50810
	* c-opts.c (c_common_handle_option): Enable -Wnarrowing as part
	of -Wall; include -Wnarrowing in -Wc++0x-compat; adjust default
	Wnarrowing for C++0x and C++98.
	* c.opt ([Wnarrowing]): Update.

2011-10-21  Paolo Carlini  <paolo.carlini@oracle.com>

	PR c++/45385
	* c-common.c (conversion_warning): Remove code looking for
	artificial operands.

2011-10-18  Dodji Seketeli  <dodji@redhat.com>

	PR bootstrap/50760
	* c-lex.c (fe_file_change): Use LINEMAP_SYSP when
	!NO_IMPLICIT_EXTERN_C.

2011-10-17  Michael Spertus  <mike_spertus@symantec.com>

	* c-common.c (c_common_reswords): Add __bases,
	__direct_bases.
	* c-common.h: Add RID_BASES and RID_DIRECT_BASES.

2011-10-17  Paolo Carlini  <paolo.carlini@oracle.com>

	PR c++/50757
	* c.opt ([Wnonnull]): Add C++ and Objective-C++.

2011-10-15  Tom Tromey  <tromey@redhat.com>
	    Dodji Seketeli  <dodji@redhat.com>

	* c.opt (fdebug-cpp): New option.
	* c-opts.c (c_common_handle_option): Handle the option.
	* c-ppoutput.c (maybe_print_line_1): New static function. Takes an
	output stream in parameter. Factorized from ...
	(maybe_print_line): ... this. Dump location debug information when
	-fdebug-cpp is in effect.
	(print_line_1): New static function. Takes an output stream in
	parameter. Factorized from ...
	(print_line): ... here. Dump location information when -fdebug-cpp
	is in effect.
	(scan_translation_unit): Dump location information when
	-fdebug-cpp is in effect.

2011-10-15  Tom Tromey  <tromey@redhat.com>
	    Dodji Seketeli  <dodji@redhat.com>

	* c.opt (ftrack-macro-expansion): New option. Handle it with and
	without argument.
	* c-opts.c (c_common_handle_option)<case
	OPT_ftrack_macro_expansion_, case OPT_ftrack_macro_expansion>: New
	cases. Handle -ftrack-macro-expansion with and without argument.

2011-10-15  Tom Tromey  <tromey@redhat.com>
	    Dodji Seketeli  <dodji@redhat.com>

	* c-ppoutput.c (scan_translation_unit, maybe_print_line)
	(print_line, cb_define, do_line_change): Adjust to avoid touching
	the internals of struct line_map.  Use the public API instead.
	* c-pch.c (c_common_read_pch): Likewise.
	* c-lex.c (fe_file_change): Likewise.

2011-10-14  Paolo Carlini  <paolo.carlini@oracle.com>

	PR c++/17212
	* c.opt ([Wformat-zero-length]): Add C++ and Objective-C++.

2011-10-11  Paolo Carlini  <paolo.carlini@oracle.com>

	PR c++/33067
	* c-pretty-print.c (pp_c_floating_constant): Output
	max_digits10 (in the ISO C++ WG N1822 sense) decimal digits.

2011-10-11  Michael Meissner  <meissner@linux.vnet.ibm.com>

	* c-common.c (def_builtin_1): Delete old interface with two
	parallel arrays to hold standard builtin declarations, and replace
	it with a function based interface that can support creating
	builtins on the fly in the future.  Change all uses, and poison
	the old	names.  Make sure 0 is not a legitimate builtin index.
	* c-omp.c (c_finish_omp_barrier): Ditto.
	(c_finish_omp_taskwait): Ditto.
	(c_finish_omp_flush): Ditto.

2011-10-11  Tristan Gingold  <gingold@adacore.com>

	* c.opt: (fallow-parameterless-variadic-functions): New.

2011-09-08  Dodji Seketeli  <dodji@redhat.com>

	PR c++/33255 - Support -Wunused-local-typedefs warning
	* c-common.h (struct c_language_function::local_typedefs): New
	field.
	(record_locally_defined_typedef, maybe_record_typedef_use)
	(maybe_warn_unused_local_typedefs): Declare new functions.
	* c-common.c (record_locally_defined_typedef)
	(maybe_record_typedef_use)
	(maybe_warn_unused_local_typedefs): Define new functions.
	* c.opt: Declare new -Wunused-local-typedefs flag.

2011-09-06  Eric Botcazou  <ebotcazou@adacore.com>

	PR middle-end/50266
	* c-common.c (c_fully_fold_internal) <ADDR_EXPR>: Fold offsetof-like
	computations.

2011-09-05  Richard Guenther  <rguenther@suse.de>

	* c-common.c (complete_array_type): Use ssize_int (-1) instead
	of integer_minus_one_node for empty array upper bounds.

2011-08-28  Dodji Seketeli  <dodji@redhat.com>

	* c-pch.c (c_common_read_pch): Call linemap_add with LC_ENTER as
	it's the first time it's being called on this main TU.

2011-08-24  Richard Guenther  <rguenther@suse.de>

	PR c/49396
	* c-cppbuiltin.c (c_cpp_builtins_optimize_pragma): Fix conditional.

2011-08-22  Gabriel Charette  <gchare@google.com>

	* c-opts.c (c_finish_options): Force BUILTINS_LOCATION for tokens
	defined in cpp_init_builtins and c_cpp_builtins.

2011-08-19  Joseph Myers  <joseph@codesourcery.com>

	* c-common.c (c_common_reswords): Add __builtin_complex.
	* c-common.h (RID_BUILTIN_COMPLEX): New.

2011-08-18  Joseph Myers  <joseph@codesourcery.com>

	* c-common.c (c_common_reswords): Add _Noreturn.
	(keyword_is_function_specifier): Handle RID_NORETURN.
	* c-common.h (RID_NORETURN): New.

2011-08-10  Artjoms Sinkarovs <artyom.shinakroff@gmail.com>

	* c-common.c (unsafe_conversion_p): New function. Check if it is
	unsafe to convert an expression to the type.
	(conversion_warning): Adjust, use unsafe_conversion_p.
	* c-common.h (unsafe_conversion_p): New function declaration.

2011-08-02  Jakub Jelinek  <jakub@redhat.com>

	* c-common.h (c_finish_omp_atomic): Adjust prototype.
	(c_finish_omp_taskyield): New prototype.
	* c-omp.c (c_finish_omp_atomic): Add OPCODE, V, LHS1 and RHS1
	arguments. Handle OMP_ATOMIC_READ, OMP_ATOMIC_CAPTURE_OLD and
	OMP_ATOMIC_CAPTURE_NEW in addition to OMP_ATOMIC.  If LHS1
	or RHS1 have side-effects, evaluate those too in the right spot,
	if it is a decl and LHS is also a decl, error out if they
	aren't the same.
	(c_finish_omp_taskyield): New function.
	* c-cppbuiltin.c (c_cpp_builtins): Change _OPENMP to 201107.
	* c-pragma.c (omp_pragmas): Add taskyield.
	* c-pragma.h (enum pragma_kind): Add PRAGMA_OMP_TASKYIELD.
	(enum pragma_omp_clause): Add PRAGMA_OMP_CLAUSE_FINAL and
	PRAGMA_OMP_CLAUSE_MERGEABLE.

2011-07-25  Dodji Seketeli  <dodji@redhat.com>

	* c-common.h (set_underlying_type): Remove parm name from
	declaration.

2011-07-25  Romain Geissler  <romain.geissler@gmail.com>

	* c-pretty-print.h: Search c-common.h in c-family.

2011-07-22  Jason Merrill  <jason@redhat.com>

	PR c++/49793
	* c.opt (Wnarrowing): New.

	PR c++/30112
	* c-common.h: Declare c_linkage_bindings.
	* c-pragma.c (handle_pragma_redefine_extname): Use it.

	PR c++/49813
	* c-opts.c (set_std_cxx0x): Set flag_isoc94 and flag_isoc99.
	* c-pretty-print.c (pp_c_cv_qualifiers): Check c_dialect_cxx as well
	as flag_isoc99 for 'restrict'.
	(pp_c_specifier_qualifier_list): Likewise for _Complex.

2011-07-21  Ian Lance Taylor  <iant@google.com>

	PR middle-end/49705
	* c-common.c (c_disable_warnings): New static function.
	(c_enable_warnings): New static function.
	(c_fully_fold_internal): Change local unused_p to bool.  Call
	c_disable_warnings and c_enable_warnings rather than change
	c_inhibit_evaluation_warnings.

2011-07-20  Jason Merrill  <jason@redhat.com>

	PR c++/6709 (DR 743)
	PR c++/42603 (DR 950)
	* c-common.h (CPP_KEYWORD, CPP_TEMPLATE_ID): Move from cp/parser.h.
	(CPP_NESTED_NAME_SPECIFIER, N_CP_TTYPES): Likewise.
	(CPP_DECLTYPE): New.
	* c-common.c (c_parse_error): Handle CPP_DECLTYPE.

2011-07-19  Richard Guenther  <rguenther@suse.de>

	* c-common.c (pointer_int_sum): Use fold_build_pointer_plus.
	* c-omp.c (c_finish_omp_for): Likewise.

2011-07-12  Eric Botcazou  <ebotcazou@adacore.com>

	* c-ada-spec.c (dump_nested_types): Put semi-colon after empty loop
	body on the next line.

2011-07-08  Jason Merrill  <jason@redhat.com>

	PR c++/45437
	* c-omp.c (check_omp_for_incr_expr): Handle preevaluation.

	PR c++/49673
	* c-common.c (c_apply_type_quals_to_decl): Don't check
	TYPE_NEEDS_CONSTRUCTING.

2011-07-06  Richard Guenther  <rguenther@suse.de>

	* c-common.c (c_common_nodes_and_builtins):
	Merge calls to build_common_tree_nodes and build_common_tree_nodes_2.

2011-07-05  Richard Guenther  <rguenther@suse.de>

	* c-common.c (c_common_nodes_and_builtins): Build all common
	tree nodes first.

2011-06-27  Jakub Jelinek  <jakub@redhat.com>

	* c-common.h (c_tree_chain_next): New static inline function.

	* c-common.c (check_builtin_function_arguments): Handle
	BUILT_IN_ASSUME_ALIGNED.

2011-06-21  Andrew MacLeod  <amacleod@redhat.com>

	* c-common.c: Add sync_ or SYNC__ to builtin names.
	* c-omp.c: Add sync_ or SYNC__ to builtin names.

2011-06-20  Pierre Vittet  <piervit@pvittet.com>

	* c-pragma.h (pragma_handler_1arg, pragma_handler_2arg): New
	handler.
	(gen_pragma_handler): New union.
	(internal_pragma_handler): New type.
	(c_register_pragma_with_data)
	(c_register_pragma_with_expansion_and_data): New functions.

	* c-pragma.c (registered_pragmas, c_register_pragma_1)
	(c_register_pragma, c_register_pragma_with_expansion)
	(c_invoke_pragma_handler): Changed to work with
	internal_pragma_handler.
	(c_register_pragma_with_data)
	(c_register_pragma_with_expansion_and_data): New functions.

2011-06-14  Joseph Myers  <joseph@codesourcery.com>

	* c-common.c: Include common/common-target.h.
	(handle_section_attribute): Use
	targetm_common.have_named_sections.
	* c-cppbuiltin.c: Include common/common-target.h.
	(c_cpp_builtins): Use targetm_common.except_unwind_info.

2011-06-10  Richard Guenther  <rguenther@suse.de>

	* c-pretty-print.c (pp_c_type_specifier): Use pp_c_identifier
	to print a IDENTIFIER_NODE.

2011-06-09  Rainer Orth  <ro@CeBiTec.Uni-Bielefeld.DE>
	    Joseph Myers  <joseph@codesourcery.com>

	* c.opt (fbuilding-libgcc): New option.
	* c-cppbuiltin.c (c_cpp_builtins): Define
	__LIBGCC_TRAMPOLINE_SIZE__ if flag_building_libgcc.

2011-06-07  Jason Merrill  <jason@redhat.com>

	* c-common.c (max_tinst_depth): Lower default to 900.

	* c-format.c (gcc_cxxdiag_char_table): Add 'S' format.

2011-06-07  Richard Guenther  <rguenther@suse.de>

	* c-common.c (c_common_nodes_and_builtins): Do not set
	size_type_node or call set_sizetype.

2011-06-07  Dodji Seketeli  <dodji@redhat.com>

	PR debug/49130
	* c-pretty-print.c (pp_c_integer_constant): Consider the canonical
	type when using pointer comparison to compare types.

2011-06-02  Jonathan Wakely  <jwakely.gcc@gmail.com>

	* c.opt: Add -Wdelete-non-virtual-dtor.
	* c-opts.c (c_common_handle_option): Include it in -Wall.

2011-05-30  Nathan Froyd  <froydnj@gcc.gnu.org>

	PR bootstrap/49190

	Revert:
	2011-05-26  Nathan Froyd  <froydnj@codesourcery.com>

	* c-common.h (struct c_common_identifier): Inherit from tree_typed,
	not tree_common.

2011-05-27  Jakub Jelinek  <jakub@redhat.com>

	PR c++/49165
	* c-common.c (c_common_truthvalue_conversion) <case COND_EXPR>: For
	C++ don't call c_common_truthvalue_conversion on void type arms.

2011-05-27  Nathan Froyd  <froydnj@codesourcery.com>

	* c-common.h (struct stmt_tree_s) [x_cur_stmt_list]: Change to a VEC.
	(stmt_list_stack): Define.
	(cur_stmt_list): Adjust for new type of x_cur_stmt_list.
	* c-semantics.c (push_stmt_list, pop_stmt_list): Likewise.

2011-05-26  Nathan Froyd  <froydnj@codesourcery.com>

	* c-common.c (warning_candidate_p): Check for BLOCKs.

2011-05-26  Nathan Froyd  <froydnj@codesourcery.com>

	* c-common.h (struct c_common_identifier): Inherit from tree_typed,
	not tree_common.

2011-05-25  Jakub Jelinek  <jakub@redhat.com>

	* c-common.c (def_fn_type): Remove extra va_end.

2011-05-23  Jason Merrill  <jason@redhat.com>

	PR c++/48106
	* c-common.c (c_common_get_narrower): New.
	(shorten_binary_op, shorten_compare, warn_for_sign_compare): Use it.

2011-05-23  Nathan Froyd  <froydnj@codesourcery.com>

	* c-common.h (check_function_arguments): Tweak prototype of
	check_function_arguments.
	* c-common.c (check_function_arguments): Likewise.  Adjust
	calls to check_function_nonnull, check_function_format, and
	check_function_sentinel.
	(check_function_sentinel): Take a FUNCTION_TYPE rather than
	separate attributes and typelist arguments.  Use
	FOREACH_FUNCTION_ARGS to iterate over argument types.

2011-05-15  Paolo Carlini  <paolo.carlini@oracle.com>

	* c-common.c (c_common_reswords): Reorder.
	* c-common.h (rid): Likewise.

2011-05-10  Nathan Froyd  <froydnj@codesourcery.com>

	* c-common.c (def_fn_type): Don't call build_function_type, call
	build_function_type_array or build_varargs_function_type_array
	instead.
	(c_common_nodes_and_builtins): Likewise.

2011-05-05  Nathan Froyd  <froydnj@codesourcery.com>

	* c-common.c (c_add_case_label): Omit the loc argument to
	build_case_label.
	* c-common.h (build_case_label): Remove.
	* c-semantics.c (build_case_label): Remove.

2011-05-05  Joseph Myers  <joseph@codesourcery.com>

	* c-objc.h (objc_start_method_definition): Update prototype.
	* stub-objc.c (objc_start_method_definition): Add extra parameter.

2011-05-04  Nathan Froyd  <froydnj@codesourcery.com>

	* c-common.c (check_main_parameter_types): Reindent.  Don't use
	TYPE_ARG_TYPES directly.
	(handle_nonnull_attribute): Likewise.
	(sync_resolve_params): Likewise.
	* c-format.c (handle_format_arg_attribute): Likewise.  Adjust call
	to check_format_string.
	(handle_format_attribute): Likewise.
	(check_format_string): Take a function type to examine instead of
	a type list.  Use a function_arg_iterator to step through argument
	types.

2011-05-04  Richard Guenther  <rguenther@suse.de>

	* c-common.c (fix_string_type): Use size_int for index type bounds.
	(start_fname_decls): Do not pass NULL to build_int_cst.
	(c_init_attributes): Likewise.
	* c-lex.c (c_lex_with_flags): Likewise.

2011-04-27  Jason Merrill  <jason@redhat.com>

	* c-common.c (make_tree_vector_from_list): New.
	* c-common.h: Declare it.

2011-04-26  Richard Guenther  <rguenther@suse.de>

	PR preprocessor/48248
	* c-ppoutput.c (maybe_print_line): Always optimize newlines
	for output size with -P.

2011-04-25  Paolo Carlini  <paolo.carlini@oracle.com>

	* c-common.c (struct c_common_resword): Add __underlying_type.
	* c-common.h (enum rid): Add RID_UNDERLYING_TYPE.

2011-04-20  Jim Meyering  <meyering@redhat.com>

	* c-format.c (init_dollar_format_checking): Remove useless
	if-before-free.

2011-04-15  Nicola Pero  <nicola.pero@meta-innovation.com>

	* c-objc.h (objc_get_interface_ivars): Removed.
	(objc_detect_field_duplicates): New.
	* stub-objc.c: Likewise.

2011-04-14  Nicola Pero  <nicola.pero@meta-innovation.com>

	* stub-objc.c (objc_declare_protocols): Renamed to
	objc_declare_protocol.
	* c-objc.h: Likewise.

2011-04-14  Nicola Pero  <nicola.pero@meta-innovation.com>

	* stub-objc.c (objc_declare_class): Updated argument name.

2011-04-12  Nathan Froyd  <froydnj@codesourcery.com>

	* c-common.h (c_common_init_ts): Declare.
	* c-common.c (c_common_init_ts): Define.

2011-04-12  Nicola Pero  <nicola.pero@meta-innovation.com>

	* c-objc.h (objc_build_message_expr): Updated prototype.
	* stub-objc.c (objc_build_message_expr): Likewise.

2011-04-12  Martin Jambor  <mjambor@suse.cz>

	* c-gimplify.c (c_genericize): Call cgraph_get_create_node instead
	of cgraph_node.

2011-04-11  Richard Guenther  <rguenther@suse.de>

	* c-common.c (complete_array_type): Build a range type of
	proper type.

2011-04-08  Nathan Froyd  <froydnj@codesourcery.com>

	* c-common.c (handle_sentinel_attribute): Don't use TYPE_ARG_TYPES.
	(handle_type_generic_attribute): Likewise.

2011-04-07  Jason Merrill  <jason@redhat.com>

	PR c++/48450
	* c-common.c (c_common_truthvalue_conversion): Don't ignore
	conversion from C++0x scoped enum.

2011-04-06  Joseph Myers  <joseph@codesourcery.com>

	* c-target-def.h: New file.
	* c-target.def: New file.
	* c-target.h: New file.
	* c-common.c (targetcm): Don't define here.
	* c-common.h (default_handle_c_option): Declare.
	* c-format.c: Include c-target.h instead of target.h.
	* c-opts.c: Include c-target.h instead of target.h.  Explicitly
	include tm.h.
	(default_handle_c_option): Move from targhooks.c.

2011-03-29  Jakub Jelinek  <jakub@redhat.com>

	PR preprocessor/48248
	* c-ppoutput.c (print): Add src_file field.
	(init_pp_output): Initialize it.
	(maybe_print_line): Don't optimize by adding up to 8 newlines
	if map->to_file and print.src_file are different file.
	(print_line): Update print.src_file.

2011-03-25  Kai Tietz  <ktietz@redhat.com>

	* c-ada-spec.c (compare_comment): Use filename_cmp
	instead of strcmp for filename.

2011-03-25  Jeff Law  <law@redhat.com>

	* c-family/c-common.c (def_fn_type): Add missing va_end.

2011-03-25  Jason Merrill  <jason@redhat.com>

	* c.opt: Add -std=c++03.

2011-03-22  Eric Botcazou  <ebotcazou@adacore.com>

	* c-ada-spec.c (dump_ada_template): Skip non-class instances.

2011-03-17  Kai Tietz

	PR target/12171
	* c-pretty-print.c (pp_c_specifier_qualifier_list):
	Display allowed attributes for function pointer types.
	(pp_c_attributes_display): New function to display
	attributes having affects_type_identity flag set to true.
	* c-pretty-print.h (pp_c_attributes_display): New prototype.

	* c-common.c (c_common_attribute_table):
	Add new element.
	(c_common_format_attribute_table): Likewise.

2011-03-18  Jason Merrill  <jason@redhat.com>

	* c.opt (fconstexpr-depth): Add Var(max_constexpr_depth).
	* c-common.h: Don't declare it here.
	* c-common.c: Or define it here.
	* c-opts.c (c_common_handle_option): Or set it here.

	PR c++/35315
	* c-common.c (handle_transparent_union_attribute): Don't
	make a duplicate type in C++.

2011-03-15  Jason Merrill  <jason@redhat.com>

	* c-common.c (max_constexpr_depth): New.
	* c-common.h: Declare it.
	* c-opts.c (c_common_handle_option): Set it.
	* c.opt (fconstexpr-depth): New option.

2011-03-11  Jason Merrill  <jason@redhat.com>

	* c-common.c (attribute_takes_identifier_p): Add missing const.

	PR c++/46803
	* c-common.c (attribute_takes_identifier_p): Assume that an
	unknown attribute takes an identifier.

2011-03-07  Nathan Froyd  <froydnj@codesourcery.com>

	PR c/47786
	* c-common.c (c_type_hash): Call list_length instead of iterating
	through DECL_CHAIN.  Rename 'i' to 'n_elements'.

2011-02-19  Jakub Jelinek  <jakub@redhat.com>

	PR c/47809
	* c-common.c (c_fully_fold_internal): Handle VIEW_CONVERT_EXPR.

2011-02-17  Iain Sandoe  <iains@gcc.gnu.org>

	* c.opt (fobjc-abi-version=) New.
	(fobjc-nilcheck): New.

2011-02-03  Nathan Froyd  <froydnj@codesourcery.com>

	PR c++/46890
	* c-common.h (keyword_is_decl_specifier): Declare.
	* c-common.c (keyword_is_decl_specifier): Define.
	(keyword_is_function_specifier): New function.

2011-01-26  Jakub Jelinek  <jakub@redhat.com>

	PR c/47473
	* c-lex.c (interpret_float): If CPP_N_IMAGINARY, ensure
	EXCESS_PRECISION_EXPR is created with COMPLEX_TYPE instead of
	REAL_TYPE.

2011-01-26  Arnaud Charlet  <charlet@adacore.com>

	* c-ada-spec.c (dump_generic_ada_node): Avoid dereferencing null type.

2011-01-26  Jakub Jelinek  <jakub@redhat.com>

	PR pch/47430
	* c-opts.c (c_common_post_options): Call c_common_no_more_pch
	after init_c_lex if pch_file is set.

2011-01-26  Dave Korn  <dave.korn.cygwin@gmail.com>

	PR c++/43601
	* c.opt (-fkeep-inline-dllexport): New switch.

2011-01-12  Richard Guenther  <rguenther@suse.de>

	PR middle-end/32511
	* c-common.c (handle_weak_attribute): Warn instead of error
	on declaring an inline function weak.

2011-01-05  Tom Tromey  <tromey@redhat.com>

	* c-common.h (lvalue_error): Update.
	* c-common.c (lvalue_error): Add 'loc' argument.  Call error_at,
	not error.

2010-12-29  Nicola Pero  <nicola.pero@meta-innovation.com>

	PR objc/47075
	* c-objc.h (objc_finish_message_expr): Added argument to
	prototype.

2010-12-22  Nathan Froyd  <froydnj@codesourcery.com>

	* c-common.c (handle_nonnull_attribute, handle_sentinel_attribute):
	Use prototype_p.

2010-12-18  Nicola Pero  <nicola.pero@meta-innovation.com>

	* c-objc.h (objc_maybe_warn_exceptions): New.
	* stub-objc.c (objc_maybe_warn_exceptions): New.

2010-12-10  Nathan Froyd  <froydnj@codesourcery.com>

	* c-common.h (readonly_error): Declare.
	* c-common.c (readonly_error): Define.

2010-12-09  Nathan Froyd  <froydnj@codesourcery.com>

	* c-common.h (invalid_indirection_error): Declare.
	* c-common.c (invalid_indirection_error): Define.

2010-12-03  Richard Guenther  <rguenther@suse.de>

	PR c/46745
	* c-pretty-print.c (pp_c_postfix_expression): Handle MEM_REF.
	(pp_c_unary_expression): Likewise.
	(pp_c_expression): Likewise.

2010-11-30  Nicola Pero  <nicola.pero@meta-innovation.com>

	* c-common.h (objc_finish_function): New.
	(objc_non_volatilized_type): Removed.
	(objc_type_quals_match): Removed.
	* stub-objc.c (objc_finish_function): New.
	(objc_non_volatilized_type): Removed.
	(objc_type_quals_match): Removed.

2010-11-30  Joseph Myers  <joseph@codesourcery.com>

	* c-common.h (parse_optimize_options): Declare.
	* c-cppbuiltin.c, c-format.c, c-gimplify.c, c-lex.c, c-omp.c,
	c-pch.c, c-pragma.c, c-semantics.c: Don't include toplev.h.

2010-11-29  Joseph Myers  <joseph@codesourcery.com>

	* c-opts.c (check_deps_environment_vars): Use getenv instead of
	GET_ENVIRONMENT.
	* c-pch.c (O_BINARY): Don't define here.
	* c-pragma.h: Include "cpplib.h" instead of <cpplib.h>.

2010-11-25  Joseph Myers  <joseph@codesourcery.com>

	* c-cppbuiltin.c (c_cpp_builtins): Pass &global_options to
	targetm.except_unwind_info.

2010-11-23  Joseph Myers  <joseph@codesourcery.com>

	* c-opts.c (c_common_handle_option): Pass location to
	set_struct_debug_option.

2010-11-23  Joseph Myers  <joseph@codesourcery.com>

	* c-common.c (visibility_options): Move from ../opts.c.
	* c-common.h (struct visibility_flags, visibility_options):
	Declare here.
	* c-opts.c (finish_options): Rename to c_finish_options.
	(c_common_init): Update call to finish_options.

2010-11-22  Nicola Pero  <nicola.pero@meta-innovation.com>

	PR objc/34033
	* c-lex.c (lex_string): Check that each string in an Objective-C
	string concat sequence starts with either one or zero '@', and
	that there are no spurious '@' signs at the end.

2010-11-20  Joseph Myers  <joseph@codesourcery.com>

	* c-pragma.c: Remove conditionals on HANDLE_PRAGMA_PACK,
	HANDLE_PRAGMA_PACK_PUSH_POP, HANDLE_PRAGMA_WEAK and
	HANDLE_PRAGMA_VISIBILITY.
	* c-pragma.h (HANDLE_PRAGMA_WEAK, HANDLE_PRAGMA_PACK,
	HANDLE_PRAGMA_VISIBILITY): Don't define.
	(HANDLE_SYSV_PRAGMA, HANDLE_PRAGMA_PACK_PUSH_POP): Don't test.

2010-11-20  Nathan Froyd  <froydnj@codesourcery.com>

	PR c++/16189
	PR c++/36888
	PR c++/45331
	* c-common.h (keyword_begins_type_specifier): Declare.
	(keyword_is_storage_class_specifier): Declare.
	(keyword_is_type_qualifier): Declare.
	* c-common.c (keyword_begins_type_specifier): New function.
	(keyword_is_storage_class_specifier): New function.
	(keyword_is_type_qualifier): Declare.

2010-11-19  Joseph Myers  <joseph@codesourcery.com>

	PR c/46547
	* c-common.c (in_late_binary_op): Define.
	(c_common_truthvalue_conversion): Check in_late_binary_op before
	calling c_save_expr.
	* c-common.h (in_late_binary_op): Declare.

2010-11-19  Joseph Myers  <joseph@codesourcery.com>

	* c-opts.c (c_common_handle_option): Update calls to
	set_struct_debug_option.

2010-11-19  Nicola Pero  <nicola.pero@meta-innovation.com>

	* c-common.h (objc_declare_protocols): Added additional argument.
	* stub-objc.c (objc_declare_protocol): Same change.

2010-11-18  Nathan Froyd  <froydnj@codesourcery.com>

	PR c/33193
	* c-common.h (build_real_imag_expr): Declare.
	* c-semantics.c (build_real_imag_expr): Define.

2010-11-17  Joseph Myers  <joseph@codesourcery.com>

	* c-opts.c (c_common_parse_file): Take no arguments.
	* c-common.h (c_common_parse_file): Update prototype.

2010-11-16  Jakub Jelinek  <jakub@redhat.com>

	PR c++/46401
	* c-common.c (warning_candidate_p): Don't track non-const calls
	or STRING_CSTs.

2010-11-15  Ian Lance Taylor  <iant@google.com>

	* c-lex.c (init_c_lex): Set macro debug callbacks if
	flag_dump_go_spec is set.

2010-11-15  Nicola Pero  <nicola.pero@meta-innovation.com>

	* c-common.h (objc_build_incr_expr_for_property_ref): New.
	* stub-objc.c (objc_build_incr_expr_for_property_ref): New.

2010-11-15  Nathan Froyd  <froydnj@codesourcery.com>

	PR preprocessor/45038
	* c-cppbuiltin.c (c_cpp_builtins): Use different format for C++
	dialects.

2010-11-12  Joseph Myers  <joseph@codesourcery.com>

	* c-common.h (c_family_lang_mask): Declare.
	* c-opts.c (c_family_lang_mask): Make extern.
	* c-pragma.c (handle_pragma_diagnostic): Use
	control_warning_option.

2010-11-12  Joseph Myers  <joseph@codesourcery.com>

	* c-common.c (parse_optimize_options): Update call to
	decode_options.
	* c-common.h (c_common_handle_option): Update prototype.
	* c-opts.c (c_common_handle_option): Take location_t parameter and
	pass it to other functions.

2010-11-11  Joseph Myers  <joseph@codesourcery.com>

	* c-opts.c (warning_as_error_callback): Remove.
	(c_common_initialize_diagnostics): Don't call
	register_warning_as_error_callback.
	(c_common_handle_option): Handle -Werror=normalized= here.

2010-11-10  Joseph Myers  <joseph@codesourcery.com>

	* c-common.c (handle_mode_attribute): Use %' and word "signedness"
	in diagnostic.
	* c-opts.c (c_common_parse_file): Start diagnostics with lowercase
	letter.
	* c-pragma.c (handle_pragma_target, handle_pragma_optimize):
	Remove trailing '.' from diagnostics.
	* c.opt (Wwrite-strings_: Avoid '`' in help text.

2010-11-10  Joseph Myers  <joseph@codesourcery.com>

	* c-common.c (parse_optimize_options): Pass global_dc to
	decode_options.
	* c-opts.c (c_common_handle_option): Pass &global_options to
	set_Wstrict_aliasing.
	* c.opt (v): Don't mark Common or document here.

2010-11-06  Iain Sandoe  <iains@gcc.gnu.org>

	PR target/44981
	* c-format.c (format_type): New type gcc_objc_string_format_type.
	(valid_stringptr_type_p): New.
	(handle_format_arg_attribute): Use valid_stringptr_type_p ().
	(check_format_string): Pass expected type, use
	valid_stringptr_type_p (), check that the format string types are
	consistent with the format specification.
	(decode_format_attr): Warn if NSString is used outside objective-c.
	(format_types_orig): Add NSString.
	(format_name): New.
	(format_flags): New.
	(check_format_arg): Handle format strings requiring an external parser.
	first_target_format_type: New variable.
	(handle_format_attribute): Set up first_target_format_type, pass the
	expected format arg string type to check_format_string().
	* c-common.h (FMT_FLAG_PARSE_ARG_CONVERT_EXTERNAL):  New flag.
	* stub-objc.c (objc_string_ref_type_p): New.
	(objc_check_format_arg): New.

2010-11-04  Nicola Pero  <nicola.pero@meta-innovation.com>

	Fixed using the Objective-C 2.0 dot-syntax with class names.
	* c-common.h (objc_build_class_component_ref): New.
	* stub-objc.c (objc_build_class_component_ref): New.

2010-11-03  Nicola Pero  <nicola.pero@meta-innovation.com>

	* c.opt (Wproperty-assign-default): New option.

2010-11-03  Nicola Pero  <nicola.pero@meta-innovation.com>

	Implemented -fobjc-std=objc1 flag.
	* c.opt (fobjc-std=objc1): New option.

2010-11-01  Nicola Pero  <nicola.pero@meta-innovation.com>

	Implemented format and noreturn attributes for Objective-C methods.
	* c-common.c (handle_noreturn_attribute): Recognize 'noreturn'
	attribute for Objective-C methods.

2010-10-31  Jason Merrill  <jason@redhat.com>

	* c-common.c (conversion_warning, warn_for_collisions_1): Use
	EXPR_LOC_OR_HERE.

2010-10-30  Nicola Pero  <nicola.pero@meta-innovation.com>

	Implemented Objective-C 2.0 @property, @synthesize and @dynamic.
	* c-common.h (enum rid): Removed RID_COPIES and RID_IVAR.
	(objc_add_property_declaration): Removed arguments for copies and
	ivar.
	(objc_build_getter_call): Renamed to
	objc_maybe_build_component_ref.
	(objc_build_setter_call): Renamed to objc_maybe_build_modify_expr.
	(objc_is_property_ref): New.
	* c-common.c (c_common_reswords): Removed copies and ivar.
	* stub-objc.c (objc_add_property_declaration): Removed arguments
	for copies and ivar.
	(objc_build_getter_call): Renamed to
	objc_maybe_build_component_ref.
	(objc_build_setter_call): Renamed to objc_maybe_build_modify_expr.
	(objc_is_property_ref): New.

2010-10-29  Arnaud Charlet  <charlet@adacore.com>
	    Matthew Gingell  <gingell@adacore.com>

	* c-ada-spec.c (separate_class_package): New function.
	(pp_ada_tree_identifier): Prefix references to C++ classes with the
	name of their enclosing package.
	(print_ada_declaration): Use separate_class_package.

2010-10-27  Jason Merrill  <jason@redhat.com>

	* c-common.c (c_common_reswords): Add __is_literal_type.
	* c-common.h (enum rid): Add RID_IS_LITERAL_TYPE.

	* c-common.c (check_case_value): Remove special C++ code.

2010-10-27  Nicola Pero  <nicola.pero@meta-innovation.com>

	* c-common.h (enum rid): Added RID_READWRITE, RID_ASSIGN,
	RID_RETAIN, RID_COPY and RID_NONATOMIC.  Updated RID_FIRST_PATTR
	and RID_LAST_PATTR.
	(objc_add_property_declaration): Added additional arguments.
	(objc_property_attribute_kind): Removed.
	(objc_set_property_attr): Removed.
	* c-common.c (c_common_reswords): Added readwrite, assign, retain,
	copy and nonatomic.
	* stub-objc.c (objc_add_property_declaration): Added additional
	arguments.
	(objc_set_property_attr): Removed.

2010-10-27  Nicola Pero  <nicola.pero@meta-innovation.com>

	* c-common.h (objc_add_property_variable): Renamed to
	objc_add_property_declaration.  Added location argument.
	* stub-objc.c (objc_add_property_variable): Same change.
	
2010-10-23  Nicola Pero  <nicola.pero@meta-innovation.com>

	* c-common.h (objc_maybe_printable_name): New.
	* stub-objc.c (objc_maybe_printable_name): New.

2010-10-22  Artjoms Sinkarovs <artyom.shinakroff@gmail.com>
	Andrew Pinski <pinskia@gmail.com>

	* c-common.h (c_common_mark_addressable_vec): Declare.
	* c-common.c (c_common_mark_addressable_vec): New function.

2010-10-20  Nicola Pero  <nicola.pero@meta-innovation.com>

	* c-common.h (objc_set_method_type): Removed.
	(objc_add_method_declaration): Added boolean argument.
	(objc_start_method_definition): Same change.
	(objc_build_method_signature): Same change.
	* stub-objc.c (objc_set_method_type): Removed.
	(objc_add_method_declaration): Added boolean argument.
	(objc_start_method_definition): Same change.
	(objc_build_method_signature): Same change.

2010-10-20  Nicola Pero  <nicola.pero@meta-innovation.com>

	* c-common.h (finish_file): Removed.
	(objc_write_global_declarations): New.
	* c-opts.c (c_common_parse_file): Do not call finish_file.
	* stub-objc.c (objc_write_global_declarations): New.

2010-10-18  Nicola Pero  <nicola.pero@meta-innovation.com>

	Implemented parsing @synthesize and @dynamic for
	Objective-C/Objective-C++.
	* c-common.h (enum rid): Add RID_AT_SYNTHESIZE and RID_AT_DYNAMIC.
	(objc_add_synthesize_declaration): New.
	(objc_add_dynamic_declaration): New.
	* c-common.c (c_common_reswords): Add synthesize and dynamic.
	* stub-objc.c (objc_add_synthesize_declaration): New.
	(objc_add_dynamic_declaration): New.

2010-10-18  Michael Meissner  <meissner@linux.vnet.ibm.com>

	PR target/46041
	* c-cppbuiltin.c (mode_has_fma): Move function here from
	builtins.c.  Don't use the fma optab, instead just use the
	HAVE_fma* macros, so that __FP_FAST_FMA* will be defined when
	using -save-temps.

2010-10-18  Nicola Pero  <nicola.pero@meta-innovation.com>

	Merge from 'apple/trunk' branch on FSF servers.

	2005-11-08  Fariborz Jahanian <fjahanian@apple.com>

	Radar 4330422
	* c-common.h (objc_non_volatilized_type): New declaration
	* stub-objc.c (objc_non_volatilized_type): New stub.

2010-10-17  Nicola Pero  <nicola.pero@meta-innovation.com>

	Merge from 'apple/trunk' branch on FSF servers.

	2006-03-27 Fariborz Jahanian <fjahanian@apple.com>

	Radar 4133425
	* c-common.h (objc_diagnose_private_ivar): New decl.
	* stub-objc.c (objc_diagnose_private_ivar): New stub.

2010-10-17  Iain Sandoe  <iains@gcc.gnu.org>

	* c-common.c (c_common_reswords): Add package, RID_AT_PACKAGE.
	* c-common.h (enum rid): Add RID_AT_PACKAGE.
	(objc_ivar_visibility_kind): New enum.
	(objc_set_visibility): Adjust prototype to use visibility enum.
	* stub-objc.c (objc_set_visibility): Adjust stub to use
	visibility enum.

2010-10-14  Michael Meissner  <meissner@linux.vnet.ibm.com>

	* c-cppbuiltin.c (builtin_define_float_constants): Emit
	__FP_FAST_FMA, __FP_FAST_FMAF, and __FP_FAST_FMAL if the machine
	has the appropriate fma builtins.
	(c_cpp_builtins): Adjust call to builtin_define_float_constants.

2010-10-14  Iain Sandoe  <iains@gcc.gnu.org>

	merge from FSF apple 'trunk' branch.
	2006 Fariborz Jahanian <fjahanian@apple.com>

	Radars 4436866, 4505126, 4506903, 4517826
	* c-common.c (c_common_resword): Define @property and its attributes.
	* c-common.h: Define property attribute enum entries.
	(OBJC_IS_PATTR_KEYWORD): New.
	(objc_property_attribute_kind): New enum.
	Declare objc_set_property_attr (), objc_add_property_variable (),
	objc_build_getter_call () and objc_build_setter_call ().
	* stub-objc.c (objc_set_property_attr): New stub.
	(objc_add_property_variable): Likewise.
	(objc_build_getter_call): Likewise.
	(objc_build_setter_call) Likewise.

2010-10-13  Iain Sandoe  <iains@gcc.gnu.org>

	merge from FSF apple 'trunk' branch.
	2006-04-26 Fariborz Jahanian <fjahanian@apple.com>

	Radar 3803157 (method attributes)
	* c-common.c (handle_deprecated_attribute): Recognize
	objc methods as valid declarations.
	* c-common.h: Declare objc_method_decl ().
	* stub-objc.c (objc_method_decl): New stub.

2010-10-08  Joseph Myers  <joseph@codesourcery.com>

	* c-common.c (parse_optimize_options): Call
	decode_cmdline_options_to_array_default_mask before
	decode_options.  Update arguments to decode_options.
	* c-common.h (c_common_init_options_struct): Declare.
	* c-opts.c (c_common_init_options_struct): New.  Split out from
	c_common_init_options.

2010-10-06  Nicola Pero  <nicola.pero@meta-innovation.com>

	Implemented fast enumeration for Objective-C.
	* c-common.h (objc_finish_foreach_loop): New.
	* stub-objc.c (objc_finish_foreach_loop): New.

2010-10-05  Joseph Myers  <joseph@codesourcery.com>

	* c-common.h (struct diagnostic_context): Don't declare here.
	(c_common_initialize_diagnostics): Declare using
	diagnostic_context typedef.
	* c-opts.c (c_common_handle_option): Pass global_dc to
	handle_generated_option.

2010-10-04  Joseph Myers  <joseph@codesourcery.com>

	* c-opts.c (c_common_handle_option): Pass &global_options_set to
	handle_generated_option.

2010-10-03  Ian Lance Taylor  <iant@google.com>

	* c.opt (-fplan9-extensions): New option.

2010-10-03  Francois-Xavier Coudert  <fxcoudert@gcc.gnu.org>

	* c-cppbuiltin.c (define__GNUC__, builtin_define_type_precision):
	Remove.
	(c_cpp_builtins): Call functions from cppbuiltin.c instead
	of duplicating code.

2010-09-30  Iain Sandoe  <iains@gcc.gnu.org>

	* c-common.c: Add two new entries for @optional
	and @required keywords.

	merge from FSF 'apple/trunk' branch.
	2006-01-30  Fariborz Jahanian <fjahanian@apple.com>

	Radar 4386773
	* c-common.h (RID_AT_OPTIONAL, RID_AT_REQUIRED): Two new
	objective-c keywords.
	(objc_set_method_opt): New declaration.
	* stub-objc.c (objc_set_method_opt): New stub.

2010-09-30  Joseph Myers  <joseph@codesourcery.com>

	* c-common.c (handle_optimize_attribute): Pass &global_options to
	cl_optimization_save and cl_optimization_restore.
	* c-opts.c (c_common_handle_option): Pass &global_options to
	handle_generated_option.
	* c-pragma.c (handle_pragma_diagnostic): Use option_flag_var.
	(handle_pragma_pop_options, handle_pragma_reset_options): Pass
	&global_options to cl_optimization_restore.

2010-09-30  Nicola Pero  <nicola.pero@meta-innovation.com>

	* c-lex.c (c_lex_with_flags): Updated comments for CPP_AT_NAME
	Objective-C/Objective-C++ keywords.

2010-09-29  Nicola Pero  <nicola.pero@meta-innovation.com>

	Merge from 'apple/trunk' branch on FSF servers.

	2005-10-04  Fariborz Jahanian <fjahanian@apple.com>

	Radar 4281748
	* c-common.h (objc_check_global_decl): New declaration.
	* stub-objc.c (objc_check_global_decl): New stub.

2010-09-29  Joseph Myers  <joseph@codesourcery.com>

	* c.opt: Don't use VarExists.

2010-09-29  Joseph Myers  <joseph@codesourcery.com>

	* c-common.c (c_cpp_error): Update names of diagnostic_context
	members.
	* c-cppbuiltin.c (c_cpp_builtins_optimize_pragma): Update names of
	cl_optimization members.
	* c-opts.c (warning_as_error_callback, c_common_handle_option,
	sanitize_cpp_opts, finish_options): Update names of cpp_options
	members.

2010-09-29  Nicola Pero  <nicola.pero@meta-innovation.com>

	* c-common.h (OBJC_IS_CXX_KEYWORD): New macro.  Updated comments.
	(objc_is_reserved_word): Removed.
	* c-common.c: Updated comments.
	* c-lex.c (c_lex_with_flags): Use OBJC_IS_CXX_KEYWORD instead of
	objc_is_reserved_word.
	* stub-objc.c (objc_is_reserved_word): Removed.

2010-09-28  Iain Sandoe  <iains@gcc.gnu.org>

	* c-common.h (objc_add_method_declaration): Adjust prototype to
	include attributes.
	(objc_start_method_definition): Likewise.
	(objc_build_keyword_decl): Likewise.
	* stub-objc.c:(objc_add_method_declaration): Handle attributes.
	(objc_start_method_definition): Likewise.
	(objc_build_keyword_decl): Likewise.

2010-09-28  Iain Sandoe  <iains@gcc.gnu.org>

	* c-common.h (objc_start_class_interface): Adjust prototype.
	(objc_start_category_interface): Likewise.
	(objc_start_protocol): Likewise.
	* stub-objc.c (objc_start_protocol): Adjust for extra argument.
	(objc_start_class_interface): Likewise.
	(objc_start_category_interface): Likewise.

2010-09-27  Ian Lance Taylor  <iant@google.com>

	* c-common.c (c_common_attribute_table): Add no_split_stack.
	(handle_no_split_stack_attribute): New static function.

2010-09-27  Nicola Pero  <nicola.pero@meta-innovation.com>

	Merge from 'apple/trunk' branch on FSF servers.

	2005-12-15  Fariborz Jahanian <fjahanian@apple.com>

	Radar 4229905
	* c-common.h (objc_have_common_type): New declaration.
	* stub-objc.c (objc_have_common_type): New stub.

	2005-06-22  Ziemowit Laski  <zlaski@apple.com>

	Radar 4154928
	* c-common.h (objc_common_type): New prototype.
	* stub-objc.c (objc_common_type): New stub.

2010-09-24  Jan Hubicka  <jh@suse.cz>

	* c-common.c (handle_leaf_attribute): New function.
	(struct attribute_spec c_common_att): Add leaf.

2010-09-22  Joseph Myers  <joseph@codesourcery.com>

	* c.opt (-all-warnings, -ansi, -assert, -assert=, -comments,
	-comments-in-macros, -define-macro, -define-macro=, -dependencies,
	-dump, -dump=, -imacros, -imacros=, -include, -include=,
	-include-barrier, -include-directory, -include-directory=,
	-include-directory-after, -include-directory-after=,
	-include-prefix, -include-prefix=, -include-with-prefix,
	-include-with-prefix=, -include-with-prefix-after,
	-include-with-prefix-after=, -include-with-prefix-before,
	-include-with-prefix-before=, -no-integrated-cpp,
	-no-line-commands, -no-standard-includes, -no-warnings, -output,
	-output=, -pedantic, -pedantic-errors, -preprocess,
	-print-missing-file-dependencies, -trace-includes, -traditional,
	-traditional-cpp, -trigraphs, -undefine-macro, -undefine-macro=,
	-user-dependencies, -verbose, -write-dependencies,
	-write-user-dependencies, no-integrated-cpp, traditional): New.

2010-09-21  Nicola Pero  <nicola.pero@meta-innovation.com>

	PR objc/23710
	* c-common.h (objc_start_method_definition): Return bool instead
	of void.
	* stub-objc.c (objc_start_method_definition): Return bool instead
	of void.

2010-09-21  Nicola Pero  <nicola.pero@meta-innovation.com>

	PR objc/25965
	* c-common.h (objc_get_interface_ivars): New declaration.
	* stub-objc.c (objc_get_interface_ivars): New stub.

2010-09-15  Ian Lance Taylor  <iant@google.com>

	* c-common.c (parse_optimize_options): Do not capitalize warning
	messages.  Remove period at end of warning message.

2010-09-09  Nathan Sidwell  <nathan@codesourcery.com>

	* c-common.c (handle_alias_ifunc_attribute): New, broken out of	...
	(handle_alias_attribute): ... here.
	(handle_ifunc_attribute): New.

2010-09-06  Mark Mitchell  <mark@codesourcery.com>

	* c-common.h (do_warn_double_promotion): Declare.
	* c-common.c (do_warn_double_promotion): Define.

2010-09-05  Mark Mitchell  <mark@codesourcery.com>

	* c.opt (Wdouble-promotion): New.

2010-09-02  Joseph Myers  <joseph@codesourcery.com>

	* c.opt (falt-external-templates, fhuge-objects, fvtable-gc,
	fvtable-thunks, fxref): Mark no longer supported in help text.

2010-09-02  Joseph Myers  <joseph@codesourcery.com>

	* c.opt (Wimport, fall-virtual, falt-external-templates,
	fdefault-inline, fenum-int-equiv, fexternal-templates,
	fguiding-decls, fhonor-std, fhuge-objects, flabels-ok,
	fname-mangling-version-, fnew-abi, fnonnull-objects,
	foptional-diags, fsquangle, fstrict-prototype, fthis-is-variable,
	fvtable-gc, fvtable-thunks, fxref): Mark with Ignore and Warn as
	applicable.
	(fhandle-exceptions): Mark with Alias and Warn.
	* c-opts.c (c_common_handle_option): Don't handle options marked
	as ignored.

2010-09-02  Joseph Myers  <joseph@codesourcery.com>

	* c.opt (Wcomments, Werror-implicit-function-declaration,
	ftemplate-depth-, std=c89, std=c9x, std=gnu89, std=gnu9x,
	std=iso9899:1990, std=iso9899:1999, std=iso9899:199x): Mark as
	aliases.
	* c-common.c (option_codes): Use OPT_Wcomment instead of
	OPT_Wcomments.
	* c-opts.c (warning_as_error_callback, c_common_handle_option):
	Don't handle options marked as aliases.

2010-08-25  Richard Guenther  <rguenther@suse.de>

	* c-common.c (c_common_get_alias_set): Remove special
	handling for pointers.

2010-08-20  Nathan Froyd  <froydnj@codesourcery.com>

	* c-common.c: Use FOR_EACH_VEC_ELT.
	* c-gimplify.c: Likewise.
	* c-pragma.c: Likewise.

2010-08-16  Joseph Myers  <joseph@codesourcery.com>

	* c.opt (MDX): Change back to MD.  Mark NoDriverArg instead of
	RejectDriver.
	(MMDX): Change back to MMD.  Mark NoDriverArg instead of
	RejectDriver.
	* c-opts.c (c_common_handle_option): Use OPT_MD and OPT_MMD
	instead of OPT_MDX and OPT_MMDX.

2010-08-16  Joseph Myers  <joseph@codesourcery.com>

	* c.opt (MDX, MMDX, lang-asm): Mark RejectDriver.

2010-08-12  Joseph Myers  <joseph@codesourcery.com>

	* c.opt (MD, MMD): Change to MDX and MMDX.
	* c-opts.c (c_common_handle_option): Use OPT_MMD and OPT_MMDX.

2010-08-11  Joseph Myers  <joseph@codesourcery.com>

	* c-opts.c (c_common_handle_option): Call handle_generated_option
	instead of handle_option.

2010-08-08  Nathan Froyd  <froydnj@codesourcery.com>

	* c-pragma.c (add_to_renaming_pragma_list): Fix call to VEC_safe_push.
	(maybe_apply_renaming_pragma): Delete unneeded declarations.

2010-08-08  Nathan Froyd  <froydnj@codesourcery.com>

	* c-pragma.c (pending_redefinition): Declare.  Declare a VEC of it.
	(pending_redefine_extname): Change type to a VEC.
	(add_to_renaming_pragma_list): Update for new type of
	pending_redefine_extname.
	(maybe_apply_renaming_pragma): Likewise.

2010-08-04  Arnaud Charlet  <charlet@adacore.com>

	* c-ada-spec.c (dump_ada_template): Mark underlying instance type as
	visited.
	(dump_generic_ada_node): Code clean up. Use TREE_VISITED flag to
	decide whether a type has already been declared/seen.
	Do not go to the original type.
	(dump_nested_types): New parameter forward.
	Generate forward declaration if needed and mark type as visited.
	(print_ada_declaration): Call dump_nested_types if not already done.
	Mark types as visited.

2010-08-03  Joseph Myers  <joseph@codesourcery.com>

	* c.opt (-print-pch-checksum): Remove option.
	* c-opts.c (c_common_handle_option): Don't handle
	OPT_print_pch_checksum.

2010-07-27  Joseph Myers  <joseph@codesourcery.com>

	* c-common.h (c_common_handle_option): Update prototype and return
	value type.
	* c-opts.c (c_common_handle_option): Update prototype and return
	value type.  Update calls to handle_option and
	enable_warning_as_error.

2010-07-27  Jakub Jelinek  <jakub@redhat.com>

	PR c/45079
	* c-pretty-print.c (pp_c_expression): Handle C_MAYBE_CONST_EXPR.

2010-07-27  Joseph Myers  <joseph@codesourcery.com>

	* c-common.h (c_common_missing_argument): Remove.
	* c-opts.c (c_common_missing_argument): Remove.
	* c.opt (A, D, F, I, MD, MMD, MQ, MT, U, fconstant-string-class=,
	idirafter, imacros, include, isysroot, isystem, iquote): Add
	MissingArgError.
	* c-objc-common.h (LANG_HOOKS_MISSING_ARGUMENT): Remove.

2010-07-27  Joseph Myers  <joseph@codesourcery.com>

	* c-common.h (c_common_option_lang_mask,
	c_common_initialize_diagnostics, c_common_complain_wrong_lang_p):
	New.
	(c_common_init_options): Update prototype.
	* c-opts.c (c_common_option_lang_mask): New.
	(c_common_initialize_diagnostics): Split out of
	c_common_init_options.
	(accept_all_c_family_options, c_common_complain_wrong_lang_p):
	New.
	(c_common_init_options): Update prototype.  Use decoded options in
	search for -lang-asm.

2010-07-15  Nathan Froyd  <froydnj@codesourcery.com>

	* c-common.c: Carefully replace TREE_CHAIN with DECL_CHAIN.
	* c-format.c: Likewise.

2010-07-08  Manuel López-Ibáñez  <manu@gcc.gnu.org>

	* c-common.h: Include diagnostic-core.h. Error if already
	included.
	* c-semantics.c: Do not define GCC_DIAG_STYLE here.

2010-07-03  Manuel López-Ibáñez  <manu@gcc.gnu.org>

	* c-family/c-common.c (IN_GCC_FRONTEND): Do not undef.
	Do not include expr.h
	(vector_mode_valid_p): Move here.

2010-06-21  DJ Delorie  <dj@redhat.com>

	* c-pragma.c (handle_pragma_diagnostic): Add push/pop,
	allow these pragmas anywhere.

2010-06-14  Jakub Jelinek  <jakub@redhat.com>

	PR bootstrap/44509
	* c-cppbuiltin.c: Include gt-c-family-c-cppbuiltin.h.
	(lazy_hex_fp_values, lazy_hex_fp_value_count): Add GTY(()) markers.
	(lazy_hex_fp_value, builtin_define_with_hex_fp_value): Use
	ggc_strdup instead of xstrdup.

2010-06-10  Jakub Jelinek  <jakub@redhat.com>

	* c-cppbuiltin.c: Include cpp-id-data.h.
	(lazy_hex_fp_values, lazy_hex_fp_value_count): New variables.
	(lazy_hex_fp_value): New function.
	(builtin_define_with_hex_fp_value): Provide definitions lazily.

2010-06-30  Manuel López-Ibáñez  <manu@gcc.gnu.org>

	* c-gimplify.c: Do not include tree-flow.h

2010-06-29  Joern Rennecke  <joern.rennecke@embecosm.com>

	PR other/44034
	* c-common.c: Rename targetm member:
	targetm.enum_va_list -> targetm.enum_va_list_p

2010-06-28  Anatoly Sokolov  <aesok@post.ru>

	* c-common.c (shorten_compare): Adjust call to force_fit_type_double.

2010-06-28  Steven Bosscher  <steven@gcc.gnu.org>

	* c-cppbuiltin.c: Do not include except.h.

2010-06-24  Andi Kleen  <ak@linux.intel.com>

	* c-common.c (warn_for_omitted_condop): New.
	* c-common.h (warn_for_omitted_condop): Add prototype.

2010-06-21  Joseph Myers  <joseph@codesourcery.com>

	* c.opt (lang-objc): Remove.
	* c-opts.c (c_common_handle_option): Don't handle OPT_lang_objc.

2010-06-21  Joern Rennecke  <joern.rennecke@embecosm.com>

	* c-opts.c: Include "tm_p.h".

2010-06-20  Joseph Myers  <joseph@codesourcery.com>

	* c-common.c (parse_optimize_options): Update call to
	decode_options.

2010-06-18  Nathan Froyd  <froydnj@codesourcery.com>

	* c-common.c (record_types_used_by_current_var_decl): Adjust for
	new type of types_used_by_cur_var_decl.

2010-06-17  Joern Rennecke  <joern.rennecke@embecosm.com>

	PR bootstrap/44512
	* c-cppbuiltin.c (builtin_define_with_hex_fp_value): Add cast
	for C++ standard compliance.

2010-06-16  Jason Merrill  <jason@redhat.com>

	* c.opt: Add -Wnoexcept.

2010-06-16  Richard Guenther  <rguenther@suse.de>

	PR c/44555
	* c-common.c (c_common_truthvalue_conversion): Remove
	premature and wrong optimization concering ADDR_EXPRs.

2010-06-15  Arnaud Charlet  <charlet@adacore.com>

	* c-ada-spec.c (dump_sloc): Remove column info.
	(is_simple_enum): New function.
	(dump_generic_ada_node, print_ada_declaration): Map C enum types to Ada
	enum types when relevant.

2010-06-11  Manuel López-Ibáñez  <manu@gcc.gnu.org>

	* c-common.c (conversion_warning): Warn at expression
	location.

2010-06-10  Joseph Myers  <joseph@codesourcery.com>

	* c-opts.c (c_common_handle_option): Don't handle
	OPT_fshow_column.

2010-06-08  Laurynas Biveinis  <laurynas.biveinis@gmail.com>

	* c-pragma.c (push_alignment): Use typed GC allocation.
	(handle_pragma_push_options): Likewise.

	* c-common.c (parse_optimize_options): Likewise.

	* c-common.h (struct sorted_fields_type): Add variable_size GTY
	option.

2010-06-07  Joseph Myers  <joseph@codesourcery.com>

	* c-common.c (flag_preprocess_only, flag_undef, flag_no_builtin,
	flag_no_nonansi_builtin, flag_short_double, flag_short_wchar,
	flag_lax_vector_conversions, flag_ms_extensions, flag_no_asm,
	flag_signed_bitfields, warn_strict_null_sentinel,
	flag_nil_receivers, flag_zero_link, flag_replace_objc_classes,
	flag_gen_declaration, flag_no_gnu_keywords,
	flag_implement_inlines, flag_implicit_templates,
	flag_implicit_inline_templates, flag_optional_diags,
	flag_elide_constructors, flag_default_inline, flag_rtti,
	flag_conserve_space, flag_access_control, flag_check_new,
	flag_new_for_scope, flag_weak, flag_working_directory,
	flag_use_cxa_atexit, flag_use_cxa_get_exception_ptr,
	flag_enforce_eh_specs, flag_threadsafe_statics,
	flag_pretty_templates): Remove.
	* c-common.h (flag_preprocess_only, flag_nil_receivers,
	flag_objc_exceptions, flag_objc_sjlj_exceptions, flag_zero_link,
	flag_replace_objc_classes, flag_undef, flag_no_builtin,
	flag_no_nonansi_builtin, flag_short_double, flag_short_wchar,
	flag_lax_vector_conversions, flag_ms_extensions, flag_no_asm,
	flag_const_strings, flag_signed_bitfields, flag_gen_declaration,
	flag_no_gnu_keywords, flag_implement_inlines,
	flag_implicit_templates, flag_implicit_inline_templates,
	flag_optional_diags, flag_elide_constructors, flag_default_inline,
	flag_rtti, flag_conserve_space, flag_access_control,
	flag_check_new, flag_new_for_scope, flag_weak,
	flag_working_directory, flag_use_cxa_atexit,
	flag_use_cxa_get_exception_ptr, flag_enforce_eh_specs,
	flag_threadsafe_statics, flag_pretty_templates,
	warn_strict_null_sentinel): Remove.
	* c.opt (E, Wstrict-null-sentinel, faccess-control, fasm,
	fbuiltin, fcheck-new, fconserve-space, felide-constructors,
	fenforce-eh-specs, ffor-scope, fgnu-keywords, fimplement-inlines,
	fimplicit-inline-templates, fimplicit-templates,
	flax-vector-conversions, fms-extensions, fnil-receivers,
	fnonansi-builtins, fpretty-templates, freplace-objc-classes,
	frtti, fshort-double, fshort-enums, fshort-wchar,
	fsigned-bitfields, fsigned-char, fstats, fthreadsafe-statics,
	funsigned-bitfields, funsigned-char, fuse-cxa-atexit,
	fuse-cxa-get-exception-ptr, fweak, fworking-directory, fzero-link,
	gen-decls, undef): Use Var.
	(fdefault-inline, foptional-diags): Document as doing nothing.
	* c-opts.c (c_common_handle_option): Remove cases for options now
	using Var.  Mark ignored options as such.

2010-06-05  Steven Bosscher  <steven@gcc.gnu.org>

	* c-common.c: Moved to here from parent directory.
	* c-common.def: Likewise.
	* c-common.h: Likewise.
	* c-cppbuiltin.c: Likewise.
	* c-dump.c: Likewise.
	* c-format.c: Likewise.
	* c-format.h : Likewise.
	* c-gimplify.c: Likewise.
	* c-lex.c: Likewise.
	* c-omp.c: Likewise.
	* c.opt: Likewise.
	* c-opts.c: Likewise.
	* c-pch.c: Likewise.
	* c-ppoutput.c: Likewise.
	* c-pragma.c: Likewise.
	* c-pragma.h: Likewise.
	* c-pretty-print.c: Likewise.
	* c-pretty-print.h: Likewise.
	* c-semantics.c: Likewise.
	* stub-objc.c: Likewise.

	* c-common.c: Include gt-c-family-c-common.h.
	* c-pragma.c: Include gt-c-family-c-pragma.h.

Copyright (C) 2010-2013 Free Software Foundation, Inc.

Copying and distribution of this file, with or without modification,
are permitted in any medium without royalty provided the copyright
notice and this notice are preserved.<|MERGE_RESOLUTION|>--- conflicted
+++ resolved
@@ -1,17 +1,4 @@
-<<<<<<< HEAD
-2012-12-03  Marek Polacek  <polacek@redhat.com>
-
-	Backported from mainline
-	2012-12-03  Marek Polacek  <polacek@redhat.com>
-
-	PR c/55570
-	* c-common.c (check_user_alignment): Swap order of tests,
-	check TREE_CODE first.
-
-2012-09-20  Release Manager
-=======
 2013-02-05  Jakub Jelinek  <jakub@redhat.com>
->>>>>>> bc75ee5f
 
 	PR middle-end/56167
 	* c-common.c (handle_error_attribute): Fix condition.
