--- conflicted
+++ resolved
@@ -1524,59 +1524,6 @@
 simplify_rotate (gimple_stmt_iterator *gsi)
 {
   gimple stmt = gsi_stmt (*gsi);
-<<<<<<< HEAD
-  tree arg1 = gimple_assign_rhs1 (stmt);
-  tree arg2 = gimple_assign_rhs2 (stmt);
-  enum tree_code code = gimple_assign_rhs_code (stmt);
-  tree res;
-  tree def1_arg1, def1_arg2, def2_arg1, def2_arg2;
-  enum tree_code def1_code, def2_code;
-
-  defcodefor_name (arg1, &def1_code, &def1_arg1, &def1_arg2);
-  defcodefor_name (arg2, &def2_code, &def2_arg1, &def2_arg2);
-
-  /* Try to fold (type) X op CST -> (type) (X op ((type-x) CST))
-     when profitable.  */
-  if (TREE_CODE (arg2) == INTEGER_CST
-      && CONVERT_EXPR_CODE_P (def1_code)
-      && hoist_conversion_for_bitop_p (TREE_TYPE (arg1), TREE_TYPE (def1_arg1))
-      && INTEGRAL_TYPE_P (TREE_TYPE (def1_arg1))
-      && int_fits_type_p (arg2, TREE_TYPE (def1_arg1)))
-    {
-      gassign *newop;
-      tree tem = make_ssa_name (TREE_TYPE (def1_arg1), NULL);
-      newop =
-        gimple_build_assign_with_ops (code, tem, def1_arg1,
-				      fold_convert_loc (gimple_location (stmt),
-							TREE_TYPE (def1_arg1),
-							arg2));
-      gimple_set_location (newop, gimple_location (stmt));
-      gsi_insert_before (gsi, newop, GSI_SAME_STMT);
-      gimple_assign_set_rhs_with_ops_1 (gsi, NOP_EXPR,
-					tem, NULL_TREE, NULL_TREE);
-      update_stmt (gsi_stmt (*gsi));
-      return true;
-    }
-
-  /* For bitwise binary operations apply operand conversions to the
-     binary operation result instead of to the operands.  This allows
-     to combine successive conversions and bitwise binary operations.  */
-  if (CONVERT_EXPR_CODE_P (def1_code)
-      && CONVERT_EXPR_CODE_P (def2_code)
-      && types_compatible_p (TREE_TYPE (def1_arg1), TREE_TYPE (def2_arg1))
-      && hoist_conversion_for_bitop_p (TREE_TYPE (arg1), TREE_TYPE (def1_arg1)))
-    {
-      gassign *newop;
-      tree tem = make_ssa_name (TREE_TYPE (def1_arg1), NULL);
-      newop = gimple_build_assign_with_ops (code, tem, def1_arg1, def2_arg1);
-      gimple_set_location (newop, gimple_location (stmt));
-      gsi_insert_before (gsi, newop, GSI_SAME_STMT);
-      gimple_assign_set_rhs_with_ops_1 (gsi, NOP_EXPR,
-					tem, NULL_TREE, NULL_TREE);
-      update_stmt (gsi_stmt (*gsi));
-      return true;
-    }
-=======
   tree arg[2], rtype, rotcnt = NULL_TREE;
   tree def_arg1[2], def_arg2[2];
   enum tree_code def_code[2];
@@ -1588,7 +1535,6 @@
   arg[0] = gimple_assign_rhs1 (stmt);
   arg[1] = gimple_assign_rhs2 (stmt);
   rtype = TREE_TYPE (arg[0]);
->>>>>>> fefa0b13
 
   /* Only create rotates in complete modes.  Other cases are not
      expanded properly.  */
@@ -1596,55 +1542,8 @@
       || TYPE_PRECISION (rtype) != GET_MODE_PRECISION (TYPE_MODE (rtype)))
     return false;
 
-<<<<<<< HEAD
-   /* Simplify (A & B) OP0 (C & B) to (A OP0 C) & B. */
-   if (def1_code == def2_code
-       && def1_code == BIT_AND_EXPR
-       && operand_equal_for_phi_arg_p (def1_arg2,
-				       def2_arg2))
-    {
-      tree b = def1_arg2;
-      tree a = def1_arg1;
-      tree c = def2_arg1;
-      tree inner = fold_build2 (code, TREE_TYPE (arg2), a, c);
-      /* If A OP0 C (this usually means C is the same as A) is 0
-	 then fold it down correctly. */
-      if (integer_zerop (inner))
-	{
-	  gimple_assign_set_rhs_from_tree (gsi, inner);
-	  update_stmt (stmt);
-	  return true;
-	}
-      /* If A OP0 C (this usually means C is the same as A) is a ssa_name
-	 then fold it down correctly. */
-      else if (TREE_CODE (inner) == SSA_NAME)
-	{
-      	  tree outer = fold_build2 (def1_code, TREE_TYPE (inner),
-				    inner, b);
-	  gimple_assign_set_rhs_from_tree (gsi, outer);
-	  update_stmt (stmt);
-	  return true;
-	}
-      else
-	{
-	  gassign *newop;
-	  tree tem;
-	  tem = make_ssa_name (TREE_TYPE (arg2), NULL);
-	  newop = gimple_build_assign_with_ops (code, tem, a, c);
-	  gimple_set_location (newop, gimple_location (stmt));
-	  /* Make sure to re-process the new stmt as it's walking upwards.  */
-	  gsi_insert_before (gsi, newop, GSI_NEW_STMT);
-	  gimple_assign_set_rhs1 (stmt, tem);
-	  gimple_assign_set_rhs2 (stmt, b);
-	  gimple_assign_set_rhs_code (stmt, def1_code);
-	  update_stmt (stmt);
-	  return true;
-	}
-    }
-=======
   for (i = 0; i < 2; i++)
     defcodefor_name (arg[i], &def_code[i], &def_arg1[i], &def_arg2[i]);
->>>>>>> fefa0b13
 
   /* Look through narrowing conversions.  */
   if (CONVERT_EXPR_CODE_P (def_code[0])
@@ -1657,250 +1556,8 @@
       && has_single_use (arg[0])
       && has_single_use (arg[1]))
     {
-<<<<<<< HEAD
-      tree cst = fold_build2 (BIT_AND_EXPR, TREE_TYPE (arg2),
-			      arg2, def1_arg2);
-      tree tem;
-      gassign *newop;
-      if (integer_zerop (cst))
-	{
-	  gimple_assign_set_rhs1 (stmt, def1_arg1);
-	  update_stmt (stmt);
-	  return true;
-	}
-      tem = make_ssa_name (TREE_TYPE (arg2), NULL);
-      newop = gimple_build_assign_with_ops (BIT_AND_EXPR,
-					    tem, def1_arg1, arg2);
-      gimple_set_location (newop, gimple_location (stmt));
-      /* Make sure to re-process the new stmt as it's walking upwards.  */
-      gsi_insert_before (gsi, newop, GSI_NEW_STMT);
-      gimple_assign_set_rhs1 (stmt, tem);
-      gimple_assign_set_rhs2 (stmt, cst);
-      gimple_assign_set_rhs_code (stmt, BIT_IOR_EXPR);
-      update_stmt (stmt);
-      return true;
-    }
-
-  /* Combine successive equal operations with constants.  */
-  if ((code == BIT_AND_EXPR
-       || code == BIT_IOR_EXPR
-       || code == BIT_XOR_EXPR)
-      && def1_code == code 
-      && CONSTANT_CLASS_P (arg2)
-      && CONSTANT_CLASS_P (def1_arg2))
-    {
-      tree cst = fold_build2 (code, TREE_TYPE (arg2),
-			      arg2, def1_arg2);
-      gimple_assign_set_rhs1 (stmt, def1_arg1);
-      gimple_assign_set_rhs2 (stmt, cst);
-      update_stmt (stmt);
-      return true;
-    }
-
-  /* Canonicalize X ^ ~0 to ~X.  */
-  if (code == BIT_XOR_EXPR
-      && integer_all_onesp (arg2))
-    {
-      gimple_assign_set_rhs_with_ops (gsi, BIT_NOT_EXPR, arg1, NULL_TREE);
-      gcc_assert (gsi_stmt (*gsi) == stmt);
-      update_stmt (stmt);
-      return true;
-    }
-
-  /* Try simple folding for X op !X, and X op X.  */
-  res = simplify_bitwise_binary_1 (code, TREE_TYPE (arg1), arg1, arg2);
-  if (res != NULL_TREE)
-    {
-      gimple_assign_set_rhs_from_tree (gsi, res);
-      update_stmt (gsi_stmt (*gsi));
-      return true;
-    }
-
-  if (code == BIT_AND_EXPR || code == BIT_IOR_EXPR)
-    {
-      enum tree_code ocode = code == BIT_AND_EXPR ? BIT_IOR_EXPR : BIT_AND_EXPR;
-      if (def1_code == ocode)
-	{
-	  tree x = arg2;
-	  enum tree_code coden;
-	  tree a1, a2;
-	  /* ( X | Y) & X -> X */
-	  /* ( X & Y) | X -> X */
-	  if (x == def1_arg1
-	      || x == def1_arg2)
-	    {
-	      gimple_assign_set_rhs_from_tree (gsi, x);
-	      update_stmt (gsi_stmt (*gsi));
-	      return true;
-	    }
-
-	  defcodefor_name (def1_arg1, &coden, &a1, &a2);
-	  /* (~X | Y) & X -> X & Y */
-	  /* (~X & Y) | X -> X | Y */
-	  if (coden == BIT_NOT_EXPR && a1 == x)
-	    {
-	      gimple_assign_set_rhs_with_ops (gsi, code,
-					      x, def1_arg2);
-	      gcc_assert (gsi_stmt (*gsi) == stmt);
-	      update_stmt (stmt);
-	      return true;
-	    }
-	  defcodefor_name (def1_arg2, &coden, &a1, &a2);
-	  /* (Y | ~X) & X -> X & Y */
-	  /* (Y & ~X) | X -> X | Y */
-	  if (coden == BIT_NOT_EXPR && a1 == x)
-	    {
-	      gimple_assign_set_rhs_with_ops (gsi, code,
-					      x, def1_arg1);
-	      gcc_assert (gsi_stmt (*gsi) == stmt);
-	      update_stmt (stmt);
-	      return true;
-	    }
-	}
-      if (def2_code == ocode)
-	{
-	  enum tree_code coden;
-	  tree a1;
-	  tree x = arg1;
-	  /* X & ( X | Y) -> X */
-	  /* X | ( X & Y) -> X */
-	  if (x == def2_arg1
-	      || x == def2_arg2)
-	    {
-	      gimple_assign_set_rhs_from_tree (gsi, x);
-	      update_stmt (gsi_stmt (*gsi));
-	      return true;
-	    }
-	  defcodefor_name (def2_arg1, &coden, &a1, NULL);
-	  /* (~X | Y) & X -> X & Y */
-	  /* (~X & Y) | X -> X | Y */
-	  if (coden == BIT_NOT_EXPR && a1 == x)
-	    {
-	      gimple_assign_set_rhs_with_ops (gsi, code,
-					      x, def2_arg2);
-	      gcc_assert (gsi_stmt (*gsi) == stmt);
-	      update_stmt (stmt);
-	      return true;
-	    }
-	  defcodefor_name (def2_arg2, &coden, &a1, NULL);
-	  /* (Y | ~X) & X -> X & Y */
-	  /* (Y & ~X) | X -> X | Y */
-	  if (coden == BIT_NOT_EXPR && a1 == x)
-	    {
-	      gimple_assign_set_rhs_with_ops (gsi, code,
-					      x, def2_arg1);
-	      gcc_assert (gsi_stmt (*gsi) == stmt);
-	      update_stmt (stmt);
-	      return true;
-	    }
-	}
-
-      /* If arg1 and arg2 are booleans (or any single bit type)
-         then try to simplify:
-
-	   (~X & Y) -> X < Y
-	   (X & ~Y) -> Y < X
-	   (~X | Y) -> X <= Y
-	   (X | ~Y) -> Y <= X 
-
-	  But only do this if our result feeds into a comparison as
-	  this transformation is not always a win, particularly on
-	  targets with and-not instructions.  */
-      if (TREE_CODE (arg1) == SSA_NAME
-	  && TREE_CODE (arg2) == SSA_NAME
-	  && INTEGRAL_TYPE_P (TREE_TYPE (arg1))
-	  && TYPE_PRECISION (TREE_TYPE (arg1)) == 1
-	  && TYPE_PRECISION (TREE_TYPE (arg2)) == 1
-	  && (TYPE_UNSIGNED (TREE_TYPE (arg1))
-	      == TYPE_UNSIGNED (TREE_TYPE (arg2))))
-	{
-	  use_operand_p use_p;
-          gimple use_stmt;
-
-	  if (single_imm_use (gimple_assign_lhs (stmt), &use_p, &use_stmt))
-	    {
-	      if (gimple_code (use_stmt) == GIMPLE_COND
-		  && gimple_cond_lhs (use_stmt) == gimple_assign_lhs (stmt)
-		  && integer_zerop (gimple_cond_rhs (use_stmt))
-		  && gimple_cond_code (use_stmt) == NE_EXPR)
-		{
-	          if (simplify_bitwise_binary_boolean (gsi, code, arg1, arg2))
-		    return true;
-	          if (simplify_bitwise_binary_boolean (gsi, code, arg2, arg1))
-		    return true;
-		}
-	    }
-	}
-    }
-  return false;
-}
-
-
-/* Recognize rotation patterns.  Return true if a transformation
-   applied, otherwise return false.
-
-   We are looking for X with unsigned type T with bitsize B, OP being
-   +, | or ^, some type T2 wider than T and
-   (X << CNT1) OP (X >> CNT2)				iff CNT1 + CNT2 == B
-   ((T) ((T2) X << CNT1)) OP ((T) ((T2) X >> CNT2))	iff CNT1 + CNT2 == B
-   (X << Y) OP (X >> (B - Y))
-   (X << (int) Y) OP (X >> (int) (B - Y))
-   ((T) ((T2) X << Y)) OP ((T) ((T2) X >> (B - Y)))
-   ((T) ((T2) X << (int) Y)) OP ((T) ((T2) X >> (int) (B - Y)))
-   (X << Y) | (X >> ((-Y) & (B - 1)))
-   (X << (int) Y) | (X >> (int) ((-Y) & (B - 1)))
-   ((T) ((T2) X << Y)) | ((T) ((T2) X >> ((-Y) & (B - 1))))
-   ((T) ((T2) X << (int) Y)) | ((T) ((T2) X >> (int) ((-Y) & (B - 1))))
-
-   and transform these into:
-   X r<< CNT1
-   X r<< Y
-
-   Note, in the patterns with T2 type, the type of OP operands
-   might be even a signed type, but should have precision B.  */
-
-static bool
-simplify_rotate (gimple_stmt_iterator *gsi)
-{
-  gimple stmt = gsi_stmt (*gsi);
-  tree arg[2], rtype, rotcnt = NULL_TREE;
-  tree def_arg1[2], def_arg2[2];
-  enum tree_code def_code[2];
-  tree lhs;
-  int i;
-  bool swapped_p = false;
-  gassign *g;
-
-  arg[0] = gimple_assign_rhs1 (stmt);
-  arg[1] = gimple_assign_rhs2 (stmt);
-  rtype = TREE_TYPE (arg[0]);
-
-  /* Only create rotates in complete modes.  Other cases are not
-     expanded properly.  */
-  if (!INTEGRAL_TYPE_P (rtype)
-      || TYPE_PRECISION (rtype) != GET_MODE_PRECISION (TYPE_MODE (rtype)))
-    return false;
-
-  for (i = 0; i < 2; i++)
-    defcodefor_name (arg[i], &def_code[i], &def_arg1[i], &def_arg2[i]);
-
-  /* Look through narrowing conversions.  */
-  if (CONVERT_EXPR_CODE_P (def_code[0])
-      && CONVERT_EXPR_CODE_P (def_code[1])
-      && INTEGRAL_TYPE_P (TREE_TYPE (def_arg1[0]))
-      && INTEGRAL_TYPE_P (TREE_TYPE (def_arg1[1]))
-      && TYPE_PRECISION (TREE_TYPE (def_arg1[0]))
-	 == TYPE_PRECISION (TREE_TYPE (def_arg1[1]))
-      && TYPE_PRECISION (TREE_TYPE (def_arg1[0])) > TYPE_PRECISION (rtype)
-      && has_single_use (arg[0])
-      && has_single_use (arg[1]))
-    {
       for (i = 0; i < 2; i++)
 	{
-=======
-      for (i = 0; i < 2; i++)
-	{
->>>>>>> fefa0b13
 	  arg[i] = def_arg1[i];
 	  defcodefor_name (arg[i], &def_code[i], &def_arg1[i], &def_arg2[i]);
 	}
@@ -2412,70 +2069,6 @@
   return name;
 }
 
-<<<<<<< HEAD
-/* Fold all stmts using fold_stmt following only single-use chains
-   and using a simple const-and-copy lattice.  */
-
-static bool
-fold_all_stmts (struct function *fun)
-{
-  bool cfg_changed = false;
-
-  /* Combine stmts with the stmts defining their operands.  Do that
-     in an order that guarantees visiting SSA defs before SSA uses.  */
-  lattice.create (num_ssa_names);
-  lattice.quick_grow_cleared (num_ssa_names);
-  int *postorder = XNEWVEC (int, n_basic_blocks_for_fn (fun));
-  int postorder_num = inverted_post_order_compute (postorder);
-  for (int i = 0; i < postorder_num; ++i)
-    {
-      basic_block bb = BASIC_BLOCK_FOR_FN (fun, postorder[i]);
-      for (gimple_stmt_iterator gsi = gsi_start_bb (bb);
-	   !gsi_end_p (gsi); gsi_next (&gsi))
-	{
-	  gimple stmt = gsi_stmt (gsi);
-	  gimple orig_stmt = stmt;
-
-	  if (fold_stmt (&gsi, fwprop_ssa_val))
-	    {
-	      stmt = gsi_stmt (gsi);
-	      if (maybe_clean_or_replace_eh_stmt (orig_stmt, stmt)
-		  && gimple_purge_dead_eh_edges (bb))
-		cfg_changed = true;
-	      /* Cleanup the CFG if we simplified a condition to
-	         true or false.  */
-	      if (gcond *cond_stmt = dyn_cast <gcond *> (stmt))
-		if (gimple_cond_true_p (cond_stmt)
-		    || gimple_cond_false_p (cond_stmt))
-		  cfg_changed = true;
-	      update_stmt (stmt);
-	    }
-
-	  /* Fill up the lattice.  */
-	  if (gimple_assign_single_p (stmt))
-	    {
-	      tree lhs = gimple_assign_lhs (stmt);
-	      tree rhs = gimple_assign_rhs1 (stmt);
-	      if (TREE_CODE (lhs) == SSA_NAME)
-		{
-		  if (TREE_CODE (rhs) == SSA_NAME)
-		    lattice[SSA_NAME_VERSION (lhs)] = fwprop_ssa_val (rhs);
-		  else if (is_gimple_min_invariant (rhs))
-		    lattice[SSA_NAME_VERSION (lhs)] = rhs;
-		  else
-		    lattice[SSA_NAME_VERSION (lhs)] = lhs;
-		}
-	    }
-	}
-    }
-  free (postorder);
-  lattice.release ();
-
-  return cfg_changed;
-}
-
-=======
->>>>>>> fefa0b13
 /* Main entry point for the forward propagation and statement combine
    optimizer.  */
 
