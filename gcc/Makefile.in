# Makefile for GNU Compiler Collection
# Run 'configure' to generate Makefile from Makefile.in

# Copyright (C) 1987-2017 Free Software Foundation, Inc.

#This file is part of GCC.

#GCC is free software; you can redistribute it and/or modify
#it under the terms of the GNU General Public License as published by
#the Free Software Foundation; either version 3, or (at your option)
#any later version.

#GCC is distributed in the hope that it will be useful,
#but WITHOUT ANY WARRANTY; without even the implied warranty of
#MERCHANTABILITY or FITNESS FOR A PARTICULAR PURPOSE.  See the
#GNU General Public License for more details.

#You should have received a copy of the GNU General Public License
#along with GCC; see the file COPYING3.  If not see
#<http://www.gnu.org/licenses/>.

# The targets for external use include:
# all, doc, install, install-cross, install-cross-rest, install-strip,
# uninstall, TAGS, mostlyclean, clean, distclean, maintainer-clean.

# This is the default target.
# Set by autoconf to "all.internal" for a native build, or
# "all.cross" to build a cross compiler.
all: @ALL@

# Depend on this to specify a phony target portably.
force:

# This tells GNU make version 3 not to export the variables
# defined in this file into the environment (and thus recursive makes).
.NOEXPORT:
# And this tells it not to automatically pass command-line variables
# to recursive makes.
MAKEOVERRIDES =

# Suppress smart makes who think they know how to automake yacc and flex file
.y.c:
.l.c:

# The only suffixes we want for implicit rules are .c and .o, so clear
# the list and add them.  This speeds up GNU Make, and allows -r to work.
# For i18n support, we also need .gmo, .po, .pox.
# This must come before the language makefile fragments to allow them to
# add suffixes and rules of their own.
.SUFFIXES:
.SUFFIXES: .c .cc .o .po .pox .gmo

# -------------------------------
# Standard autoconf-set variables
# -------------------------------

build=@build@
host=@host@
host_noncanonical=@host_noncanonical@
target=@target@
target_noncanonical:=@target_noncanonical@

# Normally identical to target_noncanonical, except for compilers built
# as accelerator targets.
real_target_noncanonical:=@real_target_noncanonical@
accel_dir_suffix = @accel_dir_suffix@

# Sed command to transform gcc to installed name.
program_transform_name := @program_transform_name@

# -----------------------------
# Directories used during build
# -----------------------------

# Directory where sources are, from where we are.
srcdir = @srcdir@
gcc_docdir = @srcdir@/doc

# Directory where sources are, absolute.
abs_srcdir = @abs_srcdir@
abs_docdir = @abs_srcdir@/doc

# Directory where sources are, relative to here.
top_srcdir = @top_srcdir@

# Top build directory for this package, relative to here.
top_builddir = .

# The absolute path to the current directory.
objdir := $(shell pwd)

host_subdir=@host_subdir@
build_subdir=@build_subdir@
target_subdir=@target_subdir@
build_libsubdir=@build_libsubdir@

# Top build directory for the "Cygnus tree", relative to $(top_builddir).
ifeq ($(host_subdir),.)
toplevel_builddir := ..
else
toplevel_builddir := ../..
endif

build_objdir := $(toplevel_builddir)/$(build_subdir)
build_libobjdir := $(toplevel_builddir)/$(build_libsubdir)
target_objdir := $(toplevel_builddir)/$(target_subdir)

# --------
# Defined vpaths
# --------

# Directory where sources are, from where we are.
VPATH = @srcdir@

# We define a vpath for the sources of the .texi files here because they
# are split between multiple directories and we would rather use one implicit
# pattern rule for everything.
# This vpath could be extended within the Make-lang fragments.

vpath %.texi $(gcc_docdir)
vpath %.texi $(gcc_docdir)/include

# --------
# UNSORTED
# --------

# Extra flags to pass to indicate cross compilation, which
# might be used or tested by Make-lang fragments.
CROSS=@CROSS@

# Variables that exist for you to override.
# See below for how to change them for certain systems.

# List of language subdirectories.
SUBDIRS =@subdirs@ build

# Selection of languages to be made.
CONFIG_LANGUAGES = @all_selected_languages@
LANGUAGES = c gcov$(exeext) gcov-dump$(exeext) gcov-tool$(exeext) \
            $(CONFIG_LANGUAGES)

# Default values for variables overridden in Makefile fragments.
# CFLAGS is for the user to override to, e.g., do a cross build with -O2.
# TCFLAGS is used for compilations with the GCC just built.
# T_CFLAGS is used for all compilations and is overridden by t-* files.
T_CFLAGS =
TCFLAGS =
CFLAGS = @CFLAGS@
CXXFLAGS = @CXXFLAGS@
LDFLAGS = @LDFLAGS@

# Should we build position-independent host code?
PICFLAG = @PICFLAG@

# Flags to determine code coverage. When coverage is disabled, this will
# contain the optimization flags, as you normally want code coverage
# without optimization.
COVERAGE_FLAGS = @coverage_flags@
coverageexts = .{gcda,gcno}

# The warning flags are separate from CFLAGS because people tend to
# override optimization flags and we'd like them to still have warnings
# turned on.  These flags are also used to pass other stage dependent
# flags from configure.  The user is free to explicitly turn these flags
# off if they wish.
# LOOSE_WARN are the warning flags to use when compiling something
# which is only compiled with gcc, such as libgcc.
# C_LOOSE_WARN is similar, but with C-only warnings.
# STRICT_WARN are the additional warning flags to
# apply to the back end and some front ends, which may be compiled
# with other compilers.
# C_STRICT_WARN is similar, with C-only warnings.
LOOSE_WARN = @loose_warn@
C_LOOSE_WARN = @c_loose_warn@
STRICT_WARN = @strict_warn@
C_STRICT_WARN = @c_strict_warn@

# This is set by --enable-checking.  The idea is to catch forgotten
# "extern" tags in header files.
NOCOMMON_FLAG = @nocommon_flag@

NOEXCEPTION_FLAGS = @noexception_flags@

ALIASING_FLAGS = @aliasing_flags@

# This is set by --disable-maintainer-mode (default) to "#"
# FIXME: 'MAINT' will always be set to an empty string, no matter if
# --disable-maintainer-mode is used or not.  This is because the
# following will expand to "MAINT := " in maintainer mode, and to
# "MAINT := #" in non-maintainer mode, but because '#' starts a comment,
# they mean exactly the same thing for make.
MAINT := @MAINT@

# The following provides the variable ENABLE_MAINTAINER_RULES that can
# be used in language Make-lang.in makefile fragments to enable
# maintainer rules.  So, ENABLE_MAINTAINER_RULES is 'true' in
# maintainer mode, and '' otherwise.
@MAINT@ ENABLE_MAINTAINER_RULES = true

# These are set by --enable-checking=valgrind.
RUN_GEN = @valgrind_command@
VALGRIND_DRIVER_DEFINES = @valgrind_path_defines@

# This is how we control whether or not the additional warnings are applied.
.-warn = $(STRICT_WARN)
build-warn = $(STRICT_WARN)
GCC_WARN_CFLAGS = $(LOOSE_WARN) $(C_LOOSE_WARN) $($(@D)-warn) $(if $(filter-out $(STRICT_WARN),$($(@D)-warn)),,$(C_STRICT_WARN)) $(NOCOMMON_FLAG) $($@-warn)
GCC_WARN_CXXFLAGS = $(LOOSE_WARN) $($(@D)-warn) $(NOCOMMON_FLAG) $($@-warn)

# These files are to have specific diagnostics suppressed, or are not to
# be subject to -Werror:
# flex output may yield harmless "no previous prototype" warnings
build/gengtype-lex.o-warn = -Wno-error
gengtype-lex.o-warn = -Wno-error
libgcov-util.o-warn = -Wno-error
libgcov-driver-tool.o-warn = -Wno-error
libgcov-merge-tool.o-warn = -Wno-error
gimple-match.o-warn = -Wno-unused
generic-match.o-warn = -Wno-unused
dfp.o-warn = -Wno-strict-aliasing

# All warnings have to be shut off in stage1 if the compiler used then
# isn't gcc; configure determines that.  WARN_CFLAGS will be either
# $(GCC_WARN_CFLAGS), or nothing.  Similarly, WARN_CXXFLAGS will be
# either $(GCC_WARN_CXXFLAGS), or nothing.
WARN_CFLAGS = @warn_cflags@
WARN_CXXFLAGS = @warn_cxxflags@

CPPFLAGS = @CPPFLAGS@

AWK = @AWK@
CC = @CC@
CXX = @CXX@
BISON = @BISON@
BISONFLAGS =
FLEX = @FLEX@
FLEXFLAGS =
AR = @AR@
AR_FLAGS = rc
NM = @NM@
RANLIB = @RANLIB@
RANLIB_FLAGS = @ranlib_flags@

# Libraries to use on the host.
HOST_LIBS = @HOST_LIBS@

# The name of the compiler to use.
COMPILER = $(CXX)
COMPILER_FLAGS = $(CXXFLAGS)
# If HOST_LIBS is set, then the user is controlling the libraries to
# link against.  In that case, link with $(CC) so that the -lstdc++
# library is not introduced.  If HOST_LIBS is not set, link with
# $(CXX) to pick up -lstdc++.
ifeq ($(HOST_LIBS),)
LINKER = $(CXX)
LINKER_FLAGS = $(CXXFLAGS)
else
LINKER = $(CC)
LINKER_FLAGS = $(CFLAGS)
endif

NO_PIE_CFLAGS = @NO_PIE_CFLAGS@
NO_PIE_FLAG = @NO_PIE_FLAG@

# We don't want to compile the compilers with -fPIE, it make PCH fail.
COMPILER += $(NO_PIE_CFLAGS)

# Link with -no-pie since we compile the compiler with -fno-PIE.
LINKER += $(NO_PIE_FLAG)

# Like LINKER, but use a mutex for serializing front end links.
ifeq (@DO_LINK_MUTEX@,true)
LLINKER = $(SHELL) $(srcdir)/lock-and-run.sh linkfe.lck $(LINKER)
else
LLINKER = $(LINKER)
endif

THIN_ARCHIVE_SUPPORT = @thin_archive_support@

USE_THIN_ARCHIVES = no
ifeq ($(THIN_ARCHIVE_SUPPORT),yes)
ifeq ($(AR_FLAGS),rc)
ifeq ($(RANLIB_FLAGS),)
USE_THIN_ARCHIVES = yes
endif
endif
endif

# -------------------------------------------
# Programs which operate on the build machine
# -------------------------------------------

SHELL = @SHELL@
# pwd command to use.  Allow user to override default by setting PWDCMD in
# the environment to account for automounters.  The make variable must not
# be called PWDCMD, otherwise the value set here is passed to make
# subprocesses and overrides the setting from the user's environment.
# Don't use PWD since it is a common shell environment variable and we
# don't want to corrupt it.
PWD_COMMAND = $${PWDCMD-pwd}
# on sysV, define this as cp.
INSTALL = @INSTALL@
# Some systems may be missing symbolic links, regular links, or both.
# Allow configure to check this and use "ln -s", "ln", or "cp" as appropriate.
LN=@LN@
LN_S=@LN_S@
# These permit overriding just for certain files.
INSTALL_PROGRAM = @INSTALL_PROGRAM@
INSTALL_DATA = @INSTALL_DATA@
INSTALL_SCRIPT = @INSTALL@
install_sh = $(SHELL) $(srcdir)/../install-sh
INSTALL_STRIP_PROGRAM = $(install_sh) -c -s
MAKEINFO = @MAKEINFO@
MAKEINFOFLAGS = --no-split
TEXI2DVI = texi2dvi
TEXI2PDF = texi2pdf
TEXI2HTML = $(MAKEINFO) --html
TEXI2POD = perl $(srcdir)/../contrib/texi2pod.pl
POD2MAN = pod2man --center="GNU" --release="gcc-$(version)" --date=$(shell sed 's/\(....\)\(..\)\(..\)/\1-\2-\3/' <$(DATESTAMP))
# Some versions of `touch' (such as the version on Solaris 2.8)
# do not correctly set the timestamp due to buggy versions of `utime'
# in the kernel.  So, we use `echo' instead.
STAMP = echo timestamp >
# If necessary (e.g., when using the MSYS shell on Microsoft Windows)
# translate the shell's notion of absolute pathnames to the native
# spelling.
build_file_translate = @build_file_translate@

# Make sure the $(MAKE) variable is defined.
@SET_MAKE@

# Locate mkinstalldirs.
mkinstalldirs=$(SHELL) $(srcdir)/../mkinstalldirs

# write_entries_to_file - writes each entry in a list
# to the specified file.  Entries are written in chunks of
# $(write_entries_to_file_split) to accommodate systems with
# severe command-line-length limitations.
# Parameters:
# $(1): variable containing entries to iterate over
# $(2): output file
write_entries_to_file_split = 50
write_entries_to_file = $(shell rm -f $(2) || :) $(shell touch $(2)) \
	$(foreach range, \
	  $(shell i=1; while test $$i -le $(words $(1)); do \
	     echo $$i; i=`expr $$i + $(write_entries_to_file_split)`; done), \
	  $(shell echo "$(wordlist $(range), \
			  $(shell expr $(range) + $(write_entries_to_file_split) - 1), $(1))" \
	     | tr ' ' '\012' >> $(2)))

# The jit documentation looks better if built with sphinx, but can be
# built with texinfo if sphinx is not available.
# configure sets "doc_build_sys" to "sphinx" or "texinfo" accordingly
doc_build_sys=@doc_build_sys@

# --------
# UNSORTED
# --------

# Dependency tracking stuff.
CXXDEPMODE = @CXXDEPMODE@
DEPDIR = @DEPDIR@
depcomp = $(SHELL) $(srcdir)/../depcomp

# In the past we used AC_PROG_CC_C_O and set this properly, but
# it was discovered that this hadn't worked in a long time, so now
# we just hard-code.
OUTPUT_OPTION = -o $@

# This is where we get zlib from.  zlibdir is -L../zlib and zlibinc is
# -I../zlib, unless we were configured with --with-system-zlib, in which
# case both are empty.
ZLIB = @zlibdir@ -lz
ZLIBINC = @zlibinc@

# How to find GMP
GMPLIBS = @GMPLIBS@
GMPINC = @GMPINC@

# How to find isl.
ISLLIBS = @ISLLIBS@
ISLINC = @ISLINC@

# Set to 'yes' if the LTO front end is enabled.
enable_lto = @enable_lto@

# Compiler and flags needed for plugin support
PLUGINCC = @CXX@
PLUGINCFLAGS = @CXXFLAGS@

# Libs and linker options needed for plugin support
PLUGINLIBS = @pluginlibs@

enable_plugin = @enable_plugin@

enable_host_shared = @enable_host_shared@

enable_as_accelerator = @enable_as_accelerator@

CPPLIB = ../libcpp/libcpp.a
CPPINC = -I$(srcdir)/../libcpp/include

# Where to find decNumber
enable_decimal_float = @enable_decimal_float@
DECNUM = $(srcdir)/../libdecnumber
DECNUMFMT = $(srcdir)/../libdecnumber/$(enable_decimal_float)
DECNUMINC = -I$(DECNUM) -I$(DECNUMFMT) -I../libdecnumber
LIBDECNUMBER = ../libdecnumber/libdecnumber.a

# The backtrace library.
BACKTRACE = $(srcdir)/../libbacktrace
BACKTRACEINC = -I$(BACKTRACE)
LIBBACKTRACE = ../libbacktrace/.libs/libbacktrace.a

# Target to use when installing include directory.  Either
# install-headers-tar, install-headers-cpio or install-headers-cp.
INSTALL_HEADERS_DIR = @build_install_headers_dir@

# Header files that are made available under the same name
# to programs compiled with GCC.
USER_H = $(srcdir)/ginclude/float.h \
	 $(srcdir)/ginclude/iso646.h \
	 $(srcdir)/ginclude/stdarg.h \
	 $(srcdir)/ginclude/stdbool.h \
	 $(srcdir)/ginclude/stddef.h \
	 $(srcdir)/ginclude/varargs.h \
	 $(srcdir)/ginclude/stdfix.h \
	 $(srcdir)/ginclude/stdnoreturn.h \
	 $(srcdir)/ginclude/stdalign.h \
	 $(srcdir)/ginclude/stdatomic.h \
	 $(EXTRA_HEADERS)

USER_H_INC_NEXT_PRE = @user_headers_inc_next_pre@
USER_H_INC_NEXT_POST = @user_headers_inc_next_post@

# The GCC to use for compiling crt*.o.
# Usually the one we just built.
# Don't use this as a dependency--use $(GCC_PASSES).
GCC_FOR_TARGET = $(STAGE_CC_WRAPPER) ./xgcc -B./ -B$(build_tooldir)/bin/ -isystem $(build_tooldir)/include -isystem $(build_tooldir)/sys-include -L$(objdir)/../ld

# Set if the compiler was configured with --with-build-sysroot.
SYSROOT_CFLAGS_FOR_TARGET = @SYSROOT_CFLAGS_FOR_TARGET@

# This is used instead of ALL_CFLAGS when compiling with GCC_FOR_TARGET.
# It specifies -B./.
# It also specifies -isystem ./include to find, e.g., stddef.h.
GCC_CFLAGS=$(CFLAGS_FOR_TARGET) $(INTERNAL_CFLAGS) $(T_CFLAGS) $(LOOSE_WARN) $(C_LOOSE_WARN) -Wold-style-definition $($@-warn) -isystem ./include $(TCFLAGS)

# ---------------------------------------------------
# Programs which produce files for the target machine
# ---------------------------------------------------

AR_FOR_TARGET := $(shell \
  if [ -f $(objdir)/../binutils/ar ] ; then \
    echo $(objdir)/../binutils/ar ; \
  else \
    if [ "$(host)" = "$(target)" ] ; then \
      echo $(AR); \
    else \
       t='$(program_transform_name)'; echo ar | sed -e "$$t" ; \
    fi; \
  fi)
AR_FLAGS_FOR_TARGET =
AR_CREATE_FOR_TARGET = $(AR_FOR_TARGET) $(AR_FLAGS_FOR_TARGET) rc
AR_EXTRACT_FOR_TARGET = $(AR_FOR_TARGET) $(AR_FLAGS_FOR_TARGET) x
LIPO_FOR_TARGET = lipo
ORIGINAL_AS_FOR_TARGET = @ORIGINAL_AS_FOR_TARGET@
RANLIB_FOR_TARGET := $(shell \
  if [ -f $(objdir)/../binutils/ranlib ] ; then \
    echo $(objdir)/../binutils/ranlib ; \
  else \
    if [ "$(host)" = "$(target)" ] ; then \
      echo $(RANLIB); \
    else \
       t='$(program_transform_name)'; echo ranlib | sed -e "$$t" ; \
    fi; \
  fi)
ORIGINAL_LD_FOR_TARGET = @ORIGINAL_LD_FOR_TARGET@
ORIGINAL_NM_FOR_TARGET = @ORIGINAL_NM_FOR_TARGET@
NM_FOR_TARGET = ./nm
STRIP_FOR_TARGET := $(shell \
  if [ -f $(objdir)/../binutils/strip-new ] ; then \
    echo $(objdir)/../binutils/strip-new ; \
  else \
    if [ "$(host)" = "$(target)" ] ; then \
      echo strip; \
    else \
       t='$(program_transform_name)'; echo strip | sed -e "$$t" ; \
    fi; \
  fi)

# --------
# UNSORTED
# --------

# Where to find some libiberty headers.
HASHTAB_H   = $(srcdir)/../include/hashtab.h
OBSTACK_H   = $(srcdir)/../include/obstack.h
SPLAY_TREE_H= $(srcdir)/../include/splay-tree.h
MD5_H	    = $(srcdir)/../include/md5.h
XREGEX_H    = $(srcdir)/../include/xregex.h
FNMATCH_H   = $(srcdir)/../include/fnmatch.h

# Linker plugin API headers
LINKER_PLUGIN_API_H = $(srcdir)/../include/plugin-api.h

# Default native SYSTEM_HEADER_DIR, to be overridden by targets.
NATIVE_SYSTEM_HEADER_DIR = @NATIVE_SYSTEM_HEADER_DIR@
# Default cross SYSTEM_HEADER_DIR, to be overridden by targets.
CROSS_SYSTEM_HEADER_DIR = @CROSS_SYSTEM_HEADER_DIR@

# autoconf sets SYSTEM_HEADER_DIR to one of the above.
# Purge it of unnecessary internal relative paths
# to directories that might not exist yet.
# The sed idiom for this is to repeat the search-and-replace until it doesn't match, using :a ... ta.
# Use single quotes here to avoid nested double- and backquotes, this
# macro is also used in a double-quoted context.
SYSTEM_HEADER_DIR = `echo @SYSTEM_HEADER_DIR@ | sed -e :a -e 's,[^/]*/\.\.\/,,' -e ta`

# Path to the system headers on the build machine.
BUILD_SYSTEM_HEADER_DIR = `echo @BUILD_SYSTEM_HEADER_DIR@ | sed -e :a -e 's,[^/]*/\.\.\/,,' -e ta`

# Control whether to run fixincludes.
STMP_FIXINC = @STMP_FIXINC@

# Test to see whether <limits.h> exists in the system header files.
LIMITS_H_TEST = [ -f $(BUILD_SYSTEM_HEADER_DIR)/limits.h ]

# Directory for prefix to system directories, for
# each of $(system_prefix)/usr/include, $(system_prefix)/usr/lib, etc.
TARGET_SYSTEM_ROOT = @TARGET_SYSTEM_ROOT@
TARGET_SYSTEM_ROOT_DEFINE = @TARGET_SYSTEM_ROOT_DEFINE@

xmake_file=@xmake_file@
tmake_file=@tmake_file@
TM_ENDIAN_CONFIG=@TM_ENDIAN_CONFIG@
TM_MULTILIB_CONFIG=@TM_MULTILIB_CONFIG@
TM_MULTILIB_EXCEPTIONS_CONFIG=@TM_MULTILIB_EXCEPTIONS_CONFIG@
out_file=$(srcdir)/config/@out_file@
out_object_file=@out_object_file@
common_out_file=$(srcdir)/common/config/@common_out_file@
common_out_object_file=@common_out_object_file@
md_file=$(srcdir)/common.md $(srcdir)/config/@md_file@
tm_file_list=@tm_file_list@
tm_include_list=@tm_include_list@
tm_defines=@tm_defines@
tm_p_file_list=@tm_p_file_list@
tm_p_include_list=@tm_p_include_list@
build_xm_file_list=@build_xm_file_list@
build_xm_include_list=@build_xm_include_list@
build_xm_defines=@build_xm_defines@
host_xm_file_list=@host_xm_file_list@
host_xm_include_list=@host_xm_include_list@
host_xm_defines=@host_xm_defines@
xm_file_list=@xm_file_list@
xm_include_list=@xm_include_list@
xm_defines=@xm_defines@
lang_checks=
lang_checks_parallelized=
lang_opt_files=@lang_opt_files@ $(srcdir)/c-family/c.opt $(srcdir)/common.opt
lang_specs_files=@lang_specs_files@
lang_tree_files=@lang_tree_files@
target_cpu_default=@target_cpu_default@
OBJC_BOEHM_GC=@objc_boehm_gc@
extra_modes_file=@extra_modes_file@
extra_opt_files=@extra_opt_files@
host_hook_obj=@out_host_hook_obj@

# Multiarch support
enable_multiarch = @enable_multiarch@
with_cpu = @with_cpu@
with_float = @with_float@
ifeq ($(enable_multiarch),yes)
  if_multiarch = $(1)
else
  ifeq ($(enable_multiarch),auto)
    # SYSTEM_HEADER_DIR is makefile syntax, cannot be evaluated in configure.ac
    if_multiarch = $(if $(wildcard $(shell echo $(BUILD_SYSTEM_HEADER_DIR))/../../usr/lib/*/crti.o),$(1))
  else
    if_multiarch =
  endif
endif

# ------------------------
# Installation directories
# ------------------------

# Common prefix for installation directories.
# NOTE: This directory must exist when you start installation.
prefix = @prefix@
# Directory in which to put localized header files. On the systems with
# gcc as the native cc, `local_prefix' may not be `prefix' which is
# `/usr'.
# NOTE: local_prefix *should not* default from prefix.
local_prefix = @local_prefix@
# Directory in which to put host dependent programs and libraries
exec_prefix = @exec_prefix@
# Directory in which to put the executable for the command `gcc'
bindir = @bindir@
# Directory in which to put the directories used by the compiler.
libdir = @libdir@
# Directory in which GCC puts its executables.
libexecdir = @libexecdir@

# --------
# UNSORTED
# --------

# Directory in which the compiler finds libraries etc.
libsubdir = $(libdir)/gcc/$(real_target_noncanonical)/$(version)$(accel_dir_suffix)
# Directory in which the compiler finds executables
libexecsubdir = $(libexecdir)/gcc/$(real_target_noncanonical)/$(version)$(accel_dir_suffix)
# Directory in which all plugin resources are installed
plugin_resourcesdir = $(libsubdir)/plugin
 # Directory in which plugin headers are installed
plugin_includedir = $(plugin_resourcesdir)/include
# Directory in which plugin specific executables are installed
plugin_bindir = $(libexecsubdir)/plugin
# Used to produce a relative $(gcc_tooldir) in gcc.o
ifeq ($(enable_as_accelerator),yes)
unlibsubdir = ../../../../..
else
unlibsubdir = ../../..
endif
# $(prefix), expressed as a path relative to $(libsubdir).
#
# An explanation of the sed strings:
#  -e 's|^$(prefix)||'   matches and eliminates 'prefix' from 'exec_prefix'
#  -e 's|/$$||'          match a trailing forward slash and eliminates it
#  -e 's|^[^/]|/|'       forces the string to start with a forward slash (*)
#  -e 's|/[^/]*|../|g'   replaces each occurrence of /<directory> with ../
#
# (*) Note this pattern overwrites the first character of the string
# with a forward slash if one is not already present.  This is not a
# problem because the exact names of the sub-directories concerned is
# unimportant, just the number of them matters.
#
# The practical upshot of these patterns is like this:
#
#  prefix     exec_prefix        result
#  ------     -----------        ------
#   /foo        /foo/bar          ../
#   /foo/       /foo/bar          ../
#   /foo        /foo/bar/         ../
#   /foo/       /foo/bar/         ../
#   /foo        /foo/bar/ugg      ../../
libsubdir_to_prefix := \
  $(unlibsubdir)/$(shell echo "$(libdir)" | \
    sed -e 's|^$(prefix)||' -e 's|/$$||' -e 's|^[^/]|/|' \
        -e 's|/[^/]*|../|g')
# $(exec_prefix), expressed as a path relative to $(prefix).
prefix_to_exec_prefix := \
  $(shell echo "$(exec_prefix)" | \
    sed -e 's|^$(prefix)||' -e 's|^/||' -e '/./s|$$|/|')
# Directory in which to find other cross-compilation tools and headers.
dollar = @dollar@
# Used in install-cross.
gcc_tooldir = @gcc_tooldir@
# Since gcc_tooldir does not exist at build-time, use -B$(build_tooldir)/bin/
build_tooldir = $(exec_prefix)/$(target_noncanonical)
# Directory in which the compiler finds target-independent g++ includes.
gcc_gxx_include_dir = @gcc_gxx_include_dir@
gcc_gxx_include_dir_add_sysroot = @gcc_gxx_include_dir_add_sysroot@
# Directory to search for site-specific includes.
local_includedir = $(local_prefix)/include
includedir = $(prefix)/include
# where the info files go
infodir = @infodir@
# Where cpp should go besides $prefix/bin if necessary
cpp_install_dir = @cpp_install_dir@
# where the locale files go
datadir = @datadir@
localedir = $(datadir)/locale
# Extension (if any) to put in installed man-page filename.
man1ext = .1
man7ext = .7
objext = .o
exeext = @host_exeext@
build_exeext = @build_exeext@

# Directory in which to put man pages.
mandir = @mandir@
man1dir = $(mandir)/man1
man7dir = $(mandir)/man7
# Dir for temp files.
tmpdir = /tmp

datarootdir = @datarootdir@
docdir = @docdir@
# Directory in which to build HTML
build_htmldir = $(objdir)/HTML/gcc-$(version)
# Directory in which to put HTML
htmldir = @htmldir@

# Whether we were configured with NLS.
USE_NLS = @USE_NLS@

# Internationalization library.
LIBINTL = @LIBINTL@
LIBINTL_DEP = @LIBINTL_DEP@

# Character encoding conversion library.
LIBICONV = @LIBICONV@
LIBICONV_DEP = @LIBICONV_DEP@

# If a supplementary library is being used for the GC.
GGC_LIB=

# "true" if the target C library headers are unavailable; "false"
# otherwise.
inhibit_libc = @inhibit_libc@
ifeq ($(inhibit_libc),true)
INHIBIT_LIBC_CFLAGS = -Dinhibit_libc
endif

# List of extra executables that should be compiled for this target machine
# that are used when linking.
# The rules for compiling them should be in the t-* file for the machine.
EXTRA_PROGRAMS = @extra_programs@

# List of extra object files that should be compiled and linked with
# compiler proper (cc1, cc1obj, cc1plus).
EXTRA_OBJS = @extra_objs@

# List of extra object files that should be compiled and linked with
# the gcc driver.
EXTRA_GCC_OBJS =@extra_gcc_objs@

# List of extra libraries that should be linked with the gcc driver.
EXTRA_GCC_LIBS = @EXTRA_GCC_LIBS@

# List of additional header files to install.
EXTRA_HEADERS =@extra_headers_list@

# How to handle <stdint.h>.
USE_GCC_STDINT = @use_gcc_stdint@

# The configure script will set this to collect2$(exeext), except on a
# (non-Unix) host which can not build collect2, for which it will be
# set to empty.
COLLECT2 = @collect2@

# Program to convert libraries.
LIBCONVERT =

# Control whether header files are installed.
INSTALL_HEADERS=install-headers install-mkheaders

# Control whether Info documentation is built and installed.
BUILD_INFO = @BUILD_INFO@

# Control whether manpages generated by texi2pod.pl can be rebuilt.
GENERATED_MANPAGES = @GENERATED_MANPAGES@

# Additional directories of header files to run fixincludes on.
# These should be directories searched automatically by default
# just as /usr/include is.
# *Do not* use this for directories that happen to contain
# header files, but are not searched automatically by default.
# On most systems, this is empty.
OTHER_FIXINCLUDES_DIRS=

# A list of all the language-specific executables.
COMPILERS = @all_compilers@

# List of things which should already be built whenever we try to use xgcc
# to compile anything (without linking).
GCC_PASSES=xgcc$(exeext) specs

# Directory to link to, when using the target `maketest'.
DIR = ../gcc

# Native compiler for the build machine and its switches.
CC_FOR_BUILD = @CC_FOR_BUILD@
CXX_FOR_BUILD = @CXX_FOR_BUILD@
NO_PIE_CFLAGS_FOR_BUILD = @NO_PIE_CFLAGS_FOR_BUILD@
NO_PIE_FLAG_FOR_BUILD = @NO_PIE_FLAG_FOR_BUILD@
BUILD_CFLAGS= @BUILD_CFLAGS@ -DGENERATOR_FILE
BUILD_CXXFLAGS = @BUILD_CXXFLAGS@ -DGENERATOR_FILE
BUILD_NO_PIE_CFLAGS = @BUILD_NO_PIE_CFLAGS@
BUILD_CFLAGS += $(BUILD_NO_PIE_CFLAGS)
BUILD_CXXFLAGS += $(BUILD_NO_PIE_CFLAGS)

# Native compiler that we use.  This may be C++ some day.
COMPILER_FOR_BUILD = $(CXX_FOR_BUILD)
BUILD_COMPILERFLAGS = $(BUILD_CXXFLAGS)

# Native linker that we use.
LINKER_FOR_BUILD = $(CXX_FOR_BUILD)
BUILD_LINKERFLAGS = $(BUILD_CXXFLAGS)

# Native linker and preprocessor flags.  For x-fragment overrides.
BUILD_LDFLAGS=@BUILD_LDFLAGS@
BUILD_NO_PIE_FLAG = @BUILD_NO_PIE_FLAG@
BUILD_LDFLAGS += $(BUILD_NO_PIE_FLAG)
BUILD_CPPFLAGS= -I. -I$(@D) -I$(srcdir) -I$(srcdir)/$(@D) \
		-I$(srcdir)/../include @INCINTL@ $(CPPINC) $(CPPFLAGS)

# Actual name to use when installing a native compiler.
GCC_INSTALL_NAME := $(shell echo gcc|sed '$(program_transform_name)')
GCC_TARGET_INSTALL_NAME := $(target_noncanonical)-$(shell echo gcc|sed '$(program_transform_name)')
CPP_INSTALL_NAME := $(shell echo cpp|sed '$(program_transform_name)')
GCOV_INSTALL_NAME := $(shell echo gcov|sed '$(program_transform_name)')
GCOV_TOOL_INSTALL_NAME := $(shell echo gcov-tool|sed '$(program_transform_name)')
GCOV_DUMP_INSTALL_NAME := $(shell echo gcov-dump|sed '$(program_transform_name)')

# Setup the testing framework, if you have one
EXPECT = `if [ -f $${rootme}/../expect/expect ] ; then \
            echo $${rootme}/../expect/expect ; \
          else echo expect ; fi`

RUNTEST = `if [ -f $${srcdir}/../dejagnu/runtest ] ; then \
	       echo $${srcdir}/../dejagnu/runtest ; \
	    else echo runtest; fi`
RUNTESTFLAGS =

# This should name the specs file that we're going to install.  Target
# Makefiles may override it and name another file to be generated from
# the built-in specs and installed as the default spec, as long as
# they also introduce a rule to generate a file name specs, to be used
# at build time.
SPECS = specs

# Extra include files that are defined by HeaderInclude directives in
# the .opt files
OPTIONS_H_EXTRA =

# Extra include files that are defined by SourceInclude directives in
# the .opt files
OPTIONS_C_EXTRA = $(PRETTY_PRINT_H)

@option_includes@

# End of variables for you to override.

# GTM_H lists the config files that the generator files depend on,
# while TM_H lists the ones ordinary gcc files depend on, which
# includes several files generated by those generators.
BCONFIG_H = bconfig.h $(build_xm_file_list)
CONFIG_H  = config.h  $(host_xm_file_list)
TCONFIG_H = tconfig.h $(xm_file_list)
TM_P_H    = tm_p.h    $(tm_p_file_list)
GTM_H     = tm.h      $(tm_file_list) insn-constants.h
TM_H      = $(GTM_H) insn-flags.h $(OPTIONS_H)

# Variables for version information.
BASEVER     := $(srcdir)/BASE-VER  # 4.x.y
DEVPHASE    := $(srcdir)/DEV-PHASE # experimental, prerelease, ""
DATESTAMP   := $(srcdir)/DATESTAMP # YYYYMMDD or empty
REVISION    := $(srcdir)/REVISION  # [BRANCH revision XXXXXX]

BASEVER_c   := $(shell cat $(BASEVER))
DEVPHASE_c  := $(shell cat $(DEVPHASE))
DATESTAMP_c := $(shell cat $(DATESTAMP))

ifeq (,$(wildcard $(REVISION)))
REVISION_c  :=
REVISION    :=
else
REVISION_c  := $(shell cat $(REVISION))
endif

version     := $(shell @get_gcc_base_ver@ $(BASEVER))

PATCHLEVEL_c := \
  $(shell echo $(BASEVER_c) | sed -e 's/^[0-9]*\.[0-9]*\.\([0-9]*\)$$/\1/')


# For use in version.c - double quoted strings, with appropriate
# surrounding punctuation and spaces, and with the datestamp and
# development phase collapsed to the empty string in release mode
# (i.e. if DEVPHASE_c is empty and PATCHLEVEL_c is 0).  The space
# immediately after the comma in the $(if ...) constructs is
# significant - do not remove it.
BASEVER_s   := "\"$(BASEVER_c)\""
DEVPHASE_s  := "\"$(if $(DEVPHASE_c), ($(DEVPHASE_c)))\""
DATESTAMP_s := \
  "\"$(if $(DEVPHASE_c)$(filter-out 0,$(PATCHLEVEL_c)), $(DATESTAMP_c))\""
PKGVERSION_s:= "\"@PKGVERSION@\""
BUGURL_s    := "\"@REPORT_BUGS_TO@\""

PKGVERSION  := @PKGVERSION@
BUGURL_TEXI := @REPORT_BUGS_TEXI@

ifdef REVISION_c
REVISION_s  := \
  "\"$(if $(DEVPHASE_c)$(filter-out 0,$(PATCHLEVEL_c)), $(REVISION_c))\""
else
REVISION_s  := "\"\""
endif

# Shorthand variables for dependency lists.
DUMPFILE_H = $(srcdir)/../libcpp/include/line-map.h dumpfile.h
VEC_H = vec.h statistics.h $(GGC_H)
HASH_TABLE_H = $(HASHTAB_H) hash-table.h $(GGC_H)
EXCEPT_H = except.h $(HASHTAB_H)
TARGET_DEF = target.def target-hooks-macros.h target-insns.def
C_TARGET_DEF = c-family/c-target.def target-hooks-macros.h
COMMON_TARGET_DEF = common/common-target.def target-hooks-macros.h
TARGET_H = $(TM_H) target.h $(TARGET_DEF) insn-modes.h insn-codes.h
C_TARGET_H = c-family/c-target.h $(C_TARGET_DEF)
COMMON_TARGET_H = common/common-target.h $(INPUT_H) $(COMMON_TARGET_DEF)
MACHMODE_H = machmode.h mode-classes.def
<<<<<<< HEAD
HOOKS_H = hooks.h $(MACHMODE_H)
=======
HOOKS_H = hooks.h
>>>>>>> 16316b61
HOSTHOOKS_DEF_H = hosthooks-def.h $(HOOKS_H)
LANGHOOKS_DEF_H = langhooks-def.h $(HOOKS_H)
TARGET_DEF_H = target-def.h target-hooks-def.h $(HOOKS_H) targhooks.h
C_TARGET_DEF_H = c-family/c-target-def.h c-family/c-target-hooks-def.h \
  $(TREE_H) $(C_COMMON_H) $(HOOKS_H) common/common-targhooks.h
<<<<<<< HEAD
CORETYPES_H = coretypes.h insn-modes.h insn-modes-inline.h
RTL_BASE_H = $(CORETYPES_H) rtl.h rtl.def $(MACHMODE_H) reg-notes.def \
=======
CORETYPES_H = coretypes.h insn-modes.h signop.h wide-int.h wide-int-print.h \
  insn-modes-inline.h $(MACHMODE_H) double-int.h
RTL_BASE_H = $(CORETYPES_H) rtl.h rtl.def reg-notes.def \
>>>>>>> 16316b61
  insn-notes.def $(INPUT_H) $(REAL_H) statistics.h $(VEC_H) \
  $(FIXED_VALUE_H) alias.h $(HASHTAB_H)
FIXED_VALUE_H = fixed-value.h
RTL_H = $(RTL_BASE_H) $(FLAGS_H) genrtl.h
READ_MD_H = $(OBSTACK_H) $(HASHTAB_H) read-md.h
PARAMS_H = params.h params-enum.h params.def
BUILTINS_DEF = builtins.def sync-builtins.def omp-builtins.def \
	gtm-builtins.def sanitizer.def cilkplus.def cilk-builtins.def \
	hsa-builtins.def
INTERNAL_FN_DEF = internal-fn.def
INTERNAL_FN_H = internal-fn.h $(INTERNAL_FN_DEF)
TREE_CORE_H = tree-core.h $(CORETYPES_H) all-tree.def tree.def \
<<<<<<< HEAD
	c-family/c-common.def $(lang_tree_files) $(MACHMODE_H) \
=======
	c-family/c-common.def $(lang_tree_files) \
>>>>>>> 16316b61
	$(BUILTINS_DEF) $(INPUT_H) statistics.h \
	$(VEC_H) treestruct.def $(HASHTAB_H) \
	alias.h $(SYMTAB_H) $(FLAGS_H) \
	$(REAL_H) $(FIXED_VALUE_H)
TREE_H = tree.h $(TREE_CORE_H)  tree-check.h
REGSET_H = regset.h $(BITMAP_H) hard-reg-set.h
BASIC_BLOCK_H = basic-block.h $(PREDICT_H) $(VEC_H) $(FUNCTION_H) \
	cfg-flags.def cfghooks.h profile-count.h
GIMPLE_H = gimple.h gimple.def gsstruct.def $(VEC_H) \
	$(GGC_H) $(BASIC_BLOCK_H) $(TREE_H) tree-ssa-operands.h \
	tree-ssa-alias.h $(INTERNAL_FN_H) $(HASH_TABLE_H) is-a.h
GCOV_IO_H = gcov-io.h gcov-iov.h auto-host.h gcov-counter.def
RECOG_H = recog.h
EMIT_RTL_H = emit-rtl.h
FLAGS_H = flags.h flag-types.h $(OPTIONS_H)
OPTIONS_H = options.h flag-types.h $(OPTIONS_H_EXTRA)
FUNCTION_H = function.h $(HASHTAB_H) $(TM_H) hard-reg-set.h \
	$(VEC_H) $(INPUT_H)
EXPR_H = expr.h insn-config.h $(FUNCTION_H) $(RTL_H) $(FLAGS_H) $(TREE_H) \
	$(EMIT_RTL_H)
OPTABS_H = optabs.h insn-codes.h insn-opinit.h
REGS_H = regs.h hard-reg-set.h
CFGLOOP_H = cfgloop.h $(BASIC_BLOCK_H) $(BITMAP_H) sbitmap.h
IPA_UTILS_H = ipa-utils.h $(TREE_H) $(CGRAPH_H)
IPA_REFERENCE_H = ipa-reference.h $(BITMAP_H) $(TREE_H)
CGRAPH_H = cgraph.h $(VEC_H) $(TREE_H) $(BASIC_BLOCK_H) $(FUNCTION_H) \
	cif-code.def ipa-ref.h $(LINKER_PLUGIN_API_H) is-a.h
DF_H = df.h $(BITMAP_H) $(REGSET_H) sbitmap.h $(BASIC_BLOCK_H) \
	alloc-pool.h $(TIMEVAR_H)
RESOURCE_H = resource.h hard-reg-set.h $(DF_H)
GCC_H = gcc.h version.h $(DIAGNOSTIC_CORE_H)
GGC_H = ggc.h gtype-desc.h statistics.h
TIMEVAR_H = timevar.h timevar.def
INSN_ATTR_H = insn-attr.h insn-attr-common.h $(INSN_ADDR_H)
INSN_ADDR_H = $(srcdir)/insn-addr.h
C_COMMON_H = c-family/c-common.h c-family/c-common.def $(TREE_H) \
	$(SPLAY_TREE_H) $(CPPLIB_H) $(GGC_H) $(DIAGNOSTIC_CORE_H)
C_PRAGMA_H = c-family/c-pragma.h $(CPPLIB_H)
C_TREE_H = c/c-tree.h $(C_COMMON_H) $(DIAGNOSTIC_H)
SYSTEM_H = system.h hwint.h $(srcdir)/../include/libiberty.h \
	$(srcdir)/../include/safe-ctype.h $(srcdir)/../include/filenames.h
PREDICT_H = predict.h predict.def
CPPLIB_H = $(srcdir)/../libcpp/include/line-map.h \
	$(srcdir)/../libcpp/include/cpplib.h
INPUT_H = $(srcdir)/../libcpp/include/line-map.h input.h
OPTS_H = $(INPUT_H) $(VEC_H) opts.h $(OBSTACK_H)
SYMTAB_H = $(srcdir)/../libcpp/include/symtab.h $(OBSTACK_H)
CPP_ID_DATA_H = $(CPPLIB_H) $(srcdir)/../libcpp/include/cpp-id-data.h
CPP_INTERNAL_H = $(srcdir)/../libcpp/internal.h $(CPP_ID_DATA_H)
TREE_DUMP_H = tree-dump.h $(SPLAY_TREE_H) $(DUMPFILE_H)
TREE_PASS_H = tree-pass.h $(TIMEVAR_H) $(DUMPFILE_H)
TREE_SSA_H = tree-ssa.h tree-ssa-operands.h \
		$(BITMAP_H) sbitmap.h $(BASIC_BLOCK_H) $(GIMPLE_H) \
		$(HASHTAB_H) $(CGRAPH_H) $(IPA_REFERENCE_H) \
		tree-ssa-alias.h
PRETTY_PRINT_H = pretty-print.h $(INPUT_H) $(OBSTACK_H) wide-int-print.h
TREE_PRETTY_PRINT_H = tree-pretty-print.h $(PRETTY_PRINT_H)
GIMPLE_PRETTY_PRINT_H = gimple-pretty-print.h $(TREE_PRETTY_PRINT_H)
DIAGNOSTIC_CORE_H = diagnostic-core.h $(INPUT_H) bversion.h diagnostic.def
DIAGNOSTIC_H = diagnostic.h $(DIAGNOSTIC_CORE_H) $(PRETTY_PRINT_H)
C_PRETTY_PRINT_H = c-family/c-pretty-print.h $(PRETTY_PRINT_H) \
	$(C_COMMON_H) $(TREE_H)
TREE_INLINE_H = tree-inline.h
REAL_H = real.h
LTO_STREAMER_H = lto-streamer.h $(LINKER_PLUGIN_API_H) $(TARGET_H) \
		$(CGRAPH_H) $(VEC_H) $(HASH_TABLE_H) $(TREE_H) $(GIMPLE_H) \
		$(GCOV_IO_H) $(DIAGNOSTIC_H) alloc-pool.h
IPA_PROP_H = ipa-prop.h $(TREE_H) $(VEC_H) $(CGRAPH_H) $(GIMPLE_H) alloc-pool.h
BITMAP_H = bitmap.h $(HASHTAB_H) statistics.h
GCC_PLUGIN_H = gcc-plugin.h highlev-plugin-common.h plugin.def \
		$(CONFIG_H) $(SYSTEM_H) $(HASHTAB_H)
PLUGIN_H = plugin.h $(GCC_PLUGIN_H)
PLUGIN_VERSION_H = plugin-version.h configargs.h
CONTEXT_H = context.h
GENSUPPORT_H = gensupport.h read-md.h optabs.def

#
# Now figure out from those variables how to compile and link.

# IN_GCC distinguishes between code compiled into GCC itself and other
# programs built during a bootstrap.
# autoconf inserts -DCROSS_DIRECTORY_STRUCTURE if we are building a
# cross compiler which does not use the native headers and libraries.
INTERNAL_CFLAGS = -DIN_GCC $(PICFLAG) @CROSS@

# This is the variable actually used when we compile. If you change this,
# you probably want to update BUILD_CFLAGS in configure.ac
ALL_CFLAGS = $(T_CFLAGS) $(CFLAGS-$@) \
  $(CFLAGS) $(INTERNAL_CFLAGS) $(COVERAGE_FLAGS) $(WARN_CFLAGS) @DEFS@

# The C++ version.
ALL_CXXFLAGS = $(T_CFLAGS) $(CFLAGS-$@) $(CXXFLAGS) $(INTERNAL_CFLAGS) \
  $(COVERAGE_FLAGS) $(ALIASING_FLAGS) $(NOEXCEPTION_FLAGS) \
  $(WARN_CXXFLAGS) @DEFS@

# Likewise.  Put INCLUDES at the beginning: this way, if some autoconf macro
# puts -I options in CPPFLAGS, our include files in the srcdir will always
# win against random include files in /usr/include.
ALL_CPPFLAGS = $(INCLUDES) $(CPPFLAGS)

# This is the variable to use when using $(COMPILER).
ALL_COMPILERFLAGS = $(ALL_CXXFLAGS)

# This is the variable to use when using $(LINKER).
ALL_LINKERFLAGS = $(ALL_CXXFLAGS)

# Build and host support libraries.

# Use the "pic" build of libiberty if --enable-host-shared.
ifeq ($(enable_host_shared),yes)
LIBIBERTY = ../libiberty/pic/libiberty.a
BUILD_LIBIBERTY = $(build_libobjdir)/libiberty/pic/libiberty.a
else
LIBIBERTY = ../libiberty/libiberty.a
BUILD_LIBIBERTY = $(build_libobjdir)/libiberty/libiberty.a
endif

# Dependencies on the intl and portability libraries.
LIBDEPS= libcommon.a $(CPPLIB) $(LIBIBERTY) $(LIBINTL_DEP) $(LIBICONV_DEP) \
	$(LIBDECNUMBER) $(LIBBACKTRACE)

# Likewise, for use in the tools that must run on this machine
# even if we are cross-building GCC.
BUILD_LIBDEPS= $(BUILD_LIBIBERTY)

# How to link with both our special library facilities
# and the system's installed libraries.
LIBS = @LIBS@ libcommon.a $(CPPLIB) $(LIBINTL) $(LIBICONV) $(LIBBACKTRACE) \
	$(LIBIBERTY) $(LIBDECNUMBER) $(HOST_LIBS)
BACKENDLIBS = $(ISLLIBS) $(GMPLIBS) $(PLUGINLIBS) $(HOST_LIBS) \
	$(ZLIB)
# Any system libraries needed just for GNAT.
SYSLIBS = @GNAT_LIBEXC@

# Used from ada/gcc-interface/Make-lang.in
GNATBIND = @GNATBIND@
GNATMAKE = @GNATMAKE@

# Libs needed (at present) just for jcf-dump.
LDEXP_LIB = @LDEXP_LIB@

# Likewise, for use in the tools that must run on this machine
# even if we are cross-building GCC.
BUILD_LIBS = $(BUILD_LIBIBERTY)

BUILD_RTL = build/rtl.o build/read-rtl.o build/ggc-none.o \
	    build/vec.o build/min-insn-modes.o build/gensupport.o \
	    build/print-rtl.o build/hash-table.o
BUILD_MD = build/read-md.o
BUILD_ERRORS = build/errors.o

# Specify the directories to be searched for header files.
# Both . and srcdir are used, in that order,
# so that *config.h will be found in the compilation
# subdirectory rather than in the source directory.
# -I$(@D) and -I$(srcdir)/$(@D) cause the subdirectory of the file
# currently being compiled, in both source trees, to be examined as well.
# libintl.h will be found in ../intl if we are using the included libintl.
INCLUDES = -I. -I$(@D) -I$(srcdir) -I$(srcdir)/$(@D) \
	   -I$(srcdir)/../include @INCINTL@ \
	   $(CPPINC) $(GMPINC) $(DECNUMINC) $(BACKTRACEINC) \
	   $(ISLINC)

COMPILE.base = $(COMPILER) -c $(ALL_COMPILERFLAGS) $(ALL_CPPFLAGS) -o $@
ifeq ($(CXXDEPMODE),depmode=gcc3)
# Note a subtlety here: we use $(@D) for the directory part, to make
# things like the go/%.o rule work properly; but we use $(*F) for the
# file part, as we just want the file part of the stem, not the entire
# file name.
COMPILE = $(COMPILE.base) -MT $@ -MMD -MP -MF $(@D)/$(DEPDIR)/$(*F).TPo
POSTCOMPILE = @mv $(@D)/$(DEPDIR)/$(*F).TPo $(@D)/$(DEPDIR)/$(*F).Po
else
COMPILE = source='$<' object='$@' libtool=no \
    DEPDIR=$(DEPDIR) $(CXXDEPMODE) $(depcomp) $(COMPILE.base)
POSTCOMPILE =
endif

.cc.o .c.o:
	$(COMPILE) $<
	$(POSTCOMPILE)

#
# Support for additional languages (other than C).
# C can be supported this way too (leave for later).

LANG_MAKEFRAGS = @all_lang_makefrags@

# Flags to pass to recursive makes.
# CC is set by configure.
# ??? The choices here will need some experimenting with.

export AR_FOR_TARGET
export AR_CREATE_FOR_TARGET
export AR_FLAGS_FOR_TARGET
export AR_EXTRACT_FOR_TARGET
export AWK
export DESTDIR
export GCC_FOR_TARGET
export INCLUDES
export INSTALL_DATA
export LIPO_FOR_TARGET
export MACHMODE_H
export NM_FOR_TARGET
export STRIP_FOR_TARGET
export RANLIB_FOR_TARGET
export libsubdir

FLAGS_TO_PASS = \
	"ADA_CFLAGS=$(ADA_CFLAGS)" \
	"BISON=$(BISON)" \
	"BISONFLAGS=$(BISONFLAGS)" \
	"CFLAGS=$(CFLAGS) $(WARN_CFLAGS)" \
	"LDFLAGS=$(LDFLAGS)" \
	"FLEX=$(FLEX)" \
	"FLEXFLAGS=$(FLEXFLAGS)" \
	"INSTALL=$(INSTALL)" \
	"INSTALL_DATA=$(INSTALL_DATA)" \
	"INSTALL_PROGRAM=$(INSTALL_PROGRAM)" \
	"INSTALL_SCRIPT=$(INSTALL_SCRIPT)" \
	"LN=$(LN)" \
	"LN_S=$(LN_S)" \
	"MAKEINFO=$(MAKEINFO)" \
	"MAKEINFOFLAGS=$(MAKEINFOFLAGS)" \
	"MAKEOVERRIDES=" \
	"SHELL=$(SHELL)" \
	"exeext=$(exeext)" \
	"build_exeext=$(build_exeext)" \
	"objext=$(objext)" \
	"exec_prefix=$(exec_prefix)" \
	"prefix=$(prefix)" \
	"local_prefix=$(local_prefix)" \
	"gxx_include_dir=$(gcc_gxx_include_dir)" \
	"build_tooldir=$(build_tooldir)" \
	"gcc_tooldir=$(gcc_tooldir)" \
	"bindir=$(bindir)" \
	"libexecsubdir=$(libexecsubdir)" \
	"datarootdir=$(datarootdir)" \
	"datadir=$(datadir)" \
	"localedir=$(localedir)"
#
# Lists of files for various purposes.

# All option source files
ALL_OPT_FILES=$(lang_opt_files) $(extra_opt_files)

# Target specific, C specific object file
C_TARGET_OBJS=@c_target_objs@

# Target specific, C++ specific object file
CXX_TARGET_OBJS=@cxx_target_objs@

# Target specific, Fortran specific object file
FORTRAN_TARGET_OBJS=@fortran_target_objs@

# Object files for gcc many-languages driver.
GCC_OBJS = gcc.o gcc-main.o ggc-none.o

c-family-warn = $(STRICT_WARN)

# Language-specific object files shared by all C-family front ends.
C_COMMON_OBJS = c-family/c-common.o c-family/c-cppbuiltin.o c-family/c-dump.o \
  c-family/c-format.o c-family/c-gimplify.o c-family/c-indentation.o \
  c-family/c-lex.o c-family/c-omp.o c-family/c-opts.o c-family/c-pch.o \
  c-family/c-ppoutput.o c-family/c-pragma.o c-family/c-pretty-print.o \
  c-family/c-semantics.o c-family/c-ada-spec.o \
  c-family/c-cilkplus.o \
  c-family/array-notation-common.o c-family/cilk.o c-family/c-ubsan.o \
  c-family/c-attribs.o c-family/c-warn.o

# Language-independent object files.
# We put the *-match.o and insn-*.o files first so that a parallel make
# will build them sooner, because they are large and otherwise tend to be
# the last objects to finish building.
OBJS = \
	gimple-match.o \
	generic-match.o \
	insn-attrtab.o \
	insn-automata.o \
	insn-dfatab.o \
	insn-emit.o \
	insn-extract.o \
	insn-latencytab.o \
	insn-modes.o \
	insn-opinit.o \
	insn-output.o \
	insn-peep.o \
	insn-preds.o \
	insn-recog.o \
	insn-enums.o \
	ggc-page.o \
	alias.o \
	alloc-pool.o \
	auto-inc-dec.o \
	auto-profile.o \
	bb-reorder.o \
	bitmap.o \
	bt-load.o \
	builtins.o \
	caller-save.o \
	calls.o \
	ccmp.o \
	cfg.o \
	cfganal.o \
	cfgbuild.o \
	cfgcleanup.o \
	cfgexpand.o \
	cfghooks.o \
	cfgloop.o \
	cfgloopanal.o \
	cfgloopmanip.o \
	cfgrtl.o \
	symtab.o \
	cgraph.o \
	cgraphbuild.o \
	cgraphunit.o \
	cgraphclones.o \
	cilk-common.o \
	combine.o \
	combine-stack-adj.o \
	compare-elim.o \
	context.o \
	convert.o \
	coverage.o \
	cppbuiltin.o \
	cppdefault.o \
	cprop.o \
	cse.o \
	cselib.o \
	data-streamer.o \
	data-streamer-in.o \
	data-streamer-out.o \
	dbxout.o \
	dbgcnt.o \
	dce.o \
	ddg.o \
	debug.o \
	df-core.o \
	df-problems.o \
	df-scan.o \
	dfp.o \
	dojump.o \
	dominance.o \
	domwalk.o \
	double-int.o \
	dse.o \
	dumpfile.o \
	dwarf2asm.o \
	dwarf2cfi.o \
	dwarf2out.o \
	early-remat.o \
	emit-rtl.o \
	et-forest.o \
	except.o \
	explow.o \
	expmed.o \
	expr.o \
	fibonacci_heap.o \
	final.o \
	fixed-value.o \
	fold-const.o \
	fold-const-call.o \
	function.o \
	function-tests.o \
	fwprop.o \
	gcc-rich-location.o \
	gcse.o \
	gcse-common.o \
	ggc-common.o \
	ggc-tests.o \
	gimple.o \
	gimple-builder.o \
	gimple-expr.o \
	gimple-iterator.o \
	gimple-fold.o \
	gimple-laddress.o \
	gimple-low.o \
	gimple-pretty-print.o \
	gimple-ssa-backprop.o \
	gimple-ssa-isolate-paths.o \
	gimple-ssa-nonnull-compare.o \
	gimple-ssa-split-paths.o \
	gimple-ssa-store-merging.o \
	gimple-ssa-strength-reduction.o \
	gimple-ssa-sprintf.o \
	gimple-ssa-warn-alloca.o \
	gimple-streamer-in.o \
	gimple-streamer-out.o \
	gimple-walk.o \
	gimplify.o \
	gimplify-me.o \
	godump.o \
	graph.o \
	graphds.o \
	graphite.o \
	graphite-isl-ast-to-gimple.o \
	graphite-dependences.o \
	graphite-optimize-isl.o \
	graphite-poly.o \
	graphite-scop-detection.o \
	graphite-sese-to-poly.o \
	gtype-desc.o \
	haifa-sched.o \
	hash-map-tests.o \
	hash-set-tests.o \
	hsa-common.o \
	hsa-gen.o \
	hsa-regalloc.o \
	hsa-brig.o \
	hsa-dump.o \
	hw-doloop.o \
	hwint.o \
	ifcvt.o \
	ree.o \
	inchash.o \
	incpath.o \
	init-regs.o \
	internal-fn.o \
	ipa-chkp.o \
	ipa-cp.o \
	ipa-devirt.o \
	ipa-fnsummary.o \
	ipa-polymorphic-call.o \
	ipa-split.o \
	ipa-inline.o \
	ipa-comdats.o \
	ipa-visibility.o \
	ipa-inline-analysis.o \
	ipa-inline-transform.o \
	ipa-predicate.o \
	ipa-profile.o \
	ipa-prop.o \
	ipa-pure-const.o \
	ipa-icf.o \
	ipa-icf-gimple.o \
	ipa-reference.o \
	ipa-hsa.o \
	ipa-ref.o \
	ipa-utils.o \
	ipa.o \
	ira.o \
	ira-build.o \
	ira-costs.o \
	ira-conflicts.o \
	ira-color.o \
	ira-emit.o \
	ira-lives.o \
	jump.o \
	langhooks.o \
	lcm.o \
	lists.o \
	loop-doloop.o \
	loop-init.o \
	loop-invariant.o \
	loop-iv.o \
	loop-unroll.o \
	lower-subreg.o \
	lra.o \
	lra-assigns.o \
	lra-coalesce.o \
	lra-constraints.o \
	lra-eliminations.o \
	lra-lives.o \
	lra-remat.o \
	lra-spills.o \
	lto-cgraph.o \
	lto-streamer.o \
	lto-streamer-in.o \
	lto-streamer-out.o \
	lto-section-in.o \
	lto-section-out.o \
	lto-opts.o \
	lto-compress.o \
	mcf.o \
	mode-switching.o \
	modulo-sched.o \
	multiple_target.o \
	omp-offload.o \
	omp-expand.o \
	omp-general.o \
	omp-grid.o \
	omp-low.o \
	omp-simd-clone.o \
	optabs.o \
	optabs-libfuncs.o \
	optabs-query.o \
	optabs-tree.o \
	options-save.o \
	opts-global.o \
	passes.o \
	plugin.o \
	postreload-gcse.o \
	postreload.o \
	predict.o \
	print-rtl.o \
	print-rtl-function.o \
	print-tree.o \
	profile.o \
	profile-count.o \
	read-md.o \
	read-rtl.o \
	read-rtl-function.o \
	real.o \
	realmpfr.o \
	recog.o \
	reg-stack.o \
	regcprop.o \
	reginfo.o \
	regrename.o \
	regstat.o \
	reload.o \
	reload1.o \
	reorg.o \
	resource.o \
	rtl-chkp.o \
	rtl-error.o \
	rtl-tests.o \
	rtl.o \
	rtlhash.o \
	rtlanal.o \
	rtlhooks.o \
	run-rtl-passes.o \
	sched-deps.o \
	sched-ebb.o \
	sched-rgn.o \
	sdbout.o \
	sel-sched-ir.o \
	sel-sched-dump.o \
	sel-sched.o \
	selftest-rtl.o \
	selftest-run-tests.o \
	sese.o \
	shrink-wrap.o \
	simplify-rtx.o \
	sparseset.o \
	spellcheck.o \
	spellcheck-tree.o \
	sreal.o \
	stack-ptr-mod.o \
	statistics.o \
	stmt.o \
	stor-layout.o \
	store-motion.o \
	streamer-hooks.o \
	stringpool.o \
	substring-locations.o \
	target-globals.o \
	targhooks.o \
	timevar.o \
	toplev.o \
	tracer.o \
	trans-mem.o \
	tree-affine.o \
	asan.o \
	tsan.o \
	ubsan.o \
	sanopt.o \
	sancov.o \
	tree-call-cdce.o \
	tree-cfg.o \
	tree-cfgcleanup.o \
	tree-chrec.o \
	tree-complex.o \
	tree-data-ref.o \
	tree-dfa.o \
	tree-diagnostic.o \
	tree-dump.o \
	tree-eh.o \
	tree-emutls.o \
	tree-if-conv.o \
	tree-inline.o \
	tree-into-ssa.o \
	tree-iterator.o \
	tree-loop-distribution.o \
	tree-nested.o \
	tree-nrv.o \
	tree-object-size.o \
	tree-outof-ssa.o \
	tree-parloops.o \
	tree-phinodes.o \
	tree-chkp.o \
	tree-chkp-opt.o \
	tree-predcom.o \
	tree-pretty-print.o \
	tree-profile.o \
	tree-scalar-evolution.o \
	tree-sra.o \
	tree-switch-conversion.o \
	tree-ssa-address.o \
	tree-ssa-alias.o \
	tree-ssa-ccp.o \
	tree-ssa-coalesce.o \
	tree-ssa-copy.o \
	tree-ssa-dce.o \
	tree-ssa-dom.o \
	tree-ssa-dse.o \
	tree-ssa-forwprop.o \
	tree-ssa-ifcombine.o \
	tree-ssa-live.o \
	tree-ssa-loop-ch.o \
	tree-ssa-loop-im.o \
	tree-ssa-loop-ivcanon.o \
	tree-ssa-loop-ivopts.o \
	tree-ssa-loop-manip.o \
	tree-ssa-loop-niter.o \
	tree-ssa-loop-prefetch.o \
	tree-ssa-loop-split.o \
	tree-ssa-loop-unswitch.o \
	tree-ssa-loop.o \
	tree-ssa-math-opts.o \
	tree-ssa-operands.o \
	tree-ssa-phionlycprop.o \
	tree-ssa-phiopt.o \
	tree-ssa-phiprop.o \
	tree-ssa-pre.o \
	tree-ssa-propagate.o \
	tree-ssa-reassoc.o \
	tree-ssa-sccvn.o \
	tree-ssa-scopedtables.o \
	tree-ssa-sink.o \
	tree-ssa-strlen.o \
	tree-ssa-structalias.o \
	tree-ssa-tail-merge.o \
	tree-ssa-ter.o \
	tree-ssa-threadbackward.o \
	tree-ssa-threadedge.o \
	tree-ssa-threadupdate.o \
	tree-ssa-uncprop.o \
	tree-ssa-uninit.o \
	tree-ssa.o \
	tree-ssanames.o \
	tree-stdarg.o \
	tree-streamer.o \
	tree-streamer-in.o \
	tree-streamer-out.o \
	tree-tailcall.o \
	tree-vect-generic.o \
	tree-vect-patterns.o \
	tree-vect-data-refs.o \
	tree-vect-stmts.o \
	tree-vect-loop.o \
	tree-vect-loop-manip.o \
	tree-vect-slp.o \
	tree-vectorizer.o \
	tree-vrp.o \
	tree.o \
	typed-splay-tree.o \
	valtrack.o \
	value-prof.o \
	var-tracking.o \
	varasm.o \
	varpool.o \
	vmsdbgout.o \
	vtable-verify.o \
	web.o \
	wide-int.o \
	wide-int-print.o \
	xcoffout.o \
	$(out_object_file) \
	$(EXTRA_OBJS) \
	$(host_hook_obj)

# Objects in libcommon.a, potentially used by all host binaries and with
# no target dependencies.
OBJS-libcommon = diagnostic.o diagnostic-color.o diagnostic-show-locus.o \
	edit-context.o \
	pretty-print.o intl.o \
	sbitmap.o \
	vec.o input.o version.o hash-table.o ggc-none.o memory-block.o \
	selftest.o

# Objects in libcommon-target.a, used by drivers and by the core
# compiler and containing target-dependent code.
OBJS-libcommon-target = $(common_out_object_file) prefix.o params.o \
	opts.o opts-common.o options.o vec.o hooks.o common/common-targhooks.o \
	hash-table.o file-find.o spellcheck.o selftest.o

# This lists all host objects for the front ends.
ALL_HOST_FRONTEND_OBJS = $(foreach v,$(CONFIG_LANGUAGES),$($(v)_OBJS))

ALL_HOST_BACKEND_OBJS = $(GCC_OBJS) $(OBJS) $(OBJS-libcommon) \
  $(OBJS-libcommon-target) main.o c-family/cppspec.o \
  $(COLLECT2_OBJS) $(EXTRA_GCC_OBJS) $(GCOV_OBJS) $(GCOV_DUMP_OBJS) \
  $(GCOV_TOOL_OBJS) $(GENGTYPE_OBJS) gcc-ar.o gcc-nm.o gcc-ranlib.o \
  lto-wrapper.o collect-utils.o

# for anything that is shared use the cc1plus profile data, as that
# is likely the most exercised during the build
ifeq ($(if $(wildcard ../stage_current),$(shell cat \
  ../stage_current)),stageautofeedback)
$(ALL_HOST_BACKEND_OBJS): ALL_COMPILERFLAGS += -fauto-profile=cc1plus.fda
$(ALL_HOST_BACKEND_OBJS): cc1plus.fda
endif

# This lists all host object files, whether they are included in this
# compilation or not.
ALL_HOST_OBJS = $(ALL_HOST_FRONTEND_OBJS) $(ALL_HOST_BACKEND_OBJS)

BACKEND = libbackend.a main.o libcommon-target.a libcommon.a \
	$(CPPLIB) $(LIBDECNUMBER)

# This is defined to "yes" if Tree checking is enabled, which roughly means
# front-end checking.
TREECHECKING = @TREECHECKING@

# The full name of the driver on installation
FULL_DRIVER_NAME=$(target_noncanonical)-gcc-$(version)$(exeext)

MOSTLYCLEANFILES = insn-flags.h insn-config.h insn-codes.h \
 insn-output.c insn-recog.c insn-emit.c insn-extract.c insn-peep.c \
 insn-attr.h insn-attr-common.h insn-attrtab.c insn-dfatab.c \
 insn-latencytab.c insn-opinit.c insn-opinit.h insn-preds.c insn-constants.h \
 tm-preds.h tm-constrs.h checksum-options gimple-match.c generic-match.c \
 tree-check.h min-insn-modes.c insn-modes.c insn-modes.h insn-modes-inline.h \
 genrtl.h gt-*.h gtype-*.h gtype-desc.c gtyp-input.list \
 case-cfn-macros.h cfn-operators.pd \
 xgcc$(exeext) cpp$(exeext) $(FULL_DRIVER_NAME) \
 $(EXTRA_PROGRAMS) gcc-cross$(exeext) \
 $(SPECS) collect2$(exeext) gcc-ar$(exeext) gcc-nm$(exeext) \
 gcc-ranlib$(exeext) \
 gcov-iov$(build_exeext) gcov$(exeext) gcov-dump$(exeext) \
 gcov-tool$(exeect) \
 gengtype$(exeext) *.[0-9][0-9].* *.[si] *-checksum.c libbackend.a \
 libcommon-target.a libcommon.a libgcc.mk perf.data

# This symlink makes the full installation name of the driver be available
# from within the *build* directory, for use when running the JIT library
# from there (e.g. when running its testsuite).
$(FULL_DRIVER_NAME): ./xgcc
	rm -f $@
	$(LN_S) $< $@

#
# Language makefile fragments.

# The following targets define the interface between us and the languages.
#
# all.cross, start.encap, rest.encap,
# install-common, install-info, install-man,
# uninstall,
# mostlyclean, clean, distclean, maintainer-clean,
#
# Each language is linked in with a series of hooks.  The name of each
# hooked is "lang.${target_name}" (eg: lang.info).  Configure computes
# and adds these here.  We use double-colon rules for some of the hooks;
# double-colon rules should be preferred for any new hooks.

# language hooks, generated by configure
@language_hooks@

# per-language makefile fragments
ifneq ($(LANG_MAKEFRAGS),)
include $(LANG_MAKEFRAGS)
endif

# target and host overrides must follow the per-language makefile fragments
# so they can override or augment language-specific variables

# target overrides
ifneq ($(tmake_file),)
include $(tmake_file)
endif

# host overrides
ifneq ($(xmake_file),)
include $(xmake_file)
endif

# all-tree.def includes all the tree.def files.
all-tree.def: s-alltree; @true
s-alltree: Makefile
	rm -f tmp-all-tree.def
	echo '#include "tree.def"' > tmp-all-tree.def
	echo 'END_OF_BASE_TREE_CODES' >> tmp-all-tree.def
	echo '#include "c-family/c-common.def"' >> tmp-all-tree.def
	ltf="$(lang_tree_files)"; for f in $$ltf; do \
	  echo "#include \"$$f\""; \
	done | sed 's|$(srcdir)/||' >> tmp-all-tree.def
	$(SHELL) $(srcdir)/../move-if-change tmp-all-tree.def all-tree.def
	$(STAMP) s-alltree

# Now that LANG_MAKEFRAGS are included, we can add special flags to the
# objects that belong to the front ends.  We add an extra define that
# causes back-end specific include files to be poisoned, in the hope that
# we can avoid introducing dependencies of the front ends on things that
# no front end should ever look at (e.g. everything RTL related).
$(foreach file,$(ALL_HOST_FRONTEND_OBJS),$(eval CFLAGS-$(file) += -DIN_GCC_FRONTEND))

#

# -----------------------------
# Rebuilding this configuration
# -----------------------------

# On the use of stamps:
# Consider the example of tree-check.h. It is constructed with build/gencheck.
# A simple rule to build tree-check.h would be
# tree-check.h: build/gencheck$(build_exeext)
#	$(RUN_GEN) build/gencheck$(build_exeext) > tree-check.h
#
# but tree-check.h doesn't change every time gencheck changes. It would the
# nice if targets that depend on tree-check.h wouldn't be rebuild
# unnecessarily when tree-check.h is unchanged. To make this, tree-check.h
# must not be overwritten with a identical copy. One solution is to use a
# temporary file
# tree-check.h: build/gencheck$(build_exeext)
#	$(RUN_GEN) build/gencheck$(build_exeext) > tmp-check.h
#	$(SHELL) $(srcdir)/../move-if-change tmp-check.h tree-check.h
#
# This solution has a different problem. Since the time stamp of tree-check.h
# is unchanged, make will try to update tree-check.h every time it runs.
# To prevent this, one can add a stamp
# tree-check.h: s-check
# s-check : build/gencheck$(build_exeext)
#	$(RUN_GEN) build/gencheck$(build_exeext) > tmp-check.h
#	$(SHELL) $(srcdir)/../move-if-change tmp-check.h tree-check.h
#	$(STAMP) s-check
#
# The problem with this solution is that make thinks that tree-check.h is
# always unchanged. Make must be deceived into thinking that tree-check.h is
# rebuild by the "tree-check.h: s-check" rule. To do this, add a dummy command:
# tree-check.h: s-check; @true
# s-check : build/gencheck$(build_exeext)
#	$(RUN_GEN) build/gencheck$(build_exeext) > tmp-check.h
#	$(SHELL) $(srcdir)/../move-if-change tmp-check.h tree-check.h
#	$(STAMP) s-check
#
# This is what is done in this makefile. Note that mkconfig.sh has a
# move-if-change built-in

Makefile: config.status $(srcdir)/Makefile.in $(LANG_MAKEFRAGS)
	LANGUAGES="$(CONFIG_LANGUAGES)" \
	CONFIG_HEADERS= \
	CONFIG_SHELL="$(SHELL)" \
	CONFIG_FILES=$@ $(SHELL) config.status

config.h: cs-config.h ; @true
bconfig.h: cs-bconfig.h ; @true
tconfig.h: cs-tconfig.h ; @true
tm.h: cs-tm.h ; @true
tm_p.h: cs-tm_p.h ; @true

cs-config.h: Makefile
	TARGET_CPU_DEFAULT="" \
	HEADERS="$(host_xm_include_list)" DEFINES="$(host_xm_defines)" \
	$(SHELL) $(srcdir)/mkconfig.sh config.h

cs-bconfig.h: Makefile
	TARGET_CPU_DEFAULT="" \
	HEADERS="$(build_xm_include_list)" DEFINES="$(build_xm_defines)" \
	$(SHELL) $(srcdir)/mkconfig.sh bconfig.h

cs-tconfig.h: Makefile
	TARGET_CPU_DEFAULT="" \
	HEADERS="$(xm_include_list)" DEFINES="USED_FOR_TARGET $(xm_defines)" \
	$(SHELL) $(srcdir)/mkconfig.sh tconfig.h

cs-tm.h: Makefile
	TARGET_CPU_DEFAULT="$(target_cpu_default)" \
	HEADERS="$(tm_include_list)" DEFINES="$(tm_defines)" \
	$(SHELL) $(srcdir)/mkconfig.sh tm.h

cs-tm_p.h: Makefile
	TARGET_CPU_DEFAULT="" \
	HEADERS="$(tm_p_include_list)" DEFINES="" \
	$(SHELL) $(srcdir)/mkconfig.sh tm_p.h

# Don't automatically run autoconf, since configure.ac might be accidentally
# newer than configure.  Also, this writes into the source directory which
# might be on a read-only file system.  If configured for maintainer mode
# then do allow autoconf to be run.

AUTOCONF = autoconf
ACLOCAL = aclocal
ACLOCAL_AMFLAGS = -I ../config -I ..
aclocal_deps = \
	$(srcdir)/../libtool.m4 \
	$(srcdir)/../ltoptions.m4 \
	$(srcdir)/../ltsugar.m4 \
	$(srcdir)/../ltversion.m4 \
	$(srcdir)/../lt~obsolete.m4 \
	$(srcdir)/../config/acx.m4 \
	$(srcdir)/../config/codeset.m4 \
	$(srcdir)/../config/depstand.m4 \
	$(srcdir)/../config/dfp.m4 \
	$(srcdir)/../config/gcc-plugin.m4 \
	$(srcdir)/../config/gettext-sister.m4 \
	$(srcdir)/../config/iconv.m4 \
	$(srcdir)/../config/lcmessage.m4 \
	$(srcdir)/../config/lead-dot.m4 \
	$(srcdir)/../config/lib-ld.m4 \
	$(srcdir)/../config/lib-link.m4 \
	$(srcdir)/../config/lib-prefix.m4 \
	$(srcdir)/../config/mmap.m4 \
	$(srcdir)/../config/override.m4 \
	$(srcdir)/../config/picflag.m4 \
	$(srcdir)/../config/progtest.m4 \
        $(srcdir)/../config/stdint.m4 \
	$(srcdir)/../config/warnings.m4 \
	$(srcdir)/../config/zlib.m4 \
	$(srcdir)/acinclude.m4

$(srcdir)/configure: @MAINT@ $(srcdir)/configure.ac $(srcdir)/aclocal.m4
	(cd $(srcdir) && $(AUTOCONF))

$(srcdir)/aclocal.m4 : @MAINT@ $(aclocal_deps)
	(cd $(srcdir) && $(ACLOCAL) $(ACLOCAL_AMFLAGS))

# cstamp-h.in controls rebuilding of config.in.
# It is named cstamp-h.in and not stamp-h.in so the mostlyclean rule doesn't
# delete it.  A stamp file is needed as autoheader won't update the file if
# nothing has changed.
# It remains in the source directory and is part of the distribution.
# This follows what is done in shellutils, fileutils, etc.
# "echo timestamp" is used instead of touch to be consistent with other
# packages that use autoconf (??? perhaps also to avoid problems with patch?).
# ??? Newer versions have a maintainer mode that may be useful here.

# Don't run autoheader automatically either.
# Only run it if maintainer mode is enabled.
@MAINT@ AUTOHEADER = autoheader
@MAINT@ $(srcdir)/config.in: $(srcdir)/cstamp-h.in
@MAINT@ $(srcdir)/cstamp-h.in: $(srcdir)/configure.ac
@MAINT@	(cd $(srcdir) && $(AUTOHEADER))
@MAINT@	@rm -f $(srcdir)/cstamp-h.in
@MAINT@	echo timestamp > $(srcdir)/cstamp-h.in
auto-host.h: cstamp-h ; @true
cstamp-h: config.in config.status
	CONFIG_HEADERS=auto-host.h:config.in \
	CONFIG_FILES= \
	LANGUAGES="$(CONFIG_LANGUAGES)" $(SHELL) config.status

# Really, really stupid make features, such as SUN's KEEP_STATE, may force
# a target to build even if it is up-to-date.  So we must verify that
# config.status does not exist before failing.
config.status: $(srcdir)/configure $(srcdir)/config.gcc
	@if [ ! -f config.status ] ; then \
	  echo You must configure gcc.  Look at http://gcc.gnu.org/install/ for details.; \
	  false; \
	else \
	  LANGUAGES="$(CONFIG_LANGUAGES)" $(SHELL) config.status --recheck; \
	fi

# --------
# UNSORTED
# --------

# Provide quickstrap as a target that people can type into the gcc directory,
# and that fails if you're not into it.
quickstrap: all
	cd $(toplevel_builddir) && $(MAKE) all-target-libgcc

all.internal: start.encap rest.encap doc selftest
# This is what to compile if making a cross-compiler.
all.cross: native gcc-cross$(exeext) cpp$(exeext) specs \
	libgcc-support lang.all.cross doc selftest @GENINSRC@ srcextra
# This is what must be made before installing GCC and converting libraries.
start.encap: native xgcc$(exeext) cpp$(exeext) specs \
	libgcc-support lang.start.encap @GENINSRC@ srcextra
# These can't be made until after GCC can run.
rest.encap: lang.rest.encap
# This is what is made with the host's compiler
# whether making a cross compiler or not.
native: config.status auto-host.h build-@POSUB@ $(LANGUAGES) \
	$(EXTRA_PROGRAMS) $(COLLECT2) lto-wrapper$(exeext) \
	gcc-ar$(exeext) gcc-nm$(exeext) gcc-ranlib$(exeext)

ifeq ($(enable_plugin),yes)
native: gengtype$(exeext)
endif

# On the target machine, finish building a cross compiler.
# This does the things that can't be done on the host machine.
rest.cross: specs

# GCC's selftests.
# Specify a dummy input file to placate the driver.
# Specify -nostdinc to work around missing WIND_BASE environment variable
# required for *-wrs-vxworks-* targets.
# Specify -o /dev/null so the output of -S is discarded. More importantly
# It does not try to create a file with the name "null.s" on POSIX and
# "nul.s" on Windows. Because on Windows "nul" is a reserved file name.
# Specify the path to gcc/testsuite/selftests within the srcdir
# as an argument to -fself-test.
SELFTEST_FLAGS = -nostdinc /dev/null -S -o /dev/null \
	-fself-test=$(srcdir)/testsuite/selftests

C_SELFTEST_FLAGS = -xc $(SELFTEST_FLAGS)
CPP_SELFTEST_FLAGS = -xc++ $(SELFTEST_FLAGS)

SELFTEST_DEPS = $(GCC_PASSES) stmp-int-hdrs $(srcdir)/testsuite/selftests

C_SELFTEST_DEPS = cc1$(exeext) $(SELFTEST_DEPS)
CPP_SELFTEST_DEPS = cc1plus$(exeext) $(SELFTEST_DEPS)

# Run the selftests during the build once we have a driver and the frontend,
# so that self-test failures are caught as early as possible.
# Use "s-selftest-FE" to ensure that we only run the selftests if the
# driver, frontend, or selftest data change.
.PHONY: selftest

# By default, only run the selftests within the C frontend
selftest: s-selftest-c

# C selftests
s-selftest-c: $(C_SELFTEST_DEPS)
	$(GCC_FOR_TARGET) $(C_SELFTEST_FLAGS)
	$(STAMP) $@

# Convenience methods for running C selftests under gdb:
.PHONY: selftest-c-gdb
selftest-c-gdb: $(C_SELFTEST_DEPS)
	$(GCC_FOR_TARGET) $(C_SELFTEST_FLAGS) \
	  -wrapper gdb,--args

.PHONY: selftest-gdb
selftest-gdb: selftest-c-gdb

# Convenience methods for running C selftests under valgrind:
.PHONY: selftest-c-valgrind
selftest-c-valgrind: $(C_SELFTEST_DEPS)
	$(GCC_FOR_TARGET) $(C_SELFTEST_FLAGS) \
	  -wrapper valgrind,--leak-check=full

.PHONY: selftest-valgrind
selftest-valgrind: selftest-c-valgrind

# C++ selftests
s-selftest-c++: $(CPP_SELFTEST_DEPS)
	$(GCC_FOR_TARGET) $(CPP_SELFTEST_FLAGS)
	$(STAMP) $@

# Convenience method for running C++ selftests under gdb:
.PHONY: selftest-c++-gdb
selftest-c++-gdb: $(CPP_SELFTEST_DEPS)
	$(GCC_FOR_TARGET) $(CPP_SELFTEST_FLAGS) \
	  -wrapper gdb,--args

# Convenience method for running C++ selftests under valgrind:
.PHONY: selftest-c++-valgrind
selftest-c++-valgrind: $(CPP_SELFTEST_DEPS)
	$(GCC_FOR_TARGET) $(CPP_SELFTEST_FLAGS) \
	  -wrapper valgrind,--leak-check=full

# Recompile all the language-independent object files.
# This is used only if the user explicitly asks for it.
compilations: $(BACKEND)

# This archive is strictly for the host.
libbackend.a: $(OBJS)
	-rm -rf libbackend.a
	@# Build libbackend.a as a thin archive if possible, as doing so
	@# significantly reduces build times.
ifeq ($(USE_THIN_ARCHIVES),yes)
	$(AR) $(AR_FLAGS)T libbackend.a $(OBJS)
else
	$(AR) $(AR_FLAGS) libbackend.a $(OBJS)
	-$(RANLIB) $(RANLIB_FLAGS) libbackend.a
endif

libcommon-target.a: $(OBJS-libcommon-target)
	-rm -rf libcommon-target.a
	$(AR) $(AR_FLAGS) libcommon-target.a $(OBJS-libcommon-target)
	-$(RANLIB) $(RANLIB_FLAGS) libcommon-target.a

libcommon.a: $(OBJS-libcommon)
	-rm -rf libcommon.a
	$(AR) $(AR_FLAGS) libcommon.a $(OBJS-libcommon)
	-$(RANLIB) $(RANLIB_FLAGS) libcommon.a

# We call this executable `xgcc' rather than `gcc'
# to avoid confusion if the current directory is in the path
# and CC is `gcc'.  It is renamed to `gcc' when it is installed.
xgcc$(exeext): $(GCC_OBJS) c/gccspec.o libcommon-target.a $(LIBDEPS) \
	$(EXTRA_GCC_OBJS)
	+$(LINKER) $(ALL_LINKERFLAGS) $(LDFLAGS) -o $@ $(GCC_OBJS) \
	  c/gccspec.o $(EXTRA_GCC_OBJS) libcommon-target.a \
	  $(EXTRA_GCC_LIBS) $(LIBS)

# cpp is to cpp0 as e.g. g++ is to cc1plus: Just another driver.
# It is part of c-family because the handled extensions are hard-coded
# and only contain c-family extensions (see known_suffixes).
cpp$(exeext): $(GCC_OBJS) c-family/cppspec.o libcommon-target.a $(LIBDEPS) \
	$(EXTRA_GCC_OBJS)
	+$(LINKER) $(ALL_LINKERFLAGS) $(LDFLAGS) -o $@ $(GCC_OBJS) \
	  c-family/cppspec.o $(EXTRA_GCC_OBJS) libcommon-target.a \
	  $(EXTRA_GCC_LIBS) $(LIBS)

# Dump a specs file to make -B./ read these specs over installed ones.
$(SPECS): xgcc$(exeext)
	$(GCC_FOR_TARGET) -dumpspecs > tmp-specs
	mv tmp-specs $(SPECS)

# We do want to create an executable named `xgcc', so we can use it to
# compile libgcc2.a.
# Also create gcc-cross, so that install-common will install properly.
gcc-cross$(exeext): xgcc$(exeext)
	cp xgcc$(exeext) gcc-cross$(exeext)

checksum-options:
	echo "$(LINKER) $(ALL_LINKERFLAGS) $(LDFLAGS)" > checksum-options.tmp \
	&& $(srcdir)/../move-if-change checksum-options.tmp checksum-options

#
# Build libgcc.a.

libgcc-support: libgcc.mvars stmp-int-hdrs $(TCONFIG_H) \
	$(MACHMODE_H) gcov-iov.h

libgcc.mvars: config.status Makefile specs xgcc$(exeext)
	: > tmp-libgcc.mvars
	echo GCC_CFLAGS = '$(GCC_CFLAGS)' >> tmp-libgcc.mvars
	echo INHIBIT_LIBC_CFLAGS = '$(INHIBIT_LIBC_CFLAGS)' >> tmp-libgcc.mvars
	echo TARGET_SYSTEM_ROOT = '$(TARGET_SYSTEM_ROOT)' >> tmp-libgcc.mvars
	if test @enable_default_pie@ = yes; then \
	  NO_PIE_CFLAGS="-fno-PIE"; \
	else \
	  NO_PIE_CFLAGS=; \
	fi; \
	echo NO_PIE_CFLAGS = "$$NO_PIE_CFLAGS" >> tmp-libgcc.mvars

	mv tmp-libgcc.mvars libgcc.mvars

# Use the genmultilib shell script to generate the information the gcc
# driver program needs to select the library directory based on the
# switches.
multilib.h: s-mlib; @true
s-mlib: $(srcdir)/genmultilib Makefile
	if test @enable_multilib@ = yes \
	   || test -n "$(MULTILIB_OSDIRNAMES)"; then \
	  $(SHELL) $(srcdir)/genmultilib \
	    "$(MULTILIB_OPTIONS)" \
	    "$(MULTILIB_DIRNAMES)" \
	    "$(MULTILIB_MATCHES)" \
	    "$(MULTILIB_EXCEPTIONS)" \
	    "$(MULTILIB_EXTRA_OPTS)" \
	    "$(MULTILIB_EXCLUSIONS)" \
	    "$(MULTILIB_OSDIRNAMES)" \
	    "$(MULTILIB_REQUIRED)" \
	    "$(if $(MULTILIB_OSDIRNAMES),,$(MULTIARCH_DIRNAME))" \
	    "$(MULTILIB_REUSE)" \
	    "@enable_multilib@" \
	    > tmp-mlib.h; \
	else \
	  $(SHELL) $(srcdir)/genmultilib '' '' '' '' '' '' '' '' \
	    "$(MULTIARCH_DIRNAME)" '' no \
	    > tmp-mlib.h; \
	fi
	$(SHELL) $(srcdir)/../move-if-change tmp-mlib.h multilib.h
	$(STAMP) s-mlib
#
# Compiling object files from source files.

# Note that dependencies on obstack.h are not written
# because that file is not part of GCC.

srcextra: gcc.srcextra lang.srcextra

gcc.srcextra: gengtype-lex.c
	-cp -p $^ $(srcdir)

AR_OBJS = file-find.o
AR_LIBS = @COLLECT2_LIBS@

gcc-ar$(exeext): gcc-ar.o $(AR_OBJS) $(LIBDEPS)
	+$(LINKER) $(ALL_LINKERFLAGS) $(LDFLAGS) gcc-ar.o -o $@ \
		$(AR_OBJS) $(LIBS) $(AR_LIBS)

gcc-nm$(exeext): gcc-nm.o $(AR_OBJS) $(LIBDEPS)
	+$(LINKER) $(ALL_LINKERFLAGS) $(LDFLAGS) gcc-nm.o -o $@ \
		$(AR_OBJS) $(LIBS) $(AR_LIBS)

gcc-ranlib$(exeext): gcc-ranlib.o $(AR_OBJS) $(LIBDEPS)
	+$(LINKER) $(ALL_LINKERFLAGS) $(LDFLAGS) gcc-ranlib.o -o $@ \
		$(AR_OBJS) $(LIBS) $(AR_LIBS)

CFLAGS-gcc-ar.o += $(DRIVER_DEFINES) \
	-DTARGET_MACHINE=\"$(target_noncanonical)\" \
	@TARGET_SYSTEM_ROOT_DEFINE@ -DPERSONALITY=\"ar\"

CFLAGS-gcc-ranlib.o += $(DRIVER_DEFINES) \
	-DTARGET_MACHINE=\"$(target_noncanonical)\" \
	@TARGET_SYSTEM_ROOT_DEFINE@ -DPERSONALITY=\"ranlib\"

CFLAGS-gcc-nm.o += $(DRIVER_DEFINES) \
	-DTARGET_MACHINE=\"$(target_noncanonical)\" \
	@TARGET_SYSTEM_ROOT_DEFINE@ -DPERSONALITY=\"nm\"

# ??? the implicit rules dont trigger if the source file has a different name
# so copy instead
gcc-ranlib.c: gcc-ar.c
	cp $^ $@

gcc-nm.c: gcc-ar.c
	cp $^ $@

COLLECT2_OBJS = collect2.o collect2-aix.o tlink.o vec.o ggc-none.o \
  collect-utils.o file-find.o hash-table.o selftest.o
COLLECT2_LIBS = @COLLECT2_LIBS@
collect2$(exeext): $(COLLECT2_OBJS) $(LIBDEPS)
# Don't try modifying collect2 (aka ld) in place--it might be linking this.
	+$(LINKER) $(ALL_LINKERFLAGS) $(LDFLAGS) -o T$@ \
		$(COLLECT2_OBJS) $(LIBS) $(COLLECT2_LIBS)
	mv -f T$@ $@

CFLAGS-collect2.o += -DTARGET_MACHINE=\"$(target_noncanonical)\" \
	@TARGET_SYSTEM_ROOT_DEFINE@

LTO_WRAPPER_OBJS = lto-wrapper.o collect-utils.o ggc-none.o
lto-wrapper$(exeext): $(LTO_WRAPPER_OBJS) libcommon-target.a $(LIBDEPS)
	+$(LINKER) $(ALL_COMPILERFLAGS) $(LDFLAGS) -o T$@ \
	   $(LTO_WRAPPER_OBJS) libcommon-target.a $(LIBS)
	mv -f T$@ $@

# Files used by all variants of C or by the stand-alone pre-processor.

CFLAGS-c-family/c-opts.o += @TARGET_SYSTEM_ROOT_DEFINE@

CFLAGS-c-family/c-pch.o += -DHOST_MACHINE=\"$(host)\" \
	-DTARGET_MACHINE=\"$(target)\"

default-c.o: config/default-c.c
	$(COMPILE) $<
	$(POSTCOMPILE)

# Files used by all variants of C and some other languages.

CFLAGS-prefix.o += -DPREFIX=\"$(prefix)\" -DBASEVER=$(BASEVER_s)
prefix.o: $(BASEVER)

# Language-independent files.

DRIVER_DEFINES = \
  -DSTANDARD_STARTFILE_PREFIX=\"$(unlibsubdir)/\" \
  -DSTANDARD_EXEC_PREFIX=\"$(libdir)/gcc/\" \
  -DSTANDARD_LIBEXEC_PREFIX=\"$(libexecdir)/gcc/\" \
  -DDEFAULT_TARGET_VERSION=\"$(version)\" \
  -DDEFAULT_REAL_TARGET_MACHINE=\"$(real_target_noncanonical)\" \
  -DDEFAULT_TARGET_MACHINE=\"$(target_noncanonical)\" \
  -DSTANDARD_BINDIR_PREFIX=\"$(bindir)/\" \
  -DTOOLDIR_BASE_PREFIX=\"$(libsubdir_to_prefix)$(prefix_to_exec_prefix)\" \
  -DACCEL_DIR_SUFFIX=\"$(accel_dir_suffix)\" \
  @TARGET_SYSTEM_ROOT_DEFINE@ \
  $(VALGRIND_DRIVER_DEFINES) \
  $(if $(SHLIB),$(if $(filter yes,@enable_shared@),-DENABLE_SHARED_LIBGCC)) \
  -DCONFIGURE_SPECS="\"@CONFIGURE_SPECS@\""

CFLAGS-gcc.o += $(DRIVER_DEFINES) -DBASEVER=$(BASEVER_s)
gcc.o: $(BASEVER)

specs.h : s-specs ; @true
s-specs : Makefile
	lsf="$(lang_specs_files)"; for f in $$lsf; do \
	    echo "#include \"$$f\""; \
	done | sed 's|$(srcdir)/||' > tmp-specs.h
	$(SHELL) $(srcdir)/../move-if-change tmp-specs.h specs.h
	$(STAMP) s-specs

optionlist: s-options ; @true
s-options: $(ALL_OPT_FILES) Makefile $(srcdir)/opt-gather.awk
	LC_ALL=C ; export LC_ALL ; \
	$(AWK) -f $(srcdir)/opt-gather.awk $(ALL_OPT_FILES) > tmp-optionlist
	$(SHELL) $(srcdir)/../move-if-change tmp-optionlist optionlist
	$(STAMP) s-options

options.c: optionlist $(srcdir)/opt-functions.awk $(srcdir)/opt-read.awk \
    $(srcdir)/optc-gen.awk
	$(AWK) -f $(srcdir)/opt-functions.awk -f $(srcdir)/opt-read.awk \
	       -f $(srcdir)/optc-gen.awk \
	       -v header_name="config.h system.h coretypes.h options.h tm.h" < $< > $@

options-save.c: optionlist $(srcdir)/opt-functions.awk $(srcdir)/opt-read.awk \
    $(srcdir)/optc-save-gen.awk
	$(AWK) -f $(srcdir)/opt-functions.awk -f $(srcdir)/opt-read.awk \
	       -f $(srcdir)/optc-save-gen.awk \
	       -v header_name="config.h system.h coretypes.h tm.h" < $< > $@

options.h: s-options-h ; @true
s-options-h: optionlist $(srcdir)/opt-functions.awk $(srcdir)/opt-read.awk \
    $(srcdir)/opth-gen.awk
	$(AWK) -f $(srcdir)/opt-functions.awk -f $(srcdir)/opt-read.awk \
	       -f $(srcdir)/opth-gen.awk \
	       < $< > tmp-options.h
	$(SHELL) $(srcdir)/../move-if-change tmp-options.h options.h
	$(STAMP) $@

dumpvers: dumpvers.c

CFLAGS-version.o += -DBASEVER=$(BASEVER_s) -DDATESTAMP=$(DATESTAMP_s) \
	-DREVISION=$(REVISION_s) \
	-DDEVPHASE=$(DEVPHASE_s) -DPKGVERSION=$(PKGVERSION_s) \
	-DBUGURL=$(BUGURL_s)
version.o: $(REVISION) $(DATESTAMP) $(BASEVER) $(DEVPHASE)

# lto-compress.o needs $(ZLIBINC) added to the include flags.
CFLAGS-lto-compress.o += $(ZLIBINC)

bversion.h: s-bversion; @true
s-bversion: BASE-VER
	echo "#define BUILDING_GCC_MAJOR `echo $(BASEVER_c) | sed -e 's/^\([0-9]*\).*$$/\1/'`" > bversion.h
	echo "#define BUILDING_GCC_MINOR `echo $(BASEVER_c) | sed -e 's/^[0-9]*\.\([0-9]*\).*$$/\1/'`" >> bversion.h
	echo "#define BUILDING_GCC_PATCHLEVEL `echo $(BASEVER_c) | sed -e 's/^[0-9]*\.[0-9]*\.\([0-9]*\)$$/\1/'`" >> bversion.h
	echo "#define BUILDING_GCC_VERSION (BUILDING_GCC_MAJOR * 1000 + BUILDING_GCC_MINOR)" >> bversion.h
	$(STAMP) s-bversion

CFLAGS-toplev.o += -DTARGET_NAME=\"$(target_noncanonical)\"

pass-instances.def: $(srcdir)/passes.def $(PASSES_EXTRA) \
		    $(srcdir)/gen-pass-instances.awk
	$(AWK) -f $(srcdir)/gen-pass-instances.awk \
	  $(srcdir)/passes.def $(PASSES_EXTRA) > pass-instances.def

$(out_object_file): $(out_file)
	$(COMPILE) $<
	$(POSTCOMPILE)

$(common_out_object_file): $(common_out_file)
	$(COMPILE) $<
	$(POSTCOMPILE)
#
# Generate header and source files from the machine description,
# and compile them.

.PRECIOUS: insn-config.h insn-flags.h insn-codes.h insn-constants.h \
  insn-emit.c insn-recog.c insn-extract.c insn-output.c insn-peep.c \
  insn-attr.h insn-attr-common.h insn-attrtab.c insn-dfatab.c \
  insn-latencytab.c insn-preds.c gimple-match.c generic-match.c \
  insn-target-def.h

# Dependencies for the md file.  The first time through, we just assume
# the md file itself and the generated dependency file (in order to get
# it built).  The second time through we have the dependency file.
-include mddeps.mk
MD_DEPS = s-mddeps $(md_file) $(MD_INCLUDES)

s-mddeps: $(md_file) $(MD_INCLUDES) build/genmddeps$(build_exeext)
	$(RUN_GEN) build/genmddeps$(build_exeext) $(md_file) > tmp-mddeps
	$(SHELL) $(srcdir)/../move-if-change tmp-mddeps mddeps.mk
	$(STAMP) s-mddeps

# For each of the files generated by running a generator program over
# the machine description, the following static pattern rules run the
# generator program only if the machine description has changed,
# but touch the target file only when its contents actually change.
# The "; @true" construct forces Make to recheck the timestamp on
# the target file.

simple_rtl_generated_h	= insn-attr.h insn-attr-common.h insn-codes.h \
			  insn-config.h insn-flags.h insn-target-def.h

simple_rtl_generated_c	= insn-automata.c insn-emit.c \
			  insn-extract.c insn-output.c \
			  insn-peep.c insn-recog.c

simple_generated_h	= $(simple_rtl_generated_h) insn-constants.h

simple_generated_c	= $(simple_rtl_generated_c) insn-enums.c

$(simple_generated_h:insn-%.h=s-%) \
$(simple_generated_c:insn-%.c=s-%): s-%: $(MD_DEPS)

$(simple_rtl_generated_h:insn-%.h=s-%) \
$(simple_rtl_generated_c:insn-%.c=s-%): s-%: insn-conditions.md

$(simple_generated_h): insn-%.h: s-%; @true

$(simple_generated_h:insn-%.h=s-%): s-%: build/gen%$(build_exeext)
	$(RUN_GEN) build/gen$*$(build_exeext) $(md_file) \
	  $(filter insn-conditions.md,$^) > tmp-$*.h
	$(SHELL) $(srcdir)/../move-if-change tmp-$*.h insn-$*.h
	$(STAMP) s-$*

$(simple_generated_c): insn-%.c: s-%; @true
$(simple_generated_c:insn-%.c=s-%): s-%: build/gen%$(build_exeext)
	$(RUN_GEN) build/gen$*$(build_exeext) $(md_file) \
	  $(filter insn-conditions.md,$^) > tmp-$*.c
	$(SHELL) $(srcdir)/../move-if-change tmp-$*.c insn-$*.c
	$(STAMP) s-$*

# gencheck doesn't read the machine description, and the file produced
# doesn't use the insn-* convention.
tree-check.h: s-check ; @true
s-check : build/gencheck$(build_exeext)
	$(RUN_GEN) build/gencheck$(build_exeext) > tmp-check.h
	$(SHELL) $(srcdir)/../move-if-change tmp-check.h tree-check.h
	$(STAMP) s-check

# genattrtab produces three files: tmp-{attrtab.c,dfatab.c,latencytab.c}
insn-attrtab.c insn-dfatab.c insn-latencytab.c: s-attrtab ; @true
s-attrtab : $(MD_DEPS) build/genattrtab$(build_exeext) \
  insn-conditions.md
	$(RUN_GEN) build/genattrtab$(build_exeext) $(md_file) insn-conditions.md \
		-Atmp-attrtab.c -Dtmp-dfatab.c -Ltmp-latencytab.c
	$(SHELL) $(srcdir)/../move-if-change tmp-attrtab.c    insn-attrtab.c
	$(SHELL) $(srcdir)/../move-if-change tmp-dfatab.c     insn-dfatab.c
	$(SHELL) $(srcdir)/../move-if-change tmp-latencytab.c insn-latencytab.c
	$(STAMP) s-attrtab

# genopinit produces two files.
insn-opinit.c insn-opinit.h: s-opinit ; @true
s-opinit: $(MD_DEPS) build/genopinit$(build_exeext) insn-conditions.md
	$(RUN_GEN) build/genopinit$(build_exeext) $(md_file) \
	  insn-conditions.md -htmp-opinit.h -ctmp-opinit.c
	$(SHELL) $(srcdir)/../move-if-change tmp-opinit.h insn-opinit.h
	$(SHELL) $(srcdir)/../move-if-change tmp-opinit.c insn-opinit.c
	$(STAMP) s-opinit

# gencondmd doesn't use the standard naming convention.
build/gencondmd.c: s-conditions; @true
s-conditions: $(MD_DEPS) build/genconditions$(build_exeext)
	$(RUN_GEN) build/genconditions$(build_exeext) $(md_file) > tmp-condmd.c
	$(SHELL) $(srcdir)/../move-if-change tmp-condmd.c build/gencondmd.c
	$(STAMP) s-conditions

insn-conditions.md: s-condmd; @true
s-condmd: build/gencondmd$(build_exeext)
	$(RUN_GEN) build/gencondmd$(build_exeext) > tmp-cond.md
	$(SHELL) $(srcdir)/../move-if-change tmp-cond.md insn-conditions.md
	$(STAMP) s-condmd


# These files are generated by running the same generator more than
# once with different options, so they have custom rules.  The
# stampfile idiom is the same.
genrtl.h: s-genrtl-h; @true

s-genrtl-h: build/gengenrtl$(build_exeext)
	$(RUN_GEN) build/gengenrtl$(build_exeext) > tmp-genrtl.h
	$(SHELL) $(srcdir)/../move-if-change tmp-genrtl.h genrtl.h
	$(STAMP) s-genrtl-h

insn-modes.c: s-modes; @true
insn-modes.h: s-modes-h; @true
insn-modes-inline.h: s-modes-inline-h; @true
min-insn-modes.c: s-modes-m; @true

s-modes: build/genmodes$(build_exeext)
	$(RUN_GEN) build/genmodes$(build_exeext) > tmp-modes.c
	$(SHELL) $(srcdir)/../move-if-change tmp-modes.c insn-modes.c
	$(STAMP) s-modes

s-modes-h: build/genmodes$(build_exeext)
	$(RUN_GEN) build/genmodes$(build_exeext) -h > tmp-modes.h
	$(SHELL) $(srcdir)/../move-if-change tmp-modes.h insn-modes.h
	$(STAMP) s-modes-h

s-modes-inline-h: build/genmodes$(build_exeext)
	$(RUN_GEN) build/genmodes$(build_exeext) -i > tmp-modes-inline.h
	$(SHELL) $(srcdir)/../move-if-change tmp-modes-inline.h \
	  insn-modes-inline.h
	$(STAMP) s-modes-inline-h

s-modes-m: build/genmodes$(build_exeext)
	$(RUN_GEN) build/genmodes$(build_exeext) -m > tmp-min-modes.c
	$(SHELL) $(srcdir)/../move-if-change tmp-min-modes.c min-insn-modes.c
	$(STAMP) s-modes-m

insn-preds.c: s-preds; @true
tm-preds.h: s-preds-h; @true
tm-constrs.h: s-constrs-h; @true

.PHONY: mddump
mddump: $(BUILD_RTL) $(MD_DEPS) build/genmddump$(build_exeext)
	$(RUN_GEN) build/genmddump$(build_exeext) $(md_file) > tmp-mddump.md

s-preds: $(MD_DEPS) build/genpreds$(build_exeext)
	$(RUN_GEN) build/genpreds$(build_exeext) $(md_file) > tmp-preds.c
	$(SHELL) $(srcdir)/../move-if-change tmp-preds.c insn-preds.c
	$(STAMP) s-preds

s-preds-h: $(MD_DEPS) build/genpreds$(build_exeext)
	$(RUN_GEN) build/genpreds$(build_exeext) -h $(md_file) > tmp-preds.h
	$(SHELL) $(srcdir)/../move-if-change tmp-preds.h tm-preds.h
	$(STAMP) s-preds-h

s-constrs-h: $(MD_DEPS) build/genpreds$(build_exeext)
	$(RUN_GEN) build/genpreds$(build_exeext) -c $(md_file) > tmp-constrs.h
	$(SHELL) $(srcdir)/../move-if-change tmp-constrs.h tm-constrs.h
	$(STAMP) s-constrs-h

s-case-cfn-macros: build/gencfn-macros$(build_exeext)
	$(RUN_GEN) build/gencfn-macros$(build_exeext) -c \
	  > tmp-case-cfn-macros.h
	$(SHELL) $(srcdir)/../move-if-change tmp-case-cfn-macros.h \
	  case-cfn-macros.h
	$(STAMP) s-case-cfn-macros
case-cfn-macros.h: s-case-cfn-macros; @true

s-cfn-operators: build/gencfn-macros$(build_exeext)
	$(RUN_GEN) build/gencfn-macros$(build_exeext) -o \
	  > tmp-cfn-operators.pd
	$(SHELL) $(srcdir)/../move-if-change tmp-cfn-operators.pd \
	  cfn-operators.pd
	$(STAMP) s-cfn-operators
cfn-operators.pd: s-cfn-operators; @true

target-hooks-def.h: s-target-hooks-def-h; @true
# make sure that when we build info files, the used tm.texi is up to date.
$(srcdir)/doc/tm.texi: s-tm-texi; @true

s-target-hooks-def-h: build/genhooks$(build_exeext)
	$(RUN_GEN) build/genhooks$(build_exeext) "Target Hook" \
					     > tmp-target-hooks-def.h
	$(SHELL) $(srcdir)/../move-if-change tmp-target-hooks-def.h \
					     target-hooks-def.h
	$(STAMP) s-target-hooks-def-h

c-family/c-target-hooks-def.h: s-c-target-hooks-def-h; @true

s-c-target-hooks-def-h: build/genhooks$(build_exeext)
	$(RUN_GEN) build/genhooks$(build_exeext) "C Target Hook" \
					     > tmp-c-target-hooks-def.h
	$(SHELL) $(srcdir)/../move-if-change tmp-c-target-hooks-def.h \
					     c-family/c-target-hooks-def.h
	$(STAMP) s-c-target-hooks-def-h

common/common-target-hooks-def.h: s-common-target-hooks-def-h; @true

s-common-target-hooks-def-h: build/genhooks$(build_exeext)
	$(RUN_GEN) build/genhooks$(build_exeext) "Common Target Hook" \
					     > tmp-common-target-hooks-def.h
	$(SHELL) $(srcdir)/../move-if-change tmp-common-target-hooks-def.h \
					     common/common-target-hooks-def.h
	$(STAMP) s-common-target-hooks-def-h

# check if someone mistakenly only changed tm.texi.
# We use a different pathname here to avoid a circular dependency.
s-tm-texi: $(srcdir)/doc/../doc/tm.texi

# The tm.texi we want to compare against / check into svn should have
# unix-style line endings.  To make this work on MinGW, remove \r.
# \r is not portable to Solaris tr, therefore we have a special
# case for ASCII.  We use \r for other encodings like EBCDIC.
s-tm-texi: build/genhooks$(build_exeext) $(srcdir)/doc/tm.texi.in
	$(RUN_GEN) build/genhooks$(build_exeext) -d \
			$(srcdir)/doc/tm.texi.in > tmp-tm.texi
	case `echo X|tr X '\101'` in \
	  A) tr -d '\015' < tmp-tm.texi > tmp2-tm.texi ;; \
	  *) tr -d '\r' < tmp-tm.texi > tmp2-tm.texi ;; \
	esac
	mv tmp2-tm.texi tmp-tm.texi
	$(SHELL) $(srcdir)/../move-if-change tmp-tm.texi tm.texi
	@if cmp -s $(srcdir)/doc/tm.texi tm.texi; then \
	  $(STAMP) $@; \
	elif test $(srcdir)/doc/tm.texi -nt $(srcdir)/doc/tm.texi.in \
	  && ( test $(srcdir)/doc/tm.texi -nt $(srcdir)/target.def \
	    || test $(srcdir)/doc/tm.texi -nt $(srcdir)/c-family/c-target.def \
	    || test $(srcdir)/doc/tm.texi -nt $(srcdir)/common/common-target.def \
	  ); then \
	  echo >&2 ; \
	  echo You should edit $(srcdir)/doc/tm.texi.in rather than $(srcdir)/doc/tm.texi . >&2 ; \
	  false; \
	else \
	  echo >&2 ; \
	  echo Verify that you have permission to grant a GFDL license for all >&2 ; \
	  echo new text in tm.texi, then copy it to $(srcdir)/doc/tm.texi. >&2 ; \
	  false; \
	fi

gimple-match.c: s-match gimple-match-head.c ; @true
generic-match.c: s-match generic-match-head.c ; @true

s-match: build/genmatch$(build_exeext) $(srcdir)/match.pd cfn-operators.pd
	$(RUN_GEN) build/genmatch$(build_exeext) --gimple $(srcdir)/match.pd \
	    > tmp-gimple-match.c
	$(RUN_GEN) build/genmatch$(build_exeext) --generic $(srcdir)/match.pd \
	    > tmp-generic-match.c
	$(SHELL) $(srcdir)/../move-if-change tmp-gimple-match.c \
	    					gimple-match.c
	$(SHELL) $(srcdir)/../move-if-change tmp-generic-match.c \
	    					generic-match.c
	$(STAMP) s-match

GTFILES = $(CPP_ID_DATA_H) $(srcdir)/input.h $(srcdir)/coretypes.h \
  $(host_xm_file_list) \
  $(tm_file_list) $(HASHTAB_H) $(SPLAY_TREE_H) $(srcdir)/bitmap.h \
  $(srcdir)/wide-int.h $(srcdir)/alias.h $(srcdir)/cilk.h \
  $(srcdir)/cilk-common.c $(srcdir)/coverage.c  $(srcdir)/rtl.h \
  $(srcdir)/optabs.h $(srcdir)/tree.h $(srcdir)/tree-core.h \
  $(srcdir)/libfuncs.h $(SYMTAB_H) \
  $(srcdir)/real.h $(srcdir)/function.h $(srcdir)/insn-addr.h $(srcdir)/hwint.h \
  $(srcdir)/fixed-value.h \
  $(srcdir)/output.h $(srcdir)/cfgloop.h $(srcdir)/cfg.h $(srcdir)/profile-count.h \
  $(srcdir)/cselib.h $(srcdir)/basic-block.h  $(srcdir)/ipa-ref.h $(srcdir)/cgraph.h \
  $(srcdir)/reload.h $(srcdir)/caller-save.c $(srcdir)/symtab.c \
  $(srcdir)/alias.c $(srcdir)/bitmap.c $(srcdir)/cselib.c $(srcdir)/cgraph.c \
  $(srcdir)/ipa-prop.c $(srcdir)/ipa-cp.c $(srcdir)/ipa-utils.h \
  $(srcdir)/dbxout.c \
  $(srcdir)/signop.h \
  $(srcdir)/dwarf2out.h \
  $(srcdir)/dwarf2asm.c \
  $(srcdir)/dwarf2cfi.c \
  $(srcdir)/dwarf2out.c \
  $(srcdir)/tree-vect-generic.c \
  $(srcdir)/dojump.c $(srcdir)/emit-rtl.h \
  $(srcdir)/emit-rtl.c $(srcdir)/except.h $(srcdir)/explow.c $(srcdir)/expr.c \
  $(srcdir)/expr.h \
  $(srcdir)/function.c $(srcdir)/except.c \
  $(srcdir)/ggc-tests.c \
  $(srcdir)/gcse.c $(srcdir)/godump.c \
  $(srcdir)/lists.c $(srcdir)/optabs-libfuncs.c \
  $(srcdir)/profile.c $(srcdir)/mcf.c \
  $(srcdir)/reg-stack.c $(srcdir)/cfgrtl.c \
  $(srcdir)/sdbout.c $(srcdir)/stor-layout.c \
  $(srcdir)/stringpool.c $(srcdir)/tree.c $(srcdir)/varasm.c \
  $(srcdir)/gimple.h \
  $(srcdir)/gimple-ssa.h \
  $(srcdir)/tree-chkp.c \
  $(srcdir)/tree-ssanames.c $(srcdir)/tree-eh.c $(srcdir)/tree-ssa-address.c \
  $(srcdir)/tree-cfg.c $(srcdir)/tree-ssa-loop-ivopts.c \
  $(srcdir)/tree-dfa.c \
  $(srcdir)/tree-iterator.c $(srcdir)/gimple-expr.c \
  $(srcdir)/tree-chrec.h \
  $(srcdir)/tree-scalar-evolution.c \
  $(srcdir)/tree-ssa-operands.h \
  $(srcdir)/tree-profile.c $(srcdir)/tree-nested.c \
  $(srcdir)/omp-offload.h \
  $(srcdir)/omp-offload.c \
  $(srcdir)/omp-expand.c \
  $(srcdir)/omp-low.c \
  $(srcdir)/targhooks.c $(out_file) $(srcdir)/passes.c $(srcdir)/cgraphunit.c \
  $(srcdir)/cgraphclones.c \
  $(srcdir)/tree-phinodes.c \
  $(srcdir)/tree-ssa-alias.h \
  $(srcdir)/tree-ssanames.h \
  $(srcdir)/tree-vrp.h \
  $(srcdir)/ipa-prop.h \
  $(srcdir)/trans-mem.c \
  $(srcdir)/lto-streamer.h \
  $(srcdir)/target-globals.h \
  $(srcdir)/ipa-predicate.h \
  $(srcdir)/ipa-fnsummary.h \
  $(srcdir)/vtable-verify.c \
  $(srcdir)/asan.c \
  $(srcdir)/ubsan.c \
  $(srcdir)/tsan.c \
  $(srcdir)/sanopt.c \
  $(srcdir)/sancov.c \
  $(srcdir)/ipa-devirt.c \
  $(srcdir)/internal-fn.h \
  $(srcdir)/hsa-common.c \
  $(srcdir)/calls.c \
  @all_gtfiles@

# Compute the list of GT header files from the corresponding C sources,
# possibly nested within config or language subdirectories.  Match gengtype's
# behavior in this respect: gt-LANG-file.h for "file" anywhere within a LANG
# language subdir, gt-file.h otherwise (no subdir indication for config/
# related sources).

GTFILES_H = $(subst /,-, \
	    $(shell echo $(patsubst $(srcdir)/%,gt-%, \
			   $(patsubst %.c,%.h, \
			     $(filter %.c, $(GTFILES)))) \
			| sed -e "s|/[^ ]*/|/|g" -e "s|gt-config/|gt-|g"))

GTFILES_LANG_H = $(patsubst [%], gtype-%.h, $(filter [%], $(GTFILES)))
ALL_GTFILES_H := $(sort $(GTFILES_H) $(GTFILES_LANG_H))

# $(GTFILES) may be too long to put on a command line, so we have to
# write it out to a file (taking care not to do that in a way that
# overflows a command line!) and then have gengtype read the file in.

$(ALL_GTFILES_H) gtype-desc.c gtype-desc.h gtype.state: s-gtype ; @true

### Common flags to gengtype [e.g. -v or -B backupdir]
GENGTYPE_FLAGS= 

gtyp-input.list: s-gtyp-input ; @true
s-gtyp-input: Makefile
	@: $(call write_entries_to_file,$(GTFILES),tmp-gi.list)
	$(SHELL) $(srcdir)/../move-if-change tmp-gi.list gtyp-input.list
	$(STAMP) s-gtyp-input

s-gtype: build/gengtype$(build_exeext) $(filter-out [%], $(GTFILES)) \
	 gtyp-input.list
# First, parse all files and save a state file.
	$(RUN_GEN) build/gengtype$(build_exeext) $(GENGTYPE_FLAGS) \
                    -S $(srcdir) -I gtyp-input.list -w tmp-gtype.state
# Second, read the state file and generate all files.  This ensure that
# gtype.state is correctly read:
	$(SHELL) $(srcdir)/../move-if-change tmp-gtype.state gtype.state
	$(RUN_GEN) build/gengtype$(build_exeext) $(GENGTYPE_FLAGS) \
                    -r gtype.state
	$(STAMP) s-gtype

generated_files = config.h tm.h $(TM_P_H) $(TM_H) multilib.h \
       $(simple_generated_h) specs.h \
       tree-check.h genrtl.h insn-modes.h insn-modes-inline.h \
       tm-preds.h tm-constrs.h \
       $(ALL_GTFILES_H) gtype-desc.c gtype-desc.h gcov-iov.h \
       options.h target-hooks-def.h insn-opinit.h \
       common/common-target-hooks-def.h pass-instances.def \
       c-family/c-target-hooks-def.h params.list params.options case-cfn-macros.h \
       cfn-operators.pd

#
# How to compile object files to run on the build machine.

build/%.o :  # dependencies provided by explicit rule later
	$(COMPILER_FOR_BUILD) -c $(BUILD_COMPILERFLAGS) $(BUILD_CPPFLAGS) \
		-o $@ $<

## build/version.o is compiled by the $(COMPILER_FOR_BUILD) but needs
## several C macro definitions, just like version.o
build/version.o:  version.c version.h \
                  $(REVISION) $(DATESTAMP) $(BASEVER) $(DEVPHASE)
	$(COMPILER_FOR_BUILD) -c $(BUILD_COMPILERFLAGS) $(BUILD_CPPFLAGS) \
	-DBASEVER=$(BASEVER_s) -DDATESTAMP=$(DATESTAMP_s) \
	-DREVISION=$(REVISION_s) \
	-DDEVPHASE=$(DEVPHASE_s) -DPKGVERSION=$(PKGVERSION_s) \
	-DBUGURL=$(BUGURL_s) -o $@ $<

# Header dependencies for the programs that generate source code.
# These are library modules...
build/errors.o : errors.c $(BCONFIG_H) $(SYSTEM_H) errors.h
build/gensupport.o: gensupport.c $(BCONFIG_H) $(SYSTEM_H) 		\
  $(CORETYPES_H) $(GTM_H) $(RTL_BASE_H) $(OBSTACK_H) errors.h		\
  $(HASHTAB_H) $(READ_MD_H) $(GENSUPPORT_H)
build/ggc-none.o : ggc-none.c $(BCONFIG_H) $(SYSTEM_H) $(CORETYPES_H) 	\
  $(GGC_H)
build/min-insn-modes.o : min-insn-modes.c $(BCONFIG_H) $(SYSTEM_H)	\
<<<<<<< HEAD
  $(MACHMODE_H)
=======
  $(CORETYPES_H)
>>>>>>> 16316b61
build/print-rtl.o: print-rtl.c $(BCONFIG_H) $(SYSTEM_H) $(CORETYPES_H)	\
  $(GTM_H) $(RTL_BASE_H)
build/read-md.o: read-md.c $(BCONFIG_H) $(SYSTEM_H) $(CORETYPES_H)	\
  $(HASHTAB_H) errors.h $(READ_MD_H)
build/read-rtl.o: read-rtl.c $(BCONFIG_H) $(SYSTEM_H) $(CORETYPES_H)	\
  $(GTM_H) $(RTL_BASE_H) $(OBSTACK_H) $(HASHTAB_H) $(READ_MD_H)		\
  $(GENSUPPORT_H)
build/rtl.o: rtl.c $(BCONFIG_H) $(CORETYPES_H) $(GTM_H) $(SYSTEM_H)	\
  $(RTL_H) $(GGC_H) errors.h
build/vec.o : vec.c $(BCONFIG_H) $(SYSTEM_H) $(CORETYPES_H) $(VEC_H)	\
  $(GGC_H) toplev.h $(DIAGNOSTIC_CORE_H)
build/hash-table.o : hash-table.c $(BCONFIG_H) $(SYSTEM_H)		\
  $(CORETYPES_H) $(HASH_TABLE_H) $(GGC_H) toplev.h $(DIAGNOSTIC_CORE_H)
build/inchash.o : inchash.c $(BCONFIG_H) $(SYSTEM_H) $(CORETYPES_H)	\
  $(HASHTAB_H) inchash.h
build/gencondmd.o : build/gencondmd.c $(BCONFIG_H) $(SYSTEM_H)		\
  $(CORETYPES_H) $(GTM_H) insn-constants.h				\
  $(filter-out insn-flags.h, $(RTL_H) $(TM_P_H) $(FUNCTION_H) $(REGS_H) \
  $(RECOG_H) output.h $(FLAGS_H) $(RESOURCE_H) toplev.h $(DIAGNOSTIC_CORE_H) reload.h 	\
  $(EXCEPT_H) tm-constrs.h)
# This pulls in tm-pred.h which contains inline functions wrapping up
# predicates from the back-end so those functions must be discarded.
# No big deal since gencondmd.c is a dummy file for non-GCC compilers.
build/gencondmd.o : \
  BUILD_CFLAGS := $(filter-out -fkeep-inline-functions, $(BUILD_CFLAGS))

# ...these are the programs themselves.
build/genattr.o : genattr.c $(RTL_BASE_H) $(BCONFIG_H) $(SYSTEM_H)	\
  $(CORETYPES_H) $(GTM_H) errors.h $(READ_MD_H) $(GENSUPPORT_H)
build/genattr-common.o : genattr-common.c $(RTL_BASE_H) $(BCONFIG_H)	\
  $(SYSTEM_H) $(CORETYPES_H) $(GTM_H) errors.h $(READ_MD_H) $(GENSUPPORT_H)
build/genattrtab.o : genattrtab.c $(RTL_BASE_H) $(OBSTACK_H)		\
  $(BCONFIG_H) $(SYSTEM_H) $(CORETYPES_H) $(GTM_H) errors.h $(GGC_H)	\
  $(READ_MD_H) $(GENSUPPORT_H) $(FNMATCH_H)
build/genautomata.o : genautomata.c $(RTL_BASE_H) $(OBSTACK_H)		\
  $(BCONFIG_H) $(SYSTEM_H) $(CORETYPES_H) $(GTM_H) errors.h $(VEC_H)	\
  $(HASHTAB_H) $(GENSUPPORT_H) $(FNMATCH_H)
build/gencheck.o : gencheck.c all-tree.def $(BCONFIG_H) $(GTM_H)	\
	$(SYSTEM_H) $(CORETYPES_H) tree.def c-family/c-common.def	\
	$(lang_tree_files) gimple.def
build/genchecksum.o : genchecksum.c $(BCONFIG_H) $(SYSTEM_H) $(MD5_H)
build/gencodes.o : gencodes.c $(RTL_BASE_H) $(BCONFIG_H) $(SYSTEM_H)	\
  $(CORETYPES_H) $(GTM_H) errors.h $(GENSUPPORT_H)
build/genconditions.o : genconditions.c $(RTL_BASE_H) $(BCONFIG_H)	\
  $(SYSTEM_H) $(CORETYPES_H) $(GTM_H) errors.h $(HASHTAB_H)		\
  $(READ_MD_H) $(GENSUPPORT_H)
build/genconfig.o : genconfig.c $(RTL_BASE_H) $(BCONFIG_H) $(SYSTEM_H)	\
  $(CORETYPES_H) $(GTM_H) errors.h $(GENSUPPORT_H)
build/genconstants.o : genconstants.c $(BCONFIG_H) $(SYSTEM_H)		\
  $(CORETYPES_H) errors.h $(READ_MD_H)
build/genemit.o : genemit.c $(RTL_BASE_H) $(BCONFIG_H) $(SYSTEM_H)	\
  $(CORETYPES_H) $(GTM_H) errors.h $(READ_MD_H) $(GENSUPPORT_H) internal-fn.def
build/genenums.o : genenums.c $(BCONFIG_H) $(SYSTEM_H)			\
  $(CORETYPES_H) errors.h $(READ_MD_H)
build/genextract.o : genextract.c $(RTL_BASE_H) $(BCONFIG_H)		\
  $(SYSTEM_H) $(CORETYPES_H) $(GTM_H) errors.h $(READ_MD_H) $(GENSUPPORT_H)
build/genflags.o : genflags.c $(RTL_BASE_H) $(OBSTACK_H) $(BCONFIG_H)	\
  $(SYSTEM_H) $(CORETYPES_H) $(GTM_H) errors.h $(READ_MD_H) $(GENSUPPORT_H)
build/gentarget-def.o : gentarget-def.c $(BCONFIG_H) $(SYSTEM_H)	\
  $(CORETYPES_H) $(GTM_H) $(RTL_BASE_H) errors.h $(READ_MD_H)		\
  $(GENSUPPORT_H) $(HASH_TABLE_H) target-insns.def
build/gengenrtl.o : gengenrtl.c $(BCONFIG_H) $(SYSTEM_H) rtl.def

# The gengtype generator program is special: Two versions are built.
# One is for the build machine, and one is for the host to allow
# plugins to define their types and generate the supporting GGC
# datastructures and routines with GTY markers.
# The host object files depend on CONFIG_H, and the build objects
# on BCONFIG_H.  For the build objects, add -DGENERATOR_FILE manually,
# the build-%: rule doesn't apply to them.

GENGTYPE_OBJS = gengtype.o gengtype-parse.o gengtype-state.o \
  gengtype-lex.o errors.o

gengtype-lex.o build/gengtype-lex.o : gengtype-lex.c gengtype.h $(SYSTEM_H)
CFLAGS-gengtype-lex.o += -DHOST_GENERATOR_FILE
build/gengtype-lex.o: $(BCONFIG_H)

gengtype-parse.o build/gengtype-parse.o : gengtype-parse.c gengtype.h \
  $(SYSTEM_H)
CFLAGS-gengtype-parse.o += -DHOST_GENERATOR_FILE
build/gengtype-parse.o: $(BCONFIG_H)

gengtype-state.o build/gengtype-state.o: gengtype-state.c $(SYSTEM_H) \
  gengtype.h errors.h version.h $(HASHTAB_H) $(OBSTACK_H) \
  $(XREGEX_H)
CFLAGS-gengtype-state.o += -DHOST_GENERATOR_FILE
build/gengtype-state.o: $(BCONFIG_H)
gengtype.o build/gengtype.o : gengtype.c $(SYSTEM_H) gengtype.h 	\
  rtl.def insn-notes.def errors.h version.h     		\
  $(HASHTAB_H) $(OBSTACK_H) $(XREGEX_H)
CFLAGS-gengtype.o += -DHOST_GENERATOR_FILE
build/gengtype.o: $(BCONFIG_H)

CFLAGS-errors.o += -DHOST_GENERATOR_FILE

build/genmddeps.o: genmddeps.c $(BCONFIG_H) $(SYSTEM_H) $(CORETYPES_H)	\
  errors.h $(READ_MD_H)
build/genmodes.o : genmodes.c $(BCONFIG_H) $(SYSTEM_H) errors.h		\
  $(HASHTAB_H) machmode.def $(extra_modes_file)
build/genopinit.o : genopinit.c $(RTL_BASE_H) $(BCONFIG_H) $(SYSTEM_H)	\
  $(CORETYPES_H) $(GTM_H) errors.h $(GENSUPPORT_H) optabs.def
build/genoutput.o : genoutput.c $(RTL_BASE_H) $(BCONFIG_H) $(SYSTEM_H)	\
  $(CORETYPES_H) $(GTM_H) errors.h $(READ_MD_H) $(GENSUPPORT_H)
build/genpeep.o : genpeep.c $(RTL_BASE_H) $(BCONFIG_H) $(SYSTEM_H)	\
  $(CORETYPES_H) $(GTM_H) errors.h $(GENSUPPORT_H) toplev.h		\
  $(DIAGNOSTIC_CORE_H)
build/genpreds.o : genpreds.c $(RTL_BASE_H) $(BCONFIG_H) $(SYSTEM_H)	\
  $(CORETYPES_H) $(GTM_H) errors.h $(READ_MD_H) $(GENSUPPORT_H) $(OBSTACK_H)
build/genrecog.o : genrecog.c $(RTL_BASE_H) $(BCONFIG_H) $(SYSTEM_H)	\
  $(CORETYPES_H) $(GTM_H) errors.h $(READ_MD_H) $(GENSUPPORT_H)		\
  $(HASH_TABLE_H) inchash.h
build/genhooks.o : genhooks.c $(TARGET_DEF) $(C_TARGET_DEF)		\
  $(COMMON_TARGET_DEF) $(BCONFIG_H) $(SYSTEM_H) errors.h
build/genmddump.o : genmddump.c $(RTL_BASE_H) $(BCONFIG_H) $(SYSTEM_H)	\
  $(CORETYPES_H) $(GTM_H) errors.h $(READ_MD_H) $(GENSUPPORT_H)
build/genmatch.o : genmatch.c $(BCONFIG_H) $(SYSTEM_H) \
  $(CORETYPES_H) errors.h $(HASH_TABLE_H) hash-map.h $(GGC_H) is-a.h \
<<<<<<< HEAD
  tree.def builtins.def internal-fn.def case-cfn-macros.h
=======
  tree.def builtins.def internal-fn.def
>>>>>>> 16316b61
build/gencfn-macros.o : gencfn-macros.c $(BCONFIG_H) $(SYSTEM_H)	\
  $(CORETYPES_H) errors.h $(HASH_TABLE_H) hash-set.h builtins.def	\
  internal-fn.def

# Compile the programs that generate insn-* from the machine description.
# They are compiled with $(COMPILER_FOR_BUILD), and associated libraries,
# since they need to run on this machine
# even if GCC is being compiled to run on some other machine.

# All these programs use the RTL reader ($(BUILD_RTL)).
genprogrtl = attr attr-common attrtab automata codes conditions config emit \
	     extract flags mddump opinit output peep preds recog target-def
$(genprogrtl:%=build/gen%$(build_exeext)): $(BUILD_RTL)

# All these programs use the MD reader ($(BUILD_MD)).
genprogmd = $(genprogrtl) mddeps constants enums
$(genprogmd:%=build/gen%$(build_exeext)): $(BUILD_MD)

# All these programs need to report errors.
genprogerr = $(genprogmd) genrtl modes gtype hooks cfn-macros
$(genprogerr:%=build/gen%$(build_exeext)): $(BUILD_ERRORS)

# Remaining build programs.
genprog = $(genprogerr) check checksum condmd match

# These programs need libs over and above what they get from the above list.
build/genautomata$(build_exeext) : BUILD_LIBS += -lm

build/genrecog$(build_exeext) : build/hash-table.o build/inchash.o
build/gencfn-macros$(build_exeext) : build/hash-table.o build/ggc-none.o

# For stage1 and when cross-compiling use the build libcpp which is
# built with NLS disabled.  For stage2+ use the host library and
# its dependencies.
ifeq ($(build_objdir),$(build_libobjdir))
BUILD_CPPLIB = $(build_libobjdir)/libcpp/libcpp.a
else
BUILD_CPPLIB = $(CPPLIB) $(LIBIBERTY)
build/genmatch$(build_exeext): BUILD_LIBDEPS += $(LIBINTL_DEP) $(LIBICONV_DEP)
build/genmatch$(build_exeext): BUILD_LIBS += $(LIBINTL) $(LIBICONV)
endif

build/genmatch$(build_exeext) : $(BUILD_CPPLIB) \
  $(BUILD_ERRORS) build/vec.o build/hash-table.o

# These programs are not linked with the MD reader.
build/gengtype$(build_exeext) : build/gengtype-lex.o build/gengtype-parse.o \
              build/gengtype-state.o build/version.o build/errors.o

gengtype$(exeext) : gengtype.o gengtype-lex.o gengtype-parse.o \
              gengtype-state.o version.o errors.o $(LIBDEPS)
	+$(LINKER) $(ALL_LINKERFLAGS) $(LDFLAGS) -o $@ \
	    $(filter-out ($LIBDEPS), $^) $(LIBS)

# Rule for the generator programs:
$(genprog:%=build/gen%$(build_exeext)): build/gen%$(build_exeext): build/gen%.o $(BUILD_LIBDEPS)
	+$(LINKER_FOR_BUILD) $(BUILD_LINKERFLAGS) $(BUILD_LDFLAGS) -o $@ \
	    $(filter-out $(BUILD_LIBDEPS), $^) $(BUILD_LIBS)

# Generated source files for gengtype.  Prepend inclusion of
# bconfig.h because AIX requires _LARGE_FILES to be defined before
# any system header is included.
gengtype-lex.c : gengtype-lex.l
	-$(FLEX) $(FLEXFLAGS) -o$@ $< && { \
	  echo '#include "bconfig.h"' > $@.tmp; \
	  cat $@ >> $@.tmp; \
	  mv $@.tmp $@; \
	}

#
# Remake internationalization support.
CFLAGS-intl.o += -DLOCALEDIR=\"$(localedir)\"

#
# Remake cpp.

PREPROCESSOR_DEFINES = \
  -DGCC_INCLUDE_DIR=\"$(libsubdir)/include\" \
  -DFIXED_INCLUDE_DIR=\"$(libsubdir)/include-fixed\" \
  -DGPLUSPLUS_INCLUDE_DIR=\"$(gcc_gxx_include_dir)\" \
  -DGPLUSPLUS_INCLUDE_DIR_ADD_SYSROOT=$(gcc_gxx_include_dir_add_sysroot) \
  -DGPLUSPLUS_TOOL_INCLUDE_DIR=\"$(gcc_gxx_include_dir)/$(target_noncanonical)\" \
  -DGPLUSPLUS_BACKWARD_INCLUDE_DIR=\"$(gcc_gxx_include_dir)/backward\" \
  -DLOCAL_INCLUDE_DIR=\"$(local_includedir)\" \
  -DCROSS_INCLUDE_DIR=\"$(CROSS_SYSTEM_HEADER_DIR)\" \
  -DTOOL_INCLUDE_DIR=\"$(gcc_tooldir)/include\" \
  -DNATIVE_SYSTEM_HEADER_DIR=\"$(NATIVE_SYSTEM_HEADER_DIR)\" \
  -DPREFIX=\"$(prefix)/\" \
  -DSTANDARD_EXEC_PREFIX=\"$(libdir)/gcc/\" \
  @TARGET_SYSTEM_ROOT_DEFINE@

CFLAGS-cppbuiltin.o += $(PREPROCESSOR_DEFINES) -DBASEVER=$(BASEVER_s)
cppbuiltin.o: $(BASEVER)

CFLAGS-cppdefault.o += $(PREPROCESSOR_DEFINES)

# Note for the stamp targets, we run the program `true' instead of
# having an empty command (nothing following the semicolon).

# gcov-iov.c is run on the build machine to generate gcov-iov.h from version.c
build/gcov-iov.o: gcov-iov.c $(BCONFIG_H) $(CORETYPES_H) $(GTM_H) \
  $(SYSTEM_H) $(CORETYPES_H) $(TM_H)

build/gcov-iov$(build_exeext): build/gcov-iov.o
	+$(LINKER_FOR_BUILD) $(BUILD_LINKERFLAGS) $(BUILD_LDFLAGS) \
		build/gcov-iov.o -o $@

gcov-iov.h: s-iov; @true
s-iov: build/gcov-iov$(build_exeext) $(BASEVER) $(DEVPHASE)
	build/gcov-iov$(build_exeext) '$(BASEVER_c)' '$(DEVPHASE_c)' \
	    > tmp-gcov-iov.h
	$(SHELL) $(srcdir)/../move-if-change tmp-gcov-iov.h gcov-iov.h
	$(STAMP) s-iov

GCOV_OBJS = gcov.o
gcov$(exeext): $(GCOV_OBJS) $(LIBDEPS)
	+$(LINKER) $(ALL_LINKERFLAGS) $(LDFLAGS) $(GCOV_OBJS) \
		hash-table.o ggc-none.o $(LIBS) -o $@
GCOV_DUMP_OBJS = gcov-dump.o
gcov-dump$(exeext): $(GCOV_DUMP_OBJS) $(LIBDEPS)
	+$(LINKER) $(ALL_LINKERFLAGS) $(LDFLAGS) $(GCOV_DUMP_OBJS) \
		hash-table.o ggc-none.o\
		$(LIBS) -o $@

GCOV_TOOL_DEP_FILES = $(srcdir)/../libgcc/libgcov-util.c gcov-io.c $(GCOV_IO_H) \
  $(srcdir)/../libgcc/libgcov-driver.c $(srcdir)/../libgcc/libgcov-driver-system.c \
  $(srcdir)/../libgcc/libgcov-merge.c $(srcdir)/../libgcc/libgcov.h \
  $(SYSTEM_H) coretypes.h $(TM_H) $(CONFIG_H) version.h intl.h $(DIAGNOSTIC_H)
libgcov-util.o: $(srcdir)/../libgcc/libgcov-util.c $(GCOV_TOOL_DEP_FILES)
	+$(COMPILER) -c $(ALL_COMPILERFLAGS) $(ALL_CPPFLAGS) $(INCLUDES) -o $@ $<
libgcov-driver-tool.o: $(srcdir)/../libgcc/libgcov-driver.c $(GCOV_TOOL_DEP_FILES)
	+$(COMPILER) -c $(ALL_COMPILERFLAGS) $(ALL_CPPFLAGS) $(INCLUDES) \
	  -DIN_GCOV_TOOL=1 -o $@ $<
libgcov-merge-tool.o: $(srcdir)/../libgcc/libgcov-merge.c $(GCOV_TOOL_DEP_FILES)
	+$(COMPILER) -c $(ALL_COMPILERFLAGS) $(ALL_CPPFLAGS) $(INCLUDES) \
	  -DIN_GCOV_TOOL=1 -o $@ $<
GCOV_TOOL_OBJS = gcov-tool.o libgcov-util.o libgcov-driver-tool.o libgcov-merge-tool.o
gcov-tool$(exeext): $(GCOV_TOOL_OBJS) $(LIBDEPS)
	+$(LINKER) $(ALL_LINKERFLAGS) $(LDFLAGS) $(GCOV_TOOL_OBJS) $(LIBS) -o $@
#
# Build the include directories.  The stamp files are stmp-* rather than
# s-* so that mostlyclean does not force the include directory to
# be rebuilt.

# Build the include directories.
stmp-int-hdrs: $(STMP_FIXINC) $(USER_H) fixinc_list
# Copy in the headers provided with gcc.
#
# The sed command gets just the last file name component;
# this is necessary because VPATH could add a dirname.
# Using basename would be simpler, but some systems don't have it.
#
# The touch command is here to workaround an AIX/Linux NFS bug.
#
# The move-if-change + cp -p twists for limits.h are intended to preserve
# the time stamp when we regenerate, to prevent pointless rebuilds during
# e.g. install-no-fixedincludes.
	-if [ -d include ] ; then true; else mkdir include; chmod a+rx include; fi
	-if [ -d include-fixed ] ; then true; else mkdir include-fixed; chmod a+rx include-fixed; fi
	for file in .. $(USER_H); do \
	  if [ X$$file != X.. ]; then \
	    realfile=`echo $$file | sed -e 's|.*/\([^/]*\)$$|\1|'`; \
	    $(STAMP) include/$$realfile; \
	    rm -f include/$$realfile; \
	    cp $$file include; \
	    chmod a+r include/$$realfile; \
	  fi; \
	done
	for file in .. $(USER_H_INC_NEXT_PRE); do \
	  if [ X$$file != X.. ]; then \
            mv include/$$file include/x_$$file; \
            echo "#include_next <$$file>" >include/$$file; \
            cat include/x_$$file >>include/$$file; \
            rm -f include/x_$$file; \
	    chmod a+r include/$$file; \
	  fi; \
	done
	for file in .. $(USER_H_INC_NEXT_POST); do \
	  if [ X$$file != X.. ]; then \
	    echo "#include_next <$$file>" >>include/$$file; \
	    chmod a+r include/$$file; \
	  fi; \
	done
	rm -f include/stdint.h
	if [ $(USE_GCC_STDINT) = wrap ]; then \
	  rm -f include/stdint-gcc.h; \
	  cp $(srcdir)/ginclude/stdint-gcc.h include/stdint-gcc.h; \
	  chmod a+r include/stdint-gcc.h; \
	  cp $(srcdir)/ginclude/stdint-wrap.h include/stdint.h; \
	  chmod a+r include/stdint.h; \
	elif [ $(USE_GCC_STDINT) = provide ]; then \
	  cp $(srcdir)/ginclude/stdint-gcc.h include/stdint.h; \
	  chmod a+r include/stdint.h; \
	fi
	set -e; for ml in `cat fixinc_list`; do \
	  sysroot_headers_suffix=`echo $${ml} | sed -e 's/;.*$$//'`; \
	  multi_dir=`echo $${ml} | sed -e 's/^[^;]*;//'`; \
	  fix_dir=include-fixed$${multi_dir}; \
	  if $(LIMITS_H_TEST) ; then \
	    cat $(srcdir)/limitx.h $(srcdir)/glimits.h $(srcdir)/limity.h > tmp-xlimits.h; \
	  else \
	    cat $(srcdir)/glimits.h > tmp-xlimits.h; \
	  fi; \
	  $(mkinstalldirs) $${fix_dir}; \
	  chmod a+rx $${fix_dir} || true; \
	  $(SHELL) $(srcdir)/../move-if-change \
	    tmp-xlimits.h  tmp-limits.h; \
	  rm -f $${fix_dir}/limits.h; \
	  cp -p tmp-limits.h $${fix_dir}/limits.h; \
	  chmod a+r $${fix_dir}/limits.h; \
	done
# Install the README
	rm -f include-fixed/README
	cp $(srcdir)/../fixincludes/README-fixinc include-fixed/README
	chmod a+r include-fixed/README
	$(STAMP) $@

.PHONY: install-gcc-tooldir
install-gcc-tooldir:
	$(mkinstalldirs) $(DESTDIR)$(gcc_tooldir)

macro_list: s-macro_list; @true
s-macro_list : $(GCC_PASSES) cc1$(exeext)
	echo | $(GCC_FOR_TARGET) -E -dM - | \
	  sed -n -e 's/^#define \([^_][a-zA-Z0-9_]*\).*/\1/p' \
		 -e 's/^#define \(_[^_A-Z][a-zA-Z0-9_]*\).*/\1/p' | \
	  sort -u > tmp-macro_list
	$(SHELL) $(srcdir)/../move-if-change tmp-macro_list macro_list
	$(STAMP) s-macro_list

fixinc_list: s-fixinc_list; @true
s-fixinc_list : $(GCC_PASSES)
# Build up a list of multilib directories and corresponding sysroot
# suffixes, in form sysroot;multilib.
	if $(GCC_FOR_TARGET) -print-sysroot-headers-suffix > /dev/null 2>&1; then \
	  set -e; for ml in `$(GCC_FOR_TARGET) -print-multi-lib`; do \
	    multi_dir=`echo $${ml} | sed -e 's/;.*$$//'`; \
	    flags=`echo $${ml} | sed -e 's/^[^;]*;//' -e 's/@/ -/g'`; \
	    sfx=`$(GCC_FOR_TARGET) $${flags} -print-sysroot-headers-suffix`; \
	    if [ "$${multi_dir}" = "." ]; \
	      then multi_dir=""; \
	    else \
	      multi_dir=/$${multi_dir}; \
	    fi; \
	    echo "$${sfx};$${multi_dir}"; \
	  done; \
	else \
	  echo ";"; \
	fi > tmp-fixinc_list
	$(SHELL) $(srcdir)/../move-if-change tmp-fixinc_list fixinc_list
	$(STAMP) s-fixinc_list

# The line below is supposed to avoid accidentally matching the
# built-in suffix rule `.o:' to build fixincl out of fixincl.o.  You'd
# expect fixincl to be newer than fixincl.o, such that this situation
# would never come up.  As it turns out, if you use ccache with
# CCACHE_HARDLINK enabled, the compiler doesn't embed the current
# working directory in object files (-g absent, or -fno-working-dir
# present), and build and host are the same, fixincl for the host will
# build after fixincl for the build machine, getting a cache hit,
# thereby updating the timestamp of fixincl.o in the host tree.
# Because of CCACHE_HARDLINK, this will also update the timestamp in
# the build tree, and so fixincl in the build tree will appear to be
# out of date.  Yuck.
../$(build_subdir)/fixincludes/fixincl: ; @ :

# Build fixed copies of system files.
# Abort if no system headers available, unless building a crosscompiler.
# FIXME: abort unless building --without-headers would be more accurate and less ugly
stmp-fixinc: gsyslimits.h macro_list fixinc_list \
  $(build_objdir)/fixincludes/fixincl \
  $(build_objdir)/fixincludes/fixinc.sh
	rm -rf include-fixed; mkdir include-fixed
	-chmod a+rx include-fixed
	if [ -d ../prev-gcc ]; then \
	  cd ../prev-gcc && \
	  $(MAKE) real-$(INSTALL_HEADERS_DIR) DESTDIR=`pwd`/../gcc/ \
	    libsubdir=. ; \
	else \
	  set -e; for ml in `cat fixinc_list`; do \
	    sysroot_headers_suffix=`echo $${ml} | sed -e 's/;.*$$//'`; \
	    multi_dir=`echo $${ml} | sed -e 's/^[^;]*;//'`; \
	    fix_dir=include-fixed$${multi_dir}; \
	    if ! $(inhibit_libc) && test ! -d ${BUILD_SYSTEM_HEADER_DIR}; then \
	      echo The directory that should contain system headers does not exist: >&2 ; \
	      echo "  ${BUILD_SYSTEM_HEADER_DIR}" >&2 ; \
	      tooldir_sysinc=`echo "${gcc_tooldir}/sys-include" | sed -e :a -e "s,[^/]*/\.\.\/,," -e ta`; \
	      if test "x${BUILD_SYSTEM_HEADER_DIR}" = "x$${tooldir_sysinc}"; \
	      then sleep 1; else exit 1; fi; \
	    fi; \
	    $(mkinstalldirs) $${fix_dir}; \
	    chmod a+rx $${fix_dir} || true; \
	    (TARGET_MACHINE='$(target)'; srcdir=`cd $(srcdir); ${PWD_COMMAND}`; \
	      SHELL='$(SHELL)'; MACRO_LIST=`${PWD_COMMAND}`/macro_list ; \
	      gcc_dir=`${PWD_COMMAND}` ; \
	      export TARGET_MACHINE srcdir SHELL MACRO_LIST && \
	      cd $(build_objdir)/fixincludes && \
	      $(SHELL) ./fixinc.sh "$${gcc_dir}/$${fix_dir}" \
	        $(BUILD_SYSTEM_HEADER_DIR) $(OTHER_FIXINCLUDES_DIRS) ); \
	    rm -f $${fix_dir}/syslimits.h; \
	    if [ -f $${fix_dir}/limits.h ]; then \
	      mv $${fix_dir}/limits.h $${fix_dir}/syslimits.h; \
	    else \
	      cp $(srcdir)/gsyslimits.h $${fix_dir}/syslimits.h; \
	    fi; \
	    chmod a+r $${fix_dir}/syslimits.h; \
	  done; \
	fi
	$(STAMP) stmp-fixinc
#

# Install with the gcc headers files, not the fixed include files, which we
# are typically not allowed to distribute.  The general idea is to:
#  - Get to "install" with a bare set of internal headers, not the
#    fixed system ones,
#  - Prevent rebuilds of what normally depends on the headers, which is
#    useless for installation purposes and would rely on improper headers.
#  - Restore as much of the original state as possible.

.PHONY: install-no-fixedincludes

install-no-fixedincludes:
	# Stash the current set of headers away, save stamps we're going to
	# alter explicitly, and arrange for fixincludes not to run next time
	# we trigger a headers rebuild.
	-rm -rf tmp-include
	-mv include tmp-include 2>/dev/null
	-mv include-fixed tmp-include-fixed 2>/dev/null
	-mv stmp-int-hdrs tmp-stmp-int-hdrs 2>/dev/null
	-mv stmp-fixinc tmp-stmp-fixinc 2>/dev/null
	-mkdir include
	-cp -p $(srcdir)/gsyslimits.h include/syslimits.h
	-touch stmp-fixinc

	# Rebuild our internal headers, restore the original stamps so that
	# "install" doesn't trigger pointless rebuilds because of that update,
	# then do install
	$(MAKE) $(FLAGS_TO_PASS) stmp-int-hdrs
	-mv tmp-stmp-int-hdrs stmp-int-hdrs 2>/dev/null
	-mv tmp-stmp-fixinc stmp-fixinc 2>/dev/null
	$(MAKE) $(FLAGS_TO_PASS) install

	# Restore the original set of maybe-fixed headers
	-rm -rf include; mv tmp-include include 2>/dev/null
	-rm -rf include-fixed; mv tmp-include-fixed include-fixed 2>/dev/null

# Remake the info files.

doc: $(BUILD_INFO) $(GENERATED_MANPAGES)

INFOFILES = doc/cpp.info doc/gcc.info doc/gccint.info \
            doc/gccinstall.info doc/cppinternals.info

info: $(INFOFILES) lang.info @GENINSRC@ srcinfo lang.srcinfo

srcinfo: $(INFOFILES)
	-cp -p $^ $(srcdir)/doc

TEXI_CPP_FILES = cpp.texi fdl.texi cppenv.texi cppopts.texi		\
	 gcc-common.texi gcc-vers.texi

TEXI_GCC_FILES = gcc.texi gcc-common.texi gcc-vers.texi frontends.texi	\
	 standards.texi invoke.texi extend.texi md.texi objc.texi	\
	 gcov.texi trouble.texi bugreport.texi service.texi		\
	 contribute.texi compat.texi funding.texi gnu.texi gpl_v3.texi	\
	 fdl.texi contrib.texi cppenv.texi cppopts.texi avr-mmcu.texi	\
	 implement-c.texi implement-cxx.texi gcov-tool.texi gcov-dump.texi

# we explicitly use $(srcdir)/doc/tm.texi here to avoid confusion with
# the generated tm.texi; the latter might have a more recent timestamp,
# but we don't want to rebuild the info files unless the contents of
# the *.texi files have changed.
TEXI_GCCINT_FILES = gccint.texi gcc-common.texi gcc-vers.texi		\
	 contribute.texi makefile.texi configterms.texi options.texi	\
	 portability.texi interface.texi passes.texi rtl.texi md.texi	\
	 $(srcdir)/doc/tm.texi hostconfig.texi fragments.texi	\
	 configfiles.texi collect2.texi headerdirs.texi funding.texi	\
	 gnu.texi gpl_v3.texi fdl.texi contrib.texi languages.texi	\
	 sourcebuild.texi gty.texi libgcc.texi cfg.texi tree-ssa.texi	\
	 loop.texi generic.texi gimple.texi plugins.texi optinfo.texi   \
	 match-and-simplify.texi

TEXI_GCCINSTALL_FILES = install.texi install-old.texi fdl.texi		\
	 gcc-common.texi gcc-vers.texi

TEXI_CPPINT_FILES = cppinternals.texi gcc-common.texi gcc-vers.texi

# gcc-vers.texi is generated from the version files.
gcc-vers.texi: $(BASEVER) $(DEVPHASE)
	(echo "@set version-GCC $(BASEVER_c)"; \
	 if [ "$(DEVPHASE_c)" = "experimental" ]; \
	 then echo "@set DEVELOPMENT"; \
	 else echo "@clear DEVELOPMENT"; \
	 fi) > $@T
	$(build_file_translate) echo @set srcdir $(abs_srcdir) >> $@T
	if [ -n "$(PKGVERSION)" ]; then \
	  echo "@set VERSION_PACKAGE $(PKGVERSION)" >> $@T; \
	fi
	echo "@set BUGURL $(BUGURL_TEXI)" >> $@T; \
	mv -f $@T $@


# The *.1, *.7, *.info, *.dvi, and *.pdf files are being generated from implicit
# patterns.  To use them, put each of the specific targets with its
# specific dependencies but no build commands.

doc/cpp.info: $(TEXI_CPP_FILES)
doc/gcc.info: $(TEXI_GCC_FILES)
doc/gccint.info: $(TEXI_GCCINT_FILES)
doc/cppinternals.info: $(TEXI_CPPINT_FILES)

doc/%.info: %.texi
	if [ x$(BUILD_INFO) = xinfo ]; then \
		$(MAKEINFO) $(MAKEINFOFLAGS) -I . -I $(gcc_docdir) \
			-I $(gcc_docdir)/include -o $@ $<; \
	fi

# Duplicate entry to handle renaming of gccinstall.info
doc/gccinstall.info: $(TEXI_GCCINSTALL_FILES)
	if [ x$(BUILD_INFO) = xinfo ]; then \
		$(MAKEINFO) $(MAKEINFOFLAGS) -I $(gcc_docdir) \
			-I $(gcc_docdir)/include -o $@ $<; \
	fi

doc/cpp.dvi: $(TEXI_CPP_FILES)
doc/gcc.dvi: $(TEXI_GCC_FILES)
doc/gccint.dvi: $(TEXI_GCCINT_FILES)
doc/cppinternals.dvi: $(TEXI_CPPINT_FILES)

doc/cpp.pdf: $(TEXI_CPP_FILES)
doc/gcc.pdf: $(TEXI_GCC_FILES)
doc/gccint.pdf: $(TEXI_GCCINT_FILES)
doc/cppinternals.pdf: $(TEXI_CPPINT_FILES)

$(build_htmldir)/cpp/index.html: $(TEXI_CPP_FILES)
$(build_htmldir)/gcc/index.html: $(TEXI_GCC_FILES)
$(build_htmldir)/gccint/index.html: $(TEXI_GCCINT_FILES)
$(build_htmldir)/cppinternals/index.html: $(TEXI_CPPINT_FILES)

dvi:: doc/gcc.dvi doc/gccint.dvi doc/gccinstall.dvi doc/cpp.dvi \
      doc/cppinternals.dvi lang.dvi

doc/%.dvi: %.texi
	$(TEXI2DVI) -I . -I $(abs_docdir) -I $(abs_docdir)/include -o $@ $<

# Duplicate entry to handle renaming of gccinstall.dvi
doc/gccinstall.dvi: $(TEXI_GCCINSTALL_FILES)
	$(TEXI2DVI) -I . -I $(abs_docdir) -I $(abs_docdir)/include -o $@ $<

PDFFILES = doc/gcc.pdf doc/gccint.pdf doc/gccinstall.pdf doc/cpp.pdf \
           doc/cppinternals.pdf

pdf:: $(PDFFILES) lang.pdf

doc/%.pdf: %.texi
	$(TEXI2PDF) -I . -I $(abs_docdir) -I $(abs_docdir)/include -o $@ $<

# Duplicate entry to handle renaming of gccinstall.pdf
doc/gccinstall.pdf: $(TEXI_GCCINSTALL_FILES)
	$(TEXI2PDF) -I . -I $(abs_docdir) -I $(abs_docdir)/include -o $@ $<

# List the directories or single hmtl files which are installed by
# install-html. The lang.html file triggers language fragments to build
# html documentation.
HTMLS_INSTALL=$(build_htmldir)/cpp $(build_htmldir)/gcc \
       $(build_htmldir)/gccinstall $(build_htmldir)/gccint \
       $(build_htmldir)/cppinternals

# List the html file targets.
HTMLS_BUILD=$(build_htmldir)/cpp/index.html $(build_htmldir)/gcc/index.html \
       $(build_htmldir)/gccinstall/index.html $(build_htmldir)/gccint/index.html \
       $(build_htmldir)/cppinternals/index.html lang.html

html:: $(HTMLS_BUILD)

$(build_htmldir)/%/index.html: %.texi
	$(mkinstalldirs) $(@D)
	rm -f $(@D)/*
	$(TEXI2HTML) -I $(abs_docdir) -I $(abs_docdir)/include -o $(@D) $<

# Duplicate entry to handle renaming of gccinstall
$(build_htmldir)/gccinstall/index.html: $(TEXI_GCCINSTALL_FILES)
	$(mkinstalldirs) $(@D)
	echo rm -f $(@D)/*
	SOURCEDIR=$(abs_docdir) \
	DESTDIR=$(@D) \
	$(SHELL) $(srcdir)/doc/install.texi2html

MANFILES = doc/gcov.1 doc/cpp.1 doc/gcc.1 doc/gfdl.7 doc/gpl.7 \
           doc/fsf-funding.7 doc/gcov-tool.1 doc/gcov-dump.1

generated-manpages: man

man: $(MANFILES) lang.man @GENINSRC@ srcman lang.srcman

srcman: $(MANFILES)
	-cp -p $^ $(srcdir)/doc

doc/%.1: %.pod
	$(STAMP) $@
	-($(POD2MAN) --section=1 $< > $(@).T$$$$ && \
		mv -f $(@).T$$$$ $@) || \
		(rm -f $(@).T$$$$ && exit 1)

doc/%.7: %.pod
	$(STAMP) $@
	-($(POD2MAN) --section=7 $< > $(@).T$$$$ && \
		mv -f $(@).T$$$$ $@) || \
		(rm -f $(@).T$$$$ && exit 1)

%.pod: %.texi
	$(STAMP) $@
	-$(TEXI2POD) -DBUGURL="$(BUGURL_TEXI)" $< > $@

.INTERMEDIATE: cpp.pod gcc.pod gfdl.pod fsf-funding.pod gpl.pod
cpp.pod: cpp.texi cppenv.texi cppopts.texi

# These next rules exist because the output name is not the same as
# the input name, so our implicit %.pod rule will not work.

gcc.pod: invoke.texi cppenv.texi cppopts.texi gcc-vers.texi
	$(STAMP) $@
	-$(TEXI2POD) $< > $@
gfdl.pod: fdl.texi
	$(STAMP) $@
	-$(TEXI2POD) $< > $@
fsf-funding.pod: funding.texi
	$(STAMP) $@
	-$(TEXI2POD) $< > $@
gpl.pod: gpl_v3.texi
	$(STAMP) $@
	-$(TEXI2POD) $< > $@

#
# Deletion of files made during compilation.
# There are four levels of this:
#   `mostlyclean', `clean', `distclean' and `maintainer-clean'.
# `mostlyclean' is useful while working on a particular type of machine.
# It deletes most, but not all, of the files made by compilation.
# It does not delete libgcc.a or its parts, so it won't have to be recompiled.
# `clean' deletes everything made by running `make all'.
# `distclean' also deletes the files made by config.
# `maintainer-clean' also deletes everything that could be regenerated
# automatically, except for `configure'.
# We remove as much from the language subdirectories as we can
# (less duplicated code).

mostlyclean: lang.mostlyclean
	-rm -f $(MOSTLYCLEANFILES)
	-rm -f *$(objext) c-family/*$(objext)
	-rm -f *$(coverageexts)
# Delete build programs
	-rm -f build/*
	-rm -f mddeps.mk
# Delete other built files.
	-rm -f specs.h options.c options.h options-save.c
# Delete the stamp and temporary files.
	-rm -f s-* tmp-* stamp-* stmp-*
	-rm -f */stamp-* */tmp-*
# Delete debugging dump files.
	-rm -f *.[0-9][0-9].* */*.[0-9][0-9].*
# Delete some files made during installation.
	-rm -f specs $(SPECS)
	-rm -f collect collect2 mips-tfile mips-tdump
# Delete unwanted output files from TeX.
	-rm -f *.toc *.log *.vr *.fn *.cp *.tp *.ky *.pg
	-rm -f */*.toc */*.log */*.vr */*.fn */*.cp */*.tp */*.ky */*.pg
# Delete sorted indices we don't actually use.
	-rm -f gcc.vrs gcc.kys gcc.tps gcc.pgs gcc.fns
# Delete core dumps.
	-rm -f core */core
# Delete file generated for gengtype
	-rm -f gtyp-input.list
# Delete files generated by gengtype
	-rm -f gtype-*
	-rm -f gt-*
	-rm -f gtype.state
# Delete genchecksum outputs
	-rm -f *-checksum.c
# Delete lock-and-run bits
	-rm -rf linkfe.lck lock-stamp.*

# Delete all files made by compilation
# that don't exist in the distribution.
clean: mostlyclean lang.clean
	-rm -f libgcc.a libgcc_eh.a libgcov.a
	-rm -f libgcc_s*
	-rm -f libunwind*
	-rm -f config.h tconfig.h bconfig.h tm_p.h tm.h
	-rm -f options.c options.h optionlist
	-rm -f cs-*
	-rm -f doc/*.dvi
	-rm -f doc/*.pdf
# Delete the include directories.
	-rm -rf include include-fixed
# Delete files used by the "multilib" facility (including libgcc subdirs).
	-rm -f multilib.h tmpmultilib*
	-if [ "x$(MULTILIB_DIRNAMES)" != x ] ; then \
	  rm -rf $(MULTILIB_DIRNAMES); \
	else if [ "x$(MULTILIB_OPTIONS)" != x ] ; then \
	  rm -rf `echo $(MULTILIB_OPTIONS) | sed -e 's/\// /g'`; \
	fi ; fi

# Delete all files that users would normally create
# while building and installing GCC.
distclean: clean lang.distclean
	-rm -f auto-host.h auto-build.h
	-rm -f cstamp-h
	-rm -f config.status config.run config.cache config.bak
	-rm -f Make-lang Make-hooks Make-host Make-target
	-rm -f Makefile *.oaux
	-rm -f gthr-default.h
	-rm -f TAGS */TAGS
	-rm -f *.asm
	-rm -f site.exp site.bak testsuite/site.exp testsuite/site.bak
	-rm -f testsuite/*.log testsuite/*.sum
	-cd testsuite && rm -f x *.x *.x? *.exe *.rpo *.o *.s *.S *.c
	-cd testsuite && rm -f *.out *.gcov *$(coverageexts)
	-rm -rf ${QMTEST_DIR} stamp-qmtest
	-rm -f cxxmain.c
	-rm -f .gdbinit configargs.h
	-rm -f gcov.pod
# Delete po/*.gmo only if we are not building in the source directory.
	-if [ ! -f po/exgettext ]; then rm -f po/*.gmo; fi
	-rmdir ada cp f java objc intl po testsuite plugin 2>/dev/null

# Get rid of every file that's generated from some other file, except for `configure'.
# Most of these files ARE PRESENT in the GCC distribution.
maintainer-clean:
	@echo 'This command is intended for maintainers to use; it'
	@echo 'deletes files that may need special tools to rebuild.'
	$(MAKE) lang.maintainer-clean distclean
	-rm -f cpp.??s cpp.*aux
	-rm -f gcc.??s gcc.*aux
	-rm -f $(gcc_docdir)/*.info $(gcc_docdir)/*.1 $(gcc_docdir)/*.7 $(gcc_docdir)/*.dvi $(gcc_docdir)/*.pdf
#
# Entry points `install', `install-strip', and `uninstall'.
# Also use `install-collect2' to install collect2 when the config files don't.

# Copy the compiler files into directories where they will be run.
# Install the driver last so that the window when things are
# broken is small.
install: install-common $(INSTALL_HEADERS) \
    install-cpp install-man install-info install-@POSUB@ \
    install-driver install-lto-wrapper install-gcc-ar

ifeq ($(enable_plugin),yes)
install: install-plugin
endif

install-strip: override INSTALL_PROGRAM = $(INSTALL_STRIP_PROGRAM)
ifneq ($(STRIP),)
install-strip: STRIPPROG = $(STRIP)
export STRIPPROG
endif
install-strip: install

# Handle cpp installation.
install-cpp: installdirs cpp$(exeext)
	-if test "$(enable_as_accelerator)" != "yes" ; then \
	  rm -f $(DESTDIR)$(bindir)/$(CPP_INSTALL_NAME)$(exeext); \
	  $(INSTALL_PROGRAM) -m 755 cpp$(exeext) $(DESTDIR)$(bindir)/$(CPP_INSTALL_NAME)$(exeext); \
	  if [ x$(cpp_install_dir) != x ]; then \
	    rm -f $(DESTDIR)$(prefix)/$(cpp_install_dir)/$(CPP_INSTALL_NAME)$(exeext); \
	    $(INSTALL_PROGRAM) -m 755 cpp$(exeext) $(DESTDIR)$(prefix)/$(cpp_install_dir)/$(CPP_INSTALL_NAME)$(exeext); \
	  else true; fi; \
	fi

# Create the installation directories.
# $(libdir)/gcc/include isn't currently searched by cpp.
installdirs:
	$(mkinstalldirs) $(DESTDIR)$(libsubdir)
	$(mkinstalldirs) $(DESTDIR)$(libexecsubdir)
	$(mkinstalldirs) $(DESTDIR)$(bindir)
	$(mkinstalldirs) $(DESTDIR)$(includedir)
	$(mkinstalldirs) $(DESTDIR)$(infodir)
	$(mkinstalldirs) $(DESTDIR)$(man1dir)
	$(mkinstalldirs) $(DESTDIR)$(man7dir)

params.list: s-params.list; @true
s-params.list: $(srcdir)/params-list.h $(srcdir)/params.def
	$(CPP) $(srcdir)/params-list.h | sed 's/^#.*//;/^$$/d' > tmp-params.list
	$(SHELL) $(srcdir)/../move-if-change tmp-params.list params.list
	$(STAMP) s-params.list

params.options: s-params.options; @true
s-params.options: $(srcdir)/params-options.h $(srcdir)/params.def
	$(CPP) $(srcdir)/params-options.h | sed 's/^#.*//;/^$$/d' > tmp-params.options
	$(SHELL) $(srcdir)/../move-if-change tmp-params.options params.options
	$(STAMP) s-params.options


PLUGIN_HEADERS = $(TREE_H) $(CONFIG_H) $(SYSTEM_H) coretypes.h $(TM_H) \
  toplev.h $(DIAGNOSTIC_CORE_H) $(BASIC_BLOCK_H) $(HASH_TABLE_H) \
  tree-ssa-alias.h $(INTERNAL_FN_H) gimple-fold.h tree-eh.h gimple-expr.h \
  gimple.h is-a.h memmodel.h $(TREE_PASS_H) $(GCC_PLUGIN_H) \
  $(GGC_H) $(TREE_DUMP_H) $(PRETTY_PRINT_H) $(OPTS_H) $(PARAMS_H) \
  $(tm_file_list) $(tm_include_list) $(tm_p_file_list) $(tm_p_include_list) \
  $(host_xm_file_list) $(host_xm_include_list) $(xm_include_list) \
  intl.h $(PLUGIN_VERSION_H) $(DIAGNOSTIC_H) ${C_TREE_H} \
  $(C_COMMON_H) c-family/c-objc.h $(C_PRETTY_PRINT_H) \
  tree-iterator.h $(PLUGIN_H) $(TREE_SSA_H) langhooks.h incpath.h debug.h \
  $(EXCEPT_H) tree-ssa-sccvn.h real.h output.h $(IPA_UTILS_H) \
  $(C_PRAGMA_H)  $(CPPLIB_H)  $(FUNCTION_H) \
  cppdefault.h flags.h $(MD5_H) params.def params.h params-enum.h \
  prefix.h tree-inline.h $(GIMPLE_PRETTY_PRINT_H) realmpfr.h \
  $(IPA_PROP_H) $(TARGET_H) $(RTL_H) $(TM_P_H) $(CFGLOOP_H) $(EMIT_RTL_H) \
  version.h stringpool.h gimplify.h gimple-iterator.h gimple-ssa.h \
  fold-const.h fold-const-call.h tree-cfg.h tree-into-ssa.h tree-ssanames.h \
  print-tree.h varasm.h context.h tree-phinodes.h stor-layout.h \
  ssa-iterators.h $(RESOURCE_H) tree-cfgcleanup.h attribs.h calls.h \
  cfgexpand.h diagnostic-color.h gcc-symtab.h gimple-builder.h gimple-low.h \
  gimple-walk.h gimplify-me.h pass_manager.h print-rtl.h stmt.h \
  tree-dfa.h tree-hasher.h tree-nested.h tree-object-size.h tree-outof-ssa.h \
  tree-parloops.h tree-ssa-address.h tree-ssa-coalesce.h tree-ssa-dom.h \
  tree-ssa-loop.h tree-ssa-loop-ivopts.h tree-ssa-loop-manip.h \
  tree-ssa-loop-niter.h tree-ssa-ter.h tree-ssa-threadedge.h \
  tree-ssa-threadupdate.h inchash.h wide-int.h signop.h hash-map.h \
  hash-set.h dominance.h cfg.h cfgrtl.h cfganal.h cfgbuild.h cfgcleanup.h \
  lcm.h cfgloopmanip.h builtins.def chkp-builtins.def pass-instances.def \
  params.list

# generate the 'build fragment' b-header-vars
s-header-vars: Makefile
	rm -f tmp-header-vars
# The first sed gets the list "header variables" as the list variables
# assigned in Makefile and having _H at the end of the name.  "sed -n" proved
# more portable than a trailing "-e d" to filter out the uninteresting lines,
# in particular on ia64-hpux where "s/.../p" only prints if -n was requested
# as well.
	$(foreach header_var,$(shell sed < Makefile -n -e 's/^\([A-Z0-9_]*_H\)[      ]*=.*/\1/p'),echo $(header_var)=$(shell echo $($(header_var):$(srcdir)/%=.../%) | sed -e 's~\.\.\./config/~config/~' -e 's~\.\.\..*/~~') >> tmp-header-vars;) \
	$(SHELL) $(srcdir)/../move-if-change tmp-header-vars b-header-vars
	$(STAMP) s-header-vars

# Install gengtype
install-gengtype: installdirs gengtype$(exeext) gtype.state
	$(mkinstalldirs) $(DESTDIR)$(plugin_resourcesdir)
	$(INSTALL_DATA) gtype.state $(DESTDIR)$(plugin_resourcesdir)/gtype.state
	$(mkinstalldirs) $(DESTDIR)$(plugin_bindir)
	$(INSTALL_PROGRAM) gengtype$(exeext) $(DESTDIR)$(plugin_bindir)/gengtype$(exeext)

# Install the headers needed to build a plugin.
install-plugin: installdirs lang.install-plugin s-header-vars install-gengtype
# We keep the directory structure for files in config or c-family and .def
# files. All other files are flattened to a single directory.
	$(mkinstalldirs) $(DESTDIR)$(plugin_includedir)
	headers=`echo $(PLUGIN_HEADERS) $$(cd $(srcdir); echo *.h *.def) | tr ' ' '\012' | sort -u`; \
	srcdirstrip=`echo "$(srcdir)" | sed 's/[].[^$$\\*|]/\\\\&/g'`; \
	for file in $$headers; do \
	  if [ -f $$file ] ; then \
	    path=$$file; \
	  elif [ -f $(srcdir)/$$file ]; then \
	    path=$(srcdir)/$$file; \
	  else continue; \
	  fi; \
	  case $$path in \
	  "$(srcdir)"/config/* | "$(srcdir)"/c-family/* | "$(srcdir)"/*.def ) \
	    base=`echo "$$path" | sed -e "s|$$srcdirstrip/||"`;; \
	  *) base=`basename $$path` ;; \
	  esac; \
	  dest=$(plugin_includedir)/$$base; \
	  echo $(INSTALL_DATA) $$path $(DESTDIR)$$dest; \
	  dir=`dirname $$dest`; \
	  $(mkinstalldirs) $(DESTDIR)$$dir; \
	  $(INSTALL_DATA) $$path $(DESTDIR)$$dest; \
	done
	$(INSTALL_DATA) b-header-vars $(DESTDIR)$(plugin_includedir)/b-header-vars

# Install the compiler executables built during cross compilation.
install-common: native lang.install-common installdirs
	for file in $(COMPILERS); do \
	  if [ -f $$file ] ; then \
	    rm -f $(DESTDIR)$(libexecsubdir)/$$file; \
	    $(INSTALL_PROGRAM) $$file $(DESTDIR)$(libexecsubdir)/$$file; \
	  else true; \
	  fi; \
	done
	for file in $(EXTRA_PROGRAMS) $(COLLECT2) ..; do \
	  if [ x"$$file" != x.. ]; then \
	    rm -f $(DESTDIR)$(libexecsubdir)/$$file; \
	    $(INSTALL_PROGRAM) $$file $(DESTDIR)$(libexecsubdir)/$$file; \
	  else true; fi; \
	done
# We no longer install the specs file because its presence makes the
# driver slower, and because people who need it can recreate it by
# using -dumpspecs.  We remove any old version because it would
# otherwise override the specs built into the driver.
	rm -f $(DESTDIR)$(libsubdir)/specs
# Install gcov if it was compiled.
	-if test "$(enable_as_accelerator)" != "yes" ; then \
	  if [ -f gcov$(exeext) ]; \
	  then \
	    rm -f $(DESTDIR)$(bindir)/$(GCOV_INSTALL_NAME)$(exeext); \
	    $(INSTALL_PROGRAM) gcov$(exeext) $(DESTDIR)$(bindir)/$(GCOV_INSTALL_NAME)$(exeext); \
	  fi; \
	fi
# Install gcov-tool if it was compiled.
	-if test "$(enable_as_accelerator)" != "yes" ; then \
	  if [ -f gcov-tool$(exeext) ]; \
	  then \
	    rm -f $(DESTDIR)$(bindir)/$(GCOV_TOOL_INSTALL_NAME)$(exeext); \
	    $(INSTALL_PROGRAM) \
	    gcov-tool$(exeext) $(DESTDIR)$(bindir)/$(GCOV_TOOL_INSTALL_NAME)$(exeext); \
	  fi; \
	fi
# Install gcov-dump if it was compiled.
	-if test "$(enable_as_accelerator)" != "yes" ; then \
	  if [ -f gcov-dump$(exeext) ]; \
	  then \
	    rm -f $(DESTDIR)$(bindir)/$(GCOV_DUMP_INSTALL_NAME)$(exeext); \
	    $(INSTALL_PROGRAM) \
	    gcov-dump$(exeext) $(DESTDIR)$(bindir)/$(GCOV_DUMP_INSTALL_NAME)$(exeext); \
	  fi; \
	fi

# Install the driver program as $(target_noncanonical)-gcc,
# $(target_noncanonical)-gcc-$(version), and also as gcc if native.
install-driver: installdirs xgcc$(exeext)
	-rm -f $(DESTDIR)$(bindir)/$(GCC_INSTALL_NAME)$(exeext)
	-$(INSTALL_PROGRAM) xgcc$(exeext) $(DESTDIR)$(bindir)/$(GCC_INSTALL_NAME)$(exeext)
	-if test "$(enable_as_accelerator)" != "yes" ; then \
	  if [ "$(GCC_INSTALL_NAME)" != "$(target_noncanonical)-gcc-$(version)" ]; then \
	    rm -f $(DESTDIR)$(bindir)/$(FULL_DRIVER_NAME); \
	    ( cd $(DESTDIR)$(bindir) && \
	      $(LN) $(GCC_INSTALL_NAME)$(exeext) $(FULL_DRIVER_NAME) ); \
	  fi; \
	  if [ ! -f gcc-cross$(exeext) ] \
	      && [ "$(GCC_INSTALL_NAME)" != "$(GCC_TARGET_INSTALL_NAME)" ]; then \
	    rm -f $(DESTDIR)$(bindir)/$(target_noncanonical)-gcc-tmp$(exeext); \
	    ( cd $(DESTDIR)$(bindir) && \
	      $(LN) $(GCC_INSTALL_NAME)$(exeext) $(target_noncanonical)-gcc-tmp$(exeext) && \
	      mv -f $(target_noncanonical)-gcc-tmp$(exeext) $(GCC_TARGET_INSTALL_NAME)$(exeext) ); \
	  fi; \
	fi

# Install the info files.
# $(INSTALL_DATA) might be a relative pathname, so we can't cd into srcdir
# to do the install.
install-info:: doc installdirs \
	$(DESTDIR)$(infodir)/cpp.info \
	$(DESTDIR)$(infodir)/gcc.info \
	$(DESTDIR)$(infodir)/cppinternals.info \
	$(DESTDIR)$(infodir)/gccinstall.info \
	$(DESTDIR)$(infodir)/gccint.info \
	lang.install-info

$(DESTDIR)$(infodir)/%.info: doc/%.info installdirs
	rm -f $@
	if [ -f $< ]; then \
	  for f in $(<)*; do \
	    realfile=`echo $$f | sed -e 's|.*/\([^/]*\)$$|\1|'`; \
	    $(INSTALL_DATA) $$f $(DESTDIR)$(infodir)/$$realfile; \
	    chmod a-x $(DESTDIR)$(infodir)/$$realfile; \
	  done; \
	else true; fi
	-if $(SHELL) -c 'install-info --version' >/dev/null 2>&1; then \
	  if [ -f $@ ]; then \
	    install-info --dir-file=$(DESTDIR)$(infodir)/dir $@; \
	  else true; fi; \
	else true; fi;

pdf__strip_dir = `echo $$p | sed -e 's|^.*/||'`;

install-pdf: $(PDFFILES) lang.install-pdf
	@$(NORMAL_INSTALL)
	test -z "$(pdfdir)/gcc" || $(mkinstalldirs) "$(DESTDIR)$(pdfdir)/gcc"
	@list='$(PDFFILES)'; for p in $$list; do \
	  if test -f "$$p"; then d=; else d="$(srcdir)/"; fi; \
	  f=$(pdf__strip_dir) \
	  echo " $(INSTALL_DATA) '$$d$$p' '$(DESTDIR)$(pdfdir)/gcc/$$f'"; \
	  $(INSTALL_DATA) "$$d$$p" "$(DESTDIR)$(pdfdir)/gcc/$$f"; \
	done

html__strip_dir = `echo $$p | sed -e 's|^.*/||'`;

install-html: $(HTMLS_BUILD) lang.install-html
	@$(NORMAL_INSTALL)
	test -z "$(htmldir)" || $(mkinstalldirs) "$(DESTDIR)$(htmldir)"
	@list='$(HTMLS_INSTALL)'; for p in $$list; do \
	  if test -f "$$p" || test -d "$$p"; then d=""; else d="$(srcdir)/"; fi; \
	  f=$(html__strip_dir) \
	  if test -d "$$d$$p"; then \
	    echo " $(mkinstalldirs) '$(DESTDIR)$(htmldir)/$$f'"; \
	    $(mkinstalldirs) "$(DESTDIR)$(htmldir)/$$f" || exit 1; \
	    echo " $(INSTALL_DATA) '$$d$$p'/* '$(DESTDIR)$(htmldir)/$$f'"; \
	    $(INSTALL_DATA) "$$d$$p"/* "$(DESTDIR)$(htmldir)/$$f"; \
	  else \
	    echo " $(INSTALL_DATA) '$$d$$p' '$(DESTDIR)$(htmldir)/$$f'"; \
	    $(INSTALL_DATA) "$$d$$p" "$(DESTDIR)$(htmldir)/$$f"; \
	  fi; \
	done

# Install the man pages.
install-man: lang.install-man \
	$(DESTDIR)$(man1dir)/$(GCC_INSTALL_NAME)$(man1ext) \
	$(DESTDIR)$(man1dir)/$(CPP_INSTALL_NAME)$(man1ext) \
	$(DESTDIR)$(man1dir)/$(GCOV_INSTALL_NAME)$(man1ext) \
	$(DESTDIR)$(man1dir)/$(GCOV_TOOL_INSTALL_NAME)$(man1ext) \
	$(DESTDIR)$(man1dir)/$(GCOV_DUMP_INSTALL_NAME)$(man1ext) \
	$(DESTDIR)$(man7dir)/fsf-funding$(man7ext) \
	$(DESTDIR)$(man7dir)/gfdl$(man7ext) \
	$(DESTDIR)$(man7dir)/gpl$(man7ext)

$(DESTDIR)$(man7dir)/%$(man7ext): doc/%.7 installdirs
	-rm -f $@
	-$(INSTALL_DATA) $< $@
	-chmod a-x $@

$(DESTDIR)$(man1dir)/$(GCC_INSTALL_NAME)$(man1ext): doc/gcc.1 installdirs
	-rm -f $@
	-$(INSTALL_DATA) $< $@
	-chmod a-x $@

$(DESTDIR)$(man1dir)/$(CPP_INSTALL_NAME)$(man1ext): doc/cpp.1 installdirs
	-rm -f $@
	-$(INSTALL_DATA) $< $@
	-chmod a-x $@

$(DESTDIR)$(man1dir)/$(GCOV_INSTALL_NAME)$(man1ext): doc/gcov.1 installdirs
	-rm -f $@
	-$(INSTALL_DATA) $< $@
	-chmod a-x $@

$(DESTDIR)$(man1dir)/$(GCOV_TOOL_INSTALL_NAME)$(man1ext): doc/gcov-tool.1 installdirs
	-rm -f $@
	-$(INSTALL_DATA) $< $@
	-chmod a-x $@

$(DESTDIR)$(man1dir)/$(GCOV_DUMP_INSTALL_NAME)$(man1ext): doc/gcov-dump.1 installdirs
	-rm -f $@
	-$(INSTALL_DATA) $< $@
	-chmod a-x $@

# Install all the header files built in the include subdirectory.
install-headers: $(INSTALL_HEADERS_DIR)
# Fix symlinks to absolute paths in the installed include directory to
# point to the installed directory, not the build directory.
# Don't need to use LN_S here since we really do need ln -s and no substitutes.
	-files=`cd $(DESTDIR)$(libsubdir)/include-fixed; find . -type l -print 2>/dev/null`; \
	if [ $$? -eq 0 ]; then \
	  dir=`cd include-fixed; ${PWD_COMMAND}`; \
	  for i in $$files; do \
	    dest=`ls -ld $(DESTDIR)$(libsubdir)/include-fixed/$$i | sed -n 's/.*-> //p'`; \
	    if expr "$$dest" : "$$dir.*" > /dev/null; then \
	      rm -f $(DESTDIR)$(libsubdir)/include-fixed/$$i; \
	      ln -s `echo $$i | sed "s|/[^/]*|/..|g" | sed 's|/..$$||'``echo "$$dest" | sed "s|$$dir||"` $(DESTDIR)$(libsubdir)/include-fixed/$$i; \
	    fi; \
	  done; \
	fi

# Create or recreate the gcc private include file directory.
install-include-dir: installdirs
	$(mkinstalldirs) $(DESTDIR)$(libsubdir)/include
	-rm -rf $(DESTDIR)$(libsubdir)/include-fixed
	mkdir $(DESTDIR)$(libsubdir)/include-fixed
	-chmod a+rx $(DESTDIR)$(libsubdir)/include-fixed

# Create or recreate the install-tools include file directory.
itoolsdir = $(libexecsubdir)/install-tools
itoolsdatadir = $(libsubdir)/install-tools
install-itoolsdirs: installdirs
	$(mkinstalldirs) $(DESTDIR)$(itoolsdatadir)/include
	$(mkinstalldirs) $(DESTDIR)$(itoolsdir)

# Install the include directory using tar.
install-headers-tar: stmp-int-hdrs install-include-dir
# We use `pwd`/include instead of just include to problems with CDPATH
# Unless a full pathname is provided, some shells would print the new CWD,
# found in CDPATH, corrupting the output.  We could just redirect the
# output of `cd', but some shells lose on redirection within `()'s
	(cd `${PWD_COMMAND}`/include ; \
	 tar -cf - .; exit 0) | (cd $(DESTDIR)$(libsubdir)/include; tar xpf - )
	(cd `${PWD_COMMAND}`/include-fixed ; \
	 tar -cf - .; exit 0) | (cd $(DESTDIR)$(libsubdir)/include-fixed; tar xpf - )
# /bin/sh on some systems returns the status of the first tar,
# and that can lose with GNU tar which always writes a full block.
# So use `exit 0' to ignore its exit status.

# Install the include directory using cpio.
install-headers-cpio: stmp-int-hdrs install-include-dir
# See discussion about the use of `pwd` above
	cd `${PWD_COMMAND}`/include ; \
	find . -print | cpio -pdum $(DESTDIR)$(libsubdir)/include
	cd `${PWD_COMMAND}`/include-fixed ; \
	find . -print | cpio -pdum $(DESTDIR)$(libsubdir)/include-fixed

# Install the include directory using cp.
install-headers-cp: stmp-int-hdrs install-include-dir
	cp -p -r include $(DESTDIR)$(libsubdir)
	cp -p -r include-fixed $(DESTDIR)$(libsubdir)

# Targets without dependencies, for use in prev-gcc during bootstrap.
real-install-headers-tar:
	(cd `${PWD_COMMAND}`/include-fixed ; \
	 tar -cf - .; exit 0) | (cd $(DESTDIR)$(libsubdir)/include-fixed; tar xpf - )

real-install-headers-cpio:
	cd `${PWD_COMMAND}`/include-fixed ; \
	find . -print | cpio -pdum $(DESTDIR)$(libsubdir)/include-fixed

real-install-headers-cp:
	cp -p -r include-fixed $(DESTDIR)$(libsubdir)

# Install supporting files for fixincludes to be run later.
install-mkheaders: stmp-int-hdrs install-itoolsdirs \
  macro_list fixinc_list
	$(INSTALL_DATA) $(srcdir)/gsyslimits.h \
	  $(DESTDIR)$(itoolsdatadir)/gsyslimits.h
	$(INSTALL_DATA) macro_list $(DESTDIR)$(itoolsdatadir)/macro_list
	$(INSTALL_DATA) fixinc_list $(DESTDIR)$(itoolsdatadir)/fixinc_list
	set -e; for ml in `cat fixinc_list`; do \
	  multi_dir=`echo $${ml} | sed -e 's/^[^;]*;//'`; \
	  $(mkinstalldirs) $(DESTDIR)$(itoolsdatadir)/include$${multi_dir}; \
	  $(INSTALL_DATA) include-fixed$${multidir}/limits.h $(DESTDIR)$(itoolsdatadir)/include$${multi_dir}/limits.h; \
	done
	$(INSTALL_SCRIPT) $(srcdir)/../mkinstalldirs \
		$(DESTDIR)$(itoolsdir)/mkinstalldirs ; \
	sysroot_headers_suffix='$${sysroot_headers_suffix}'; \
		echo 'SYSTEM_HEADER_DIR="'"$(SYSTEM_HEADER_DIR)"'"' \
		> $(DESTDIR)$(itoolsdatadir)/mkheaders.conf
	echo 'OTHER_FIXINCLUDES_DIRS="$(OTHER_FIXINCLUDES_DIRS)"' \
		>> $(DESTDIR)$(itoolsdatadir)/mkheaders.conf
	echo 'STMP_FIXINC="$(STMP_FIXINC)"' \
		>> $(DESTDIR)$(itoolsdatadir)/mkheaders.conf

# Use this target to install the program `collect2' under the name `collect2'.
install-collect2: collect2 installdirs
	$(INSTALL_PROGRAM) collect2$(exeext) $(DESTDIR)$(libexecsubdir)/collect2$(exeext)
# Install the driver program as $(libsubdir)/gcc for collect2.
	$(INSTALL_PROGRAM) xgcc$(exeext) $(DESTDIR)$(libexecsubdir)/gcc$(exeext)

# Install lto-wrapper.
install-lto-wrapper: lto-wrapper$(exeext)
	$(INSTALL_PROGRAM) lto-wrapper$(exeext) $(DESTDIR)$(libexecsubdir)/lto-wrapper$(exeext)

install-gcc-ar: installdirs gcc-ar$(exeext) gcc-nm$(exeext) gcc-ranlib$(exeext)
	if test "$(enable_as_accelerator)" != "yes" ; then \
	  for i in gcc-ar gcc-nm gcc-ranlib; do \
	    install_name=`echo $$i|sed '$(program_transform_name)'` ;\
	    target_install_name=$(target_noncanonical)-`echo $$i|sed '$(program_transform_name)'` ; \
	    rm -f $(DESTDIR)$(bindir)/$$install_name$(exeext) ; \
	    $(INSTALL_PROGRAM) $$i$(exeext) $(DESTDIR)$(bindir)/$$install_name$(exeext) ;\
	    if test -f gcc-cross$(exeext); then \
	      :; \
	    else \
	      rm -f $(DESTDIR)$(bindir)/$$target_install_name$(exeext); \
	      ( cd $(DESTDIR)$(bindir) && \
		$(LN) $$install_name$(exeext) $$target_install_name$(exeext) ) ; \
	    fi ; \
	  done; \
	fi

# Cancel installation by deleting the installed files.
uninstall: lang.uninstall
	-rm -rf $(DESTDIR)$(libsubdir)
	-rm -rf $(DESTDIR)$(libexecsubdir)
	-rm -rf $(DESTDIR)$(bindir)/$(GCC_INSTALL_NAME)$(exeext)
	-rm -f $(DESTDIR)$(bindir)/$(CPP_INSTALL_NAME)$(exeext)
	-if [ x$(cpp_install_dir) != x ]; then \
	  rm -f $(DESTDIR)$(prefix)/$(cpp_install_dir)/$(CPP_INSTALL_NAME)$(exeext); \
	else true; fi
	-rm -rf $(DESTDIR)$(bindir)/$(GCOV_INSTALL_NAME)$(exeext)
	-rm -rf $(DESTDIR)$(man1dir)/$(GCC_INSTALL_NAME)$(man1ext)
	-rm -rf $(DESTDIR)$(man1dir)/cpp$(man1ext)
	-rm -f $(DESTDIR)$(infodir)/cpp.info* $(DESTDIR)$(infodir)/gcc.info*
	-rm -f $(DESTDIR)$(infodir)/cppinternals.info* $(DESTDIR)$(infodir)/gccint.info*
	for i in ar nm ranlib ; do \
	  install_name=`echo gcc-$$i|sed '$(program_transform_name)'`$(exeext) ;\
	  target_install_name=$(target_noncanonical)-`echo gcc-$$i|sed '$(program_transform_name)'`$(exeext) ; \
	  rm -f $(DESTDIR)$(bindir)/$$install_name ; \
	  rm -f $(DESTDIR)$(bindir)/$$target_install_name ; \
	done
#
# These targets are for the dejagnu testsuites. The file site.exp
# contains global variables that all the testsuites will use.

target_subdir = @target_subdir@

site.exp: ./config.status Makefile
	@echo "Making a new config file..."
	-@rm -f ./site.tmp
	@$(STAMP) site.exp
	-@mv site.exp site.bak
	@echo "## these variables are automatically generated by make ##" > ./site.tmp
	@echo "# Do not edit here. If you wish to override these values" >> ./site.tmp
	@echo "# add them to the last section" >> ./site.tmp
	@echo "set rootme \"`${PWD_COMMAND}`\"" >> ./site.tmp
	@echo "set srcdir \"`cd ${srcdir}; ${PWD_COMMAND}`\"" >> ./site.tmp
	@echo "set host_triplet $(host)" >> ./site.tmp
	@echo "set build_triplet $(build)" >> ./site.tmp
	@echo "set target_triplet $(target)" >> ./site.tmp
	@echo "set target_alias $(target_noncanonical)" >> ./site.tmp
	@echo "set libiconv \"$(LIBICONV)\"" >> ./site.tmp
# CFLAGS is set even though it's empty to show we reserve the right to set it.
	@echo "set CFLAGS \"\"" >> ./site.tmp
	@echo "set CXXFLAGS \"\"" >> ./site.tmp
	@echo "set HOSTCC \"$(CC)\"" >> ./site.tmp
	@echo "set HOSTCXX \"$(CXX)\"" >> ./site.tmp
	@echo "set HOSTCFLAGS \"$(CFLAGS)\"" >> ./site.tmp
	@echo "set HOSTCXXFLAGS \"$(CXXFLAGS)\"" >> ./site.tmp
# TEST_ALWAYS_FLAGS are flags that should be passed to every compilation.
# They are passed first to allow individual tests to override them.
	@echo "set TEST_ALWAYS_FLAGS \"$(SYSROOT_CFLAGS_FOR_TARGET)\"" >> ./site.tmp
# When running the tests we set GCC_EXEC_PREFIX to the install tree so that
# files that have already been installed there will be found.  The -B option
# overrides it, so use of GCC_EXEC_PREFIX will not result in using GCC files
# from the install tree.
	@echo "set TEST_GCC_EXEC_PREFIX \"$(libdir)/gcc/\"" >> ./site.tmp
	@echo "set TESTING_IN_BUILD_TREE 1" >> ./site.tmp
	@echo "set HAVE_LIBSTDCXX_V3 1" >> ./site.tmp
	@if test "@enable_plugin@" = "yes" ; then \
	  echo "set ENABLE_PLUGIN 1" >> ./site.tmp; \
	  echo "set PLUGINCC \"$(PLUGINCC)\"" >> ./site.tmp; \
	  echo "set PLUGINCFLAGS \"$(PLUGINCFLAGS)\"" >> ./site.tmp; \
	  echo "set GMPINC \"$(GMPINC)\"" >> ./site.tmp; \
	fi
# If newlib has been configured, we need to pass -B to gcc so it can find
# newlib's crt0.o if it exists.  This will cause a "path prefix not used"
# message if it doesn't, but the testsuite is supposed to ignore the message -
# it's too difficult to tell when to and when not to pass -B (not all targets
# have crt0's).  We could only add the -B if ../newlib/crt0.o exists, but that
# seems like too selective a test.
# ??? Another way to solve this might be to rely on linker scripts.  Then
# theoretically the -B won't be needed.
# We also need to pass -L ../ld so that the linker can find ldscripts.
	@if [ -d $(objdir)/../$(target_subdir)/newlib ] \
	    && [ "${host}" != "${target}" ]; then \
	  echo "set newlib_cflags \"-I$(objdir)/../$(target_subdir)/newlib/targ-include -I\$$srcdir/../newlib/libc/include\"" >> ./site.tmp; \
	  echo "set newlib_ldflags \"-B$(objdir)/../$(target_subdir)/newlib/\"" >> ./site.tmp; \
	  echo "append CFLAGS \" \$$newlib_cflags\"" >> ./site.tmp; \
	  echo "append CXXFLAGS \" \$$newlib_cflags\"" >> ./site.tmp; \
	  echo "append LDFLAGS \" \$$newlib_ldflags\"" >> ./site.tmp; \
	else true; \
	fi
	@if [ -d $(objdir)/../ld ] ; then \
	  echo "append LDFLAGS \" -L$(objdir)/../ld\"" >> ./site.tmp; \
	else true; \
	fi
	echo "set tmpdir $(objdir)/testsuite" >> ./site.tmp
	@echo "set srcdir \"\$${srcdir}/testsuite\"" >> ./site.tmp
	@if [ "X$(ALT_CC_UNDER_TEST)" != "X" ] ; then \
	  echo "set ALT_CC_UNDER_TEST \"$(ALT_CC_UNDER_TEST)\"" >> ./site.tmp; \
	else true; \
	fi
	@if [ "X$(ALT_CXX_UNDER_TEST)" != "X" ] ; then \
	  echo "set ALT_CXX_UNDER_TEST \"$(ALT_CXX_UNDER_TEST)\"" >> ./site.tmp; \
	else true; \
	fi
	@if [ "X$(COMPAT_OPTIONS)" != "X" ] ; then \
	  echo "set COMPAT_OPTIONS \"$(COMPAT_OPTIONS)\"" >> ./site.tmp; \
	else true; \
	fi
	@echo "## All variables above are generated by configure. Do Not Edit ##" >> ./site.tmp
	@cat ./site.tmp > site.exp
	@cat site.bak | sed \
		-e '1,/^## All variables above are.*##/ d' >> site.exp
	-@rm -f ./site.tmp

CHECK_TARGETS = @check_languages@

check: $(CHECK_TARGETS)

check-subtargets: $(patsubst %,%-subtargets,$(CHECK_TARGETS))

# The idea is to parallelize testing of multilibs, for example:
#   make -j3 check-gcc//sh-hms-sim/{-m1,-m2,-m3,-m3e,-m4}/{,-nofpu}
# will run 3 concurrent sessions of check-gcc, eventually testing
# all 10 combinations.  GNU make is required, as is a shell that expands
# alternations within braces.
lang_checks_parallel = $(lang_checks:=//%)
$(lang_checks_parallel): site.exp
	target=`echo "$@" | sed 's,//.*,,'`; \
	variant=`echo "$@" | sed 's,^[^/]*//,,'`; \
	vardots=`echo "$$variant" | sed 's,/,.,g'`; \
	$(MAKE) TESTSUITEDIR="testsuite.$$vardots" \
	  RUNTESTFLAGS="--target_board=$$variant $(RUNTESTFLAGS)" \
	  "$$target"

TESTSUITEDIR = testsuite

$(TESTSUITEDIR)/site.exp: site.exp
	-test -d $(TESTSUITEDIR) || mkdir $(TESTSUITEDIR)
	-rm -f $@
	sed '/set tmpdir/ s|testsuite$$|$(TESTSUITEDIR)|' < site.exp > $@

# This is only used for check-% targets that aren't parallelized.
$(filter-out $(lang_checks_parallelized),$(lang_checks)): check-% : site.exp
	-test -d plugin || mkdir plugin
	-test -d $(TESTSUITEDIR) || mkdir $(TESTSUITEDIR)
	test -d $(TESTSUITEDIR)/$* || mkdir $(TESTSUITEDIR)/$*
	-(rootme=`${PWD_COMMAND}`; export rootme; \
	srcdir=`cd ${srcdir}; ${PWD_COMMAND}` ; export srcdir ; \
	cd $(TESTSUITEDIR)/$*; \
	rm -f tmp-site.exp; \
	sed '/set tmpdir/ s|testsuite$$|$(TESTSUITEDIR)/$*|' \
		< ../../site.exp > tmp-site.exp; \
	$(SHELL) $${srcdir}/../move-if-change tmp-site.exp site.exp; \
	EXPECT=${EXPECT} ; export EXPECT ; \
	if [ -f $${rootme}/../expect/expect ] ; then  \
	   TCL_LIBRARY=`cd .. ; cd $${srcdir}/../tcl/library ; ${PWD_COMMAND}` ; \
	    export TCL_LIBRARY ; fi ; \
	$(RUNTEST) --tool $* $(RUNTESTFLAGS))

$(patsubst %,%-subtargets,$(lang_checks)): check-%-subtargets:
	@echo check-$*

check_p_tool=$(firstword $(subst _, ,$*))
check_p_count=$(check_$(check_p_tool)_parallelize)
check_p_subno=$(word 2,$(subst _, ,$*))
check_p_numbers0:=1 2 3 4 5 6 7 8 9
check_p_numbers1:=0 $(check_p_numbers0)
check_p_numbers2:=$(foreach i,$(check_p_numbers0),$(addprefix $(i),$(check_p_numbers1)))
check_p_numbers3:=$(addprefix 0,$(check_p_numbers1)) $(check_p_numbers2)
check_p_numbers4:=$(foreach i,$(check_p_numbers0),$(addprefix $(i),$(check_p_numbers3)))
check_p_numbers5:=$(addprefix 0,$(check_p_numbers3)) $(check_p_numbers4)
check_p_numbers6:=$(foreach i,$(check_p_numbers0),$(addprefix $(i),$(check_p_numbers5)))
check_p_numbers:=$(check_p_numbers0) $(check_p_numbers2) $(check_p_numbers4) $(check_p_numbers6)
check_p_subdir=$(subst _,,$*)
check_p_subdirs=$(wordlist 1,$(check_p_count),$(wordlist 1, \
		$(if $(GCC_TEST_PARALLEL_SLOTS),$(GCC_TEST_PARALLEL_SLOTS),128), \
		$(check_p_numbers)))

# For parallelized check-% targets, this decides whether parallelization
# is desirable (if -jN is used).  If desirable, recursive make is run with
# check-parallel-$lang{,1,2,3,4,5} etc. goals, which can be executed in
# parallel, as they are run in separate directories.
# check-parallel-$lang{,1,2,3,4,5} etc. goals invoke runtest with
# GCC_RUNTEST_PARALLELIZE_DIR var in the environment and runtest_file_p
# dejaGNU procedure is overridden to additionally synchronize through
# a $lang-parallel directory which tests will be run by which runtest instance.
# Afterwards contrib/dg-extract-results.sh is used to merge the sum and log
# files.  If parallelization isn't desirable, only one recursive make
# is run with check-parallel-$lang goal and check_$lang_parallelize variable
# cleared to say that no additional arguments beyond $(RUNTESTFLAGS)
# should be passed to runtest.
#
# To parallelize some language check, add the corresponding check-$lang
# to lang_checks_parallelized variable and define check_$lang_parallelize
# variable.  This is the upper limit to which it is useful to parallelize the
# check-$lang target.  It doesn't make sense to try e.g. 128 goals for small
# testsuites like objc or go.
$(lang_checks_parallelized): check-% : site.exp
	-rm -rf $(TESTSUITEDIR)/$*-parallel
	@if [ -n "$(filter -j%, $(MFLAGS))" ]; then \
	  test -d $(TESTSUITEDIR) || mkdir $(TESTSUITEDIR) || true; \
	  test -d $(TESTSUITEDIR)/$*-parallel || mkdir $(TESTSUITEDIR)/$*-parallel || true; \
	  GCC_RUNTEST_PARALLELIZE_DIR=`${PWD_COMMAND}`/$(TESTSUITEDIR)/$(check_p_tool)-parallel ; \
	  export GCC_RUNTEST_PARALLELIZE_DIR ; \
	  $(MAKE) TESTSUITEDIR="$(TESTSUITEDIR)" RUNTESTFLAGS="$(RUNTESTFLAGS)" \
	    check-parallel-$* \
	    $(patsubst %,check-parallel-$*_%, $(check_p_subdirs)); \
	  sums= ; logs= ; \
	  for dir in $(TESTSUITEDIR)/$* \
		     $(patsubst %,$(TESTSUITEDIR)/$*%,$(check_p_subdirs));\
	  do \
	    if [ -d $$dir ]; then \
	      mv -f $$dir/$*.sum $$dir/$*.sum.sep; mv -f $$dir/$*.log $$dir/$*.log.sep; \
	      sums="$$sums $$dir/$*.sum.sep"; logs="$$logs $$dir/$*.log.sep"; \
	    fi; \
	  done; \
	  $(SHELL) $(srcdir)/../contrib/dg-extract-results.sh $$sums \
	    > $(TESTSUITEDIR)/$*/$*.sum; \
	  $(SHELL) $(srcdir)/../contrib/dg-extract-results.sh -L $$logs \
	    > $(TESTSUITEDIR)/$*/$*.log; \
	  rm -rf $(TESTSUITEDIR)/$*-parallel || true; \
	else \
	  $(MAKE) TESTSUITEDIR="$(TESTSUITEDIR)" RUNTESTFLAGS="$(RUNTESTFLAGS)" \
	    check_$*_parallelize= check-parallel-$*; \
	fi

check-parallel-% : site.exp
	-@test -d plugin || mkdir plugin
	-@test -d $(TESTSUITEDIR) || mkdir $(TESTSUITEDIR)
	@test -d $(TESTSUITEDIR)/$(check_p_subdir) || mkdir $(TESTSUITEDIR)/$(check_p_subdir)
	-$(if $(check_p_subno),@)(rootme=`${PWD_COMMAND}`; export rootme; \
	srcdir=`cd ${srcdir}; ${PWD_COMMAND}` ; export srcdir ; \
	if [ -n "$(check_p_subno)" ] \
	   && [ -n "$$GCC_RUNTEST_PARALLELIZE_DIR" ] \
	   && [ -f $(TESTSUITEDIR)/$(check_p_tool)-parallel/finished ]; then \
	  rm -rf $(TESTSUITEDIR)/$(check_p_subdir); \
	else \
	  cd $(TESTSUITEDIR)/$(check_p_subdir); \
	  rm -f tmp-site.exp; \
	  sed '/set tmpdir/ s|testsuite$$|$(TESTSUITEDIR)/$(check_p_subdir)|' \
		< ../../site.exp > tmp-site.exp; \
	  $(SHELL) $${srcdir}/../move-if-change tmp-site.exp site.exp; \
	  EXPECT=${EXPECT} ; export EXPECT ; \
	  if [ -f $${rootme}/../expect/expect ] ; then  \
	    TCL_LIBRARY=`cd .. ; cd $${srcdir}/../tcl/library ; ${PWD_COMMAND}` ; \
	    export TCL_LIBRARY ; \
	  fi ; \
	  $(RUNTEST) --tool $(check_p_tool) $(RUNTESTFLAGS); \
	  if [ -n "$$GCC_RUNTEST_PARALLELIZE_DIR" ] ; then \
	    touch $${rootme}/$(TESTSUITEDIR)/$(check_p_tool)-parallel/finished; \
	  fi ; \
	fi )

# QMTest targets

# The path to qmtest.
QMTEST_PATH=qmtest

# The flags to pass to qmtest.
QMTESTFLAGS=

# The flags to pass to "qmtest run".
QMTESTRUNFLAGS=-f none --result-stream dejagnu_stream.DejaGNUStream

# The command to use to invoke qmtest.
QMTEST=${QMTEST_PATH} ${QMTESTFLAGS}

# The tests (or suites) to run.
QMTEST_GPP_TESTS=g++

# The subdirectory of the OBJDIR that will be used to store the QMTest
# test database configuration and that will be used for temporary
# scratch space during QMTest's execution.
QMTEST_DIR=qmtestsuite

# Create the QMTest database configuration.
${QMTEST_DIR} stamp-qmtest:
	${QMTEST} -D ${QMTEST_DIR} create-tdb \
	    -c gcc_database.GCCDatabase \
	    -a srcdir=`cd ${srcdir}/testsuite && ${PWD_COMMAND}` && \
	    $(STAMP) stamp-qmtest

# Create the QMTest context file.
${QMTEST_DIR}/context: stamp-qmtest
	rm -f $@
	echo "CompilerTable.languages=c cplusplus" >> $@
	echo "CompilerTable.c_kind=GCC" >> $@
	echo "CompilerTable.c_path=${objdir}/xgcc" >> $@
	echo "CompilerTable.c_options=-B${objdir}/" >> $@
	echo "CompilerTable.cplusplus_kind=GCC" >> $@
	echo "CompilerTable.cplusplus_path=${objdir}/xg++" >> $@
	echo "CompilerTable.cplusplus_options=-B${objdir}/" >> $@
	echo "DejaGNUTest.target=${target_noncanonical}" >> $@

# Run the G++ testsuite using QMTest.
qmtest-g++: ${QMTEST_DIR}/context
	cd ${QMTEST_DIR} && ${QMTEST} run ${QMTESTRUNFLAGS} -C context \
	   -o g++.qmr ${QMTEST_GPP_TESTS}

# Use the QMTest GUI.
qmtest-gui: ${QMTEST_DIR}/context
	cd ${QMTEST_DIR} && ${QMTEST} gui -C context

.PHONY: qmtest-g++

# Run Paranoia on real.c.

paranoia.o: $(srcdir)/../contrib/paranoia.cc $(CONFIG_H) $(SYSTEM_H) $(TREE_H)
	g++ -c $(ALL_CFLAGS) $(ALL_CPPFLAGS) $< $(OUTPUT_OPTION)

paranoia: paranoia.o real.o $(LIBIBERTY)
	g++ -o $@ paranoia.o real.o $(LIBIBERTY)

# These exist for maintenance purposes.

# Update the tags table.
TAGS: lang.tags
	(cd $(srcdir);					\
	incs= ;						\
	list='$(SUBDIRS)'; for dir in $$list; do	\
	  if test -f $$dir/TAGS; then			\
	    incs="$$incs --include $$dir/TAGS.sub";	\
	  fi;						\
	done;						\
	etags -o TAGS.sub c-family/*.h c-family/*.c *.h *.c *.cc \
	      ../include/*.h ../libiberty/*.c \
	      ../libcpp/*.c ../libcpp/include/*.h \
	      --language=none --regex="/\(char\|unsigned int\|int\|bool\|void\|HOST_WIDE_INT\|enum [A-Za-z_0-9]+\) [*]?\([A-Za-z_0-9]+\)/\2/" common.opt	\
	      --language=none --regex="/\(DEF_RTL_EXPR\|DEFTREECODE\|DEFGSCODE\).*(\([A-Za-z_0-9]+\)/\2/" rtl.def tree.def gimple.def \
	      --language=none --regex="/DEFTIMEVAR (\([A-Za-z_0-9]+\)/\1/" timevar.def \
		; \
	etags --include TAGS.sub $$incs)

# -----------------------------------------------------
# Rules for generating translated message descriptions.
# Disabled by autoconf if the tools are not available.
# -----------------------------------------------------

XGETTEXT = @XGETTEXT@
GMSGFMT = @GMSGFMT@
MSGMERGE = msgmerge
CATALOGS = $(patsubst %,po/%,@CATALOGS@)

.PHONY: build- install- build-po install-po update-po

# Dummy rules to deal with dependencies produced by use of
# "build-@POSUB@" and "install-@POSUB@" above, when NLS is disabled.
build-: ; @true
install-: ; @true

build-po: $(CATALOGS)

# This notation should be acceptable to all Make implementations used
# by people who are interested in updating .po files.
update-po: $(CATALOGS:.gmo=.pox)

# N.B. We do not attempt to copy these into $(srcdir).  The snapshot
# script does that.
.po.gmo:
	$(mkinstalldirs) po
	$(GMSGFMT) --statistics -o $@ $<

# The new .po has to be gone over by hand, so we deposit it into
# build/po with a different extension.
# If build/po/gcc.pot exists, use it (it was just created),
# else use the one in srcdir.
.po.pox:
	$(mkinstalldirs) po
	$(MSGMERGE) $< `if test -f po/gcc.pot; \
			then echo po/gcc.pot; \
			else echo $(srcdir)/po/gcc.pot; fi` -o $@

# This rule has to look for .gmo modules in both srcdir and
# the cwd, and has to check that we actually have a catalog
# for each language, in case they weren't built or included
# with the distribution.
install-po:
	$(mkinstalldirs) $(DESTDIR)$(datadir)
	cats="$(CATALOGS)"; for cat in $$cats; do \
	  lang=`basename $$cat | sed 's/\.gmo$$//'`; \
	  if [ -f $$cat ]; then :; \
	  elif [ -f $(srcdir)/$$cat ]; then cat=$(srcdir)/$$cat; \
	  else continue; \
	  fi; \
	  dir=$(localedir)/$$lang/LC_MESSAGES; \
	  echo $(mkinstalldirs) $(DESTDIR)$$dir; \
	  $(mkinstalldirs) $(DESTDIR)$$dir || exit 1; \
	  echo $(INSTALL_DATA) $$cat $(DESTDIR)$$dir/gcc.mo; \
	  $(INSTALL_DATA) $$cat $(DESTDIR)$$dir/gcc.mo; \
	done

# Rule for regenerating the message template (gcc.pot).
# Instead of forcing everyone to edit POTFILES.in, which proved impractical,
# this rule has no dependencies and always regenerates gcc.pot.  This is
# relatively harmless since the .po files do not directly depend on it.
# Note that exgettext has an awk script embedded in it which requires a
# fairly modern (POSIX-compliant) awk.
# The .pot file is left in the build directory.
gcc.pot: po/gcc.pot
po/gcc.pot: force
	$(mkinstalldirs) po
	$(MAKE) srcextra
	AWK=$(AWK) $(SHELL) $(srcdir)/po/exgettext \
		$(XGETTEXT) gcc $(srcdir)

#

# Dependency information.

# In order for parallel make to really start compiling the expensive
# objects from $(OBJS) as early as possible, build all their
# prerequisites strictly before all objects.
$(ALL_HOST_OBJS) : | $(generated_files)

# Include the auto-generated dependencies for all host objects.
DEPFILES = \
  $(foreach obj,$(ALL_HOST_OBJS),\
    $(dir $(obj))$(DEPDIR)/$(patsubst %.o,%.Po,$(notdir $(obj))))
-include $(DEPFILES)<|MERGE_RESOLUTION|>--- conflicted
+++ resolved
@@ -901,24 +901,15 @@
 C_TARGET_H = c-family/c-target.h $(C_TARGET_DEF)
 COMMON_TARGET_H = common/common-target.h $(INPUT_H) $(COMMON_TARGET_DEF)
 MACHMODE_H = machmode.h mode-classes.def
-<<<<<<< HEAD
-HOOKS_H = hooks.h $(MACHMODE_H)
-=======
 HOOKS_H = hooks.h
->>>>>>> 16316b61
 HOSTHOOKS_DEF_H = hosthooks-def.h $(HOOKS_H)
 LANGHOOKS_DEF_H = langhooks-def.h $(HOOKS_H)
 TARGET_DEF_H = target-def.h target-hooks-def.h $(HOOKS_H) targhooks.h
 C_TARGET_DEF_H = c-family/c-target-def.h c-family/c-target-hooks-def.h \
   $(TREE_H) $(C_COMMON_H) $(HOOKS_H) common/common-targhooks.h
-<<<<<<< HEAD
-CORETYPES_H = coretypes.h insn-modes.h insn-modes-inline.h
-RTL_BASE_H = $(CORETYPES_H) rtl.h rtl.def $(MACHMODE_H) reg-notes.def \
-=======
 CORETYPES_H = coretypes.h insn-modes.h signop.h wide-int.h wide-int-print.h \
   insn-modes-inline.h $(MACHMODE_H) double-int.h
 RTL_BASE_H = $(CORETYPES_H) rtl.h rtl.def reg-notes.def \
->>>>>>> 16316b61
   insn-notes.def $(INPUT_H) $(REAL_H) statistics.h $(VEC_H) \
   $(FIXED_VALUE_H) alias.h $(HASHTAB_H)
 FIXED_VALUE_H = fixed-value.h
@@ -931,11 +922,7 @@
 INTERNAL_FN_DEF = internal-fn.def
 INTERNAL_FN_H = internal-fn.h $(INTERNAL_FN_DEF)
 TREE_CORE_H = tree-core.h $(CORETYPES_H) all-tree.def tree.def \
-<<<<<<< HEAD
-	c-family/c-common.def $(lang_tree_files) $(MACHMODE_H) \
-=======
 	c-family/c-common.def $(lang_tree_files) \
->>>>>>> 16316b61
 	$(BUILTINS_DEF) $(INPUT_H) statistics.h \
 	$(VEC_H) treestruct.def $(HASHTAB_H) \
 	alias.h $(SYMTAB_H) $(FLAGS_H) \
@@ -2666,11 +2653,7 @@
 build/ggc-none.o : ggc-none.c $(BCONFIG_H) $(SYSTEM_H) $(CORETYPES_H) 	\
   $(GGC_H)
 build/min-insn-modes.o : min-insn-modes.c $(BCONFIG_H) $(SYSTEM_H)	\
-<<<<<<< HEAD
-  $(MACHMODE_H)
-=======
   $(CORETYPES_H)
->>>>>>> 16316b61
 build/print-rtl.o: print-rtl.c $(BCONFIG_H) $(SYSTEM_H) $(CORETYPES_H)	\
   $(GTM_H) $(RTL_BASE_H)
 build/read-md.o: read-md.c $(BCONFIG_H) $(SYSTEM_H) $(CORETYPES_H)	\
@@ -2789,11 +2772,7 @@
   $(CORETYPES_H) $(GTM_H) errors.h $(READ_MD_H) $(GENSUPPORT_H)
 build/genmatch.o : genmatch.c $(BCONFIG_H) $(SYSTEM_H) \
   $(CORETYPES_H) errors.h $(HASH_TABLE_H) hash-map.h $(GGC_H) is-a.h \
-<<<<<<< HEAD
   tree.def builtins.def internal-fn.def case-cfn-macros.h
-=======
-  tree.def builtins.def internal-fn.def
->>>>>>> 16316b61
 build/gencfn-macros.o : gencfn-macros.c $(BCONFIG_H) $(SYSTEM_H)	\
   $(CORETYPES_H) errors.h $(HASH_TABLE_H) hash-set.h builtins.def	\
   internal-fn.def
