/* Lower and optimize address expressions.
   Copyright (C) 2015-2018 Free Software Foundation, Inc.
   Contributed by Marek Polacek <polacek@redhat.com>

This file is part of GCC.

GCC is free software; you can redistribute it and/or modify it under
the terms of the GNU General Public License as published by the Free
Software Foundation; either version 3, or (at your option) any later
version.

GCC is distributed in the hope that it will be useful, but WITHOUT ANY
WARRANTY; without even the implied warranty of MERCHANTABILITY or
FITNESS FOR A PARTICULAR PURPOSE.  See the GNU General Public License
for more details.

You should have received a copy of the GNU General Public License
along with GCC; see the file COPYING3.  If not see
<http://www.gnu.org/licenses/>.  */

#include "config.h"
#include "system.h"
#include "coretypes.h"
#include "alias.h"
#include "predict.h"
#include "tm.h"
#include "function.h"
#include "dominance.h"
#include "cfg.h"
#include "basic-block.h"
#include "tree-ssa-alias.h"
#include "symtab.h"
#include "tree.h"
#include "stringpool.h"
#include "tree-vrp.h"
#include "tree-ssanames.h"
#include "fold-const.h"
#include "gimple-expr.h"
#include "gimple.h"
#include "gimplify.h"
#include "gimple-iterator.h"
#include "gimplify-me.h"
#include "tree-pass.h"


namespace {

const pass_data pass_data_laddress =
{
  GIMPLE_PASS, /* type */
  "laddress", /* name */
  OPTGROUP_NONE, /* optinfo_flags */
  TV_GIMPLE_LADDRESS, /* tv_id */
  ( PROP_cfg | PROP_ssa ), /* properties_required */
  0, /* properties_provided */
  0, /* properties_destroyed */
  0, /* todo_flags_start */
  0, /* todo_flags_finish */
};

class pass_laddress : public gimple_opt_pass
{
public:
  pass_laddress (gcc::context *ctxt)
    : gimple_opt_pass (pass_data_laddress, ctxt)
  {}

  /* opt_pass methods: */
  opt_pass * clone () { return new pass_laddress (m_ctxt); }
  virtual bool gate (function *) { return optimize != 0; }
  virtual unsigned int execute (function *);

}; // class pass_laddress

unsigned int
pass_laddress::execute (function *fun)
{
  basic_block bb;

  FOR_EACH_BB_FN (bb, fun)
    {
      for (gimple_stmt_iterator gsi = gsi_start_bb (bb); !gsi_end_p (gsi);)
	{
	  gimple *stmt = gsi_stmt (gsi);
	  if (!is_gimple_assign (stmt)
	      || gimple_assign_rhs_code (stmt) != ADDR_EXPR
	      || is_gimple_invariant_address (gimple_assign_rhs1 (stmt)))
	    {
	      gsi_next (&gsi);
	      continue;
	    }

	  /* Lower ADDR_EXPR assignments:
	       _4 = &b[i_9];
	     into
	       _1 = (sizetype) i_9;
	       _7 = _1 * 4;
	       _4 = &b + _7;
	     This ought to aid the vectorizer and expose CSE opportunities.
	  */

	  tree expr = gimple_assign_rhs1 (stmt);
	  poly_int64 bitsize, bitpos;
	  tree base, offset;
	  machine_mode mode;
	  int volatilep = 0, reversep, unsignedp = 0;
	  base = get_inner_reference (TREE_OPERAND (expr, 0), &bitsize,
				      &bitpos, &offset, &mode, &unsignedp,
				      &reversep, &volatilep);
	  gcc_assert (base != NULL_TREE);
	  poly_int64 bytepos = exact_div (bitpos, BITS_PER_UNIT);
	  if (offset != NULL_TREE)
	    {
<<<<<<< HEAD
	      if (may_ne (bytepos, 0))
=======
	      if (maybe_ne (bytepos, 0))
>>>>>>> 70783a86
		offset = size_binop (PLUS_EXPR, offset, size_int (bytepos));
	      offset = force_gimple_operand_gsi (&gsi, offset, true, NULL,
						 true, GSI_SAME_STMT);
	      base = build_fold_addr_expr (base);
	      base = force_gimple_operand_gsi (&gsi, base, true, NULL,
					       true, GSI_SAME_STMT);
	      gimple *g = gimple_build_assign (gimple_assign_lhs (stmt),
					      POINTER_PLUS_EXPR, base, offset);
	      gsi_replace (&gsi, g, false);
	    }
	  gsi_next (&gsi);
	}
    }

  return 0;
}

} // anon namespace

gimple_opt_pass *
make_pass_laddress (gcc::context *ctxt)
{
  return new pass_laddress (ctxt);
}<|MERGE_RESOLUTION|>--- conflicted
+++ resolved
@@ -111,11 +111,7 @@
 	  poly_int64 bytepos = exact_div (bitpos, BITS_PER_UNIT);
 	  if (offset != NULL_TREE)
 	    {
-<<<<<<< HEAD
-	      if (may_ne (bytepos, 0))
-=======
 	      if (maybe_ne (bytepos, 0))
->>>>>>> 70783a86
 		offset = size_binop (PLUS_EXPR, offset, size_int (bytepos));
 	      offset = force_gimple_operand_gsi (&gsi, offset, true, NULL,
 						 true, GSI_SAME_STMT);
