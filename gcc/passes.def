/* Description of pass structure
   Copyright (C) 1987-2013 Free Software Foundation, Inc.

This file is part of GCC.

GCC is free software; you can redistribute it and/or modify it under
the terms of the GNU General Public License as published by the Free
Software Foundation; either version 3, or (at your option) any later
version.

GCC is distributed in the hope that it will be useful, but WITHOUT ANY
WARRANTY; without even the implied warranty of MERCHANTABILITY or
FITNESS FOR A PARTICULAR PURPOSE.  See the GNU General Public License
for more details.

You should have received a copy of the GNU General Public License
along with GCC; see the file COPYING3.  If not see
<http://www.gnu.org/licenses/>.  */

/*
 Macros that should be defined when using this file:
   INSERT_PASSES_AFTER (PASS)
   PUSH_INSERT_PASSES_WITHIN (PASS)
   POP_INSERT_PASSES ()
   NEXT_PASS (PASS)
   TERMINATE_PASS_LIST ()
 */

 /* All passes needed to lower the function into shape optimizers can
    operate on.  These passes are always run first on the function, but
    backend might produce already lowered functions that are not processed
    by these passes.  */
  INSERT_PASSES_AFTER (all_lowering_passes)
  NEXT_PASS (pass_warn_unused_result);
  NEXT_PASS (pass_diagnose_omp_blocks);
  NEXT_PASS (pass_diagnose_tm_blocks);
  NEXT_PASS (pass_lower_omp);
  NEXT_PASS (pass_lower_cf);
  NEXT_PASS (pass_lower_tm);
  NEXT_PASS (pass_refactor_eh);
  NEXT_PASS (pass_lower_eh);
  NEXT_PASS (pass_build_cfg);
  NEXT_PASS (pass_warn_function_return);
  NEXT_PASS (pass_expand_omp);
  NEXT_PASS (pass_build_cgraph_edges);
  TERMINATE_PASS_LIST ()

  /* Interprocedural optimization passes.  */
  INSERT_PASSES_AFTER (all_small_ipa_passes)
  NEXT_PASS (pass_ipa_free_lang_data);
  NEXT_PASS (pass_ipa_function_and_variable_visibility);
  NEXT_PASS (pass_early_local_passes);
  PUSH_INSERT_PASSES_WITHIN (pass_early_local_passes)
      NEXT_PASS (pass_fixup_cfg);
      NEXT_PASS (pass_init_datastructures);

      NEXT_PASS (pass_build_ssa);
      NEXT_PASS (pass_early_warn_uninitialized);
      NEXT_PASS (pass_chkp);
      NEXT_PASS (pass_rebuild_cgraph_edges);
      NEXT_PASS (pass_inline_parameters);
      NEXT_PASS (pass_early_inline);
      NEXT_PASS (pass_all_early_optimizations);
      PUSH_INSERT_PASSES_WITHIN (pass_all_early_optimizations)
	  NEXT_PASS (pass_remove_cgraph_callee_edges);
	  NEXT_PASS (pass_rename_ssa_copies);
	  NEXT_PASS (pass_ccp);
	  /* After CCP we rewrite no longer addressed locals into SSA
	     form if possible.  */
	  NEXT_PASS (pass_forwprop);
	  /* pass_build_ealias is a dummy pass that ensures that we
	     execute TODO_rebuild_alias at this point.  */
	  NEXT_PASS (pass_build_ealias);
	  NEXT_PASS (pass_sra_early);
	  NEXT_PASS (pass_fre);
	  NEXT_PASS (pass_copy_prop);
	  NEXT_PASS (pass_merge_phi);
	  NEXT_PASS (pass_cd_dce);
	  NEXT_PASS (pass_early_ipa_sra);
	  NEXT_PASS (pass_tail_recursion);
	  NEXT_PASS (pass_convert_switch);
          NEXT_PASS (pass_cleanup_eh);
          NEXT_PASS (pass_profile);
          NEXT_PASS (pass_local_pure_const);
	  /* Split functions creates parts that are not run through
	     early optimizations again.  It is thus good idea to do this
	     late.  */
          NEXT_PASS (pass_split_functions);
      POP_INSERT_PASSES ()
      NEXT_PASS (pass_release_ssa_names);
      NEXT_PASS (pass_rebuild_cgraph_edges);
      NEXT_PASS (pass_inline_parameters);
  POP_INSERT_PASSES ()
  NEXT_PASS (pass_ipa_free_inline_summary);
  NEXT_PASS (pass_ipa_tree_profile);
  PUSH_INSERT_PASSES_WITHIN (pass_ipa_tree_profile)
      NEXT_PASS (pass_feedback_split_functions);
  POP_INSERT_PASSES ()
  NEXT_PASS (pass_ipa_increase_alignment);
  NEXT_PASS (pass_ipa_tm);
  NEXT_PASS (pass_ipa_lower_emutls);
  TERMINATE_PASS_LIST ()

  INSERT_PASSES_AFTER (all_regular_ipa_passes)
  NEXT_PASS (pass_ipa_whole_program_visibility);
  NEXT_PASS (pass_ipa_profile);
  NEXT_PASS (pass_ipa_devirt);
  NEXT_PASS (pass_ipa_cp);
  NEXT_PASS (pass_ipa_cdtor_merge);
  NEXT_PASS (pass_ipa_inline);
  NEXT_PASS (pass_ipa_pure_const);
  NEXT_PASS (pass_ipa_reference);
  TERMINATE_PASS_LIST ()

  INSERT_PASSES_AFTER (all_lto_gen_passes)
  NEXT_PASS (pass_ipa_lto_gimple_out);
  NEXT_PASS (pass_ipa_lto_finish_out);  /* This must be the last LTO pass.  */
  TERMINATE_PASS_LIST ()

  /* Simple IPA passes executed after the regular passes.  In WHOPR mode the
     passes are executed after partitioning and thus see just parts of the
     compiled unit.  */
  INSERT_PASSES_AFTER (all_late_ipa_passes)
  NEXT_PASS (pass_ipa_pta);
  TERMINATE_PASS_LIST ()

  /* These passes are run after IPA passes on every function that is being
     output to the assembler file.  */
  INSERT_PASSES_AFTER (all_passes)
  NEXT_PASS (pass_lower_eh_dispatch);
  NEXT_PASS (pass_all_optimizations);
  PUSH_INSERT_PASSES_WITHIN (pass_all_optimizations)
      NEXT_PASS (pass_remove_cgraph_callee_edges);
      /* Initial scalar cleanups before alias computation.
	 They ensure memory accesses are not indirect wherever possible.  */
      NEXT_PASS (pass_strip_predict_hints);
      NEXT_PASS (pass_rename_ssa_copies);
      NEXT_PASS (pass_copy_prop);
      NEXT_PASS (pass_complete_unrolli);
      NEXT_PASS (pass_ccp);
      /* After CCP we rewrite no longer addressed locals into SSA
	 form if possible.  */
      NEXT_PASS (pass_phiprop);
      NEXT_PASS (pass_forwprop);
      /* pass_build_alias is a dummy pass that ensures that we
	 execute TODO_rebuild_alias at this point.  */
      NEXT_PASS (pass_build_alias);
      NEXT_PASS (pass_return_slot);
      NEXT_PASS (pass_fre);
      NEXT_PASS (pass_copy_prop);
      NEXT_PASS (pass_merge_phi);
      NEXT_PASS (pass_vrp);
      NEXT_PASS (pass_chkp_opt);
      NEXT_PASS (pass_dce);
      NEXT_PASS (pass_call_cdce);
      NEXT_PASS (pass_cselim);
      NEXT_PASS (pass_tree_ifcombine);
      NEXT_PASS (pass_phiopt);
      NEXT_PASS (pass_tail_recursion);
      NEXT_PASS (pass_ch);
      NEXT_PASS (pass_stdarg);
      NEXT_PASS (pass_lower_complex);
      NEXT_PASS (pass_sra);
      NEXT_PASS (pass_rename_ssa_copies);
      /* The dom pass will also resolve all __builtin_constant_p calls
         that are still there to 0.  This has to be done after some
	 propagations have already run, but before some more dead code
	 is removed, and this place fits nicely.  Remember this when
	 trying to move or duplicate pass_dominator somewhere earlier.  */
      NEXT_PASS (pass_dominator);
      /* The only const/copy propagation opportunities left after
	 DOM should be due to degenerate PHI nodes.  So rather than
	 run the full propagators, run a specialized pass which
	 only examines PHIs to discover const/copy propagation
	 opportunities.  */
      NEXT_PASS (pass_phi_only_cprop);
      NEXT_PASS (pass_dse);
      NEXT_PASS (pass_reassoc);
      NEXT_PASS (pass_dce);
      NEXT_PASS (pass_forwprop);
      NEXT_PASS (pass_phiopt);
      NEXT_PASS (pass_object_sizes);
      NEXT_PASS (pass_strlen);
      NEXT_PASS (pass_ccp);
      /* After CCP we rewrite no longer addressed locals into SSA
	 form if possible.  */
      NEXT_PASS (pass_copy_prop);
      NEXT_PASS (pass_cse_sincos);
      NEXT_PASS (pass_optimize_bswap);
      NEXT_PASS (pass_split_crit_edges);
      NEXT_PASS (pass_pre);
      NEXT_PASS (pass_sink_code);
      NEXT_PASS (pass_asan);
      NEXT_PASS (pass_tsan);
      NEXT_PASS (pass_tree_loop);
      PUSH_INSERT_PASSES_WITHIN (pass_tree_loop)
	  NEXT_PASS (pass_tree_loop_init);
	  NEXT_PASS (pass_lim);
	  NEXT_PASS (pass_copy_prop);
	  NEXT_PASS (pass_dce_loop);
	  NEXT_PASS (pass_tree_unswitch);
	  NEXT_PASS (pass_scev_cprop);
	  NEXT_PASS (pass_record_bounds);
	  NEXT_PASS (pass_check_data_deps);
	  NEXT_PASS (pass_loop_distribution);
	  NEXT_PASS (pass_copy_prop);
	  NEXT_PASS (pass_graphite);
	  PUSH_INSERT_PASSES_WITHIN (pass_graphite)
	      NEXT_PASS (pass_graphite_transforms);
	      NEXT_PASS (pass_lim);
	      NEXT_PASS (pass_copy_prop);
	      NEXT_PASS (pass_dce_loop);
	  POP_INSERT_PASSES ()
	  NEXT_PASS (pass_iv_canon);
	  NEXT_PASS (pass_parallelize_loops);
	  NEXT_PASS (pass_if_conversion);
	  NEXT_PASS (pass_vectorize);
          PUSH_INSERT_PASSES_WITHIN (pass_vectorize)
	      NEXT_PASS (pass_dce_loop);
          POP_INSERT_PASSES ()
          NEXT_PASS (pass_predcom);
	  NEXT_PASS (pass_complete_unroll);
	  NEXT_PASS (pass_slp_vectorize);
	  NEXT_PASS (pass_loop_prefetch);
	  NEXT_PASS (pass_iv_optimize);
	  NEXT_PASS (pass_lim);
	  NEXT_PASS (pass_tree_loop_done);
      POP_INSERT_PASSES ()
      NEXT_PASS (pass_lower_vector_ssa);
      NEXT_PASS (pass_cse_reciprocals);
      NEXT_PASS (pass_reassoc);
      NEXT_PASS (pass_strength_reduction);
      NEXT_PASS (pass_dominator);
      /* The only const/copy propagation opportunities left after
	 DOM should be due to degenerate PHI nodes.  So rather than
	 run the full propagators, run a specialized pass which
	 only examines PHIs to discover const/copy propagation
	 opportunities.  */
      NEXT_PASS (pass_phi_only_cprop);
      NEXT_PASS (pass_vrp);
      NEXT_PASS (pass_cd_dce);
      NEXT_PASS (pass_tracer);
      NEXT_PASS (pass_dse);
      NEXT_PASS (pass_forwprop);
      NEXT_PASS (pass_phiopt);
      NEXT_PASS (pass_fold_builtins);
      NEXT_PASS (pass_optimize_widening_mul);
      NEXT_PASS (pass_tail_calls);
      NEXT_PASS (pass_rename_ssa_copies);
      /* FIXME: If DCE is not run before checking for uninitialized uses,
	 we may get false warnings (e.g., testsuite/gcc.dg/uninit-5.c).
	 However, this also causes us to misdiagnose cases that should be
	 real warnings (e.g., testsuite/gcc.dg/pr18501.c).

	 To fix the false positives in uninit-5.c, we would have to
	 account for the predicates protecting the set and the use of each
	 variable.  Using a representation like Gated Single Assignment
	 may help.  */
      /* Split critical edges before late uninit warning to reduce the
         number of false positives from it.  */
      NEXT_PASS (pass_split_crit_edges);
      NEXT_PASS (pass_late_warn_uninitialized);
      NEXT_PASS (pass_uncprop);
      NEXT_PASS (pass_local_pure_const);
  POP_INSERT_PASSES ()
  NEXT_PASS (pass_all_optimizations_g);
  PUSH_INSERT_PASSES_WITHIN (pass_all_optimizations_g)
      NEXT_PASS (pass_remove_cgraph_callee_edges);
      NEXT_PASS (pass_strip_predict_hints);
      /* Lower remaining pieces of GIMPLE.  */
      NEXT_PASS (pass_lower_complex);
      NEXT_PASS (pass_lower_vector_ssa);
      /* Perform simple scalar cleanup which is constant/copy propagation.  */
      NEXT_PASS (pass_ccp);
      NEXT_PASS (pass_object_sizes);
      /* Fold remaining builtins.  */
      NEXT_PASS (pass_fold_builtins);
      /* Copy propagation also copy-propagates constants, this is necessary
         to forward object-size and builtin folding results properly.  */
      NEXT_PASS (pass_copy_prop);
      NEXT_PASS (pass_dce);
      NEXT_PASS (pass_asan);
      NEXT_PASS (pass_tsan);
      NEXT_PASS (pass_rename_ssa_copies);
      /* ???  We do want some kind of loop invariant motion, but we possibly
         need to adjust LIM to be more friendly towards preserving accurate
	 debug information here.  */
      /* Split critical edges before late uninit warning to reduce the
         number of false positives from it.  */
      NEXT_PASS (pass_split_crit_edges);
      NEXT_PASS (pass_late_warn_uninitialized);
      NEXT_PASS (pass_uncprop);
      NEXT_PASS (pass_local_pure_const);
  POP_INSERT_PASSES ()
  NEXT_PASS (pass_tm_init);
  PUSH_INSERT_PASSES_WITHIN (pass_tm_init)
      NEXT_PASS (pass_tm_mark);
      NEXT_PASS (pass_tm_memopt);
      NEXT_PASS (pass_tm_edges);
  POP_INSERT_PASSES ()
  NEXT_PASS (pass_vtable_verify);
  NEXT_PASS (pass_lower_vector);
  NEXT_PASS (pass_lower_complex_O0);
  NEXT_PASS (pass_asan_O0);
  NEXT_PASS (pass_tsan_O0);
  NEXT_PASS (pass_cleanup_eh);
  NEXT_PASS (pass_lower_resx);
  NEXT_PASS (pass_nrv);
<<<<<<< HEAD
  NEXT_PASS (pass_chkp);
  NEXT_PASS (pass_copy_prop_chkp);
  NEXT_PASS (pass_chkp_opt);
  NEXT_PASS (pass_dce_chkp);
  NEXT_PASS (pass_mudflap_2);
=======
>>>>>>> aeece40d
  NEXT_PASS (pass_cleanup_cfg_post_optimizing);
  NEXT_PASS (pass_warn_function_noreturn);

  NEXT_PASS (pass_expand);

  NEXT_PASS (pass_rest_of_compilation);
  PUSH_INSERT_PASSES_WITHIN (pass_rest_of_compilation)
      NEXT_PASS (pass_instantiate_virtual_regs);
      NEXT_PASS (pass_into_cfg_layout_mode);
      NEXT_PASS (pass_jump);
      NEXT_PASS (pass_lower_subreg);
      NEXT_PASS (pass_df_initialize_opt);
      NEXT_PASS (pass_cse);
      NEXT_PASS (pass_rtl_fwprop);
      NEXT_PASS (pass_rtl_cprop);
      NEXT_PASS (pass_rtl_pre);
      NEXT_PASS (pass_rtl_hoist);
      NEXT_PASS (pass_rtl_cprop);
      NEXT_PASS (pass_rtl_store_motion);
      NEXT_PASS (pass_cse_after_global_opts);
      NEXT_PASS (pass_rtl_ifcvt);
      NEXT_PASS (pass_reginfo_init);
      /* Perform loop optimizations.  It might be better to do them a bit
	 sooner, but we want the profile feedback to work more
	 efficiently.  */
      NEXT_PASS (pass_loop2);
      PUSH_INSERT_PASSES_WITHIN (pass_loop2)
	  NEXT_PASS (pass_rtl_loop_init);
	  NEXT_PASS (pass_rtl_move_loop_invariants);
	  NEXT_PASS (pass_rtl_unswitch);
	  NEXT_PASS (pass_rtl_unroll_and_peel_loops);
	  NEXT_PASS (pass_rtl_doloop);
	  NEXT_PASS (pass_rtl_loop_done);
	  TERMINATE_PASS_LIST ()
      POP_INSERT_PASSES ()
      NEXT_PASS (pass_web);
      NEXT_PASS (pass_rtl_cprop);
      NEXT_PASS (pass_cse2);
      NEXT_PASS (pass_rtl_dse1);
      NEXT_PASS (pass_rtl_fwprop_addr);
      NEXT_PASS (pass_inc_dec);
      NEXT_PASS (pass_initialize_regs);
      NEXT_PASS (pass_ud_rtl_dce);
      NEXT_PASS (pass_combine);
      NEXT_PASS (pass_if_after_combine);
      NEXT_PASS (pass_partition_blocks);
      NEXT_PASS (pass_regmove);
      NEXT_PASS (pass_outof_cfg_layout_mode);
      NEXT_PASS (pass_split_all_insns);
      NEXT_PASS (pass_lower_subreg2);
      NEXT_PASS (pass_df_initialize_no_opt);
      NEXT_PASS (pass_stack_ptr_mod);
      NEXT_PASS (pass_mode_switching);
      NEXT_PASS (pass_match_asm_constraints);
      NEXT_PASS (pass_sms);
      NEXT_PASS (pass_sched);
      NEXT_PASS (pass_ira);
      NEXT_PASS (pass_reload);
      NEXT_PASS (pass_postreload);
      PUSH_INSERT_PASSES_WITHIN (pass_postreload)
	  NEXT_PASS (pass_postreload_cse);
	  NEXT_PASS (pass_gcse2);
	  NEXT_PASS (pass_split_after_reload);
	  NEXT_PASS (pass_ree);
	  NEXT_PASS (pass_compare_elim_after_reload);
	  NEXT_PASS (pass_branch_target_load_optimize1);
	  NEXT_PASS (pass_thread_prologue_and_epilogue);
	  NEXT_PASS (pass_rtl_dse2);
	  NEXT_PASS (pass_stack_adjustments);
	  NEXT_PASS (pass_jump2);
	  NEXT_PASS (pass_peephole2);
	  NEXT_PASS (pass_if_after_reload);
	  NEXT_PASS (pass_regrename);
	  NEXT_PASS (pass_cprop_hardreg);
	  NEXT_PASS (pass_fast_rtl_dce);
	  NEXT_PASS (pass_reorder_blocks);
	  NEXT_PASS (pass_branch_target_load_optimize2);
	  NEXT_PASS (pass_leaf_regs);
	  NEXT_PASS (pass_split_before_sched2);
	  NEXT_PASS (pass_sched2);
	  NEXT_PASS (pass_stack_regs);
	  PUSH_INSERT_PASSES_WITHIN (pass_stack_regs)
	      NEXT_PASS (pass_split_before_regstack);
	      NEXT_PASS (pass_stack_regs_run);
	  POP_INSERT_PASSES ()
	  NEXT_PASS (pass_compute_alignments);
	  NEXT_PASS (pass_duplicate_computed_gotos);
	  NEXT_PASS (pass_variable_tracking);
	  NEXT_PASS (pass_free_cfg);
	  NEXT_PASS (pass_machine_reorg);
	  NEXT_PASS (pass_cleanup_barriers);
	  NEXT_PASS (pass_delay_slots);
	  NEXT_PASS (pass_split_for_shorten_branches);
	  NEXT_PASS (pass_convert_to_eh_region_ranges);
	  NEXT_PASS (pass_shorten_branches);
	  NEXT_PASS (pass_set_nothrow_function_flags);
	  NEXT_PASS (pass_dwarf2_frame);
	  NEXT_PASS (pass_final);
      POP_INSERT_PASSES ()
      NEXT_PASS (pass_df_finish);
  POP_INSERT_PASSES ()
  NEXT_PASS (pass_clean_state);
  TERMINATE_PASS_LIST ()<|MERGE_RESOLUTION|>--- conflicted
+++ resolved
@@ -306,14 +306,6 @@
   NEXT_PASS (pass_cleanup_eh);
   NEXT_PASS (pass_lower_resx);
   NEXT_PASS (pass_nrv);
-<<<<<<< HEAD
-  NEXT_PASS (pass_chkp);
-  NEXT_PASS (pass_copy_prop_chkp);
-  NEXT_PASS (pass_chkp_opt);
-  NEXT_PASS (pass_dce_chkp);
-  NEXT_PASS (pass_mudflap_2);
-=======
->>>>>>> aeece40d
   NEXT_PASS (pass_cleanup_cfg_post_optimizing);
   NEXT_PASS (pass_warn_function_noreturn);
 
