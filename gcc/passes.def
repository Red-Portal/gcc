/* Description of pass structure
   Copyright (C) 1987-2016 Free Software Foundation, Inc.

This file is part of GCC.

GCC is free software; you can redistribute it and/or modify it under
the terms of the GNU General Public License as published by the Free
Software Foundation; either version 3, or (at your option) any later
version.

GCC is distributed in the hope that it will be useful, but WITHOUT ANY
WARRANTY; without even the implied warranty of MERCHANTABILITY or
FITNESS FOR A PARTICULAR PURPOSE.  See the GNU General Public License
for more details.

You should have received a copy of the GNU General Public License
along with GCC; see the file COPYING3.  If not see
<http://www.gnu.org/licenses/>.  */

/*
 Macros that should be defined when using this file:
   INSERT_PASSES_AFTER (PASS)
   PUSH_INSERT_PASSES_WITHIN (PASS)
   POP_INSERT_PASSES ()
   NEXT_PASS (PASS)
   TERMINATE_PASS_LIST ()
 */

 /* All passes needed to lower the function into shape optimizers can
    operate on.  These passes are always run first on the function, but
    backend might produce already lowered functions that are not processed
    by these passes.  */
  INSERT_PASSES_AFTER (all_lowering_passes)
  NEXT_PASS (pass_warn_unused_result);
  NEXT_PASS (pass_diagnose_omp_blocks);
  NEXT_PASS (pass_diagnose_tm_blocks);
  NEXT_PASS (pass_lower_omp);
  NEXT_PASS (pass_lower_cf);
  NEXT_PASS (pass_lower_tm);
  NEXT_PASS (pass_refactor_eh);
  NEXT_PASS (pass_lower_eh);
  NEXT_PASS (pass_build_cfg);
  NEXT_PASS (pass_warn_function_return);
  NEXT_PASS (pass_expand_omp);
  NEXT_PASS (pass_build_cgraph_edges);
  TERMINATE_PASS_LIST ()

  /* Interprocedural optimization passes.  */
  INSERT_PASSES_AFTER (all_small_ipa_passes)
  NEXT_PASS (pass_ipa_free_lang_data);
  NEXT_PASS (pass_ipa_function_and_variable_visibility);
  NEXT_PASS (pass_ipa_chkp_versioning);
  NEXT_PASS (pass_ipa_chkp_early_produce_thunks);
  NEXT_PASS (pass_build_ssa_passes);
  PUSH_INSERT_PASSES_WITHIN (pass_build_ssa_passes)
      NEXT_PASS (pass_fixup_cfg);
      NEXT_PASS (pass_init_datastructures);
      NEXT_PASS (pass_build_ssa);
      NEXT_PASS (pass_ubsan);
      NEXT_PASS (pass_early_warn_uninitialized);
      NEXT_PASS (pass_nothrow);
  POP_INSERT_PASSES ()

  NEXT_PASS (pass_chkp_instrumentation_passes);
  PUSH_INSERT_PASSES_WITHIN (pass_chkp_instrumentation_passes)
      NEXT_PASS (pass_fixup_cfg);
      NEXT_PASS (pass_chkp);
      NEXT_PASS (pass_rebuild_cgraph_edges);
  POP_INSERT_PASSES ()

  NEXT_PASS (pass_local_optimization_passes);
  PUSH_INSERT_PASSES_WITHIN (pass_local_optimization_passes)
      NEXT_PASS (pass_fixup_cfg);
      NEXT_PASS (pass_rebuild_cgraph_edges);
      NEXT_PASS (pass_inline_parameters);
      NEXT_PASS (pass_early_inline);
      NEXT_PASS (pass_all_early_optimizations);
      PUSH_INSERT_PASSES_WITHIN (pass_all_early_optimizations)
	  NEXT_PASS (pass_remove_cgraph_callee_edges);
	  NEXT_PASS (pass_object_sizes, true /* insert_min_max_p */);
	  /* Don't record nonzero bits before IPA to avoid
	     using too much memory.  */
	  NEXT_PASS (pass_ccp, false /* nonzero_p */);
	  /* After CCP we rewrite no longer addressed locals into SSA
	     form if possible.  */
	  NEXT_PASS (pass_forwprop);
	  NEXT_PASS (pass_sra_early);
	  /* pass_build_ealias is a dummy pass that ensures that we
	     execute TODO_rebuild_alias at this point.  */
	  NEXT_PASS (pass_build_ealias);
	  NEXT_PASS (pass_fre);
	  NEXT_PASS (pass_merge_phi);
          NEXT_PASS (pass_dse);
	  NEXT_PASS (pass_cd_dce);
	  NEXT_PASS (pass_early_ipa_sra);
	  NEXT_PASS (pass_tail_recursion);
	  NEXT_PASS (pass_convert_switch);
	  NEXT_PASS (pass_cleanup_eh);
	  NEXT_PASS (pass_profile);
	  NEXT_PASS (pass_local_pure_const);
	  /* Split functions creates parts that are not run through
	     early optimizations again.  It is thus good idea to do this
	      late.  */
	  NEXT_PASS (pass_split_functions);
      POP_INSERT_PASSES ()
      NEXT_PASS (pass_release_ssa_names);
      NEXT_PASS (pass_rebuild_cgraph_edges);
      NEXT_PASS (pass_inline_parameters);
  POP_INSERT_PASSES ()

  NEXT_PASS (pass_ipa_oacc);
  PUSH_INSERT_PASSES_WITHIN (pass_ipa_oacc)
      NEXT_PASS (pass_ipa_pta);
      /* Pass group that runs when the function is an offloaded function
	 containing oacc kernels loops.	 */
      NEXT_PASS (pass_ipa_oacc_kernels);
      PUSH_INSERT_PASSES_WITHIN (pass_ipa_oacc_kernels)
	  NEXT_PASS (pass_oacc_kernels);
	  PUSH_INSERT_PASSES_WITHIN (pass_oacc_kernels)
	      NEXT_PASS (pass_dominator, false /* may_peel_loop_headers_p */);
	      NEXT_PASS (pass_ch);
	      NEXT_PASS (pass_dominator, false /* may_peel_loop_headers_p */);
	      NEXT_PASS (pass_fre);
	      /* We use pass_lim to rewrite in-memory iteration and reduction
		 variable accesses in loops into local variables accesses.  */
	      NEXT_PASS (pass_tree_loop_init);
	      NEXT_PASS (pass_lim);
	      NEXT_PASS (pass_copy_prop);
	      NEXT_PASS (pass_lim);
	      NEXT_PASS (pass_copy_prop);
	      NEXT_PASS (pass_scev_cprop);
	      NEXT_PASS (pass_tree_loop_done);
	      NEXT_PASS (pass_dominator, false /* may_peel_loop_headers_p */);
	      NEXT_PASS (pass_dce);
<<<<<<< HEAD
	      NEXT_PASS (pass_tree_loop_init);
	      NEXT_PASS (pass_parallelize_loops_oacc_kernels);
=======
	      NEXT_PASS (pass_parallelize_loops, true /* oacc_kernels_p */);
>>>>>>> 56778b62
	      NEXT_PASS (pass_expand_omp_ssa);
	      NEXT_PASS (pass_tree_loop_done);
	      NEXT_PASS (pass_rebuild_cgraph_edges);
	  POP_INSERT_PASSES ()
      POP_INSERT_PASSES ()
  POP_INSERT_PASSES ()

  NEXT_PASS (pass_ipa_chkp_produce_thunks);
  NEXT_PASS (pass_ipa_auto_profile);
  NEXT_PASS (pass_ipa_free_inline_summary);
  NEXT_PASS (pass_ipa_tree_profile);
  PUSH_INSERT_PASSES_WITHIN (pass_ipa_tree_profile)
      NEXT_PASS (pass_feedback_split_functions);
  POP_INSERT_PASSES ()
  NEXT_PASS (pass_ipa_increase_alignment);
  NEXT_PASS (pass_ipa_tm);
  NEXT_PASS (pass_ipa_lower_emutls);
  TERMINATE_PASS_LIST ()

  INSERT_PASSES_AFTER (all_regular_ipa_passes)
  NEXT_PASS (pass_ipa_whole_program_visibility);
  NEXT_PASS (pass_ipa_profile);
  NEXT_PASS (pass_ipa_icf);
  NEXT_PASS (pass_ipa_devirt);
  NEXT_PASS (pass_ipa_cp);
  NEXT_PASS (pass_ipa_cdtor_merge);
  NEXT_PASS (pass_target_clone);
  NEXT_PASS (pass_ipa_inline);
  NEXT_PASS (pass_ipa_pure_const);
  NEXT_PASS (pass_ipa_reference);
  /* This pass needs to be scheduled after any IP code duplication.   */
  NEXT_PASS (pass_ipa_single_use);
  /* Comdat privatization come last, as direct references to comdat local
     symbols are not allowed outside of the comdat group.  Privatizing early
     would result in missed optimizations due to this restriction.  */
  NEXT_PASS (pass_ipa_comdats);
  TERMINATE_PASS_LIST ()

  /* Simple IPA passes executed after the regular passes.  In WHOPR mode the
     passes are executed after partitioning and thus see just parts of the
     compiled unit.  */
  INSERT_PASSES_AFTER (all_late_ipa_passes)
  NEXT_PASS (pass_ipa_pta);
  NEXT_PASS (pass_dispatcher_calls);
  NEXT_PASS (pass_omp_simd_clone);
  TERMINATE_PASS_LIST ()

  /* These passes are run after IPA passes on every function that is being
     output to the assembler file.  */
  INSERT_PASSES_AFTER (all_passes)
  NEXT_PASS (pass_fixup_cfg);
  NEXT_PASS (pass_lower_eh_dispatch);
  NEXT_PASS (pass_oacc_device_lower);
  NEXT_PASS (pass_omp_target_link);
  NEXT_PASS (pass_all_optimizations);
  PUSH_INSERT_PASSES_WITHIN (pass_all_optimizations)
      NEXT_PASS (pass_remove_cgraph_callee_edges);
      /* Initial scalar cleanups before alias computation.
	 They ensure memory accesses are not indirect wherever possible.  */
      NEXT_PASS (pass_strip_predict_hints);
      NEXT_PASS (pass_ccp, true /* nonzero_p */);
      /* After CCP we rewrite no longer addressed locals into SSA
	 form if possible.  */
      NEXT_PASS (pass_complete_unrolli);
      NEXT_PASS (pass_backprop);
      NEXT_PASS (pass_phiprop);
      NEXT_PASS (pass_forwprop);
      NEXT_PASS (pass_object_sizes, false /* insert_min_max_p */);
      /* pass_build_alias is a dummy pass that ensures that we
	 execute TODO_rebuild_alias at this point.  */
      NEXT_PASS (pass_build_alias);
      NEXT_PASS (pass_return_slot);
      NEXT_PASS (pass_fre);
      NEXT_PASS (pass_merge_phi);
      NEXT_PASS (pass_vrp, true /* warn_array_bounds_p */);
      NEXT_PASS (pass_chkp_opt);
      NEXT_PASS (pass_dce);
      NEXT_PASS (pass_stdarg);
      NEXT_PASS (pass_call_cdce);
      NEXT_PASS (pass_cselim);
      NEXT_PASS (pass_copy_prop);
      NEXT_PASS (pass_tree_ifcombine);
      NEXT_PASS (pass_merge_phi);
      NEXT_PASS (pass_phiopt);
      NEXT_PASS (pass_tail_recursion);
      NEXT_PASS (pass_ch);
      NEXT_PASS (pass_lower_complex);
      NEXT_PASS (pass_sra);
      /* The dom pass will also resolve all __builtin_constant_p calls
         that are still there to 0.  This has to be done after some
	 propagations have already run, but before some more dead code
	 is removed, and this place fits nicely.  Remember this when
	 trying to move or duplicate pass_dominator somewhere earlier.  */
      NEXT_PASS (pass_dominator, true /* may_peel_loop_headers_p */);
      /* At this point the majority of const/copy propagations
	 are exposed.  Go ahead and identify paths that should never
	 be executed in a conforming program and isolate those paths.

	 This will expose more degenerate PHIs in the main path and
	 expose more PRE/DOM optimization opportunities.  */
      NEXT_PASS (pass_isolate_erroneous_paths);
      /* The only const/copy propagation opportunities left after
	 DOM and erroneous path isolation should be due to degenerate PHI nodes.
	 So rather than run the full propagators, run a specialized pass which
	 only examines PHIs to discover const/copy propagation
	 opportunities.  */
      NEXT_PASS (pass_phi_only_cprop);
      NEXT_PASS (pass_dse);
      NEXT_PASS (pass_reassoc, true /* insert_powi_p */);
      NEXT_PASS (pass_dce);
      NEXT_PASS (pass_forwprop);
      NEXT_PASS (pass_phiopt);
      NEXT_PASS (pass_ccp, true /* nonzero_p */);
      /* After CCP we rewrite no longer addressed locals into SSA
	 form if possible.  */
      NEXT_PASS (pass_cse_sincos);
      NEXT_PASS (pass_optimize_bswap);
      NEXT_PASS (pass_laddress);
      NEXT_PASS (pass_split_crit_edges);
      NEXT_PASS (pass_pre);
      NEXT_PASS (pass_sink_code);
      NEXT_PASS (pass_sancov);
      NEXT_PASS (pass_asan);
      NEXT_PASS (pass_tsan);
      /* Pass group that runs when 1) enabled, 2) there are loops
	 in the function.  Make sure to run pass_fix_loops before
	 to discover/remove loops before running the gate function
	 of pass_tree_loop.  */
      NEXT_PASS (pass_fix_loops);
      NEXT_PASS (pass_tree_loop);
      PUSH_INSERT_PASSES_WITHIN (pass_tree_loop)
	  NEXT_PASS (pass_tree_loop_init);
	  NEXT_PASS (pass_lim);
	  NEXT_PASS (pass_copy_prop);
	  NEXT_PASS (pass_dce);
	  NEXT_PASS (pass_tree_unswitch);
	  NEXT_PASS (pass_scev_cprop);
	  NEXT_PASS (pass_record_bounds);
	  NEXT_PASS (pass_loop_distribution);
	  NEXT_PASS (pass_copy_prop);
	  NEXT_PASS (pass_graphite);
	  PUSH_INSERT_PASSES_WITHIN (pass_graphite)
	      NEXT_PASS (pass_graphite_transforms);
	      NEXT_PASS (pass_lim);
	      NEXT_PASS (pass_copy_prop);
	      NEXT_PASS (pass_dce);
	  POP_INSERT_PASSES ()
	  NEXT_PASS (pass_iv_canon);
	  NEXT_PASS (pass_parallelize_loops, false /* oacc_kernels_p */);
	  NEXT_PASS (pass_expand_omp_ssa);
	  NEXT_PASS (pass_ch_vect);
	  NEXT_PASS (pass_if_conversion);
	  /* pass_vectorize must immediately follow pass_if_conversion.
	     Please do not add any other passes in between.  */
	  NEXT_PASS (pass_vectorize);
          PUSH_INSERT_PASSES_WITHIN (pass_vectorize)
	      NEXT_PASS (pass_dce);
          POP_INSERT_PASSES ()
          NEXT_PASS (pass_predcom);
	  NEXT_PASS (pass_complete_unroll);
	  NEXT_PASS (pass_slp_vectorize);
	  NEXT_PASS (pass_loop_prefetch);
	  /* Run IVOPTs after the last pass that uses data-reference analysis
	     as that doesn't handle TARGET_MEM_REFs.  */
	  NEXT_PASS (pass_iv_optimize);
	  NEXT_PASS (pass_lim);
	  NEXT_PASS (pass_tree_loop_done);
      POP_INSERT_PASSES ()
      /* Pass group that runs when pass_tree_loop is disabled or there
         are no loops in the function.  */
      NEXT_PASS (pass_tree_no_loop);
      PUSH_INSERT_PASSES_WITHIN (pass_tree_no_loop)
	  NEXT_PASS (pass_slp_vectorize);
      POP_INSERT_PASSES ()
      NEXT_PASS (pass_simduid_cleanup);
      NEXT_PASS (pass_lower_vector_ssa);
      NEXT_PASS (pass_cse_reciprocals);
      NEXT_PASS (pass_reassoc, false /* insert_powi_p */);
      NEXT_PASS (pass_strength_reduction);
      NEXT_PASS (pass_split_paths);
      NEXT_PASS (pass_tracer);
      NEXT_PASS (pass_dominator, false /* may_peel_loop_headers_p */);
      NEXT_PASS (pass_strlen);
      NEXT_PASS (pass_vrp, false /* warn_array_bounds_p */);
      /* The only const/copy propagation opportunities left after
	 DOM and VRP should be due to degenerate PHI nodes.  So rather than
	 run the full propagators, run a specialized pass which
	 only examines PHIs to discover const/copy propagation
	 opportunities.  */
      NEXT_PASS (pass_phi_only_cprop);
      NEXT_PASS (pass_cd_dce);
      NEXT_PASS (pass_dse);
      NEXT_PASS (pass_forwprop);
      NEXT_PASS (pass_phiopt);
      NEXT_PASS (pass_fold_builtins);
      NEXT_PASS (pass_optimize_widening_mul);
      NEXT_PASS (pass_tail_calls);
      /* FIXME: If DCE is not run before checking for uninitialized uses,
	 we may get false warnings (e.g., testsuite/gcc.dg/uninit-5.c).
	 However, this also causes us to misdiagnose cases that should be
	 real warnings (e.g., testsuite/gcc.dg/pr18501.c).

	 To fix the false positives in uninit-5.c, we would have to
	 account for the predicates protecting the set and the use of each
	 variable.  Using a representation like Gated Single Assignment
	 may help.  */
      /* Split critical edges before late uninit warning to reduce the
         number of false positives from it.  */
      NEXT_PASS (pass_split_crit_edges);
      NEXT_PASS (pass_late_warn_uninitialized);
      NEXT_PASS (pass_uncprop);
      NEXT_PASS (pass_local_pure_const);
  POP_INSERT_PASSES ()
  NEXT_PASS (pass_all_optimizations_g);
  PUSH_INSERT_PASSES_WITHIN (pass_all_optimizations_g)
      NEXT_PASS (pass_remove_cgraph_callee_edges);
      NEXT_PASS (pass_strip_predict_hints);
      /* Lower remaining pieces of GIMPLE.  */
      NEXT_PASS (pass_lower_complex);
      NEXT_PASS (pass_lower_vector_ssa);
      /* Perform simple scalar cleanup which is constant/copy propagation.  */
      NEXT_PASS (pass_ccp, true /* nonzero_p */);
      NEXT_PASS (pass_object_sizes);
      /* Fold remaining builtins.  */
      NEXT_PASS (pass_fold_builtins);
      /* Copy propagation also copy-propagates constants, this is necessary
         to forward object-size and builtin folding results properly.  */
      NEXT_PASS (pass_copy_prop);
      NEXT_PASS (pass_dce);
      NEXT_PASS (pass_sancov);
      NEXT_PASS (pass_asan);
      NEXT_PASS (pass_tsan);
      /* ???  We do want some kind of loop invariant motion, but we possibly
         need to adjust LIM to be more friendly towards preserving accurate
	 debug information here.  */
      /* Split critical edges before late uninit warning to reduce the
         number of false positives from it.  */
      NEXT_PASS (pass_split_crit_edges);
      NEXT_PASS (pass_late_warn_uninitialized);
      NEXT_PASS (pass_uncprop);
      NEXT_PASS (pass_local_pure_const);
  POP_INSERT_PASSES ()
  NEXT_PASS (pass_tm_init);
  PUSH_INSERT_PASSES_WITHIN (pass_tm_init)
      NEXT_PASS (pass_tm_mark);
      NEXT_PASS (pass_tm_memopt);
      NEXT_PASS (pass_tm_edges);
  POP_INSERT_PASSES ()
  NEXT_PASS (pass_simduid_cleanup);
  NEXT_PASS (pass_vtable_verify);
  NEXT_PASS (pass_lower_vaarg);
  NEXT_PASS (pass_lower_vector);
  NEXT_PASS (pass_lower_complex_O0);
  NEXT_PASS (pass_sancov_O0);
  NEXT_PASS (pass_asan_O0);
  NEXT_PASS (pass_tsan_O0);
  NEXT_PASS (pass_sanopt);
  NEXT_PASS (pass_cleanup_eh);
  NEXT_PASS (pass_lower_resx);
  NEXT_PASS (pass_nrv);
  NEXT_PASS (pass_cleanup_cfg_post_optimizing);
  NEXT_PASS (pass_warn_function_noreturn);

  NEXT_PASS (pass_expand);

  NEXT_PASS (pass_rest_of_compilation);
  PUSH_INSERT_PASSES_WITHIN (pass_rest_of_compilation)
      NEXT_PASS (pass_instantiate_virtual_regs);
      NEXT_PASS (pass_into_cfg_layout_mode);
      NEXT_PASS (pass_jump);
      NEXT_PASS (pass_lower_subreg);
      NEXT_PASS (pass_df_initialize_opt);
      NEXT_PASS (pass_cse);
      NEXT_PASS (pass_rtl_fwprop);
      NEXT_PASS (pass_rtl_cprop);
      NEXT_PASS (pass_rtl_pre);
      NEXT_PASS (pass_rtl_hoist);
      NEXT_PASS (pass_rtl_cprop);
      NEXT_PASS (pass_rtl_store_motion);
      NEXT_PASS (pass_cse_after_global_opts);
      NEXT_PASS (pass_rtl_ifcvt);
      NEXT_PASS (pass_reginfo_init);
      /* Perform loop optimizations.  It might be better to do them a bit
	 sooner, but we want the profile feedback to work more
	 efficiently.  */
      NEXT_PASS (pass_loop2);
      PUSH_INSERT_PASSES_WITHIN (pass_loop2)
	  NEXT_PASS (pass_rtl_loop_init);
	  NEXT_PASS (pass_rtl_move_loop_invariants);
	  NEXT_PASS (pass_rtl_unroll_loops);
	  NEXT_PASS (pass_rtl_doloop);
	  NEXT_PASS (pass_rtl_loop_done);
      POP_INSERT_PASSES ()
      NEXT_PASS (pass_web);
      NEXT_PASS (pass_rtl_cprop);
      NEXT_PASS (pass_cse2);
      NEXT_PASS (pass_rtl_dse1);
      NEXT_PASS (pass_rtl_fwprop_addr);
      NEXT_PASS (pass_inc_dec);
      NEXT_PASS (pass_initialize_regs);
      NEXT_PASS (pass_ud_rtl_dce);
      NEXT_PASS (pass_combine);
      NEXT_PASS (pass_if_after_combine);
      NEXT_PASS (pass_partition_blocks);
      NEXT_PASS (pass_outof_cfg_layout_mode);
      NEXT_PASS (pass_split_all_insns);
      NEXT_PASS (pass_lower_subreg2);
      NEXT_PASS (pass_df_initialize_no_opt);
      NEXT_PASS (pass_stack_ptr_mod);
      NEXT_PASS (pass_mode_switching);
      NEXT_PASS (pass_match_asm_constraints);
      NEXT_PASS (pass_sms);
      NEXT_PASS (pass_live_range_shrinkage);
      NEXT_PASS (pass_sched);
      NEXT_PASS (pass_ira);
      NEXT_PASS (pass_reload);
      NEXT_PASS (pass_postreload);
      PUSH_INSERT_PASSES_WITHIN (pass_postreload)
	  NEXT_PASS (pass_postreload_cse);
	  NEXT_PASS (pass_gcse2);
	  NEXT_PASS (pass_split_after_reload);
	  NEXT_PASS (pass_ree);
	  NEXT_PASS (pass_compare_elim_after_reload);
	  NEXT_PASS (pass_branch_target_load_optimize1);
	  NEXT_PASS (pass_thread_prologue_and_epilogue);
	  NEXT_PASS (pass_rtl_dse2);
	  NEXT_PASS (pass_stack_adjustments);
	  NEXT_PASS (pass_jump2);
	  NEXT_PASS (pass_duplicate_computed_gotos);
	  NEXT_PASS (pass_sched_fusion);
	  NEXT_PASS (pass_peephole2);
	  NEXT_PASS (pass_if_after_reload);
	  NEXT_PASS (pass_regrename);
	  NEXT_PASS (pass_cprop_hardreg);
	  NEXT_PASS (pass_fast_rtl_dce);
	  NEXT_PASS (pass_reorder_blocks);
	  NEXT_PASS (pass_branch_target_load_optimize2);
	  NEXT_PASS (pass_leaf_regs);
	  NEXT_PASS (pass_split_before_sched2);
	  NEXT_PASS (pass_sched2);
	  NEXT_PASS (pass_stack_regs);
	  PUSH_INSERT_PASSES_WITHIN (pass_stack_regs)
	      NEXT_PASS (pass_split_before_regstack);
	      NEXT_PASS (pass_stack_regs_run);
	  POP_INSERT_PASSES ()
      POP_INSERT_PASSES ()
      NEXT_PASS (pass_late_compilation);
      PUSH_INSERT_PASSES_WITHIN (pass_late_compilation)
	  NEXT_PASS (pass_compute_alignments);
	  NEXT_PASS (pass_variable_tracking);
	  NEXT_PASS (pass_free_cfg);
	  NEXT_PASS (pass_machine_reorg);
	  NEXT_PASS (pass_cleanup_barriers);
	  NEXT_PASS (pass_delay_slots);
	  NEXT_PASS (pass_split_for_shorten_branches);
	  NEXT_PASS (pass_convert_to_eh_region_ranges);
	  NEXT_PASS (pass_shorten_branches);
	  NEXT_PASS (pass_set_nothrow_function_flags);
	  NEXT_PASS (pass_dwarf2_frame);
	  NEXT_PASS (pass_final);
      POP_INSERT_PASSES ()
      NEXT_PASS (pass_df_finish);
  POP_INSERT_PASSES ()
  NEXT_PASS (pass_clean_state);
  TERMINATE_PASS_LIST ()<|MERGE_RESOLUTION|>--- conflicted
+++ resolved
@@ -132,14 +132,8 @@
 	      NEXT_PASS (pass_tree_loop_done);
 	      NEXT_PASS (pass_dominator, false /* may_peel_loop_headers_p */);
 	      NEXT_PASS (pass_dce);
-<<<<<<< HEAD
-	      NEXT_PASS (pass_tree_loop_init);
-	      NEXT_PASS (pass_parallelize_loops_oacc_kernels);
-=======
 	      NEXT_PASS (pass_parallelize_loops, true /* oacc_kernels_p */);
->>>>>>> 56778b62
 	      NEXT_PASS (pass_expand_omp_ssa);
-	      NEXT_PASS (pass_tree_loop_done);
 	      NEXT_PASS (pass_rebuild_cgraph_edges);
 	  POP_INSERT_PASSES ()
       POP_INSERT_PASSES ()
