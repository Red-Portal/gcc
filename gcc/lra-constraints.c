/* Code for RTL transformations to satisfy insn constraints.
   Copyright (C) 2010-2017 Free Software Foundation, Inc.
   Contributed by Vladimir Makarov <vmakarov@redhat.com>.

   This file is part of GCC.

   GCC is free software; you can redistribute it and/or modify it under
   the terms of the GNU General Public License as published by the Free
   Software Foundation; either version 3, or (at your option) any later
   version.

   GCC is distributed in the hope that it will be useful, but WITHOUT ANY
   WARRANTY; without even the implied warranty of MERCHANTABILITY or
   FITNESS FOR A PARTICULAR PURPOSE.  See the GNU General Public License
   for more details.

   You should have received a copy of the GNU General Public License
   along with GCC; see the file COPYING3.  If not see
   <http://www.gnu.org/licenses/>.  */


/* This file contains code for 3 passes: constraint pass,
   inheritance/split pass, and pass for undoing failed inheritance and
   split.

   The major goal of constraint pass is to transform RTL to satisfy
   insn and address constraints by:
     o choosing insn alternatives;
     o generating *reload insns* (or reloads in brief) and *reload
       pseudos* which will get necessary hard registers later;
     o substituting pseudos with equivalent values and removing the
       instructions that initialized those pseudos.

   The constraint pass has biggest and most complicated code in LRA.
   There are a lot of important details like:
     o reuse of input reload pseudos to simplify reload pseudo
       allocations;
     o some heuristics to choose insn alternative to improve the
       inheritance;
     o early clobbers etc.

   The pass is mimicking former reload pass in alternative choosing
   because the reload pass is oriented to current machine description
   model.  It might be changed if the machine description model is
   changed.

   There is special code for preventing all LRA and this pass cycling
   in case of bugs.

   On the first iteration of the pass we process every instruction and
   choose an alternative for each one.  On subsequent iterations we try
   to avoid reprocessing instructions if we can be sure that the old
   choice is still valid.

   The inheritance/spilt pass is to transform code to achieve
   ineheritance and live range splitting.  It is done on backward
   traversal of EBBs.

   The inheritance optimization goal is to reuse values in hard
   registers. There is analogous optimization in old reload pass.  The
   inheritance is achieved by following transformation:

       reload_p1 <- p	     reload_p1 <- p
       ...		     new_p <- reload_p1
       ...		=>   ...
       reload_p2 <- p	     reload_p2 <- new_p

   where p is spilled and not changed between the insns.  Reload_p1 is
   also called *original pseudo* and new_p is called *inheritance
   pseudo*.

   The subsequent assignment pass will try to assign the same (or
   another if it is not possible) hard register to new_p as to
   reload_p1 or reload_p2.

   If the assignment pass fails to assign a hard register to new_p,
   this file will undo the inheritance and restore the original code.
   This is because implementing the above sequence with a spilled
   new_p would make the code much worse.  The inheritance is done in
   EBB scope.  The above is just a simplified example to get an idea
   of the inheritance as the inheritance is also done for non-reload
   insns.

   Splitting (transformation) is also done in EBB scope on the same
   pass as the inheritance:

       r <- ... or ... <- r		 r <- ... or ... <- r
       ...				 s <- r (new insn -- save)
       ...			  =>
       ...				 r <- s (new insn -- restore)
       ... <- r				 ... <- r

    The *split pseudo* s is assigned to the hard register of the
    original pseudo or hard register r.

    Splitting is done:
      o In EBBs with high register pressure for global pseudos (living
	in at least 2 BBs) and assigned to hard registers when there
	are more one reloads needing the hard registers;
      o for pseudos needing save/restore code around calls.

    If the split pseudo still has the same hard register as the
    original pseudo after the subsequent assignment pass or the
    original pseudo was split, the opposite transformation is done on
    the same pass for undoing inheritance.  */

#undef REG_OK_STRICT

#include "config.h"
#include "system.h"
#include "coretypes.h"
#include "backend.h"
#include "target.h"
#include "rtl.h"
#include "tree.h"
#include "predict.h"
#include "df.h"
#include "memmodel.h"
#include "tm_p.h"
#include "expmed.h"
#include "optabs.h"
#include "regs.h"
#include "ira.h"
#include "recog.h"
#include "output.h"
#include "addresses.h"
#include "expr.h"
#include "cfgrtl.h"
#include "rtl-error.h"
#include "params.h"
#include "lra.h"
#include "lra-int.h"
#include "print-rtl.h"

/* Value of LRA_CURR_RELOAD_NUM at the beginning of BB of the current
   insn.  Remember that LRA_CURR_RELOAD_NUM is the number of emitted
   reload insns.  */
static int bb_reload_num;

/* The current insn being processed and corresponding its single set
   (NULL otherwise), its data (basic block, the insn data, the insn
   static data, and the mode of each operand).  */
static rtx_insn *curr_insn;
static rtx curr_insn_set;
static basic_block curr_bb;
static lra_insn_recog_data_t curr_id;
static struct lra_static_insn_data *curr_static_id;
static machine_mode curr_operand_mode[MAX_RECOG_OPERANDS];
/* Mode of the register substituted by its equivalence with VOIDmode
   (e.g. constant) and whose subreg is given operand of the current
   insn.  VOIDmode in all other cases.  */
static machine_mode original_subreg_reg_mode[MAX_RECOG_OPERANDS];



/* Start numbers for new registers and insns at the current constraints
   pass start.	*/
static int new_regno_start;
static int new_insn_uid_start;

/* If LOC is nonnull, strip any outer subreg from it.  */
static inline rtx *
strip_subreg (rtx *loc)
{
  return loc && GET_CODE (*loc) == SUBREG ? &SUBREG_REG (*loc) : loc;
}

/* Return hard regno of REGNO or if it is was not assigned to a hard
   register, use a hard register from its allocno class.  */
static int
get_try_hard_regno (int regno)
{
  int hard_regno;
  enum reg_class rclass;

  if ((hard_regno = regno) >= FIRST_PSEUDO_REGISTER)
    hard_regno = lra_get_regno_hard_regno (regno);
  if (hard_regno >= 0)
    return hard_regno;
  rclass = lra_get_allocno_class (regno);
  if (rclass == NO_REGS)
    return -1;
  return ira_class_hard_regs[rclass][0];
}

/* Return the hard regno of X after removing its subreg.  If X is not
   a register or a subreg of a register, return -1.  If X is a pseudo,
   use its assignment.  If FINAL_P return the final hard regno which will
   be after elimination.  */
static int
get_hard_regno (rtx x, bool final_p)
{
  rtx reg;
  int hard_regno;

  reg = x;
  if (SUBREG_P (x))
    reg = SUBREG_REG (x);
  if (! REG_P (reg))
    return -1;
  if (! HARD_REGISTER_NUM_P (hard_regno = REGNO (reg)))
    hard_regno = lra_get_regno_hard_regno (hard_regno);
  if (hard_regno < 0)
    return -1;
  if (final_p)
    hard_regno = lra_get_elimination_hard_regno (hard_regno);
  if (SUBREG_P (x))
    hard_regno += subreg_regno_offset (hard_regno, GET_MODE (reg),
				       SUBREG_BYTE (x),  GET_MODE (x));
  return hard_regno;
}

/* If REGNO is a hard register or has been allocated a hard register,
   return the class of that register.  If REGNO is a reload pseudo
   created by the current constraints pass, return its allocno class.
   Return NO_REGS otherwise.  */
static enum reg_class
get_reg_class (int regno)
{
  int hard_regno;

  if (! HARD_REGISTER_NUM_P (hard_regno = regno))
    hard_regno = lra_get_regno_hard_regno (regno);
  if (hard_regno >= 0)
    {
      hard_regno = lra_get_elimination_hard_regno (hard_regno);
      return REGNO_REG_CLASS (hard_regno);
    }
  if (regno >= new_regno_start)
    return lra_get_allocno_class (regno);
  return NO_REGS;
}

/* Return true if REG satisfies (or will satisfy) reg class constraint
   CL.  Use elimination first if REG is a hard register.  If REG is a
   reload pseudo created by this constraints pass, assume that it will
   be allocated a hard register from its allocno class, but allow that
   class to be narrowed to CL if it is currently a superset of CL.

   If NEW_CLASS is nonnull, set *NEW_CLASS to the new allocno class of
   REGNO (reg), or NO_REGS if no change in its class was needed.  */
static bool
in_class_p (rtx reg, enum reg_class cl, enum reg_class *new_class)
{
  enum reg_class rclass, common_class;
  machine_mode reg_mode;
  int class_size, hard_regno, nregs, i, j;
  int regno = REGNO (reg);

  if (new_class != NULL)
    *new_class = NO_REGS;
  if (regno < FIRST_PSEUDO_REGISTER)
    {
      rtx final_reg = reg;
      rtx *final_loc = &final_reg;

      lra_eliminate_reg_if_possible (final_loc);
      return TEST_HARD_REG_BIT (reg_class_contents[cl], REGNO (*final_loc));
    }
  reg_mode = GET_MODE (reg);
  rclass = get_reg_class (regno);
  if (regno < new_regno_start
      /* Do not allow the constraints for reload instructions to
	 influence the classes of new pseudos.  These reloads are
	 typically moves that have many alternatives, and restricting
	 reload pseudos for one alternative may lead to situations
	 where other reload pseudos are no longer allocatable.  */
      || (INSN_UID (curr_insn) >= new_insn_uid_start
	  && curr_insn_set != NULL
	  && ((OBJECT_P (SET_SRC (curr_insn_set))
	       && ! CONSTANT_P (SET_SRC (curr_insn_set)))
	      || (GET_CODE (SET_SRC (curr_insn_set)) == SUBREG
		  && OBJECT_P (SUBREG_REG (SET_SRC (curr_insn_set)))
		  && ! CONSTANT_P (SUBREG_REG (SET_SRC (curr_insn_set)))))))
    /* When we don't know what class will be used finally for reload
       pseudos, we use ALL_REGS.  */
    return ((regno >= new_regno_start && rclass == ALL_REGS)
	    || (rclass != NO_REGS && ira_class_subset_p[rclass][cl]
		&& ! hard_reg_set_subset_p (reg_class_contents[cl],
					    lra_no_alloc_regs)));
  else
    {
      common_class = ira_reg_class_subset[rclass][cl];
      if (new_class != NULL)
	*new_class = common_class;
      if (hard_reg_set_subset_p (reg_class_contents[common_class],
				 lra_no_alloc_regs))
	return false;
      /* Check that there are enough allocatable regs.  */
      class_size = ira_class_hard_regs_num[common_class];
      for (i = 0; i < class_size; i++)
	{
	  hard_regno = ira_class_hard_regs[common_class][i];
	  nregs = hard_regno_nregs (hard_regno, reg_mode);
	  if (nregs == 1)
	    return true;
	  for (j = 0; j < nregs; j++)
	    if (TEST_HARD_REG_BIT (lra_no_alloc_regs, hard_regno + j)
		|| ! TEST_HARD_REG_BIT (reg_class_contents[common_class],
					hard_regno + j))
	      break;
	  if (j >= nregs)
	    return true;
	}
      return false;
    }
}

/* Return true if REGNO satisfies a memory constraint.	*/
static bool
in_mem_p (int regno)
{
  return get_reg_class (regno) == NO_REGS;
}

/* Return 1 if ADDR is a valid memory address for mode MODE in address
   space AS, and check that each pseudo has the proper kind of hard
   reg.	 */
static int
valid_address_p (machine_mode mode ATTRIBUTE_UNUSED,
		 rtx addr, addr_space_t as)
{
#ifdef GO_IF_LEGITIMATE_ADDRESS
  lra_assert (ADDR_SPACE_GENERIC_P (as));
  GO_IF_LEGITIMATE_ADDRESS (mode, addr, win);
  return 0;

 win:
  return 1;
#else
  return targetm.addr_space.legitimate_address_p (mode, addr, 0, as);
#endif
}

namespace {
  /* Temporarily eliminates registers in an address (for the lifetime of
     the object).  */
  class address_eliminator {
  public:
    address_eliminator (struct address_info *ad);
    ~address_eliminator ();

  private:
    struct address_info *m_ad;
    rtx *m_base_loc;
    rtx m_base_reg;
    rtx *m_index_loc;
    rtx m_index_reg;
  };
}

address_eliminator::address_eliminator (struct address_info *ad)
  : m_ad (ad),
    m_base_loc (strip_subreg (ad->base_term)),
    m_base_reg (NULL_RTX),
    m_index_loc (strip_subreg (ad->index_term)),
    m_index_reg (NULL_RTX)
{
  if (m_base_loc != NULL)
    {
      m_base_reg = *m_base_loc;
      lra_eliminate_reg_if_possible (m_base_loc);
      if (m_ad->base_term2 != NULL)
	*m_ad->base_term2 = *m_ad->base_term;
    }
  if (m_index_loc != NULL)
    {
      m_index_reg = *m_index_loc;
      lra_eliminate_reg_if_possible (m_index_loc);
    }
}

address_eliminator::~address_eliminator ()
{
  if (m_base_loc && *m_base_loc != m_base_reg)
    {
      *m_base_loc = m_base_reg;
      if (m_ad->base_term2 != NULL)
	*m_ad->base_term2 = *m_ad->base_term;
    }
  if (m_index_loc && *m_index_loc != m_index_reg)
    *m_index_loc = m_index_reg;
}

/* Return true if the eliminated form of AD is a legitimate target address.  */
static bool
valid_address_p (struct address_info *ad)
{
  address_eliminator eliminator (ad);
  return valid_address_p (ad->mode, *ad->outer, ad->as);
}

/* Return true if the eliminated form of memory reference OP satisfies
   extra (special) memory constraint CONSTRAINT.  */
static bool
satisfies_memory_constraint_p (rtx op, enum constraint_num constraint)
{
  struct address_info ad;

  decompose_mem_address (&ad, op);
  address_eliminator eliminator (&ad);
  return constraint_satisfied_p (op, constraint);
}

/* Return true if the eliminated form of address AD satisfies extra
   address constraint CONSTRAINT.  */
static bool
satisfies_address_constraint_p (struct address_info *ad,
				enum constraint_num constraint)
{
  address_eliminator eliminator (ad);
  return constraint_satisfied_p (*ad->outer, constraint);
}

/* Return true if the eliminated form of address OP satisfies extra
   address constraint CONSTRAINT.  */
static bool
satisfies_address_constraint_p (rtx op, enum constraint_num constraint)
{
  struct address_info ad;

  decompose_lea_address (&ad, &op);
  return satisfies_address_constraint_p (&ad, constraint);
}

/* Initiate equivalences for LRA.  As we keep original equivalences
   before any elimination, we need to make copies otherwise any change
   in insns might change the equivalences.  */
void
lra_init_equiv (void)
{
  ira_expand_reg_equiv ();
  for (int i = FIRST_PSEUDO_REGISTER; i < max_reg_num (); i++)
    {
      rtx res;

      if ((res = ira_reg_equiv[i].memory) != NULL_RTX)
	ira_reg_equiv[i].memory = copy_rtx (res);
      if ((res = ira_reg_equiv[i].invariant) != NULL_RTX)
	ira_reg_equiv[i].invariant = copy_rtx (res);
    }
}

static rtx loc_equivalence_callback (rtx, const_rtx, void *);

/* Update equivalence for REGNO.  We need to this as the equivalence
   might contain other pseudos which are changed by their
   equivalences.  */
static void
update_equiv (int regno)
{
  rtx x;
  
  if ((x = ira_reg_equiv[regno].memory) != NULL_RTX)
    ira_reg_equiv[regno].memory
      = simplify_replace_fn_rtx (x, NULL_RTX, loc_equivalence_callback,
				 NULL_RTX);
  if ((x = ira_reg_equiv[regno].invariant) != NULL_RTX)
    ira_reg_equiv[regno].invariant
      = simplify_replace_fn_rtx (x, NULL_RTX, loc_equivalence_callback,
				 NULL_RTX);
}

/* If we have decided to substitute X with another value, return that
   value, otherwise return X.  */
static rtx
get_equiv (rtx x)
{
  int regno;
  rtx res;

  if (! REG_P (x) || (regno = REGNO (x)) < FIRST_PSEUDO_REGISTER
      || ! ira_reg_equiv[regno].defined_p
      || ! ira_reg_equiv[regno].profitable_p
      || lra_get_regno_hard_regno (regno) >= 0)
    return x;
  if ((res = ira_reg_equiv[regno].memory) != NULL_RTX)
    {
      if (targetm.cannot_substitute_mem_equiv_p (res))
	return x;
      return res;
    }
  if ((res = ira_reg_equiv[regno].constant) != NULL_RTX)
    return res;
  if ((res = ira_reg_equiv[regno].invariant) != NULL_RTX)
    return res;
  gcc_unreachable ();
}

/* If we have decided to substitute X with the equivalent value,
   return that value after elimination for INSN, otherwise return
   X.  */
static rtx
get_equiv_with_elimination (rtx x, rtx_insn *insn)
{
  rtx res = get_equiv (x);

  if (x == res || CONSTANT_P (res))
    return res;
  return lra_eliminate_regs_1 (insn, res, GET_MODE (res),
			       false, false, 0, true);
}

/* Set up curr_operand_mode.  */
static void
init_curr_operand_mode (void)
{
  int nop = curr_static_id->n_operands;
  for (int i = 0; i < nop; i++)
    {
      machine_mode mode = GET_MODE (*curr_id->operand_loc[i]);
      if (mode == VOIDmode)
	{
	  /* The .md mode for address operands is the mode of the
	     addressed value rather than the mode of the address itself.  */
	  if (curr_id->icode >= 0 && curr_static_id->operand[i].is_address)
	    mode = Pmode;
	  else
	    mode = curr_static_id->operand[i].mode;
	}
      curr_operand_mode[i] = mode;
    }
}



/* The page contains code to reuse input reloads.  */

/* Structure describes input reload of the current insns.  */
struct input_reload
{
  /* True for input reload of matched operands.  */
  bool match_p;
  /* Reloaded value.  */
  rtx input;
  /* Reload pseudo used.  */
  rtx reg;
};

/* The number of elements in the following array.  */
static int curr_insn_input_reloads_num;
/* Array containing info about input reloads.  It is used to find the
   same input reload and reuse the reload pseudo in this case.	*/
static struct input_reload curr_insn_input_reloads[LRA_MAX_INSN_RELOADS];

/* Initiate data concerning reuse of input reloads for the current
   insn.  */
static void
init_curr_insn_input_reloads (void)
{
  curr_insn_input_reloads_num = 0;
}

/* Create a new pseudo using MODE, RCLASS, ORIGINAL or reuse already
   created input reload pseudo (only if TYPE is not OP_OUT).  Don't
   reuse pseudo if IN_SUBREG_P is true and the reused pseudo should be
   wrapped up in SUBREG.  The result pseudo is returned through
   RESULT_REG.  Return TRUE if we created a new pseudo, FALSE if we
   reused the already created input reload pseudo.  Use TITLE to
   describe new registers for debug purposes.  */
static bool
get_reload_reg (enum op_type type, machine_mode mode, rtx original,
		enum reg_class rclass, bool in_subreg_p,
		const char *title, rtx *result_reg)
{
  int i, regno;
  enum reg_class new_class;
  bool unique_p = false;

  if (type == OP_OUT)
    {
      *result_reg
	= lra_create_new_reg_with_unique_value (mode, original, rclass, title);
      return true;
    }
  /* Prevent reuse value of expression with side effects,
     e.g. volatile memory.  */
  if (! side_effects_p (original))
    for (i = 0; i < curr_insn_input_reloads_num; i++)
      {
	if (! curr_insn_input_reloads[i].match_p
	    && rtx_equal_p (curr_insn_input_reloads[i].input, original)
	    && in_class_p (curr_insn_input_reloads[i].reg, rclass, &new_class))
	  {
	    rtx reg = curr_insn_input_reloads[i].reg;
	    regno = REGNO (reg);
	    /* If input is equal to original and both are VOIDmode,
	       GET_MODE (reg) might be still different from mode.
	       Ensure we don't return *result_reg with wrong mode.  */
	    if (GET_MODE (reg) != mode)
	      {
		if (in_subreg_p)
		  continue;
		if (may_lt (GET_MODE_SIZE (GET_MODE (reg)),
			    GET_MODE_SIZE (mode)))
		  continue;
		reg = lowpart_subreg (mode, reg, GET_MODE (reg));
		if (reg == NULL_RTX || GET_CODE (reg) != SUBREG)
		  continue;
	      }
	    *result_reg = reg;
	    if (lra_dump_file != NULL)
	      {
		fprintf (lra_dump_file, "	 Reuse r%d for reload ", regno);
		dump_value_slim (lra_dump_file, original, 1);
	      }
	    if (new_class != lra_get_allocno_class (regno))
	      lra_change_class (regno, new_class, ", change to", false);
	    if (lra_dump_file != NULL)
	      fprintf (lra_dump_file, "\n");
	    return false;
	  }
	/* If we have an input reload with a different mode, make sure it
	   will get a different hard reg.  */
	else if (REG_P (original)
		 && REG_P (curr_insn_input_reloads[i].input)
		 && REGNO (original) == REGNO (curr_insn_input_reloads[i].input)
		 && (GET_MODE (original)
		     != GET_MODE (curr_insn_input_reloads[i].input)))
	  unique_p = true;
      }
  *result_reg = (unique_p
		 ? lra_create_new_reg_with_unique_value
		 : lra_create_new_reg) (mode, original, rclass, title);
  lra_assert (curr_insn_input_reloads_num < LRA_MAX_INSN_RELOADS);
  curr_insn_input_reloads[curr_insn_input_reloads_num].input = original;
  curr_insn_input_reloads[curr_insn_input_reloads_num].match_p = false;
  curr_insn_input_reloads[curr_insn_input_reloads_num++].reg = *result_reg;
  return true;
}



/* The page contains code to extract memory address parts.  */

/* Wrapper around REGNO_OK_FOR_INDEX_P, to allow pseudos.  */
static inline bool
ok_for_index_p_nonstrict (rtx reg)
{
  unsigned regno = REGNO (reg);

  return regno >= FIRST_PSEUDO_REGISTER || REGNO_OK_FOR_INDEX_P (regno);
}

/* A version of regno_ok_for_base_p for use here, when all pseudos
   should count as OK.	Arguments as for regno_ok_for_base_p.  */
static inline bool
ok_for_base_p_nonstrict (rtx reg, machine_mode mode, addr_space_t as,
			 enum rtx_code outer_code, enum rtx_code index_code)
{
  unsigned regno = REGNO (reg);

  if (regno >= FIRST_PSEUDO_REGISTER)
    return true;
  return ok_for_base_p_1 (regno, mode, as, outer_code, index_code);
}



/* The page contains major code to choose the current insn alternative
   and generate reloads for it.	 */

/* Return the offset from REGNO of the least significant register
   in (reg:MODE REGNO).

   This function is used to tell whether two registers satisfy
   a matching constraint.  (reg:MODE1 REGNO1) matches (reg:MODE2 REGNO2) if:

         REGNO1 + lra_constraint_offset (REGNO1, MODE1)
	 == REGNO2 + lra_constraint_offset (REGNO2, MODE2)  */
int
lra_constraint_offset (int regno, machine_mode mode)
{
  lra_assert (regno < FIRST_PSEUDO_REGISTER);

  scalar_int_mode int_mode;
  if (WORDS_BIG_ENDIAN
      && is_a <scalar_int_mode> (mode, &int_mode)
      && GET_MODE_SIZE (int_mode) > UNITS_PER_WORD)
    return hard_regno_nregs (regno, mode) - 1;
  return 0;
}

/* Like rtx_equal_p except that it allows a REG and a SUBREG to match
   if they are the same hard reg, and has special hacks for
   auto-increment and auto-decrement.  This is specifically intended for
   process_alt_operands to use in determining whether two operands
   match.  X is the operand whose number is the lower of the two.

   It is supposed that X is the output operand and Y is the input
   operand.  Y_HARD_REGNO is the final hard regno of register Y or
   register in subreg Y as we know it now.  Otherwise, it is a
   negative value.  */
static bool
operands_match_p (rtx x, rtx y, int y_hard_regno)
{
  int i;
  RTX_CODE code = GET_CODE (x);
  const char *fmt;

  if (x == y)
    return true;
  if ((code == REG || (code == SUBREG && REG_P (SUBREG_REG (x))))
      && (REG_P (y) || (GET_CODE (y) == SUBREG && REG_P (SUBREG_REG (y)))))
    {
      int j;

      i = get_hard_regno (x, false);
      if (i < 0)
	goto slow;

      if ((j = y_hard_regno) < 0)
	goto slow;

      i += lra_constraint_offset (i, GET_MODE (x));
      j += lra_constraint_offset (j, GET_MODE (y));

      return i == j;
    }

  /* If two operands must match, because they are really a single
     operand of an assembler insn, then two post-increments are invalid
     because the assembler insn would increment only once.  On the
     other hand, a post-increment matches ordinary indexing if the
     post-increment is the output operand.  */
  if (code == POST_DEC || code == POST_INC || code == POST_MODIFY)
    return operands_match_p (XEXP (x, 0), y, y_hard_regno);

  /* Two pre-increments are invalid because the assembler insn would
     increment only once.  On the other hand, a pre-increment matches
     ordinary indexing if the pre-increment is the input operand.  */
  if (GET_CODE (y) == PRE_DEC || GET_CODE (y) == PRE_INC
      || GET_CODE (y) == PRE_MODIFY)
    return operands_match_p (x, XEXP (y, 0), -1);

 slow:

  if (code == REG && REG_P (y))
    return REGNO (x) == REGNO (y);

  if (code == REG && GET_CODE (y) == SUBREG && REG_P (SUBREG_REG (y))
      && x == SUBREG_REG (y))
    return true;
  if (GET_CODE (y) == REG && code == SUBREG && REG_P (SUBREG_REG (x))
      && SUBREG_REG (x) == y)
    return true;

  /* Now we have disposed of all the cases in which different rtx
     codes can match.  */
  if (code != GET_CODE (y))
    return false;

  /* (MULT:SI x y) and (MULT:HI x y) are NOT equivalent.  */
  if (GET_MODE (x) != GET_MODE (y))
    return false;

  switch (code)
    {
    CASE_CONST_UNIQUE:
      return false;

    case LABEL_REF:
      return label_ref_label (x) == label_ref_label (y);
    case SYMBOL_REF:
      return XSTR (x, 0) == XSTR (y, 0);

    default:
      break;
    }

  /* Compare the elements.  If any pair of corresponding elements fail
     to match, return false for the whole things.  */

  fmt = GET_RTX_FORMAT (code);
  for (i = GET_RTX_LENGTH (code) - 1; i >= 0; i--)
    {
      int val, j;
      switch (fmt[i])
	{
	case 'w':
	  if (XWINT (x, i) != XWINT (y, i))
	    return false;
	  break;

	case 'i':
	  if (XINT (x, i) != XINT (y, i))
	    return false;
	  break;

	case 'p':
	  if (may_ne (SUBREG_BYTE (x), SUBREG_BYTE (y)))
	    return false;
	  break;

	case 'e':
	  val = operands_match_p (XEXP (x, i), XEXP (y, i), -1);
	  if (val == 0)
	    return false;
	  break;

	case '0':
	  break;

	case 'E':
	  if (XVECLEN (x, i) != XVECLEN (y, i))
	    return false;
	  for (j = XVECLEN (x, i) - 1; j >= 0; --j)
	    {
	      val = operands_match_p (XVECEXP (x, i, j), XVECEXP (y, i, j), -1);
	      if (val == 0)
		return false;
	    }
	  break;

	  /* It is believed that rtx's at this level will never
	     contain anything but integers and other rtx's, except for
	     within LABEL_REFs and SYMBOL_REFs.	 */
	default:
	  gcc_unreachable ();
	}
    }
  return true;
}

/* True if X is a constant that can be forced into the constant pool.
   MODE is the mode of the operand, or VOIDmode if not known.  */
#define CONST_POOL_OK_P(MODE, X)		\
  ((MODE) != VOIDmode				\
   && CONSTANT_P (X)				\
   && GET_CODE (X) != HIGH			\
   && GET_MODE_SIZE (MODE).is_constant ()	\
   && !targetm.cannot_force_const_mem (MODE, X))

/* True if C is a non-empty register class that has too few registers
   to be safely used as a reload target class.	*/
#define SMALL_REGISTER_CLASS_P(C)		\
  (ira_class_hard_regs_num [(C)] == 1		\
   || (ira_class_hard_regs_num [(C)] >= 1	\
       && targetm.class_likely_spilled_p (C)))

/* If REG is a reload pseudo, try to make its class satisfying CL.  */
static void
narrow_reload_pseudo_class (rtx reg, enum reg_class cl)
{
  enum reg_class rclass;

  /* Do not make more accurate class from reloads generated.  They are
     mostly moves with a lot of constraints.  Making more accurate
     class may results in very narrow class and impossibility of find
     registers for several reloads of one insn.	 */
  if (INSN_UID (curr_insn) >= new_insn_uid_start)
    return;
  if (GET_CODE (reg) == SUBREG)
    reg = SUBREG_REG (reg);
  if (! REG_P (reg) || (int) REGNO (reg) < new_regno_start)
    return;
  if (in_class_p (reg, cl, &rclass) && rclass != cl)
    lra_change_class (REGNO (reg), rclass, "      Change to", true);
}

/* Searches X for any reference to a reg with the same value as REGNO,
   returning the rtx of the reference found if any.  Otherwise,
   returns NULL_RTX.  */
static rtx
regno_val_use_in (unsigned int regno, rtx x)
{
  const char *fmt;
  int i, j;
  rtx tem;

  if (REG_P (x) && lra_reg_info[REGNO (x)].val == lra_reg_info[regno].val)
    return x;

  fmt = GET_RTX_FORMAT (GET_CODE (x));
  for (i = GET_RTX_LENGTH (GET_CODE (x)) - 1; i >= 0; i--)
    {
      if (fmt[i] == 'e')
	{
	  if ((tem = regno_val_use_in (regno, XEXP (x, i))))
	    return tem;
	}
      else if (fmt[i] == 'E')
	for (j = XVECLEN (x, i) - 1; j >= 0; j--)
	  if ((tem = regno_val_use_in (regno , XVECEXP (x, i, j))))
	    return tem;
    }

  return NULL_RTX;
}

/* Return true if all current insn non-output operands except INS (it
   has a negaitve end marker) do not use pseudos with the same value
   as REGNO.  */
static bool
check_conflict_input_operands (int regno, signed char *ins)
{
  int in;
  int n_operands = curr_static_id->n_operands;

  for (int nop = 0; nop < n_operands; nop++)
    if (! curr_static_id->operand[nop].is_operator
	&& curr_static_id->operand[nop].type != OP_OUT)
      {
	for (int i = 0; (in = ins[i]) >= 0; i++)
	  if (in == nop)
	    break;
	if (in < 0
	    && regno_val_use_in (regno, *curr_id->operand_loc[nop]) != NULL_RTX)
	  return false;
      }
  return true;
}

/* Generate reloads for matching OUT and INS (array of input operand
   numbers with end marker -1) with reg class GOAL_CLASS, considering
   output operands OUTS (similar array to INS) needing to be in different
   registers.  Add input and output reloads correspondingly to the lists
   *BEFORE and *AFTER.  OUT might be negative.  In this case we generate
   input reloads for matched input operands INS.  EARLY_CLOBBER_P is a flag
   that the output operand is early clobbered for chosen alternative.  */
static void
match_reload (signed char out, signed char *ins, signed char *outs,
	      enum reg_class goal_class, rtx_insn **before,
	      rtx_insn **after, bool early_clobber_p)
{
  bool out_conflict;
  int i, in;
  rtx new_in_reg, new_out_reg, reg;
  machine_mode inmode, outmode;
  rtx in_rtx = *curr_id->operand_loc[ins[0]];
  rtx out_rtx = out < 0 ? in_rtx : *curr_id->operand_loc[out];

  inmode = curr_operand_mode[ins[0]];
  outmode = out < 0 ? inmode : curr_operand_mode[out];
  push_to_sequence (*before);
  if (inmode != outmode)
    {
      /* process_alt_operands has already checked that the mode sizes
	 are ordered.  */
      if (partial_subreg_p (outmode, inmode))
	{
	  reg = new_in_reg
	    = lra_create_new_reg_with_unique_value (inmode, in_rtx,
						    goal_class, "");
	  if (SCALAR_INT_MODE_P (inmode))
	    new_out_reg = gen_lowpart_SUBREG (outmode, reg);
	  else
	    new_out_reg = gen_rtx_SUBREG (outmode, reg, 0);
	  LRA_SUBREG_P (new_out_reg) = 1;
	  /* If the input reg is dying here, we can use the same hard
	     register for REG and IN_RTX.  We do it only for original
	     pseudos as reload pseudos can die although original
	     pseudos still live where reload pseudos dies.  */
	  if (REG_P (in_rtx) && (int) REGNO (in_rtx) < lra_new_regno_start
	      && find_regno_note (curr_insn, REG_DEAD, REGNO (in_rtx))
	      && (!early_clobber_p
		  || check_conflict_input_operands(REGNO (in_rtx), ins)))
	    lra_assign_reg_val (REGNO (in_rtx), REGNO (reg));
	}
      else
	{
	  reg = new_out_reg
	    = lra_create_new_reg_with_unique_value (outmode, out_rtx,
						    goal_class, "");
	  if (SCALAR_INT_MODE_P (outmode))
	    new_in_reg = gen_lowpart_SUBREG (inmode, reg);
	  else
	    new_in_reg = gen_rtx_SUBREG (inmode, reg, 0);
	  /* NEW_IN_REG is non-paradoxical subreg.  We don't want
	     NEW_OUT_REG living above.  We add clobber clause for
	     this.  This is just a temporary clobber.  We can remove
	     it at the end of LRA work.  */
	  rtx_insn *clobber = emit_clobber (new_out_reg);
	  LRA_TEMP_CLOBBER_P (PATTERN (clobber)) = 1;
	  LRA_SUBREG_P (new_in_reg) = 1;
	  if (GET_CODE (in_rtx) == SUBREG)
	    {
	      rtx subreg_reg = SUBREG_REG (in_rtx);
	      
	      /* If SUBREG_REG is dying here and sub-registers IN_RTX
		 and NEW_IN_REG are similar, we can use the same hard
		 register for REG and SUBREG_REG.  */
	      if (REG_P (subreg_reg)
		  && (int) REGNO (subreg_reg) < lra_new_regno_start
		  && GET_MODE (subreg_reg) == outmode
		  && must_eq (SUBREG_BYTE (in_rtx), SUBREG_BYTE (new_in_reg))
		  && find_regno_note (curr_insn, REG_DEAD, REGNO (subreg_reg))
		  && (! early_clobber_p
		      || check_conflict_input_operands (REGNO (subreg_reg),
							ins)))
		lra_assign_reg_val (REGNO (subreg_reg), REGNO (reg));
	    }
	}
    }
  else
    {
      /* Pseudos have values -- see comments for lra_reg_info.
	 Different pseudos with the same value do not conflict even if
	 they live in the same place.  When we create a pseudo we
	 assign value of original pseudo (if any) from which we
	 created the new pseudo.  If we create the pseudo from the
	 input pseudo, the new pseudo will have no conflict with the
	 input pseudo which is wrong when the input pseudo lives after
	 the insn and as the new pseudo value is changed by the insn
	 output.  Therefore we create the new pseudo from the output
	 except the case when we have single matched dying input
	 pseudo.

	 We cannot reuse the current output register because we might
	 have a situation like "a <- a op b", where the constraints
	 force the second input operand ("b") to match the output
	 operand ("a").  "b" must then be copied into a new register
	 so that it doesn't clobber the current value of "a".

	 We can not use the same value if the output pseudo is
	 early clobbered or the input pseudo is mentioned in the
	 output, e.g. as an address part in memory, because
	 output reload will actually extend the pseudo liveness.
	 We don't care about eliminable hard regs here as we are
	 interesting only in pseudos.  */

      /* Matching input's register value is the same as one of the other
	 output operand.  Output operands in a parallel insn must be in
	 different registers.  */
      out_conflict = false;
      if (REG_P (in_rtx))
	{
	  for (i = 0; outs[i] >= 0; i++)
	    {
	      rtx other_out_rtx = *curr_id->operand_loc[outs[i]];
	      if (REG_P (other_out_rtx)
		  && (regno_val_use_in (REGNO (in_rtx), other_out_rtx)
		      != NULL_RTX))
		{
		  out_conflict = true;
		  break;
		}
	    }
	}

      new_in_reg = new_out_reg
	= (! early_clobber_p && ins[1] < 0 && REG_P (in_rtx)
	   && (int) REGNO (in_rtx) < lra_new_regno_start
	   && find_regno_note (curr_insn, REG_DEAD, REGNO (in_rtx))
	   && (! early_clobber_p
	       || check_conflict_input_operands (REGNO (in_rtx), ins))
	   && (out < 0
	       || regno_val_use_in (REGNO (in_rtx), out_rtx) == NULL_RTX)
	   && !out_conflict
	   ? lra_create_new_reg (inmode, in_rtx, goal_class, "")
	   : lra_create_new_reg_with_unique_value (outmode, out_rtx,
						   goal_class, ""));
    }
  /* In operand can be got from transformations before processing insn
     constraints.  One example of such transformations is subreg
     reloading (see function simplify_operand_subreg).  The new
     pseudos created by the transformations might have inaccurate
     class (ALL_REGS) and we should make their classes more
     accurate.  */
  narrow_reload_pseudo_class (in_rtx, goal_class);
  lra_emit_move (copy_rtx (new_in_reg), in_rtx);
  *before = get_insns ();
  end_sequence ();
  /* Add the new pseudo to consider values of subsequent input reload
     pseudos.  */
  lra_assert (curr_insn_input_reloads_num < LRA_MAX_INSN_RELOADS);
  curr_insn_input_reloads[curr_insn_input_reloads_num].input = in_rtx;
  curr_insn_input_reloads[curr_insn_input_reloads_num].match_p = true;
  curr_insn_input_reloads[curr_insn_input_reloads_num++].reg = new_in_reg;
  for (i = 0; (in = ins[i]) >= 0; i++)
    {
      lra_assert
	(GET_MODE (*curr_id->operand_loc[in]) == VOIDmode
	 || GET_MODE (new_in_reg) == GET_MODE (*curr_id->operand_loc[in]));
      *curr_id->operand_loc[in] = new_in_reg;
    }
  lra_update_dups (curr_id, ins);
  if (out < 0)
    return;
  /* See a comment for the input operand above.  */
  narrow_reload_pseudo_class (out_rtx, goal_class);
  if (find_reg_note (curr_insn, REG_UNUSED, out_rtx) == NULL_RTX)
    {
      start_sequence ();
      lra_emit_move (out_rtx, copy_rtx (new_out_reg));
      emit_insn (*after);
      *after = get_insns ();
      end_sequence ();
    }
  *curr_id->operand_loc[out] = new_out_reg;
  lra_update_dup (curr_id, out);
}

/* Return register class which is union of all reg classes in insn
   constraint alternative string starting with P.  */
static enum reg_class
reg_class_from_constraints (const char *p)
{
  int c, len;
  enum reg_class op_class = NO_REGS;

  do
    switch ((c = *p, len = CONSTRAINT_LEN (c, p)), c)
      {
      case '#':
      case ',':
	return op_class;

      case 'g':
	op_class = reg_class_subunion[op_class][GENERAL_REGS];
	break;

      default:
	enum constraint_num cn = lookup_constraint (p);
	enum reg_class cl = reg_class_for_constraint (cn);
	if (cl == NO_REGS)
	  {
	    if (insn_extra_address_constraint (cn))
	      op_class
		= (reg_class_subunion
		   [op_class][base_reg_class (VOIDmode, ADDR_SPACE_GENERIC,
					      ADDRESS, SCRATCH)]);
	    break;
	  }

	op_class = reg_class_subunion[op_class][cl];
 	break;
      }
  while ((p += len), c);
  return op_class;
}

/* If OP is a register, return the class of the register as per
   get_reg_class, otherwise return NO_REGS.  */
static inline enum reg_class
get_op_class (rtx op)
{
  return REG_P (op) ? get_reg_class (REGNO (op)) : NO_REGS;
}

/* Return generated insn mem_pseudo:=val if TO_P or val:=mem_pseudo
   otherwise.  If modes of MEM_PSEUDO and VAL are different, use
   SUBREG for VAL to make them equal.  */
static rtx_insn *
emit_spill_move (bool to_p, rtx mem_pseudo, rtx val)
{
  if (GET_MODE (mem_pseudo) != GET_MODE (val))
    {
      /* Usually size of mem_pseudo is greater than val size but in
	 rare cases it can be less as it can be defined by target
	 dependent macro HARD_REGNO_CALLER_SAVE_MODE.  */
      if (! MEM_P (val))
	{
	  val = gen_lowpart_SUBREG (GET_MODE (mem_pseudo),
				    GET_CODE (val) == SUBREG
				    ? SUBREG_REG (val) : val);
	  LRA_SUBREG_P (val) = 1;
	}
      else
	{
	  mem_pseudo = gen_lowpart_SUBREG (GET_MODE (val), mem_pseudo);
	  LRA_SUBREG_P (mem_pseudo) = 1;
	}
    }
  return to_p ? gen_move_insn (mem_pseudo, val)
	      : gen_move_insn (val, mem_pseudo);
}

/* Process a special case insn (register move), return true if we
   don't need to process it anymore.  INSN should be a single set
   insn.  Set up that RTL was changed through CHANGE_P and that hook
   TARGET_SECONDARY_MEMORY_NEEDED says to use secondary memory through
   SEC_MEM_P.  */
static bool
check_and_process_move (bool *change_p, bool *sec_mem_p ATTRIBUTE_UNUSED)
{
  int sregno, dregno;
  rtx dest, src, dreg, sreg, new_reg, scratch_reg;
  rtx_insn *before;
  enum reg_class dclass, sclass, secondary_class;
  secondary_reload_info sri;

  lra_assert (curr_insn_set != NULL_RTX);
  dreg = dest = SET_DEST (curr_insn_set);
  sreg = src = SET_SRC (curr_insn_set);
  if (GET_CODE (dest) == SUBREG)
    dreg = SUBREG_REG (dest);
  if (GET_CODE (src) == SUBREG)
    sreg = SUBREG_REG (src);
  if (! (REG_P (dreg) || MEM_P (dreg)) || ! (REG_P (sreg) || MEM_P (sreg)))
    return false;
  sclass = dclass = NO_REGS;
  if (REG_P (dreg))
    dclass = get_reg_class (REGNO (dreg));
  gcc_assert (dclass < LIM_REG_CLASSES);
  if (dclass == ALL_REGS)
    /* ALL_REGS is used for new pseudos created by transformations
       like reload of SUBREG_REG (see function
       simplify_operand_subreg).  We don't know their class yet.  We
       should figure out the class from processing the insn
       constraints not in this fast path function.  Even if ALL_REGS
       were a right class for the pseudo, secondary_... hooks usually
       are not define for ALL_REGS.  */
    return false;
  if (REG_P (sreg))
    sclass = get_reg_class (REGNO (sreg));
  gcc_assert (sclass < LIM_REG_CLASSES);
  if (sclass == ALL_REGS)
    /* See comments above.  */
    return false;
  if (sclass == NO_REGS && dclass == NO_REGS)
    return false;
<<<<<<< HEAD
#ifdef SECONDARY_MEMORY_NEEDED
  if (SECONDARY_MEMORY_NEEDED (sclass, dclass, MACRO_MODE (GET_MODE (src)))
#ifdef SECONDARY_MEMORY_NEEDED_MODE
      && ((sclass != NO_REGS && dclass != NO_REGS)
	  || (GET_MODE (src)
	      != SECONDARY_MEMORY_NEEDED_MODE (MACRO_MODE (GET_MODE (src)))))
#endif
      )
=======
  if (targetm.secondary_memory_needed (GET_MODE (src), sclass, dclass)
      && ((sclass != NO_REGS && dclass != NO_REGS)
	  || (GET_MODE (src)
	      != targetm.secondary_memory_needed_mode (GET_MODE (src)))))
>>>>>>> 4a85c0b1
    {
      *sec_mem_p = true;
      return false;
    }
  if (! REG_P (dreg) || ! REG_P (sreg))
    return false;
  sri.prev_sri = NULL;
  sri.icode = CODE_FOR_nothing;
  sri.extra_cost = 0;
  secondary_class = NO_REGS;
  /* Set up hard register for a reload pseudo for hook
     secondary_reload because some targets just ignore unassigned
     pseudos in the hook.  */
  if (dclass != NO_REGS && lra_get_regno_hard_regno (REGNO (dreg)) < 0)
    {
      dregno = REGNO (dreg);
      reg_renumber[dregno] = ira_class_hard_regs[dclass][0];
    }
  else
    dregno = -1;
  if (sclass != NO_REGS && lra_get_regno_hard_regno (REGNO (sreg)) < 0)
    {
      sregno = REGNO (sreg);
      reg_renumber[sregno] = ira_class_hard_regs[sclass][0];
    }
  else
    sregno = -1;
  if (sclass != NO_REGS)
    secondary_class
      = (enum reg_class) targetm.secondary_reload (false, dest,
						   (reg_class_t) sclass,
						   GET_MODE (src), &sri);
  if (sclass == NO_REGS
      || ((secondary_class != NO_REGS || sri.icode != CODE_FOR_nothing)
	  && dclass != NO_REGS))
    {
      enum reg_class old_sclass = secondary_class;
      secondary_reload_info old_sri = sri;

      sri.prev_sri = NULL;
      sri.icode = CODE_FOR_nothing;
      sri.extra_cost = 0;
      secondary_class
	= (enum reg_class) targetm.secondary_reload (true, src,
						     (reg_class_t) dclass,
						     GET_MODE (src), &sri);
      /* Check the target hook consistency.  */
      lra_assert
	((secondary_class == NO_REGS && sri.icode == CODE_FOR_nothing)
	 || (old_sclass == NO_REGS && old_sri.icode == CODE_FOR_nothing)
	 || (secondary_class == old_sclass && sri.icode == old_sri.icode));
    }
  if (sregno >= 0)
    reg_renumber [sregno] = -1;
  if (dregno >= 0)
    reg_renumber [dregno] = -1;
  if (secondary_class == NO_REGS && sri.icode == CODE_FOR_nothing)
    return false;
  *change_p = true;
  new_reg = NULL_RTX;
  if (secondary_class != NO_REGS)
    new_reg = lra_create_new_reg_with_unique_value (GET_MODE (src), NULL_RTX,
						    secondary_class,
						    "secondary");
  start_sequence ();
  if (sri.icode == CODE_FOR_nothing)
    lra_emit_move (new_reg, src);
  else
    {
      enum reg_class scratch_class;

      scratch_class = (reg_class_from_constraints
		       (insn_data[sri.icode].operand[2].constraint));
      scratch_reg = (lra_create_new_reg_with_unique_value
		     (insn_data[sri.icode].operand[2].mode, NULL_RTX,
		      scratch_class, "scratch"));
      emit_insn (GEN_FCN (sri.icode) (new_reg != NULL_RTX ? new_reg : dest,
				      src, scratch_reg));
    }
  before = get_insns ();
  end_sequence ();
  lra_process_new_insns (curr_insn, before, NULL, "Inserting the move");
  if (new_reg != NULL_RTX)
    SET_SRC (curr_insn_set) = new_reg;
  else
    {
      if (lra_dump_file != NULL)
	{
	  fprintf (lra_dump_file, "Deleting move %u\n", INSN_UID (curr_insn));
	  dump_insn_slim (lra_dump_file, curr_insn);
	}
      lra_set_insn_deleted (curr_insn);
      return true;
    }
  return false;
}

/* The following data describe the result of process_alt_operands.
   The data are used in curr_insn_transform to generate reloads.  */

/* The chosen reg classes which should be used for the corresponding
   operands.  */
static enum reg_class goal_alt[MAX_RECOG_OPERANDS];
/* True if the operand should be the same as another operand and that
   other operand does not need a reload.  */
static bool goal_alt_match_win[MAX_RECOG_OPERANDS];
/* True if the operand does not need a reload.	*/
static bool goal_alt_win[MAX_RECOG_OPERANDS];
/* True if the operand can be offsetable memory.  */
static bool goal_alt_offmemok[MAX_RECOG_OPERANDS];
/* The number of an operand to which given operand can be matched to.  */
static int goal_alt_matches[MAX_RECOG_OPERANDS];
/* The number of elements in the following array.  */
static int goal_alt_dont_inherit_ops_num;
/* Numbers of operands whose reload pseudos should not be inherited.  */
static int goal_alt_dont_inherit_ops[MAX_RECOG_OPERANDS];
/* True if the insn commutative operands should be swapped.  */
static bool goal_alt_swapped;
/* The chosen insn alternative.	 */
static int goal_alt_number;

/* True if the corresponding operand is the result of an equivalence
   substitution.  */
static bool equiv_substition_p[MAX_RECOG_OPERANDS];

/* The following five variables are used to choose the best insn
   alternative.	 They reflect final characteristics of the best
   alternative.	 */

/* Number of necessary reloads and overall cost reflecting the
   previous value and other unpleasantness of the best alternative.  */
static int best_losers, best_overall;
/* Overall number hard registers used for reloads.  For example, on
   some targets we need 2 general registers to reload DFmode and only
   one floating point register.	 */
static int best_reload_nregs;
/* Overall number reflecting distances of previous reloading the same
   value.  The distances are counted from the current BB start.  It is
   used to improve inheritance chances.  */
static int best_reload_sum;

/* True if the current insn should have no correspondingly input or
   output reloads.  */
static bool no_input_reloads_p, no_output_reloads_p;

/* True if we swapped the commutative operands in the current
   insn.  */
static int curr_swapped;

/* if CHECK_ONLY_P is false, arrange for address element *LOC to be a
   register of class CL.  Add any input reloads to list BEFORE.  AFTER
   is nonnull if *LOC is an automodified value; handle that case by
   adding the required output reloads to list AFTER.  Return true if
   the RTL was changed.

   if CHECK_ONLY_P is true, check that the *LOC is a correct address
   register.  Return false if the address register is correct.  */
static bool
process_addr_reg (rtx *loc, bool check_only_p, rtx_insn **before, rtx_insn **after,
		  enum reg_class cl)
{
  int regno;
  enum reg_class rclass, new_class;
  rtx reg;
  rtx new_reg;
  machine_mode mode;
  bool subreg_p, before_p = false;

  subreg_p = GET_CODE (*loc) == SUBREG;
  if (subreg_p)
    {
      reg = SUBREG_REG (*loc);
      mode = GET_MODE (reg);

      /* For mode with size bigger than ptr_mode, there unlikely to be "mov"
	 between two registers with different classes, but there normally will
	 be "mov" which transfers element of vector register into the general
	 register, and this normally will be a subreg which should be reloaded
	 as a whole.  This is particularly likely to be triggered when
	 -fno-split-wide-types specified.  */
      if (!REG_P (reg)
	  || in_class_p (reg, cl, &new_class)
	  || must_le (GET_MODE_SIZE (mode), GET_MODE_SIZE (ptr_mode)))
       loc = &SUBREG_REG (*loc);
    }

  reg = *loc;
  mode = GET_MODE (reg);
  if (! REG_P (reg))
    {
      if (check_only_p)
	return true;
      /* Always reload memory in an address even if the target supports
	 such addresses.  */
      new_reg = lra_create_new_reg_with_unique_value (mode, reg, cl, "address");
      before_p = true;
    }
  else
    {
      regno = REGNO (reg);
      rclass = get_reg_class (regno);
      if (! check_only_p
	  && (*loc = get_equiv_with_elimination (reg, curr_insn)) != reg)
	{
	  if (lra_dump_file != NULL)
	    {
	      fprintf (lra_dump_file,
		       "Changing pseudo %d in address of insn %u on equiv ",
		       REGNO (reg), INSN_UID (curr_insn));
	      dump_value_slim (lra_dump_file, *loc, 1);
	      fprintf (lra_dump_file, "\n");
	    }
	  *loc = copy_rtx (*loc);
	}
      if (*loc != reg || ! in_class_p (reg, cl, &new_class))
	{
	  if (check_only_p)
	    return true;
	  reg = *loc;
	  if (get_reload_reg (after == NULL ? OP_IN : OP_INOUT,
			      mode, reg, cl, subreg_p, "address", &new_reg))
	    before_p = true;
	}
      else if (new_class != NO_REGS && rclass != new_class)
	{
	  if (check_only_p)
	    return true;
	  lra_change_class (regno, new_class, "	   Change to", true);
	  return false;
	}
      else
	return false;
    }
  if (before_p)
    {
      push_to_sequence (*before);
      lra_emit_move (new_reg, reg);
      *before = get_insns ();
      end_sequence ();
    }
  *loc = new_reg;
  if (after != NULL)
    {
      start_sequence ();
      lra_emit_move (before_p ? copy_rtx (reg) : reg, new_reg);
      emit_insn (*after);
      *after = get_insns ();
      end_sequence ();
    }
  return true;
}

/* Insert move insn in simplify_operand_subreg. BEFORE returns
   the insn to be inserted before curr insn. AFTER returns the
   the insn to be inserted after curr insn.  ORIGREG and NEWREG
   are the original reg and new reg for reload.  */
static void
insert_move_for_subreg (rtx_insn **before, rtx_insn **after, rtx origreg,
			rtx newreg)
{
  if (before)
    {
      push_to_sequence (*before);
      lra_emit_move (newreg, origreg);
      *before = get_insns ();
      end_sequence ();
    }
  if (after)
    {
      start_sequence ();
      lra_emit_move (origreg, newreg);
      emit_insn (*after);
      *after = get_insns ();
      end_sequence ();
    }
}

static int valid_address_p (machine_mode mode, rtx addr, addr_space_t as);
static bool process_address (int, bool, rtx_insn **, rtx_insn **);

/* Make reloads for subreg in operand NOP with internal subreg mode
   REG_MODE, add new reloads for further processing.  Return true if
   any change was done.  */
static bool
simplify_operand_subreg (int nop, machine_mode reg_mode)
{
  int hard_regno;
  rtx_insn *before, *after;
  machine_mode mode, innermode;
  rtx reg, new_reg;
  rtx operand = *curr_id->operand_loc[nop];
  enum reg_class regclass;
  enum op_type type;

  before = after = NULL;

  if (GET_CODE (operand) != SUBREG)
    return false;

  mode = GET_MODE (operand);
  reg = SUBREG_REG (operand);
  innermode = GET_MODE (reg);
  type = curr_static_id->operand[nop].type;
  if (MEM_P (reg))
    {
      const bool addr_was_valid
	= valid_address_p (innermode, XEXP (reg, 0), MEM_ADDR_SPACE (reg));
      alter_subreg (curr_id->operand_loc[nop], false);
      rtx subst = *curr_id->operand_loc[nop];
      lra_assert (MEM_P (subst));

      if (!addr_was_valid
	  || valid_address_p (GET_MODE (subst), XEXP (subst, 0),
			      MEM_ADDR_SPACE (subst))
	  || ((get_constraint_type (lookup_constraint
				    (curr_static_id->operand[nop].constraint))
	       != CT_SPECIAL_MEMORY)
	      /* We still can reload address and if the address is
		 valid, we can remove subreg without reloading its
		 inner memory.  */
	      && valid_address_p (GET_MODE (subst),
				  regno_reg_rtx
				  [ira_class_hard_regs
				   [base_reg_class (GET_MODE (subst),
						    MEM_ADDR_SPACE (subst),
						    ADDRESS, SCRATCH)][0]],
				  MEM_ADDR_SPACE (subst))))
	{
	  /* If we change the address for a paradoxical subreg of memory, the
	     new address might violate the necessary alignment or the access
	     might be slow; take this into consideration.  We need not worry
	     about accesses beyond allocated memory for paradoxical memory
	     subregs as we don't substitute such equiv memory (see processing
	     equivalences in function lra_constraints) and because for spilled
	     pseudos we allocate stack memory enough for the biggest
	     corresponding paradoxical subreg.

	     However, do not blindly simplify a (subreg (mem ...)) for
	     WORD_REGISTER_OPERATIONS targets as this may lead to loading junk
	     data into a register when the inner is narrower than outer or
	     missing important data from memory when the inner is wider than
	     outer.  This rule only applies to modes that are no wider than
	     a word.  */
	  if (!(may_ne (GET_MODE_PRECISION (mode),
			GET_MODE_PRECISION (innermode))
		&& must_le (GET_MODE_SIZE (mode), UNITS_PER_WORD)
		&& must_le (GET_MODE_SIZE (innermode), UNITS_PER_WORD)
		&& WORD_REGISTER_OPERATIONS)
	      && (!(MEM_ALIGN (subst) < GET_MODE_ALIGNMENT (mode)
		    && targetm.slow_unaligned_access (mode, MEM_ALIGN (subst)))
		  || (MEM_ALIGN (reg) < GET_MODE_ALIGNMENT (innermode)
		      && targetm.slow_unaligned_access (innermode,
							MEM_ALIGN (reg)))))
	    return true;

	  *curr_id->operand_loc[nop] = operand;

	  /* But if the address was not valid, we cannot reload the MEM without
	     reloading the address first.  */
	  if (!addr_was_valid)
	    process_address (nop, false, &before, &after);

	  /* INNERMODE is fast, MODE slow.  Reload the mem in INNERMODE.  */
	  enum reg_class rclass
	    = (enum reg_class) targetm.preferred_reload_class (reg, ALL_REGS);
	  if (get_reload_reg (curr_static_id->operand[nop].type, innermode,
			      reg, rclass, TRUE, "slow mem", &new_reg))
	    {
	      bool insert_before, insert_after;
	      bitmap_set_bit (&lra_subreg_reload_pseudos, REGNO (new_reg));

	      insert_before = (type != OP_OUT
			       || partial_subreg_p (mode, innermode));
	      insert_after = type != OP_IN;
	      insert_move_for_subreg (insert_before ? &before : NULL,
				      insert_after ? &after : NULL,
				      reg, new_reg);
	    }
	  SUBREG_REG (operand) = new_reg;

	  /* Convert to MODE.  */
	  reg = operand;
	  rclass
	    = (enum reg_class) targetm.preferred_reload_class (reg, ALL_REGS);
	  if (get_reload_reg (curr_static_id->operand[nop].type, mode, reg,
			      rclass, TRUE, "slow mem", &new_reg))
	    {
	      bool insert_before, insert_after;
	      bitmap_set_bit (&lra_subreg_reload_pseudos, REGNO (new_reg));

	      insert_before = type != OP_OUT;
	      insert_after = type != OP_IN;
	      insert_move_for_subreg (insert_before ? &before : NULL,
				      insert_after ? &after : NULL,
				      reg, new_reg);
	    }
	  *curr_id->operand_loc[nop] = new_reg;
	  lra_process_new_insns (curr_insn, before, after,
				 "Inserting slow mem reload");
	  return true;
	}

      /* If the address was valid and became invalid, prefer to reload
	 the memory.  Typical case is when the index scale should
	 correspond the memory.  */
      *curr_id->operand_loc[nop] = operand;
      /* Do not return false here as the MEM_P (reg) will be processed
	 later in this function.  */
    }
  else if (REG_P (reg) && REGNO (reg) < FIRST_PSEUDO_REGISTER)
    {
      alter_subreg (curr_id->operand_loc[nop], false);
      return true;
    }
  else if (CONSTANT_P (reg))
    {
      /* Try to simplify subreg of constant.  It is usually result of
	 equivalence substitution.  */
      if (innermode == VOIDmode
	  && (innermode = original_subreg_reg_mode[nop]) == VOIDmode)
	innermode = curr_static_id->operand[nop].mode;
      if ((new_reg = simplify_subreg (mode, reg, innermode,
				      SUBREG_BYTE (operand))) != NULL_RTX)
	{
	  *curr_id->operand_loc[nop] = new_reg;
	  return true;
	}
    }
  /* Put constant into memory when we have mixed modes.  It generates
     a better code in most cases as it does not need a secondary
     reload memory.  It also prevents LRA looping when LRA is using
     secondary reload memory again and again.  */
  if (CONSTANT_P (reg) && CONST_POOL_OK_P (reg_mode, reg)
      && SCALAR_INT_MODE_P (reg_mode) != SCALAR_INT_MODE_P (mode))
    {
      SUBREG_REG (operand) = force_const_mem (reg_mode, reg);
      alter_subreg (curr_id->operand_loc[nop], false);
      return true;
    }
  /* Force a reload of the SUBREG_REG if this is a constant or PLUS or
     if there may be a problem accessing OPERAND in the outer
     mode.  */
  if ((REG_P (reg)
       && REGNO (reg) >= FIRST_PSEUDO_REGISTER
       && (hard_regno = lra_get_regno_hard_regno (REGNO (reg))) >= 0
       /* Don't reload paradoxical subregs because we could be looping
	  having repeatedly final regno out of hard regs range.  */
       && (hard_regno_nregs (hard_regno, innermode)
	   >= hard_regno_nregs (hard_regno, mode))
       && simplify_subreg_regno (hard_regno, innermode,
				 SUBREG_BYTE (operand), mode) < 0
       /* Don't reload subreg for matching reload.  It is actually
	  valid subreg in LRA.  */
       && ! LRA_SUBREG_P (operand))
      || CONSTANT_P (reg) || GET_CODE (reg) == PLUS || MEM_P (reg))
    {
      enum reg_class rclass;

      subreg_shape shape (innermode, SUBREG_BYTE (operand), mode);
      if (REG_P (reg)
	  || hard_reg_set_empty_p (simplifiable_subregs (shape)))
	/* There is a big probability that we will get the same class
	   for the new pseudo and we will get the same insn which
	   means infinite looping.  So spill the new pseudo.  */
	rclass = NO_REGS;
      else
	/* The class will be defined later in curr_insn_transform.  */
	rclass
	  = (enum reg_class) targetm.preferred_reload_class (reg, ALL_REGS);

      if (get_reload_reg (curr_static_id->operand[nop].type, reg_mode, reg,
			  rclass, TRUE, "subreg reg", &new_reg))
	{
	  bool insert_before, insert_after;
	  bitmap_set_bit (&lra_subreg_reload_pseudos, REGNO (new_reg));

	  insert_before = (type != OP_OUT
			   || read_modify_subreg_p (operand));
	  insert_after = (type != OP_IN);
	  insert_move_for_subreg (insert_before ? &before : NULL,
				  insert_after ? &after : NULL,
				  reg, new_reg);
	}
      SUBREG_REG (operand) = new_reg;
      lra_process_new_insns (curr_insn, before, after,
			     "Inserting subreg reload");
      return true;
    }
  /* Force a reload for a paradoxical subreg. For paradoxical subreg,
     IRA allocates hardreg to the inner pseudo reg according to its mode
     instead of the outermode, so the size of the hardreg may not be enough
     to contain the outermode operand, in that case we may need to insert
     reload for the reg. For the following two types of paradoxical subreg,
     we need to insert reload:
     1. If the op_type is OP_IN, and the hardreg could not be paired with
        other hardreg to contain the outermode operand
        (checked by in_hard_reg_set_p), we need to insert the reload.
     2. If the op_type is OP_OUT or OP_INOUT.

     Here is a paradoxical subreg example showing how the reload is generated:

     (insn 5 4 7 2 (set (reg:TI 106 [ __comp ])
        (subreg:TI (reg:DI 107 [ __comp ]) 0)) {*movti_internal_rex64}

     In IRA, reg107 is allocated to a DImode hardreg. We use x86-64 as example
     here, if reg107 is assigned to hardreg R15, because R15 is the last
     hardreg, compiler cannot find another hardreg to pair with R15 to
     contain TImode data. So we insert a TImode reload reg180 for it.
     After reload is inserted:

     (insn 283 0 0 (set (subreg:DI (reg:TI 180 [orig:107 __comp ] [107]) 0)
        (reg:DI 107 [ __comp ])) -1
     (insn 5 4 7 2 (set (reg:TI 106 [ __comp ])
        (subreg:TI (reg:TI 180 [orig:107 __comp ] [107]) 0)) {*movti_internal_rex64}

     Two reload hard registers will be allocated to reg180 to save TImode data
     in LRA_assign.  */
  else if (REG_P (reg)
	   && REGNO (reg) >= FIRST_PSEUDO_REGISTER
	   && (hard_regno = lra_get_regno_hard_regno (REGNO (reg))) >= 0
	   && (hard_regno_nregs (hard_regno, innermode)
	       < hard_regno_nregs (hard_regno, mode))
	   && (regclass = lra_get_allocno_class (REGNO (reg)))
	   && (type != OP_IN
	       || !in_hard_reg_set_p (reg_class_contents[regclass],
				      mode, hard_regno)))
    {
      /* The class will be defined later in curr_insn_transform.  */
      enum reg_class rclass
	= (enum reg_class) targetm.preferred_reload_class (reg, ALL_REGS);

      if (get_reload_reg (curr_static_id->operand[nop].type, mode, reg,
                          rclass, TRUE, "paradoxical subreg", &new_reg))
        {
	  rtx subreg;
	  bool insert_before, insert_after;

	  PUT_MODE (new_reg, mode);
          subreg = gen_lowpart_SUBREG (innermode, new_reg);
	  bitmap_set_bit (&lra_subreg_reload_pseudos, REGNO (new_reg));

	  insert_before = (type != OP_OUT);
	  insert_after = (type != OP_IN);
	  insert_move_for_subreg (insert_before ? &before : NULL,
				  insert_after ? &after : NULL,
				  reg, subreg);
	}
      SUBREG_REG (operand) = new_reg;
      lra_process_new_insns (curr_insn, before, after,
                             "Inserting paradoxical subreg reload");
      return true;
    }
  return false;
}

/* Return TRUE if X refers for a hard register from SET.  */
static bool
uses_hard_regs_p (rtx x, HARD_REG_SET set)
{
  int i, j, x_hard_regno;
  machine_mode mode;
  const char *fmt;
  enum rtx_code code;

  if (x == NULL_RTX)
    return false;
  code = GET_CODE (x);
  mode = GET_MODE (x);
  if (code == SUBREG)
    {
      mode = wider_subreg_mode (x);
      x = SUBREG_REG (x);
      code = GET_CODE (x);
    }

  if (REG_P (x))
    {
      x_hard_regno = get_hard_regno (x, true);
      return (x_hard_regno >= 0
	      && overlaps_hard_reg_set_p (set, mode, x_hard_regno));
    }
  if (MEM_P (x))
    {
      struct address_info ad;

      decompose_mem_address (&ad, x);
      if (ad.base_term != NULL && uses_hard_regs_p (*ad.base_term, set))
	return true;
      if (ad.index_term != NULL && uses_hard_regs_p (*ad.index_term, set))
	return true;
    }
  fmt = GET_RTX_FORMAT (code);
  for (i = GET_RTX_LENGTH (code) - 1; i >= 0; i--)
    {
      if (fmt[i] == 'e')
	{
	  if (uses_hard_regs_p (XEXP (x, i), set))
	    return true;
	}
      else if (fmt[i] == 'E')
	{
	  for (j = XVECLEN (x, i) - 1; j >= 0; j--)
	    if (uses_hard_regs_p (XVECEXP (x, i, j), set))
	      return true;
	}
    }
  return false;
}

/* Return true if OP is a spilled pseudo. */
static inline bool
spilled_pseudo_p (rtx op)
{
  return (REG_P (op)
	  && REGNO (op) >= FIRST_PSEUDO_REGISTER && in_mem_p (REGNO (op)));
}

/* Return true if X is a general constant.  */
static inline bool
general_constant_p (rtx x)
{
  return CONSTANT_P (x) && (! flag_pic || LEGITIMATE_PIC_OPERAND_P (x));
}

static bool
reg_in_class_p (rtx reg, enum reg_class cl)
{
  if (cl == NO_REGS)
    return get_reg_class (REGNO (reg)) == NO_REGS;
  return in_class_p (reg, cl, NULL);
}

/* Return true if SET of RCLASS contains no hard regs which can be
   used in MODE.  */
static bool
prohibited_class_reg_set_mode_p (enum reg_class rclass,
				 HARD_REG_SET &set,
				 machine_mode mode)
{
  HARD_REG_SET temp;
  
  lra_assert (hard_reg_set_subset_p (reg_class_contents[rclass], set));
  COPY_HARD_REG_SET (temp, set);
  AND_COMPL_HARD_REG_SET (temp, lra_no_alloc_regs);
  return (hard_reg_set_subset_p
	  (temp, ira_prohibited_class_mode_regs[rclass][mode]));
}


/* Used to check validity info about small class input operands.  It
   should be incremented at start of processing an insn
   alternative.  */
static unsigned int curr_small_class_check = 0;

/* Update number of used inputs of class OP_CLASS for operand NOP.
   Return true if we have more such class operands than the number of
   available regs.  */
static bool
update_and_check_small_class_inputs (int nop, enum reg_class op_class)
{
  static unsigned int small_class_check[LIM_REG_CLASSES];
  static int small_class_input_nums[LIM_REG_CLASSES];
  
  if (SMALL_REGISTER_CLASS_P (op_class)
      /* We are interesting in classes became small because of fixing
	 some hard regs, e.g. by an user through GCC options.  */
      && hard_reg_set_intersect_p (reg_class_contents[op_class],
				   ira_no_alloc_regs)
      && (curr_static_id->operand[nop].type != OP_OUT
	  || curr_static_id->operand[nop].early_clobber))
    {
      if (small_class_check[op_class] == curr_small_class_check)
	small_class_input_nums[op_class]++;
      else
	{
	  small_class_check[op_class] = curr_small_class_check;
	  small_class_input_nums[op_class] = 1;
	}
      if (small_class_input_nums[op_class] > ira_class_hard_regs_num[op_class])
	return true;
    }
  return false;
}

/* Major function to choose the current insn alternative and what
   operands should be reloaded and how.	 If ONLY_ALTERNATIVE is not
   negative we should consider only this alternative.  Return false if
   we can not choose the alternative or find how to reload the
   operands.  */
static bool
process_alt_operands (int only_alternative)
{
  bool ok_p = false;
  int nop, overall, nalt;
  int n_alternatives = curr_static_id->n_alternatives;
  int n_operands = curr_static_id->n_operands;
  /* LOSERS counts the operands that don't fit this alternative and
     would require loading.  */
  int losers;
  int addr_losers;
  /* REJECT is a count of how undesirable this alternative says it is
     if any reloading is required.  If the alternative matches exactly
     then REJECT is ignored, but otherwise it gets this much counted
     against it in addition to the reloading needed.  */
  int reject;
  /* This is defined by '!' or '?' alternative constraint and added to
     reject.  But in some cases it can be ignored.  */
  int static_reject;
  int op_reject;
  /* The number of elements in the following array.  */
  int early_clobbered_regs_num;
  /* Numbers of operands which are early clobber registers.  */
  int early_clobbered_nops[MAX_RECOG_OPERANDS];
  enum reg_class curr_alt[MAX_RECOG_OPERANDS];
  HARD_REG_SET curr_alt_set[MAX_RECOG_OPERANDS];
  bool curr_alt_match_win[MAX_RECOG_OPERANDS];
  bool curr_alt_win[MAX_RECOG_OPERANDS];
  bool curr_alt_offmemok[MAX_RECOG_OPERANDS];
  int curr_alt_matches[MAX_RECOG_OPERANDS];
  /* The number of elements in the following array.  */
  int curr_alt_dont_inherit_ops_num;
  /* Numbers of operands whose reload pseudos should not be inherited.	*/
  int curr_alt_dont_inherit_ops[MAX_RECOG_OPERANDS];
  rtx op;
  /* The register when the operand is a subreg of register, otherwise the
     operand itself.  */
  rtx no_subreg_reg_operand[MAX_RECOG_OPERANDS];
  /* The register if the operand is a register or subreg of register,
     otherwise NULL.  */
  rtx operand_reg[MAX_RECOG_OPERANDS];
  int hard_regno[MAX_RECOG_OPERANDS];
  machine_mode biggest_mode[MAX_RECOG_OPERANDS];
  int reload_nregs, reload_sum;
  bool costly_p;
  enum reg_class cl;

  /* Calculate some data common for all alternatives to speed up the
     function.	*/
  for (nop = 0; nop < n_operands; nop++)
    {
      rtx reg;

      op = no_subreg_reg_operand[nop] = *curr_id->operand_loc[nop];
      /* The real hard regno of the operand after the allocation.  */
      hard_regno[nop] = get_hard_regno (op, true);

      operand_reg[nop] = reg = op;
      biggest_mode[nop] = GET_MODE (op);
      if (GET_CODE (op) == SUBREG)
	{
	  biggest_mode[nop] = wider_subreg_mode (op);
	  operand_reg[nop] = reg = SUBREG_REG (op);
	}
      if (! REG_P (reg))
	operand_reg[nop] = NULL_RTX;
      else if (REGNO (reg) >= FIRST_PSEUDO_REGISTER
	       || ((int) REGNO (reg)
		   == lra_get_elimination_hard_regno (REGNO (reg))))
	no_subreg_reg_operand[nop] = reg;
      else
	operand_reg[nop] = no_subreg_reg_operand[nop]
	  /* Just use natural mode for elimination result.  It should
	     be enough for extra constraints hooks.  */
	  = regno_reg_rtx[hard_regno[nop]];
    }

  /* The constraints are made of several alternatives.	Each operand's
     constraint looks like foo,bar,... with commas separating the
     alternatives.  The first alternatives for all operands go
     together, the second alternatives go together, etc.

     First loop over alternatives.  */
  alternative_mask preferred = curr_id->preferred_alternatives;
  if (only_alternative >= 0)
    preferred &= ALTERNATIVE_BIT (only_alternative);

  for (nalt = 0; nalt < n_alternatives; nalt++)
    {
      /* Loop over operands for one constraint alternative.  */
      if (!TEST_BIT (preferred, nalt))
	continue;

      curr_small_class_check++;
      overall = losers = addr_losers = 0;
      static_reject = reject = reload_nregs = reload_sum = 0;
      for (nop = 0; nop < n_operands; nop++)
	{
	  int inc = (curr_static_id
		     ->operand_alternative[nalt * n_operands + nop].reject);
	  if (lra_dump_file != NULL && inc != 0)
	    fprintf (lra_dump_file,
		     "            Staticly defined alt reject+=%d\n", inc);
	  static_reject += inc;
	}
      reject += static_reject;
      early_clobbered_regs_num = 0;

      for (nop = 0; nop < n_operands; nop++)
	{
	  const char *p;
	  char *end;
	  int len, c, m, i, opalt_num, this_alternative_matches;
	  bool win, did_match, offmemok, early_clobber_p;
	  /* false => this operand can be reloaded somehow for this
	     alternative.  */
	  bool badop;
	  /* true => this operand can be reloaded if the alternative
	     allows regs.  */
	  bool winreg;
	  /* True if a constant forced into memory would be OK for
	     this operand.  */
	  bool constmemok;
	  enum reg_class this_alternative, this_costly_alternative;
	  HARD_REG_SET this_alternative_set, this_costly_alternative_set;
	  bool this_alternative_match_win, this_alternative_win;
	  bool this_alternative_offmemok;
	  bool scratch_p;
	  machine_mode mode;
	  enum constraint_num cn;

	  opalt_num = nalt * n_operands + nop;
	  if (curr_static_id->operand_alternative[opalt_num].anything_ok)
	    {
	      /* Fast track for no constraints at all.	*/
	      curr_alt[nop] = NO_REGS;
	      CLEAR_HARD_REG_SET (curr_alt_set[nop]);
	      curr_alt_win[nop] = true;
	      curr_alt_match_win[nop] = false;
	      curr_alt_offmemok[nop] = false;
	      curr_alt_matches[nop] = -1;
	      continue;
	    }

	  op = no_subreg_reg_operand[nop];
	  mode = curr_operand_mode[nop];

	  win = did_match = winreg = offmemok = constmemok = false;
	  badop = true;

	  early_clobber_p = false;
	  p = curr_static_id->operand_alternative[opalt_num].constraint;

	  this_costly_alternative = this_alternative = NO_REGS;
	  /* We update set of possible hard regs besides its class
	     because reg class might be inaccurate.  For example,
	     union of LO_REGS (l), HI_REGS(h), and STACK_REG(k) in ARM
	     is translated in HI_REGS because classes are merged by
	     pairs and there is no accurate intermediate class.	 */
	  CLEAR_HARD_REG_SET (this_alternative_set);
	  CLEAR_HARD_REG_SET (this_costly_alternative_set);
	  this_alternative_win = false;
	  this_alternative_match_win = false;
	  this_alternative_offmemok = false;
	  this_alternative_matches = -1;

	  /* An empty constraint should be excluded by the fast
	     track.  */
	  lra_assert (*p != 0 && *p != ',');

	  op_reject = 0;
	  /* Scan this alternative's specs for this operand; set WIN
	     if the operand fits any letter in this alternative.
	     Otherwise, clear BADOP if this operand could fit some
	     letter after reloads, or set WINREG if this operand could
	     fit after reloads provided the constraint allows some
	     registers.	 */
	  costly_p = false;
	  do
	    {
	      switch ((c = *p, len = CONSTRAINT_LEN (c, p)), c)
		{
		case '\0':
		  len = 0;
		  break;
		case ',':
		  c = '\0';
		  break;

		case '&':
		  early_clobber_p = true;
		  break;

		case '$':
		  op_reject += LRA_MAX_REJECT;
		  break;
		case '^':
		  op_reject += LRA_LOSER_COST_FACTOR;
		  break;

		case '#':
		  /* Ignore rest of this alternative.  */
		  c = '\0';
		  break;

		case '0':  case '1':  case '2':	 case '3':  case '4':
		case '5':  case '6':  case '7':	 case '8':  case '9':
		  {
		    int m_hregno;
		    bool match_p;

		    m = strtoul (p, &end, 10);
		    p = end;
		    len = 0;
		    lra_assert (nop > m);

		    /* Reject matches if we don't know which operand is
		       bigger.  This situation would arguably be a bug in
		       an .md pattern, but could also occur in a user asm.  */
		    if (!ordered_p (GET_MODE_SIZE (biggest_mode[m]),
				    GET_MODE_SIZE (biggest_mode[nop])))
		      break;

		    this_alternative_matches = m;
		    m_hregno = get_hard_regno (*curr_id->operand_loc[m], false);
		    /* We are supposed to match a previous operand.
		       If we do, we win if that one did.  If we do
		       not, count both of the operands as losers.
		       (This is too conservative, since most of the
		       time only a single reload insn will be needed
		       to make the two operands win.  As a result,
		       this alternative may be rejected when it is
		       actually desirable.)  */
		    match_p = false;
		    if (operands_match_p (*curr_id->operand_loc[nop],
					  *curr_id->operand_loc[m], m_hregno))
		      {
			/* We should reject matching of an early
			   clobber operand if the matching operand is
			   not dying in the insn.  */
			if (! curr_static_id->operand[m].early_clobber
			    || operand_reg[nop] == NULL_RTX
			    || (find_regno_note (curr_insn, REG_DEAD,
						 REGNO (op))
				|| REGNO (op) == REGNO (operand_reg[m])))
			  match_p = true;
		      }
		    if (match_p)
		      {
			/* If we are matching a non-offsettable
			   address where an offsettable address was
			   expected, then we must reject this
			   combination, because we can't reload
			   it.	*/
			if (curr_alt_offmemok[m]
			    && MEM_P (*curr_id->operand_loc[m])
			    && curr_alt[m] == NO_REGS && ! curr_alt_win[m])
			  continue;
		      }
		    else
		      {
			/* Operands don't match.  Both operands must
			   allow a reload register, otherwise we
			   cannot make them match.  */
			if (curr_alt[m] == NO_REGS)
			  break;
			/* Retroactively mark the operand we had to
			   match as a loser, if it wasn't already and
			   it wasn't matched to a register constraint
			   (e.g it might be matched by memory). */
			if (curr_alt_win[m]
			    && (operand_reg[m] == NULL_RTX
				|| hard_regno[m] < 0))
			  {
			    losers++;
			    reload_nregs
			      += (ira_reg_class_max_nregs[curr_alt[m]]
				  [GET_MODE (*curr_id->operand_loc[m])]);
			  }

			/* Prefer matching earlyclobber alternative as
			   it results in less hard regs required for
			   the insn than a non-matching earlyclobber
			   alternative.  */
			if (curr_static_id->operand[m].early_clobber)
			  {
			    if (lra_dump_file != NULL)
			      fprintf
				(lra_dump_file,
				 "            %d Matching earlyclobber alt:"
				 " reject--\n",
				 nop);
			    reject--;
			  }
			/* Otherwise we prefer no matching
			   alternatives because it gives more freedom
			   in RA.  */
			else if (operand_reg[nop] == NULL_RTX
				 || (find_regno_note (curr_insn, REG_DEAD,
						      REGNO (operand_reg[nop]))
				     == NULL_RTX))
			  {
			    if (lra_dump_file != NULL)
			      fprintf
				(lra_dump_file,
				 "            %d Matching alt: reject+=2\n",
				 nop);
			    reject += 2;
			  }
		      }
		    /* If we have to reload this operand and some
		       previous operand also had to match the same
		       thing as this operand, we don't know how to do
		       that.  */
		    if (!match_p || !curr_alt_win[m])
		      {
			for (i = 0; i < nop; i++)
			  if (curr_alt_matches[i] == m)
			    break;
			if (i < nop)
			  break;
		      }
		    else
		      did_match = true;

		    /* This can be fixed with reloads if the operand
		       we are supposed to match can be fixed with
		       reloads. */
		    badop = false;
		    this_alternative = curr_alt[m];
		    COPY_HARD_REG_SET (this_alternative_set, curr_alt_set[m]);
		    winreg = this_alternative != NO_REGS;
		    break;
		  }

		case 'g':
		  if (MEM_P (op)
		      || general_constant_p (op)
		      || spilled_pseudo_p (op))
		    win = true;
		  cl = GENERAL_REGS;
		  goto reg;

		default:
		  cn = lookup_constraint (p);
		  switch (get_constraint_type (cn))
		    {
		    case CT_REGISTER:
		      cl = reg_class_for_constraint (cn);
		      if (cl != NO_REGS)
			goto reg;
		      break;

		    case CT_CONST_INT:
		      if (CONST_INT_P (op)
			  && insn_const_int_ok_for_constraint (INTVAL (op), cn))
			win = true;
		      break;

		    case CT_MEMORY:
		      if (MEM_P (op)
			  && satisfies_memory_constraint_p (op, cn))
			win = true;
		      else if (spilled_pseudo_p (op))
			win = true;

		      /* If we didn't already win, we can reload constants
			 via force_const_mem or put the pseudo value into
			 memory, or make other memory by reloading the
			 address like for 'o'.  */
		      if (CONST_POOL_OK_P (mode, op)
			  || MEM_P (op) || REG_P (op)
			  /* We can restore the equiv insn by a
			     reload.  */
			  || equiv_substition_p[nop])
			badop = false;
		      constmemok = true;
		      offmemok = true;
		      break;

		    case CT_ADDRESS:
		      /* If we didn't already win, we can reload the address
			 into a base register.  */
		      if (satisfies_address_constraint_p (op, cn))
			win = true;
		      cl = base_reg_class (VOIDmode, ADDR_SPACE_GENERIC,
					   ADDRESS, SCRATCH);
		      badop = false;
		      goto reg;

		    case CT_FIXED_FORM:
		      if (constraint_satisfied_p (op, cn))
			win = true;
		      break;

		    case CT_SPECIAL_MEMORY:
		      if (MEM_P (op)
			  && satisfies_memory_constraint_p (op, cn))
			win = true;
		      else if (spilled_pseudo_p (op))
			win = true;
		      break;
		    }
		  break;

		reg:
		  this_alternative = reg_class_subunion[this_alternative][cl];
		  IOR_HARD_REG_SET (this_alternative_set,
				    reg_class_contents[cl]);
		  if (costly_p)
		    {
		      this_costly_alternative
			= reg_class_subunion[this_costly_alternative][cl];
		      IOR_HARD_REG_SET (this_costly_alternative_set,
					reg_class_contents[cl]);
		    }
		  if (mode == BLKmode)
		    break;
		  winreg = true;
		  if (REG_P (op))
		    {
		      if (hard_regno[nop] >= 0
			  && in_hard_reg_set_p (this_alternative_set,
						mode, hard_regno[nop]))
			win = true;
		      else if (hard_regno[nop] < 0
			       && in_class_p (op, this_alternative, NULL))
			win = true;
		    }
		  break;
		}
	      if (c != ' ' && c != '\t')
		costly_p = c == '*';
	    }
	  while ((p += len), c);

	  scratch_p = (operand_reg[nop] != NULL_RTX
		       && lra_former_scratch_p (REGNO (operand_reg[nop])));
	  /* Record which operands fit this alternative.  */
	  if (win)
	    {
	      this_alternative_win = true;
	      if (operand_reg[nop] != NULL_RTX)
		{
		  if (hard_regno[nop] >= 0)
		    {
		      if (in_hard_reg_set_p (this_costly_alternative_set,
					     mode, hard_regno[nop]))
			{
			  if (lra_dump_file != NULL)
			    fprintf (lra_dump_file,
				     "            %d Costly set: reject++\n",
				     nop);
			  reject++;
			}
		    }
		  else
		    {
		      /* Prefer won reg to spilled pseudo under other
			 equal conditions for possibe inheritance.  */
		      if (! scratch_p)
			{
			  if (lra_dump_file != NULL)
			    fprintf
			      (lra_dump_file,
			       "            %d Non pseudo reload: reject++\n",
			       nop);
			  reject++;
			}
		      if (in_class_p (operand_reg[nop],
				      this_costly_alternative, NULL))
			{
			  if (lra_dump_file != NULL)
			    fprintf
			      (lra_dump_file,
			       "            %d Non pseudo costly reload:"
			       " reject++\n",
			       nop);
			  reject++;
			}
		    }
		  /* We simulate the behavior of old reload here.
		     Although scratches need hard registers and it
		     might result in spilling other pseudos, no reload
		     insns are generated for the scratches.  So it
		     might cost something but probably less than old
		     reload pass believes.  */
		  if (scratch_p)
		    {
		      if (lra_dump_file != NULL)
			fprintf (lra_dump_file,
				 "            %d Scratch win: reject+=2\n",
				 nop);
		      reject += 2;
		    }
		}
	    }
	  else if (did_match)
	    this_alternative_match_win = true;
	  else
	    {
	      int const_to_mem = 0;
	      bool no_regs_p;

	      reject += op_reject;
	      /* Never do output reload of stack pointer.  It makes
		 impossible to do elimination when SP is changed in
		 RTL.  */
	      if (op == stack_pointer_rtx && ! frame_pointer_needed
		  && curr_static_id->operand[nop].type != OP_IN)
		goto fail;

	      /* If this alternative asks for a specific reg class, see if there
		 is at least one allocatable register in that class.  */
	      no_regs_p
		= (this_alternative == NO_REGS
		   || (hard_reg_set_subset_p
		       (reg_class_contents[this_alternative],
			lra_no_alloc_regs)));

	      /* For asms, verify that the class for this alternative is possible
		 for the mode that is specified.  */
	      if (!no_regs_p && INSN_CODE (curr_insn) < 0)
		{
		  int i;
		  for (i = 0; i < FIRST_PSEUDO_REGISTER; i++)
		    if (targetm.hard_regno_mode_ok (i, mode)
			&& in_hard_reg_set_p (reg_class_contents[this_alternative],
					      mode, i))
		      break;
		  if (i == FIRST_PSEUDO_REGISTER)
		    winreg = false;
		}

	      /* If this operand accepts a register, and if the
		 register class has at least one allocatable register,
		 then this operand can be reloaded.  */
	      if (winreg && !no_regs_p)
		badop = false;

	      if (badop)
		{
		  if (lra_dump_file != NULL)
		    fprintf (lra_dump_file,
			     "            alt=%d: Bad operand -- refuse\n",
			     nalt);
		  goto fail;
		}

	      if (this_alternative != NO_REGS)
		{
		  HARD_REG_SET available_regs;
		  
		  COPY_HARD_REG_SET (available_regs,
				     reg_class_contents[this_alternative]);
		  AND_COMPL_HARD_REG_SET
		    (available_regs,
		     ira_prohibited_class_mode_regs[this_alternative][mode]);
		  AND_COMPL_HARD_REG_SET (available_regs, lra_no_alloc_regs);
		  if (hard_reg_set_empty_p (available_regs))
		    {
		      /* There are no hard regs holding a value of given
			 mode.  */
		      if (offmemok)
			{
			  this_alternative = NO_REGS;
			  if (lra_dump_file != NULL)
			    fprintf (lra_dump_file,
				     "            %d Using memory because of"
				     " a bad mode: reject+=2\n",
				     nop);
			  reject += 2;
			}
		      else
			{
			  if (lra_dump_file != NULL)
			    fprintf (lra_dump_file,
				     "            alt=%d: Wrong mode -- refuse\n",
				     nalt);
			  goto fail;
			}
		    }
		}

	      /* If not assigned pseudo has a class which a subset of
		 required reg class, it is a less costly alternative
		 as the pseudo still can get a hard reg of necessary
		 class.  */
	      if (! no_regs_p && REG_P (op) && hard_regno[nop] < 0
		  && (cl = get_reg_class (REGNO (op))) != NO_REGS
		  && ira_class_subset_p[this_alternative][cl])
		{
		  if (lra_dump_file != NULL)
		    fprintf
		      (lra_dump_file,
		       "            %d Super set class reg: reject-=3\n", nop);
		  reject -= 3;
		}

	      this_alternative_offmemok = offmemok;
	      if (this_costly_alternative != NO_REGS)
		{
		  if (lra_dump_file != NULL)
		    fprintf (lra_dump_file,
			     "            %d Costly loser: reject++\n", nop);
		  reject++;
		}
	      /* If the operand is dying, has a matching constraint,
		 and satisfies constraints of the matched operand
		 which failed to satisfy the own constraints, most probably
		 the reload for this operand will be gone.  */
	      if (this_alternative_matches >= 0
		  && !curr_alt_win[this_alternative_matches]
		  && REG_P (op)
		  && find_regno_note (curr_insn, REG_DEAD, REGNO (op))
		  && (hard_regno[nop] >= 0
		      ? in_hard_reg_set_p (this_alternative_set,
					   mode, hard_regno[nop])
		      : in_class_p (op, this_alternative, NULL)))
		{
		  if (lra_dump_file != NULL)
		    fprintf
		      (lra_dump_file,
		       "            %d Dying matched operand reload: reject++\n",
		       nop);
		  reject++;
		}
	      else
		{
		  /* Strict_low_part requires to reload the register
		     not the sub-register.  In this case we should
		     check that a final reload hard reg can hold the
		     value mode.  */
		  if (curr_static_id->operand[nop].strict_low
		      && REG_P (op)
		      && hard_regno[nop] < 0
		      && GET_CODE (*curr_id->operand_loc[nop]) == SUBREG
		      && ira_class_hard_regs_num[this_alternative] > 0
		      && (!targetm.hard_regno_mode_ok
			  (ira_class_hard_regs[this_alternative][0],
			   GET_MODE (*curr_id->operand_loc[nop]))))
		    {
		      if (lra_dump_file != NULL)
			fprintf
			  (lra_dump_file,
			   "            alt=%d: Strict low subreg reload -- refuse\n",
			   nalt);
		      goto fail;
		    }
		  losers++;
		}
	      if (operand_reg[nop] != NULL_RTX
		  /* Output operands and matched input operands are
		     not inherited.  The following conditions do not
		     exactly describe the previous statement but they
		     are pretty close.  */
		  && curr_static_id->operand[nop].type != OP_OUT
		  && (this_alternative_matches < 0
		      || curr_static_id->operand[nop].type != OP_IN))
		{
		  int last_reload = (lra_reg_info[ORIGINAL_REGNO
						  (operand_reg[nop])]
				     .last_reload);

		  /* The value of reload_sum has sense only if we
		     process insns in their order.  It happens only on
		     the first constraints sub-pass when we do most of
		     reload work.  */
		  if (lra_constraint_iter == 1 && last_reload > bb_reload_num)
		    reload_sum += last_reload - bb_reload_num;
		}
	      /* If this is a constant that is reloaded into the
		 desired class by copying it to memory first, count
		 that as another reload.  This is consistent with
		 other code and is required to avoid choosing another
		 alternative when the constant is moved into memory.
		 Note that the test here is precisely the same as in
		 the code below that calls force_const_mem.  */
	      if (CONST_POOL_OK_P (mode, op)
		  && ((targetm.preferred_reload_class
		       (op, this_alternative) == NO_REGS)
		      || no_input_reloads_p))
		{
		  const_to_mem = 1;
		  if (! no_regs_p)
		    losers++;
		}

	      /* Alternative loses if it requires a type of reload not
		 permitted for this insn.  We can always reload
		 objects with a REG_UNUSED note.  */
	      if ((curr_static_id->operand[nop].type != OP_IN
		   && no_output_reloads_p
		   && ! find_reg_note (curr_insn, REG_UNUSED, op))
		  || (curr_static_id->operand[nop].type != OP_OUT
		      && no_input_reloads_p && ! const_to_mem)
		  || (this_alternative_matches >= 0
		      && (no_input_reloads_p
			  || (no_output_reloads_p
			      && (curr_static_id->operand
				  [this_alternative_matches].type != OP_IN)
			      && ! find_reg_note (curr_insn, REG_UNUSED,
						  no_subreg_reg_operand
						  [this_alternative_matches])))))
		{
		  if (lra_dump_file != NULL)
		    fprintf
		      (lra_dump_file,
		       "            alt=%d: No input/otput reload -- refuse\n",
		       nalt);
		  goto fail;
		}

	      /* Alternative loses if it required class pseudo can not
		 hold value of required mode.  Such insns can be
		 described by insn definitions with mode iterators.  */
	      if (GET_MODE (*curr_id->operand_loc[nop]) != VOIDmode
		  && ! hard_reg_set_empty_p (this_alternative_set)
		  /* It is common practice for constraints to use a
		     class which does not have actually enough regs to
		     hold the value (e.g. x86 AREG for mode requiring
		     more one general reg).  Therefore we have 2
		     conditions to check that the reload pseudo can
		     not hold the mode value.  */
		  && (!targetm.hard_regno_mode_ok
		      (ira_class_hard_regs[this_alternative][0],
		       GET_MODE (*curr_id->operand_loc[nop])))
		  /* The above condition is not enough as the first
		     reg in ira_class_hard_regs can be not aligned for
		     multi-words mode values.  */
		  && (prohibited_class_reg_set_mode_p
		      (this_alternative, this_alternative_set,
		       GET_MODE (*curr_id->operand_loc[nop]))))
		{
		  if (lra_dump_file != NULL)
		    fprintf (lra_dump_file,
			     "            alt=%d: reload pseudo for op %d "
			     " can not hold the mode value -- refuse\n",
			     nalt, nop);
		  goto fail;
		}

	      /* Check strong discouragement of reload of non-constant
		 into class THIS_ALTERNATIVE.  */
	      if (! CONSTANT_P (op) && ! no_regs_p
		  && (targetm.preferred_reload_class
		      (op, this_alternative) == NO_REGS
		      || (curr_static_id->operand[nop].type == OP_OUT
			  && (targetm.preferred_output_reload_class
			      (op, this_alternative) == NO_REGS))))
		{
		  if (lra_dump_file != NULL)
		    fprintf (lra_dump_file,
			     "            %d Non-prefered reload: reject+=%d\n",
			     nop, LRA_MAX_REJECT);
		  reject += LRA_MAX_REJECT;
		}

	      if (! (MEM_P (op) && offmemok)
		  && ! (const_to_mem && constmemok))
		{
		  /* We prefer to reload pseudos over reloading other
		     things, since such reloads may be able to be
		     eliminated later.  So bump REJECT in other cases.
		     Don't do this in the case where we are forcing a
		     constant into memory and it will then win since
		     we don't want to have a different alternative
		     match then.  */
		  if (! (REG_P (op) && REGNO (op) >= FIRST_PSEUDO_REGISTER))
		    {
		      if (lra_dump_file != NULL)
			fprintf
			  (lra_dump_file,
			   "            %d Non-pseudo reload: reject+=2\n",
			   nop);
		      reject += 2;
		    }

		  if (! no_regs_p)
		    reload_nregs
		      += ira_reg_class_max_nregs[this_alternative][mode];

		  if (SMALL_REGISTER_CLASS_P (this_alternative))
		    {
		      if (lra_dump_file != NULL)
			fprintf
			  (lra_dump_file,
			   "            %d Small class reload: reject+=%d\n",
			   nop, LRA_LOSER_COST_FACTOR / 2);
		      reject += LRA_LOSER_COST_FACTOR / 2;
		    }
		}

	      /* We are trying to spill pseudo into memory.  It is
		 usually more costly than moving to a hard register
		 although it might takes the same number of
		 reloads.

		 Non-pseudo spill may happen also.  Suppose a target allows both
		 register and memory in the operand constraint alternatives,
		 then it's typical that an eliminable register has a substition
		 of "base + offset" which can either be reloaded by a simple
		 "new_reg <= base + offset" which will match the register
		 constraint, or a similar reg addition followed by further spill
		 to and reload from memory which will match the memory
		 constraint, but this memory spill will be much more costly
		 usually.

		 Code below increases the reject for both pseudo and non-pseudo
		 spill.  */
	      if (no_regs_p
		  && !(MEM_P (op) && offmemok)
		  && !(REG_P (op) && hard_regno[nop] < 0))
		{
		  if (lra_dump_file != NULL)
		    fprintf
		      (lra_dump_file,
		       "            %d Spill %spseudo into memory: reject+=3\n",
		       nop, REG_P (op) ? "" : "Non-");
		  reject += 3;
		  if (VECTOR_MODE_P (mode))
		    {
		      /* Spilling vectors into memory is usually more
			 costly as they contain big values.  */
		      if (lra_dump_file != NULL)
			fprintf
			  (lra_dump_file,
			   "            %d Spill vector pseudo: reject+=2\n",
			   nop);
		      reject += 2;
		    }
		}

	      /* When we use an operand requiring memory in given
		 alternative, the insn should write *and* read the
		 value to/from memory it is costly in comparison with
		 an insn alternative which does not use memory
		 (e.g. register or immediate operand).  We exclude
		 memory operand for such case as we can satisfy the
		 memory constraints by reloading address.  */
	      if (no_regs_p && offmemok && !MEM_P (op))
		{
		  if (lra_dump_file != NULL)
		    fprintf
		      (lra_dump_file,
		       "            Using memory insn operand %d: reject+=3\n",
		       nop);
		  reject += 3;
		}
	      
	      /* If reload requires moving value through secondary
		 memory, it will need one more insn at least.  */
	      if (this_alternative != NO_REGS 
		  && REG_P (op) && (cl = get_reg_class (REGNO (op))) != NO_REGS
		  && ((curr_static_id->operand[nop].type != OP_OUT
<<<<<<< HEAD
		       && SECONDARY_MEMORY_NEEDED (cl, this_alternative,
						   MACRO_MODE (GET_MODE (op))))
		      || (curr_static_id->operand[nop].type != OP_IN
			  && (SECONDARY_MEMORY_NEEDED
			      (this_alternative, cl,
			       MACRO_MODE (GET_MODE (op)))))))
=======
		       && targetm.secondary_memory_needed (GET_MODE (op), cl,
							   this_alternative))
		      || (curr_static_id->operand[nop].type != OP_IN
			  && (targetm.secondary_memory_needed
			      (GET_MODE (op), this_alternative, cl)))))
>>>>>>> 4a85c0b1
		losers++;

	      /* Input reloads can be inherited more often than output
		 reloads can be removed, so penalize output
		 reloads.  */
	      if (!REG_P (op) || curr_static_id->operand[nop].type != OP_IN)
		{
		  if (lra_dump_file != NULL)
		    fprintf
		      (lra_dump_file,
		       "            %d Non input pseudo reload: reject++\n",
		       nop);
		  reject++;
		}

	      if (MEM_P (op) && offmemok)
		addr_losers++;
	      else if (curr_static_id->operand[nop].type == OP_INOUT)
		{
		  if (lra_dump_file != NULL)
		    fprintf
		      (lra_dump_file,
		       "            %d Input/Output reload: reject+=%d\n",
		       nop, LRA_LOSER_COST_FACTOR);
		  reject += LRA_LOSER_COST_FACTOR;
		}
	    }

	  if (early_clobber_p && ! scratch_p)
	    {
	      if (lra_dump_file != NULL)
		fprintf (lra_dump_file,
			 "            %d Early clobber: reject++\n", nop);
	      reject++;
	    }
	  /* ??? We check early clobbers after processing all operands
	     (see loop below) and there we update the costs more.
	     Should we update the cost (may be approximately) here
	     because of early clobber register reloads or it is a rare
	     or non-important thing to be worth to do it.  */
	  overall = (losers * LRA_LOSER_COST_FACTOR + reject
		     - (addr_losers == losers ? static_reject : 0));
	  if ((best_losers == 0 || losers != 0) && best_overall < overall)
            {
              if (lra_dump_file != NULL)
		fprintf (lra_dump_file,
			 "            alt=%d,overall=%d,losers=%d -- refuse\n",
			 nalt, overall, losers);
              goto fail;
            }

	  if (update_and_check_small_class_inputs (nop, this_alternative))
	    {
	      if (lra_dump_file != NULL)
		fprintf (lra_dump_file,
			 "            alt=%d, not enough small class regs -- refuse\n",
			 nalt);
	      goto fail;
	    }
	  curr_alt[nop] = this_alternative;
	  COPY_HARD_REG_SET (curr_alt_set[nop], this_alternative_set);
	  curr_alt_win[nop] = this_alternative_win;
	  curr_alt_match_win[nop] = this_alternative_match_win;
	  curr_alt_offmemok[nop] = this_alternative_offmemok;
	  curr_alt_matches[nop] = this_alternative_matches;

	  if (this_alternative_matches >= 0
	      && !did_match && !this_alternative_win)
	    curr_alt_win[this_alternative_matches] = false;

	  if (early_clobber_p && operand_reg[nop] != NULL_RTX)
	    early_clobbered_nops[early_clobbered_regs_num++] = nop;
	}

      if (curr_insn_set != NULL_RTX && n_operands == 2
	  /* Prevent processing non-move insns.  */
	  && (GET_CODE (SET_SRC (curr_insn_set)) == SUBREG
	      || SET_SRC (curr_insn_set) == no_subreg_reg_operand[1])
	  && ((! curr_alt_win[0] && ! curr_alt_win[1]
	       && REG_P (no_subreg_reg_operand[0])
	       && REG_P (no_subreg_reg_operand[1])
	       && (reg_in_class_p (no_subreg_reg_operand[0], curr_alt[1])
		   || reg_in_class_p (no_subreg_reg_operand[1], curr_alt[0])))
	      || (! curr_alt_win[0] && curr_alt_win[1]
		  && REG_P (no_subreg_reg_operand[1])
		  /* Check that we reload memory not the memory
		     address.  */
		  && ! (curr_alt_offmemok[0]
			&& MEM_P (no_subreg_reg_operand[0]))
		  && reg_in_class_p (no_subreg_reg_operand[1], curr_alt[0]))
	      || (curr_alt_win[0] && ! curr_alt_win[1]
		  && REG_P (no_subreg_reg_operand[0])
		  /* Check that we reload memory not the memory
		     address.  */
		  && ! (curr_alt_offmemok[1]
			&& MEM_P (no_subreg_reg_operand[1]))
		  && reg_in_class_p (no_subreg_reg_operand[0], curr_alt[1])
		  && (! CONST_POOL_OK_P (curr_operand_mode[1],
					 no_subreg_reg_operand[1])
		      || (targetm.preferred_reload_class
			  (no_subreg_reg_operand[1],
			   (enum reg_class) curr_alt[1]) != NO_REGS))
		  /* If it is a result of recent elimination in move
		     insn we can transform it into an add still by
		     using this alternative.  */
		  && GET_CODE (no_subreg_reg_operand[1]) != PLUS)))
	{
	  /* We have a move insn and a new reload insn will be similar
	     to the current insn.  We should avoid such situation as
	     it results in LRA cycling.  */
	  if (lra_dump_file != NULL)
	    fprintf (lra_dump_file,
		     "            Cycle danger: overall += LRA_MAX_REJECT\n");
	  overall += LRA_MAX_REJECT;
	}
      ok_p = true;
      curr_alt_dont_inherit_ops_num = 0;
      for (nop = 0; nop < early_clobbered_regs_num; nop++)
	{
	  int i, j, clobbered_hard_regno, first_conflict_j, last_conflict_j;
	  HARD_REG_SET temp_set;

	  i = early_clobbered_nops[nop];
	  if ((! curr_alt_win[i] && ! curr_alt_match_win[i])
	      || hard_regno[i] < 0)
	    continue;
	  lra_assert (operand_reg[i] != NULL_RTX);
	  clobbered_hard_regno = hard_regno[i];
	  CLEAR_HARD_REG_SET (temp_set);
	  add_to_hard_reg_set (&temp_set, biggest_mode[i], clobbered_hard_regno);
	  first_conflict_j = last_conflict_j = -1;
	  for (j = 0; j < n_operands; j++)
	    if (j == i
		/* We don't want process insides of match_operator and
		   match_parallel because otherwise we would process
		   their operands once again generating a wrong
		   code.  */
		|| curr_static_id->operand[j].is_operator)
	      continue;
	    else if ((curr_alt_matches[j] == i && curr_alt_match_win[j])
		     || (curr_alt_matches[i] == j && curr_alt_match_win[i]))
	      continue;
	    /* If we don't reload j-th operand, check conflicts.  */
	    else if ((curr_alt_win[j] || curr_alt_match_win[j])
		     && uses_hard_regs_p (*curr_id->operand_loc[j], temp_set))
	      {
		if (first_conflict_j < 0)
		  first_conflict_j = j;
		last_conflict_j = j;
	      }
	  if (last_conflict_j < 0)
	    continue;
	  /* If earlyclobber operand conflicts with another
	     non-matching operand which is actually the same register
	     as the earlyclobber operand, it is better to reload the
	     another operand as an operand matching the earlyclobber
	     operand can be also the same.  */
	  if (first_conflict_j == last_conflict_j
	      && operand_reg[last_conflict_j] != NULL_RTX
	      && ! curr_alt_match_win[last_conflict_j]
	      && REGNO (operand_reg[i]) == REGNO (operand_reg[last_conflict_j]))
	    {
	      curr_alt_win[last_conflict_j] = false;
	      curr_alt_dont_inherit_ops[curr_alt_dont_inherit_ops_num++]
		= last_conflict_j;
	      losers++;
	      /* Early clobber was already reflected in REJECT. */
	      lra_assert (reject > 0);
	      if (lra_dump_file != NULL)
		fprintf
		  (lra_dump_file,
		   "            %d Conflict early clobber reload: reject--\n",
		   i);
	      reject--;
	      overall += LRA_LOSER_COST_FACTOR - 1;
	    }
	  else
	    {
	      /* We need to reload early clobbered register and the
		 matched registers.  */
	      for (j = 0; j < n_operands; j++)
		if (curr_alt_matches[j] == i)
		  {
		    curr_alt_match_win[j] = false;
		    losers++;
		    overall += LRA_LOSER_COST_FACTOR;
		  }
	      if (! curr_alt_match_win[i])
		curr_alt_dont_inherit_ops[curr_alt_dont_inherit_ops_num++] = i;
	      else
		{
		  /* Remember pseudos used for match reloads are never
		     inherited.  */
		  lra_assert (curr_alt_matches[i] >= 0);
		  curr_alt_win[curr_alt_matches[i]] = false;
		}
	      curr_alt_win[i] = curr_alt_match_win[i] = false;
	      losers++;
	      /* Early clobber was already reflected in REJECT. */
	      lra_assert (reject > 0);
	      if (lra_dump_file != NULL)
		fprintf
		  (lra_dump_file,
		   "            %d Matched conflict early clobber reloads: "
		   "reject--\n",
		   i);
	      reject--;
	      overall += LRA_LOSER_COST_FACTOR - 1;
	    }
	}
      if (lra_dump_file != NULL)
	fprintf (lra_dump_file, "          alt=%d,overall=%d,losers=%d,rld_nregs=%d\n",
		 nalt, overall, losers, reload_nregs);

      /* If this alternative can be made to work by reloading, and it
	 needs less reloading than the others checked so far, record
	 it as the chosen goal for reloading.  */
      if ((best_losers != 0 && losers == 0)
	  || (((best_losers == 0 && losers == 0)
	       || (best_losers != 0 && losers != 0))
	      && (best_overall > overall
		  || (best_overall == overall
		      /* If the cost of the reloads is the same,
			 prefer alternative which requires minimal
			 number of reload regs.  */
		      && (reload_nregs < best_reload_nregs
			  || (reload_nregs == best_reload_nregs
			      && (best_reload_sum < reload_sum
				  || (best_reload_sum == reload_sum
				      && nalt < goal_alt_number))))))))
	{
	  for (nop = 0; nop < n_operands; nop++)
	    {
	      goal_alt_win[nop] = curr_alt_win[nop];
	      goal_alt_match_win[nop] = curr_alt_match_win[nop];
	      goal_alt_matches[nop] = curr_alt_matches[nop];
	      goal_alt[nop] = curr_alt[nop];
	      goal_alt_offmemok[nop] = curr_alt_offmemok[nop];
	    }
	  goal_alt_dont_inherit_ops_num = curr_alt_dont_inherit_ops_num;
	  for (nop = 0; nop < curr_alt_dont_inherit_ops_num; nop++)
	    goal_alt_dont_inherit_ops[nop] = curr_alt_dont_inherit_ops[nop];
	  goal_alt_swapped = curr_swapped;
	  best_overall = overall;
	  best_losers = losers;
	  best_reload_nregs = reload_nregs;
	  best_reload_sum = reload_sum;
	  goal_alt_number = nalt;
	}
      if (losers == 0)
	/* Everything is satisfied.  Do not process alternatives
	   anymore.  */
	break;
    fail:
      ;
    }
  return ok_p;
}

/* Make reload base reg from address AD.  */
static rtx
base_to_reg (struct address_info *ad)
{
  enum reg_class cl;
  int code = -1;
  rtx new_inner = NULL_RTX;
  rtx new_reg = NULL_RTX;
  rtx_insn *insn;
  rtx_insn *last_insn = get_last_insn();

  lra_assert (ad->disp == ad->disp_term);
  cl = base_reg_class (ad->mode, ad->as, ad->base_outer_code,
                       get_index_code (ad));
  new_reg = lra_create_new_reg (GET_MODE (*ad->base), NULL_RTX,
                                cl, "base");
  new_inner = simplify_gen_binary (PLUS, GET_MODE (new_reg), new_reg,
                                   ad->disp_term == NULL
                                   ? const0_rtx
                                   : *ad->disp_term);
  if (!valid_address_p (ad->mode, new_inner, ad->as))
    return NULL_RTX;
  insn = emit_insn (gen_rtx_SET (new_reg, *ad->base));
  code = recog_memoized (insn);
  if (code < 0)
    {
      delete_insns_since (last_insn);
      return NULL_RTX;
    }

  return new_inner;
}

/* Make reload base reg + DISP from address AD.  Return the new pseudo.  */
static rtx
base_plus_disp_to_reg (struct address_info *ad, rtx disp)
{
  enum reg_class cl;
  rtx new_reg;

  lra_assert (ad->base == ad->base_term);
  cl = base_reg_class (ad->mode, ad->as, ad->base_outer_code,
		       get_index_code (ad));
  new_reg = lra_create_new_reg (GET_MODE (*ad->base_term), NULL_RTX,
				cl, "base + disp");
  lra_emit_add (new_reg, *ad->base_term, disp);
  return new_reg;
}

/* Make reload of index part of address AD.  Return the new
   pseudo.  */
static rtx
index_part_to_reg (struct address_info *ad)
{
  rtx new_reg;

  new_reg = lra_create_new_reg (GET_MODE (*ad->index), NULL_RTX,
				INDEX_REG_CLASS, "index term");
  expand_mult (GET_MODE (*ad->index), *ad->index_term,
	       GEN_INT (get_index_scale (ad)), new_reg, 1);
  return new_reg;
}

/* Return true if we can add a displacement to address AD, even if that
   makes the address invalid.  The fix-up code requires any new address
   to be the sum of the BASE_TERM, INDEX and DISP_TERM fields.  */
static bool
can_add_disp_p (struct address_info *ad)
{
  return (!ad->autoinc_p
	  && ad->segment == NULL
	  && ad->base == ad->base_term
	  && ad->disp == ad->disp_term);
}

/* Make equiv substitution in address AD.  Return true if a substitution
   was made.  */
static bool
equiv_address_substitution (struct address_info *ad)
{
  rtx base_reg, new_base_reg, index_reg, new_index_reg, *base_term, *index_term;
  HOST_WIDE_INT disp, scale;
  bool change_p;

  base_term = strip_subreg (ad->base_term);
  if (base_term == NULL)
    base_reg = new_base_reg = NULL_RTX;
  else
    {
      base_reg = *base_term;
      new_base_reg = get_equiv_with_elimination (base_reg, curr_insn);
    }
  index_term = strip_subreg (ad->index_term);
  if (index_term == NULL)
    index_reg = new_index_reg = NULL_RTX;
  else
    {
      index_reg = *index_term;
      new_index_reg = get_equiv_with_elimination (index_reg, curr_insn);
    }
  if (base_reg == new_base_reg && index_reg == new_index_reg)
    return false;
  disp = 0;
  change_p = false;
  if (lra_dump_file != NULL)
    {
      fprintf (lra_dump_file, "Changing address in insn %d ",
	       INSN_UID (curr_insn));
      dump_value_slim (lra_dump_file, *ad->outer, 1);
    }
  if (base_reg != new_base_reg)
    {
      if (REG_P (new_base_reg))
	{
	  *base_term = new_base_reg;
	  change_p = true;
	}
      else if (GET_CODE (new_base_reg) == PLUS
	       && REG_P (XEXP (new_base_reg, 0))
	       && CONST_INT_P (XEXP (new_base_reg, 1))
	       && can_add_disp_p (ad))
	{
	  disp += INTVAL (XEXP (new_base_reg, 1));
	  *base_term = XEXP (new_base_reg, 0);
	  change_p = true;
	}
      if (ad->base_term2 != NULL)
	*ad->base_term2 = *ad->base_term;
    }
  if (index_reg != new_index_reg)
    {
      if (REG_P (new_index_reg))
	{
	  *index_term = new_index_reg;
	  change_p = true;
	}
      else if (GET_CODE (new_index_reg) == PLUS
	       && REG_P (XEXP (new_index_reg, 0))
	       && CONST_INT_P (XEXP (new_index_reg, 1))
	       && can_add_disp_p (ad)
	       && (scale = get_index_scale (ad)))
	{
	  disp += INTVAL (XEXP (new_index_reg, 1)) * scale;
	  *index_term = XEXP (new_index_reg, 0);
	  change_p = true;
	}
    }
  if (disp != 0)
    {
      if (ad->disp != NULL)
	*ad->disp = plus_constant (GET_MODE (*ad->inner), *ad->disp, disp);
      else
	{
	  *ad->inner = plus_constant (GET_MODE (*ad->inner), *ad->inner, disp);
	  update_address (ad);
	}
      change_p = true;
    }
  if (lra_dump_file != NULL)
    {
      if (! change_p)
	fprintf (lra_dump_file, " -- no change\n");
      else
	{
	  fprintf (lra_dump_file, " on equiv ");
	  dump_value_slim (lra_dump_file, *ad->outer, 1);
	  fprintf (lra_dump_file, "\n");
	}
    }
  return change_p;
}

/* Major function to make reloads for an address in operand NOP or
   check its correctness (If CHECK_ONLY_P is true). The supported
   cases are:

   1) an address that existed before LRA started, at which point it
   must have been valid.  These addresses are subject to elimination
   and may have become invalid due to the elimination offset being out
   of range.

   2) an address created by forcing a constant to memory
   (force_const_to_mem).  The initial form of these addresses might
   not be valid, and it is this function's job to make them valid.

   3) a frame address formed from a register and a (possibly zero)
   constant offset.  As above, these addresses might not be valid and
   this function must make them so.

   Add reloads to the lists *BEFORE and *AFTER.  We might need to add
   reloads to *AFTER because of inc/dec, {pre, post} modify in the
   address.  Return true for any RTL change.

   The function is a helper function which does not produce all
   transformations (when CHECK_ONLY_P is false) which can be
   necessary.  It does just basic steps.  To do all necessary
   transformations use function process_address.  */
static bool
process_address_1 (int nop, bool check_only_p,
		   rtx_insn **before, rtx_insn **after)
{
  struct address_info ad;
  rtx new_reg;
  HOST_WIDE_INT scale;
  rtx op = *curr_id->operand_loc[nop];
  const char *constraint = curr_static_id->operand[nop].constraint;
  enum constraint_num cn = lookup_constraint (constraint);
  bool change_p = false;

  if (MEM_P (op)
      && GET_MODE (op) == BLKmode
      && GET_CODE (XEXP (op, 0)) == SCRATCH)
    return false;

  if (insn_extra_address_constraint (cn))
    decompose_lea_address (&ad, curr_id->operand_loc[nop]);
  /* Do not attempt to decompose arbitrary addresses generated by combine
     for asm operands with loose constraints, e.g 'X'.  */
  else if (MEM_P (op)
	   && !(get_constraint_type (cn) == CT_FIXED_FORM
	        && constraint_satisfied_p (op, cn)))
    decompose_mem_address (&ad, op);
  else if (GET_CODE (op) == SUBREG
	   && MEM_P (SUBREG_REG (op)))
    decompose_mem_address (&ad, SUBREG_REG (op));
  else
    return false;
  /* If INDEX_REG_CLASS is assigned to base_term already and isn't to
     index_term, swap them so to avoid assigning INDEX_REG_CLASS to both
     when INDEX_REG_CLASS is a single register class.  */
  if (ad.base_term != NULL
      && ad.index_term != NULL
      && ira_class_hard_regs_num[INDEX_REG_CLASS] == 1
      && REG_P (*ad.base_term)
      && REG_P (*ad.index_term)
      && in_class_p (*ad.base_term, INDEX_REG_CLASS, NULL)
      && ! in_class_p (*ad.index_term, INDEX_REG_CLASS, NULL))
    {
      std::swap (ad.base, ad.index);
      std::swap (ad.base_term, ad.index_term);
    }
  if (! check_only_p)
    change_p = equiv_address_substitution (&ad);
  if (ad.base_term != NULL
      && (process_addr_reg
	  (ad.base_term, check_only_p, before,
	   (ad.autoinc_p
	    && !(REG_P (*ad.base_term)
		 && find_regno_note (curr_insn, REG_DEAD,
				     REGNO (*ad.base_term)) != NULL_RTX)
	    ? after : NULL),
	   base_reg_class (ad.mode, ad.as, ad.base_outer_code,
			   get_index_code (&ad)))))
    {
      change_p = true;
      if (ad.base_term2 != NULL)
	*ad.base_term2 = *ad.base_term;
    }
  if (ad.index_term != NULL
      && process_addr_reg (ad.index_term, check_only_p,
			   before, NULL, INDEX_REG_CLASS))
    change_p = true;

  /* Target hooks sometimes don't treat extra-constraint addresses as
     legitimate address_operands, so handle them specially.  */
  if (insn_extra_address_constraint (cn)
      && satisfies_address_constraint_p (&ad, cn))
    return change_p;

  if (check_only_p)
    return change_p;

  /* There are three cases where the shape of *AD.INNER may now be invalid:

     1) the original address was valid, but either elimination or
     equiv_address_substitution was applied and that made
     the address invalid.

     2) the address is an invalid symbolic address created by
     force_const_to_mem.

     3) the address is a frame address with an invalid offset.

     4) the address is a frame address with an invalid base.

     All these cases involve a non-autoinc address, so there is no
     point revalidating other types.  */
  if (ad.autoinc_p || valid_address_p (&ad))
    return change_p;

  /* Any index existed before LRA started, so we can assume that the
     presence and shape of the index is valid.  */
  push_to_sequence (*before);
  lra_assert (ad.disp == ad.disp_term);
  if (ad.base == NULL)
    {
      if (ad.index == NULL)
	{
	  rtx_insn *insn;
	  rtx_insn *last = get_last_insn ();
	  int code = -1;
	  enum reg_class cl = base_reg_class (ad.mode, ad.as,
					      SCRATCH, SCRATCH);
	  rtx addr = *ad.inner;

	  new_reg = lra_create_new_reg (Pmode, NULL_RTX, cl, "addr");
	  if (HAVE_lo_sum)
	    {
	      /* addr => lo_sum (new_base, addr), case (2) above.  */
	      insn = emit_insn (gen_rtx_SET
				(new_reg,
				 gen_rtx_HIGH (Pmode, copy_rtx (addr))));
	      code = recog_memoized (insn);
	      if (code >= 0)
		{
		  *ad.inner = gen_rtx_LO_SUM (Pmode, new_reg, addr);
		  if (! valid_address_p (ad.mode, *ad.outer, ad.as))
		    {
		      /* Try to put lo_sum into register.  */
		      insn = emit_insn (gen_rtx_SET
					(new_reg,
					 gen_rtx_LO_SUM (Pmode, new_reg, addr)));
		      code = recog_memoized (insn);
		      if (code >= 0)
			{
			  *ad.inner = new_reg;
			  if (! valid_address_p (ad.mode, *ad.outer, ad.as))
			    {
			      *ad.inner = addr;
			      code = -1;
			    }
			}

		    }
		}
	      if (code < 0)
		delete_insns_since (last);
	    }

	  if (code < 0)
	    {
	      /* addr => new_base, case (2) above.  */
	      lra_emit_move (new_reg, addr);

	      for (insn = last == NULL_RTX ? get_insns () : NEXT_INSN (last);
		   insn != NULL_RTX;
		   insn = NEXT_INSN (insn))
		if (recog_memoized (insn) < 0)
		  break;
	      if (insn != NULL_RTX)
		{
		  /* Do nothing if we cannot generate right insns.
		     This is analogous to reload pass behavior.  */
		  delete_insns_since (last);
		  end_sequence ();
		  return false;
		}
	      *ad.inner = new_reg;
	    }
	}
      else
	{
	  /* index * scale + disp => new base + index * scale,
	     case (1) above.  */
	  enum reg_class cl = base_reg_class (ad.mode, ad.as, PLUS,
					      GET_CODE (*ad.index));

	  lra_assert (INDEX_REG_CLASS != NO_REGS);
	  new_reg = lra_create_new_reg (Pmode, NULL_RTX, cl, "disp");
	  lra_emit_move (new_reg, *ad.disp);
	  *ad.inner = simplify_gen_binary (PLUS, GET_MODE (new_reg),
					   new_reg, *ad.index);
	}
    }
  else if (ad.index == NULL)
    {
      int regno;
      enum reg_class cl;
      rtx set;
      rtx_insn *insns, *last_insn;
      /* Try to reload base into register only if the base is invalid
         for the address but with valid offset, case (4) above.  */
      start_sequence ();
      new_reg = base_to_reg (&ad);

      /* base + disp => new base, cases (1) and (3) above.  */
      /* Another option would be to reload the displacement into an
	 index register.  However, postreload has code to optimize
	 address reloads that have the same base and different
	 displacements, so reloading into an index register would
	 not necessarily be a win.  */
      if (new_reg == NULL_RTX)
	{
	  /* See if the target can split the displacement into a
	     legitimate new displacement from a local anchor.  */
	  gcc_assert (ad.disp == ad.disp_term);
	  poly_int64 orig_offset;
	  rtx offset1, offset2;
	  if (poly_int_const_p (*ad.disp, &orig_offset)
	      && targetm.legitimize_address_displacement (&offset1, &offset2,
							  orig_offset,
							  ad.mode))
	    {
	      new_reg = base_plus_disp_to_reg (&ad, offset1);
	      new_reg = gen_rtx_PLUS (GET_MODE (new_reg), new_reg, offset2);
	    }
	  else
	    new_reg = base_plus_disp_to_reg (&ad, *ad.disp);
	}
      insns = get_insns ();
      last_insn = get_last_insn ();
      /* If we generated at least two insns, try last insn source as
	 an address.  If we succeed, we generate one less insn.  */
      if (REG_P (new_reg)
	  && last_insn != insns
	  && (set = single_set (last_insn)) != NULL_RTX
	  && GET_CODE (SET_SRC (set)) == PLUS
	  && REG_P (XEXP (SET_SRC (set), 0))
	  && CONSTANT_P (XEXP (SET_SRC (set), 1)))
	{
	  *ad.inner = SET_SRC (set);
	  if (valid_address_p (ad.mode, *ad.outer, ad.as))
	    {
	      *ad.base_term = XEXP (SET_SRC (set), 0);
	      *ad.disp_term = XEXP (SET_SRC (set), 1);
	      cl = base_reg_class (ad.mode, ad.as, ad.base_outer_code,
				   get_index_code (&ad));
	      regno = REGNO (*ad.base_term);
	      if (regno >= FIRST_PSEUDO_REGISTER
		  && cl != lra_get_allocno_class (regno))
		lra_change_class (regno, cl, "      Change to", true);
	      new_reg = SET_SRC (set);
	      delete_insns_since (PREV_INSN (last_insn));
	    }
	}
      end_sequence ();
      emit_insn (insns);
      *ad.inner = new_reg;
    }
  else if (ad.disp_term != NULL)
    {
      /* base + scale * index + disp => new base + scale * index,
	 case (1) above.  */
      gcc_assert (ad.disp == ad.disp_term);
      new_reg = base_plus_disp_to_reg (&ad, *ad.disp);
      *ad.inner = simplify_gen_binary (PLUS, GET_MODE (new_reg),
				       new_reg, *ad.index);
    }
  else if ((scale = get_index_scale (&ad)) == 1)
    {
      /* The last transformation to one reg will be made in
	 curr_insn_transform function.  */
      end_sequence ();
      return false;
    }
  else if (scale != 0)
    {
      /* base + scale * index => base + new_reg,
	 case (1) above.
      Index part of address may become invalid.  For example, we
      changed pseudo on the equivalent memory and a subreg of the
      pseudo onto the memory of different mode for which the scale is
      prohibitted.  */
      new_reg = index_part_to_reg (&ad);
      *ad.inner = simplify_gen_binary (PLUS, GET_MODE (new_reg),
				       *ad.base_term, new_reg);
    }
  else
    {
      enum reg_class cl = base_reg_class (ad.mode, ad.as,
					  SCRATCH, SCRATCH);
      rtx addr = *ad.inner;
      
      new_reg = lra_create_new_reg (Pmode, NULL_RTX, cl, "addr");
      /* addr => new_base.  */
      lra_emit_move (new_reg, addr);
      *ad.inner = new_reg;
    }
  *before = get_insns ();
  end_sequence ();
  return true;
}

/* If CHECK_ONLY_P is false, do address reloads until it is necessary.
   Use process_address_1 as a helper function.  Return true for any
   RTL changes.

   If CHECK_ONLY_P is true, just check address correctness.  Return
   false if the address correct.  */
static bool
process_address (int nop, bool check_only_p,
		 rtx_insn **before, rtx_insn **after)
{
  bool res = false;

  while (process_address_1 (nop, check_only_p, before, after))
    {
      if (check_only_p)
	return true;
      res = true;
    }
  return res;
}

/* Emit insns to reload VALUE into a new register.  VALUE is an
   auto-increment or auto-decrement RTX whose operand is a register or
   memory location; so reloading involves incrementing that location.
   IN is either identical to VALUE, or some cheaper place to reload
   value being incremented/decremented from.

   INC_AMOUNT is the number to increment or decrement by (always
   positive and ignored for POST_MODIFY/PRE_MODIFY).

   Return pseudo containing the result.	 */
static rtx
emit_inc (enum reg_class new_rclass, rtx in, rtx value, poly_int64 inc_amount)
{
  /* REG or MEM to be copied and incremented.  */
  rtx incloc = XEXP (value, 0);
  /* Nonzero if increment after copying.  */
  int post = (GET_CODE (value) == POST_DEC || GET_CODE (value) == POST_INC
	      || GET_CODE (value) == POST_MODIFY);
  rtx_insn *last;
  rtx inc;
  rtx_insn *add_insn;
  int code;
  rtx real_in = in == value ? incloc : in;
  rtx result;
  bool plus_p = true;

  if (GET_CODE (value) == PRE_MODIFY || GET_CODE (value) == POST_MODIFY)
    {
      lra_assert (GET_CODE (XEXP (value, 1)) == PLUS
		  || GET_CODE (XEXP (value, 1)) == MINUS);
      lra_assert (rtx_equal_p (XEXP (XEXP (value, 1), 0), XEXP (value, 0)));
      plus_p = GET_CODE (XEXP (value, 1)) == PLUS;
      inc = XEXP (XEXP (value, 1), 1);
    }
  else
    {
      if (GET_CODE (value) == PRE_DEC || GET_CODE (value) == POST_DEC)
	inc_amount = -inc_amount;

      inc = gen_int_mode (inc_amount, GET_MODE (value));
    }

  if (! post && REG_P (incloc))
    result = incloc;
  else
    result = lra_create_new_reg (GET_MODE (value), value, new_rclass,
				 "INC/DEC result");

  if (real_in != result)
    {
      /* First copy the location to the result register.  */
      lra_assert (REG_P (result));
      emit_insn (gen_move_insn (result, real_in));
    }

  /* We suppose that there are insns to add/sub with the constant
     increment permitted in {PRE/POST)_{DEC/INC/MODIFY}.  At least the
     old reload worked with this assumption.  If the assumption
     becomes wrong, we should use approach in function
     base_plus_disp_to_reg.  */
  if (in == value)
    {
      /* See if we can directly increment INCLOC.  */
      last = get_last_insn ();
      add_insn = emit_insn (plus_p
			    ? gen_add2_insn (incloc, inc)
			    : gen_sub2_insn (incloc, inc));

      code = recog_memoized (add_insn);
      if (code >= 0)
	{
	  if (! post && result != incloc)
	    emit_insn (gen_move_insn (result, incloc));
	  return result;
	}
      delete_insns_since (last);
    }

  /* If couldn't do the increment directly, must increment in RESULT.
     The way we do this depends on whether this is pre- or
     post-increment.  For pre-increment, copy INCLOC to the reload
     register, increment it there, then save back.  */
  if (! post)
    {
      if (real_in != result)
	emit_insn (gen_move_insn (result, real_in));
      if (plus_p)
	emit_insn (gen_add2_insn (result, inc));
      else
	emit_insn (gen_sub2_insn (result, inc));
      if (result != incloc)
	emit_insn (gen_move_insn (incloc, result));
    }
  else
    {
      /* Post-increment.

	 Because this might be a jump insn or a compare, and because
	 RESULT may not be available after the insn in an input
	 reload, we must do the incrementing before the insn being
	 reloaded for.

	 We have already copied IN to RESULT.  Increment the copy in
	 RESULT, save that back, then decrement RESULT so it has
	 the original value.  */
      if (plus_p)
	emit_insn (gen_add2_insn (result, inc));
      else
	emit_insn (gen_sub2_insn (result, inc));
      emit_insn (gen_move_insn (incloc, result));
      /* Restore non-modified value for the result.  We prefer this
	 way because it does not require an additional hard
	 register.  */
      if (plus_p)
	{
	  if (CONST_INT_P (inc))
	    emit_insn (gen_add2_insn (result,
				      gen_int_mode (-INTVAL (inc),
						    GET_MODE (result))));
	  else
	    emit_insn (gen_sub2_insn (result, inc));
	}
      else
	emit_insn (gen_add2_insn (result, inc));
    }
  return result;
}

/* Return true if the current move insn does not need processing as we
   already know that it satisfies its constraints.  */
static bool
simple_move_p (void)
{
  rtx dest, src;
  enum reg_class dclass, sclass;

  lra_assert (curr_insn_set != NULL_RTX);
  dest = SET_DEST (curr_insn_set);
  src = SET_SRC (curr_insn_set);

  /* If the instruction has multiple sets we need to process it even if it
     is single_set.  This can happen if one or more of the SETs are dead.
     See PR73650.  */
  if (multiple_sets (curr_insn))
    return false;

  return ((dclass = get_op_class (dest)) != NO_REGS
	  && (sclass = get_op_class (src)) != NO_REGS
	  /* The backend guarantees that register moves of cost 2
	     never need reloads.  */
	  && targetm.register_move_cost (GET_MODE (src), sclass, dclass) == 2);
 }

/* Swap operands NOP and NOP + 1. */
static inline void
swap_operands (int nop)
{
  std::swap (curr_operand_mode[nop], curr_operand_mode[nop + 1]);
  std::swap (original_subreg_reg_mode[nop], original_subreg_reg_mode[nop + 1]);
  std::swap (*curr_id->operand_loc[nop], *curr_id->operand_loc[nop + 1]);
  std::swap (equiv_substition_p[nop], equiv_substition_p[nop + 1]);
  /* Swap the duplicates too.  */
  lra_update_dup (curr_id, nop);
  lra_update_dup (curr_id, nop + 1);
}

/* Main entry point of the constraint code: search the body of the
   current insn to choose the best alternative.  It is mimicking insn
   alternative cost calculation model of former reload pass.  That is
   because machine descriptions were written to use this model.  This
   model can be changed in future.  Make commutative operand exchange
   if it is chosen.

   if CHECK_ONLY_P is false, do RTL changes to satisfy the
   constraints.  Return true if any change happened during function
   call.

   If CHECK_ONLY_P is true then don't do any transformation.  Just
   check that the insn satisfies all constraints.  If the insn does
   not satisfy any constraint, return true.  */
static bool
curr_insn_transform (bool check_only_p)
{
  int i, j, k;
  int n_operands;
  int n_alternatives;
  int n_outputs;
  int commutative;
  signed char goal_alt_matched[MAX_RECOG_OPERANDS][MAX_RECOG_OPERANDS];
  signed char match_inputs[MAX_RECOG_OPERANDS + 1];
  signed char outputs[MAX_RECOG_OPERANDS + 1];
  rtx_insn *before, *after;
  bool alt_p = false;
  /* Flag that the insn has been changed through a transformation.  */
  bool change_p;
  bool sec_mem_p;
  bool use_sec_mem_p;
  int max_regno_before;
  int reused_alternative_num;

  curr_insn_set = single_set (curr_insn);
  if (curr_insn_set != NULL_RTX && simple_move_p ())
    return false;

  no_input_reloads_p = no_output_reloads_p = false;
  goal_alt_number = -1;
  change_p = sec_mem_p = false;
  /* JUMP_INSNs and CALL_INSNs are not allowed to have any output
     reloads; neither are insns that SET cc0.  Insns that use CC0 are
     not allowed to have any input reloads.  */
  if (JUMP_P (curr_insn) || CALL_P (curr_insn))
    no_output_reloads_p = true;

  if (HAVE_cc0 && reg_referenced_p (cc0_rtx, PATTERN (curr_insn)))
    no_input_reloads_p = true;
  if (HAVE_cc0 && reg_set_p (cc0_rtx, PATTERN (curr_insn)))
    no_output_reloads_p = true;

  n_operands = curr_static_id->n_operands;
  n_alternatives = curr_static_id->n_alternatives;

  /* Just return "no reloads" if insn has no operands with
     constraints.  */
  if (n_operands == 0 || n_alternatives == 0)
    return false;

  max_regno_before = max_reg_num ();

  for (i = 0; i < n_operands; i++)
    {
      goal_alt_matched[i][0] = -1;
      goal_alt_matches[i] = -1;
    }

  commutative = curr_static_id->commutative;

  /* Now see what we need for pseudos that didn't get hard regs or got
     the wrong kind of hard reg.  For this, we must consider all the
     operands together against the register constraints.  */

  best_losers = best_overall = INT_MAX;
  best_reload_sum = 0;

  curr_swapped = false;
  goal_alt_swapped = false;

  if (! check_only_p)
    /* Make equivalence substitution and memory subreg elimination
       before address processing because an address legitimacy can
       depend on memory mode.  */
    for (i = 0; i < n_operands; i++)
      {
	rtx op, subst, old;
	bool op_change_p = false;

	if (curr_static_id->operand[i].is_operator)
	  continue;
	
	old = op = *curr_id->operand_loc[i];
	if (GET_CODE (old) == SUBREG)
	  old = SUBREG_REG (old);
	subst = get_equiv_with_elimination (old, curr_insn);
	original_subreg_reg_mode[i] = VOIDmode;
	equiv_substition_p[i] = false;
	if (subst != old)
	  {
	    equiv_substition_p[i] = true;
	    subst = copy_rtx (subst);
	    lra_assert (REG_P (old));
	    if (GET_CODE (op) != SUBREG)
	      *curr_id->operand_loc[i] = subst;
	    else
	      {
		SUBREG_REG (op) = subst;
		if (GET_MODE (subst) == VOIDmode)
		  original_subreg_reg_mode[i] = GET_MODE (old);
	      }
	    if (lra_dump_file != NULL)
	      {
		fprintf (lra_dump_file,
			 "Changing pseudo %d in operand %i of insn %u on equiv ",
			 REGNO (old), i, INSN_UID (curr_insn));
		dump_value_slim (lra_dump_file, subst, 1);
		fprintf (lra_dump_file, "\n");
	      }
	    op_change_p = change_p = true;
	  }
	if (simplify_operand_subreg (i, GET_MODE (old)) || op_change_p)
	  {
	    change_p = true;
	    lra_update_dup (curr_id, i);
	  }
      }

  /* Reload address registers and displacements.  We do it before
     finding an alternative because of memory constraints.  */
  before = after = NULL;
  for (i = 0; i < n_operands; i++)
    if (! curr_static_id->operand[i].is_operator
	&& process_address (i, check_only_p, &before, &after))
      {
	if (check_only_p)
	  return true;
	change_p = true;
	lra_update_dup (curr_id, i);
      }
  
  if (change_p)
    /* If we've changed the instruction then any alternative that
       we chose previously may no longer be valid.  */
    lra_set_used_insn_alternative (curr_insn, -1);

  if (! check_only_p && curr_insn_set != NULL_RTX
      && check_and_process_move (&change_p, &sec_mem_p))
    return change_p;

 try_swapped:

  reused_alternative_num = check_only_p ? -1 : curr_id->used_insn_alternative;
  if (lra_dump_file != NULL && reused_alternative_num >= 0)
    fprintf (lra_dump_file, "Reusing alternative %d for insn #%u\n",
	     reused_alternative_num, INSN_UID (curr_insn));

  if (process_alt_operands (reused_alternative_num))
    alt_p = true;

  if (check_only_p)
    return ! alt_p || best_losers != 0;

  /* If insn is commutative (it's safe to exchange a certain pair of
     operands) then we need to try each alternative twice, the second
     time matching those two operands as if we had exchanged them.  To
     do this, really exchange them in operands.

     If we have just tried the alternatives the second time, return
     operands to normal and drop through.  */

  if (reused_alternative_num < 0 && commutative >= 0)
    {
      curr_swapped = !curr_swapped;
      if (curr_swapped)
	{
	  swap_operands (commutative);
	  goto try_swapped;
	}
      else
	swap_operands (commutative);
    }

  if (! alt_p && ! sec_mem_p)
    {
      /* No alternative works with reloads??  */
      if (INSN_CODE (curr_insn) >= 0)
	fatal_insn ("unable to generate reloads for:", curr_insn);
      error_for_asm (curr_insn,
		     "inconsistent operand constraints in an %<asm%>");
      /* Avoid further trouble with this insn.  Don't generate use
	 pattern here as we could use the insn SP offset.  */
      lra_set_insn_deleted (curr_insn);
      return true;
    }

  /* If the best alternative is with operands 1 and 2 swapped, swap
     them.  Update the operand numbers of any reloads already
     pushed.  */

  if (goal_alt_swapped)
    {
      if (lra_dump_file != NULL)
	fprintf (lra_dump_file, "  Commutative operand exchange in insn %u\n",
		 INSN_UID (curr_insn));

      /* Swap the duplicates too.  */
      swap_operands (commutative);
      change_p = true;
    }

  /* Some targets' TARGET_SECONDARY_MEMORY_NEEDED (e.g. x86) are defined
     too conservatively.  So we use the secondary memory only if there
     is no any alternative without reloads.  */
  use_sec_mem_p = false;
  if (! alt_p)
    use_sec_mem_p = true;
  else if (sec_mem_p)
    {
      for (i = 0; i < n_operands; i++)
	if (! goal_alt_win[i] && ! goal_alt_match_win[i])
	  break;
      use_sec_mem_p = i < n_operands;
    }

  if (use_sec_mem_p)
    {
      int in = -1, out = -1;
      rtx new_reg, src, dest, rld;
      machine_mode sec_mode, rld_mode;

      lra_assert (curr_insn_set != NULL_RTX && sec_mem_p);
      dest = SET_DEST (curr_insn_set);
      src = SET_SRC (curr_insn_set);
      for (i = 0; i < n_operands; i++)
	if (*curr_id->operand_loc[i] == dest)
	  out = i;
	else if (*curr_id->operand_loc[i] == src)
	  in = i;
      for (i = 0; i < curr_static_id->n_dups; i++)
	if (out < 0 && *curr_id->dup_loc[i] == dest)
	  out = curr_static_id->dup_num[i];
	else if (in < 0 && *curr_id->dup_loc[i] == src)
	  in = curr_static_id->dup_num[i];
      lra_assert (out >= 0 && in >= 0
		  && curr_static_id->operand[out].type == OP_OUT
		  && curr_static_id->operand[in].type == OP_IN);
      rld = partial_subreg_p (GET_MODE (src), GET_MODE (dest)) ? src : dest;
      rld_mode = GET_MODE (rld);
<<<<<<< HEAD
#ifdef SECONDARY_MEMORY_NEEDED_MODE
      sec_mode = SECONDARY_MEMORY_NEEDED_MODE (MACRO_MODE (rld_mode));
#else
      sec_mode = rld_mode;
#endif
=======
      sec_mode = targetm.secondary_memory_needed_mode (rld_mode);
>>>>>>> 4a85c0b1
      new_reg = lra_create_new_reg (sec_mode, NULL_RTX,
				    NO_REGS, "secondary");
      /* If the mode is changed, it should be wider.  */
      lra_assert (!partial_subreg_p (sec_mode, rld_mode));
      if (sec_mode != rld_mode)
        {
	  /* If the target says specifically to use another mode for
	     secondary memory moves we can not reuse the original
	     insn.  */
	  after = emit_spill_move (false, new_reg, dest);
	  lra_process_new_insns (curr_insn, NULL, after,
				 "Inserting the sec. move");
	  /* We may have non null BEFORE here (e.g. after address
	     processing.  */
	  push_to_sequence (before);
	  before = emit_spill_move (true, new_reg, src);
	  emit_insn (before);
	  before = get_insns ();
	  end_sequence ();
	  lra_process_new_insns (curr_insn, before, NULL, "Changing on");
	  lra_set_insn_deleted (curr_insn);
	}
      else if (dest == rld)
        {
	  *curr_id->operand_loc[out] = new_reg;
	  lra_update_dup (curr_id, out);
	  after = emit_spill_move (false, new_reg, dest);
	  lra_process_new_insns (curr_insn, NULL, after,
				 "Inserting the sec. move");
	}
      else
	{
	  *curr_id->operand_loc[in] = new_reg;
	  lra_update_dup (curr_id, in);
	  /* See comments above.  */
	  push_to_sequence (before);
	  before = emit_spill_move (true, new_reg, src);
	  emit_insn (before);
	  before = get_insns ();
	  end_sequence ();
	  lra_process_new_insns (curr_insn, before, NULL,
				 "Inserting the sec. move");
	}
      lra_update_insn_regno_info (curr_insn);
      return true;
    }

  lra_assert (goal_alt_number >= 0);
  lra_set_used_insn_alternative (curr_insn, goal_alt_number);

  if (lra_dump_file != NULL)
    {
      const char *p;

      fprintf (lra_dump_file, "	 Choosing alt %d in insn %u:",
	       goal_alt_number, INSN_UID (curr_insn));
      for (i = 0; i < n_operands; i++)
	{
	  p = (curr_static_id->operand_alternative
	       [goal_alt_number * n_operands + i].constraint);
	  if (*p == '\0')
	    continue;
	  fprintf (lra_dump_file, "  (%d) ", i);
	  for (; *p != '\0' && *p != ',' && *p != '#'; p++)
	    fputc (*p, lra_dump_file);
	}
      if (INSN_CODE (curr_insn) >= 0
          && (p = get_insn_name (INSN_CODE (curr_insn))) != NULL)
        fprintf (lra_dump_file, " {%s}", p);
      if (may_ne (curr_id->sp_offset, 0))
	{
	  fprintf (lra_dump_file, " (sp_off=");
	  print_dec (curr_id->sp_offset, lra_dump_file, SIGNED);
	  fprintf (lra_dump_file, ")");
	}
      fprintf (lra_dump_file, "\n");
    }

  /* Right now, for any pair of operands I and J that are required to
     match, with J < I, goal_alt_matches[I] is J.  Add I to
     goal_alt_matched[J].  */

  for (i = 0; i < n_operands; i++)
    if ((j = goal_alt_matches[i]) >= 0)
      {
	for (k = 0; goal_alt_matched[j][k] >= 0; k++)
	  ;
	/* We allow matching one output operand and several input
	   operands.  */
	lra_assert (k == 0
		    || (curr_static_id->operand[j].type == OP_OUT
			&& curr_static_id->operand[i].type == OP_IN
			&& (curr_static_id->operand
			    [goal_alt_matched[j][0]].type == OP_IN)));
	goal_alt_matched[j][k] = i;
	goal_alt_matched[j][k + 1] = -1;
      }

  for (i = 0; i < n_operands; i++)
    goal_alt_win[i] |= goal_alt_match_win[i];

  /* Any constants that aren't allowed and can't be reloaded into
     registers are here changed into memory references.	 */
  for (i = 0; i < n_operands; i++)
    if (goal_alt_win[i])
      {
	int regno;
	enum reg_class new_class;
	rtx reg = *curr_id->operand_loc[i];

	if (GET_CODE (reg) == SUBREG)
	  reg = SUBREG_REG (reg);

	if (REG_P (reg) && (regno = REGNO (reg)) >= FIRST_PSEUDO_REGISTER)
	  {
	    bool ok_p = in_class_p (reg, goal_alt[i], &new_class);

	    if (new_class != NO_REGS && get_reg_class (regno) != new_class)
	      {
		lra_assert (ok_p);
		lra_change_class (regno, new_class, "      Change to", true);
	      }
	  }
      }
    else
      {
	const char *constraint;
	char c;
	rtx op = *curr_id->operand_loc[i];
	rtx subreg = NULL_RTX;
	machine_mode mode = curr_operand_mode[i];

	if (GET_CODE (op) == SUBREG)
	  {
	    subreg = op;
	    op = SUBREG_REG (op);
	    mode = GET_MODE (op);
	  }

	if (CONST_POOL_OK_P (mode, op)
	    && ((targetm.preferred_reload_class
		 (op, (enum reg_class) goal_alt[i]) == NO_REGS)
		|| no_input_reloads_p))
	  {
	    rtx tem = force_const_mem (mode, op);

	    change_p = true;
	    if (subreg != NULL_RTX)
	      tem = gen_rtx_SUBREG (mode, tem, SUBREG_BYTE (subreg));

	    *curr_id->operand_loc[i] = tem;
	    lra_update_dup (curr_id, i);
	    process_address (i, false, &before, &after);

	    /* If the alternative accepts constant pool refs directly
	       there will be no reload needed at all.  */
	    if (subreg != NULL_RTX)
	      continue;
	    /* Skip alternatives before the one requested.  */
	    constraint = (curr_static_id->operand_alternative
			  [goal_alt_number * n_operands + i].constraint);
	    for (;
		 (c = *constraint) && c != ',' && c != '#';
		 constraint += CONSTRAINT_LEN (c, constraint))
	      {
		enum constraint_num cn = lookup_constraint (constraint);
		if ((insn_extra_memory_constraint (cn)
		     || insn_extra_special_memory_constraint (cn))
		    && satisfies_memory_constraint_p (tem, cn))
		  break;
	      }
	    if (c == '\0' || c == ',' || c == '#')
	      continue;

	    goal_alt_win[i] = true;
	  }
      }

  n_outputs = 0;
  outputs[0] = -1;
  for (i = 0; i < n_operands; i++)
    {
      int regno;
      bool optional_p = false;
      rtx old, new_reg;
      rtx op = *curr_id->operand_loc[i];

      if (goal_alt_win[i])
	{
	  if (goal_alt[i] == NO_REGS
	      && REG_P (op)
	      /* When we assign NO_REGS it means that we will not
		 assign a hard register to the scratch pseudo by
		 assigment pass and the scratch pseudo will be
		 spilled.  Spilled scratch pseudos are transformed
		 back to scratches at the LRA end.  */
	      && lra_former_scratch_operand_p (curr_insn, i)
	      && lra_former_scratch_p (REGNO (op)))
	    {
	      int regno = REGNO (op);
	      lra_change_class (regno, NO_REGS, "      Change to", true);
	      if (lra_get_regno_hard_regno (regno) >= 0)
		/* We don't have to mark all insn affected by the
		   spilled pseudo as there is only one such insn, the
		   current one.  */
		reg_renumber[regno] = -1;
	      lra_assert (bitmap_single_bit_set_p
			  (&lra_reg_info[REGNO (op)].insn_bitmap));
	    }
	  /* We can do an optional reload.  If the pseudo got a hard
	     reg, we might improve the code through inheritance.  If
	     it does not get a hard register we coalesce memory/memory
	     moves later.  Ignore move insns to avoid cycling.  */
	  if (! lra_simple_p
	      && lra_undo_inheritance_iter < LRA_MAX_INHERITANCE_PASSES
	      && goal_alt[i] != NO_REGS && REG_P (op)
	      && (regno = REGNO (op)) >= FIRST_PSEUDO_REGISTER
	      && regno < new_regno_start
	      && ! lra_former_scratch_p (regno)
	      && reg_renumber[regno] < 0
	      /* Check that the optional reload pseudo will be able to
		 hold given mode value.  */
	      && ! (prohibited_class_reg_set_mode_p
		    (goal_alt[i], reg_class_contents[goal_alt[i]],
		     PSEUDO_REGNO_MODE (regno)))
	      && (curr_insn_set == NULL_RTX
		  || !((REG_P (SET_SRC (curr_insn_set))
			|| MEM_P (SET_SRC (curr_insn_set))
			|| GET_CODE (SET_SRC (curr_insn_set)) == SUBREG)
		       && (REG_P (SET_DEST (curr_insn_set))
			   || MEM_P (SET_DEST (curr_insn_set))
			   || GET_CODE (SET_DEST (curr_insn_set)) == SUBREG))))
	    optional_p = true;
	  else
	    continue;
	}

      /* Operands that match previous ones have already been handled.  */
      if (goal_alt_matches[i] >= 0)
	continue;

      /* We should not have an operand with a non-offsettable address
	 appearing where an offsettable address will do.  It also may
	 be a case when the address should be special in other words
	 not a general one (e.g. it needs no index reg).  */
      if (goal_alt_matched[i][0] == -1 && goal_alt_offmemok[i] && MEM_P (op))
	{
	  enum reg_class rclass;
	  rtx *loc = &XEXP (op, 0);
	  enum rtx_code code = GET_CODE (*loc);

	  push_to_sequence (before);
	  rclass = base_reg_class (GET_MODE (op), MEM_ADDR_SPACE (op),
				   MEM, SCRATCH);
	  if (GET_RTX_CLASS (code) == RTX_AUTOINC)
	    new_reg = emit_inc (rclass, *loc, *loc,
				/* This value does not matter for MODIFY.  */
				GET_MODE_SIZE (GET_MODE (op)));
	  else if (get_reload_reg (OP_IN, Pmode, *loc, rclass, FALSE,
				   "offsetable address", &new_reg))
	    lra_emit_move (new_reg, *loc);
	  before = get_insns ();
	  end_sequence ();
	  *loc = new_reg;
	  lra_update_dup (curr_id, i);
	}
      else if (goal_alt_matched[i][0] == -1)
	{
	  machine_mode mode;
	  rtx reg, *loc;
	  int hard_regno;
	  enum op_type type = curr_static_id->operand[i].type;

	  loc = curr_id->operand_loc[i];
	  mode = curr_operand_mode[i];
	  if (GET_CODE (*loc) == SUBREG)
	    {
	      reg = SUBREG_REG (*loc);
	      poly_int64 byte = SUBREG_BYTE (*loc);
	      if (REG_P (reg)
		  /* Strict_low_part requires reload the register not
		     the sub-register.	*/
		  && (curr_static_id->operand[i].strict_low
		      || (!paradoxical_subreg_p (mode, GET_MODE (reg))
			  && (hard_regno
			      = get_try_hard_regno (REGNO (reg))) >= 0
			  && (simplify_subreg_regno
			      (hard_regno,
			       GET_MODE (reg), byte, mode) < 0)
			  && (goal_alt[i] == NO_REGS
			      || (simplify_subreg_regno
				  (ira_class_hard_regs[goal_alt[i]][0],
				   GET_MODE (reg), byte, mode) >= 0)))))
		{
		  /* An OP_INOUT is required when reloading a subreg of a
		     mode wider than a word to ensure that data beyond the
		     word being reloaded is preserved.  Also automatically
		     ensure that strict_low_part reloads are made into
		     OP_INOUT which should already be true from the backend
		     constraints.  */
		  if (type == OP_OUT
		      && (curr_static_id->operand[i].strict_low
			  || read_modify_subreg_p (*loc)))
		    type = OP_INOUT;
		  loc = &SUBREG_REG (*loc);
		  mode = GET_MODE (*loc);
		}
	    }
	  old = *loc;
	  if (get_reload_reg (type, mode, old, goal_alt[i],
			      loc != curr_id->operand_loc[i], "", &new_reg)
	      && type != OP_OUT)
	    {
	      push_to_sequence (before);
	      lra_emit_move (new_reg, old);
	      before = get_insns ();
	      end_sequence ();
	    }
	  *loc = new_reg;
	  if (type != OP_IN
	      && find_reg_note (curr_insn, REG_UNUSED, old) == NULL_RTX)
	    {
	      start_sequence ();
	      lra_emit_move (type == OP_INOUT ? copy_rtx (old) : old, new_reg);
	      emit_insn (after);
	      after = get_insns ();
	      end_sequence ();
	      *loc = new_reg;
	    }
	  for (j = 0; j < goal_alt_dont_inherit_ops_num; j++)
	    if (goal_alt_dont_inherit_ops[j] == i)
	      {
		lra_set_regno_unique_value (REGNO (new_reg));
		break;
	      }
	  lra_update_dup (curr_id, i);
	}
      else if (curr_static_id->operand[i].type == OP_IN
	       && (curr_static_id->operand[goal_alt_matched[i][0]].type
		   == OP_OUT))
	{
	  /* generate reloads for input and matched outputs.  */
	  match_inputs[0] = i;
	  match_inputs[1] = -1;
	  match_reload (goal_alt_matched[i][0], match_inputs, outputs,
			goal_alt[i], &before, &after,
			curr_static_id->operand_alternative
			[goal_alt_number * n_operands + goal_alt_matched[i][0]]
			.earlyclobber);
	}
      else if (curr_static_id->operand[i].type == OP_OUT
	       && (curr_static_id->operand[goal_alt_matched[i][0]].type
		   == OP_IN))
	/* Generate reloads for output and matched inputs.  */
	match_reload (i, goal_alt_matched[i], outputs, goal_alt[i], &before,
		      &after, curr_static_id->operand_alternative
			      [goal_alt_number * n_operands + i].earlyclobber);
      else if (curr_static_id->operand[i].type == OP_IN
	       && (curr_static_id->operand[goal_alt_matched[i][0]].type
		   == OP_IN))
	{
	  /* Generate reloads for matched inputs.  */
	  match_inputs[0] = i;
	  for (j = 0; (k = goal_alt_matched[i][j]) >= 0; j++)
	    match_inputs[j + 1] = k;
	  match_inputs[j + 1] = -1;
	  match_reload (-1, match_inputs, outputs, goal_alt[i], &before,
			&after, false);
	}
      else
	/* We must generate code in any case when function
	   process_alt_operands decides that it is possible.  */
	gcc_unreachable ();

      /* Memorise processed outputs so that output remaining to be processed
	 can avoid using the same register value (see match_reload).  */
      if (curr_static_id->operand[i].type == OP_OUT)
	{
	  outputs[n_outputs++] = i;
	  outputs[n_outputs] = -1;
	}

      if (optional_p)
	{
	  rtx reg = op;

	  lra_assert (REG_P (reg));
	  regno = REGNO (reg);
	  op = *curr_id->operand_loc[i]; /* Substitution.  */
	  if (GET_CODE (op) == SUBREG)
	    op = SUBREG_REG (op);
	  gcc_assert (REG_P (op) && (int) REGNO (op) >= new_regno_start);
	  bitmap_set_bit (&lra_optional_reload_pseudos, REGNO (op));
	  lra_reg_info[REGNO (op)].restore_rtx = reg;
	  if (lra_dump_file != NULL)
	    fprintf (lra_dump_file,
		     "      Making reload reg %d for reg %d optional\n",
		     REGNO (op), regno);
	}
    }
  if (before != NULL_RTX || after != NULL_RTX
      || max_regno_before != max_reg_num ())
    change_p = true;
  if (change_p)
    {
      lra_update_operator_dups (curr_id);
      /* Something changes -- process the insn.	 */
      lra_update_insn_regno_info (curr_insn);
    }
  lra_process_new_insns (curr_insn, before, after, "Inserting insn reload");
  return change_p;
}

/* Return true if INSN satisfies all constraints.  In other words, no
   reload insns are needed.  */
bool
lra_constrain_insn (rtx_insn *insn)
{
  int saved_new_regno_start = new_regno_start;
  int saved_new_insn_uid_start = new_insn_uid_start;
  bool change_p;

  curr_insn = insn;
  curr_id = lra_get_insn_recog_data (curr_insn);
  curr_static_id = curr_id->insn_static_data;
  new_insn_uid_start = get_max_uid ();
  new_regno_start = max_reg_num ();
  change_p = curr_insn_transform (true);
  new_regno_start = saved_new_regno_start;
  new_insn_uid_start = saved_new_insn_uid_start;
  return ! change_p;
}

/* Return true if X is in LIST.	 */
static bool
in_list_p (rtx x, rtx list)
{
  for (; list != NULL_RTX; list = XEXP (list, 1))
    if (XEXP (list, 0) == x)
      return true;
  return false;
}

/* Return true if X contains an allocatable hard register (if
   HARD_REG_P) or a (spilled if SPILLED_P) pseudo.  */
static bool
contains_reg_p (rtx x, bool hard_reg_p, bool spilled_p)
{
  int i, j;
  const char *fmt;
  enum rtx_code code;

  code = GET_CODE (x);
  if (REG_P (x))
    {
      int regno = REGNO (x);
      HARD_REG_SET alloc_regs;

      if (hard_reg_p)
	{
	  if (regno >= FIRST_PSEUDO_REGISTER)
	    regno = lra_get_regno_hard_regno (regno);
	  if (regno < 0)
	    return false;
	  COMPL_HARD_REG_SET (alloc_regs, lra_no_alloc_regs);
	  return overlaps_hard_reg_set_p (alloc_regs, GET_MODE (x), regno);
	}
      else
	{
	  if (regno < FIRST_PSEUDO_REGISTER)
	    return false;
	  if (! spilled_p)
	    return true;
	  return lra_get_regno_hard_regno (regno) < 0;
	}
    }
  fmt = GET_RTX_FORMAT (code);
  for (i = GET_RTX_LENGTH (code) - 1; i >= 0; i--)
    {
      if (fmt[i] == 'e')
	{
	  if (contains_reg_p (XEXP (x, i), hard_reg_p, spilled_p))
	    return true;
	}
      else if (fmt[i] == 'E')
	{
	  for (j = XVECLEN (x, i) - 1; j >= 0; j--)
	    if (contains_reg_p (XVECEXP (x, i, j), hard_reg_p, spilled_p))
	      return true;
	}
    }
  return false;
}

/* Process all regs in location *LOC and change them on equivalent
   substitution.  Return true if any change was done.  */
static bool
loc_equivalence_change_p (rtx *loc)
{
  rtx subst, reg, x = *loc;
  bool result = false;
  enum rtx_code code = GET_CODE (x);
  const char *fmt;
  int i, j;

  if (code == SUBREG)
    {
      reg = SUBREG_REG (x);
      if ((subst = get_equiv_with_elimination (reg, curr_insn)) != reg
	  && GET_MODE (subst) == VOIDmode)
	{
	  /* We cannot reload debug location.  Simplify subreg here
	     while we know the inner mode.  */
	  *loc = simplify_gen_subreg (GET_MODE (x), subst,
				      GET_MODE (reg), SUBREG_BYTE (x));
	  return true;
	}
    }
  if (code == REG && (subst = get_equiv_with_elimination (x, curr_insn)) != x)
    {
      *loc = subst;
      return true;
    }

  /* Scan all the operand sub-expressions.  */
  fmt = GET_RTX_FORMAT (code);
  for (i = GET_RTX_LENGTH (code) - 1; i >= 0; i--)
    {
      if (fmt[i] == 'e')
	result = loc_equivalence_change_p (&XEXP (x, i)) || result;
      else if (fmt[i] == 'E')
	for (j = XVECLEN (x, i) - 1; j >= 0; j--)
	  result
	    = loc_equivalence_change_p (&XVECEXP (x, i, j)) || result;
    }
  return result;
}

/* Similar to loc_equivalence_change_p, but for use as
   simplify_replace_fn_rtx callback.  DATA is insn for which the
   elimination is done.  If it null we don't do the elimination.  */
static rtx
loc_equivalence_callback (rtx loc, const_rtx, void *data)
{
  if (!REG_P (loc))
    return NULL_RTX;

  rtx subst = (data == NULL
	       ? get_equiv (loc) : get_equiv_with_elimination (loc, (rtx_insn *) data));
  if (subst != loc)
    return subst;

  return NULL_RTX;
}

/* Maximum number of generated reload insns per an insn.  It is for
   preventing this pass cycling in a bug case.	*/
#define MAX_RELOAD_INSNS_NUMBER LRA_MAX_INSN_RELOADS

/* The current iteration number of this LRA pass.  */
int lra_constraint_iter;

/* True if we substituted equiv which needs checking register
   allocation correctness because the equivalent value contains
   allocatable hard registers or when we restore multi-register
   pseudo.  */
bool lra_risky_transformations_p;

/* Return true if REGNO is referenced in more than one block.  */
static bool
multi_block_pseudo_p (int regno)
{
  basic_block bb = NULL;
  unsigned int uid;
  bitmap_iterator bi;

  if (regno < FIRST_PSEUDO_REGISTER)
    return false;

    EXECUTE_IF_SET_IN_BITMAP (&lra_reg_info[regno].insn_bitmap, 0, uid, bi)
      if (bb == NULL)
	bb = BLOCK_FOR_INSN (lra_insn_recog_data[uid]->insn);
      else if (BLOCK_FOR_INSN (lra_insn_recog_data[uid]->insn) != bb)
	return true;
    return false;
}

/* Return true if LIST contains a deleted insn.  */
static bool
contains_deleted_insn_p (rtx_insn_list *list)
{
  for (; list != NULL_RTX; list = list->next ())
    if (NOTE_P (list->insn ())
	&& NOTE_KIND (list->insn ()) == NOTE_INSN_DELETED)
      return true;
  return false;
}

/* Return true if X contains a pseudo dying in INSN.  */
static bool
dead_pseudo_p (rtx x, rtx_insn *insn)
{
  int i, j;
  const char *fmt;
  enum rtx_code code;

  if (REG_P (x))
    return (insn != NULL_RTX
	    && find_regno_note (insn, REG_DEAD, REGNO (x)) != NULL_RTX);
  code = GET_CODE (x);
  fmt = GET_RTX_FORMAT (code);
  for (i = GET_RTX_LENGTH (code) - 1; i >= 0; i--)
    {
      if (fmt[i] == 'e')
	{
	  if (dead_pseudo_p (XEXP (x, i), insn))
	    return true;
	}
      else if (fmt[i] == 'E')
	{
	  for (j = XVECLEN (x, i) - 1; j >= 0; j--)
	    if (dead_pseudo_p (XVECEXP (x, i, j), insn))
	      return true;
	}
    }
  return false;
}

/* Return true if INSN contains a dying pseudo in INSN right hand
   side.  */
static bool
insn_rhs_dead_pseudo_p (rtx_insn *insn)
{
  rtx set = single_set (insn);

  gcc_assert (set != NULL);
  return dead_pseudo_p (SET_SRC (set), insn);
}

/* Return true if any init insn of REGNO contains a dying pseudo in
   insn right hand side.  */
static bool
init_insn_rhs_dead_pseudo_p (int regno)
{
  rtx_insn_list *insns = ira_reg_equiv[regno].init_insns;

  if (insns == NULL)
    return false;
  for (; insns != NULL_RTX; insns = insns->next ())
    if (insn_rhs_dead_pseudo_p (insns->insn ()))
      return true;
  return false;
}

/* Return TRUE if REGNO has a reverse equivalence.  The equivalence is
   reverse only if we have one init insn with given REGNO as a
   source.  */
static bool
reverse_equiv_p (int regno)
{
  rtx_insn_list *insns = ira_reg_equiv[regno].init_insns;
  rtx set;

  if (insns == NULL)
    return false;
  if (! INSN_P (insns->insn ())
      || insns->next () != NULL)
    return false;
  if ((set = single_set (insns->insn ())) == NULL_RTX)
    return false;
  return REG_P (SET_SRC (set)) && (int) REGNO (SET_SRC (set)) == regno;
}

/* Return TRUE if REGNO was reloaded in an equivalence init insn.  We
   call this function only for non-reverse equivalence.  */
static bool
contains_reloaded_insn_p (int regno)
{
  rtx set;
  rtx_insn_list *list = ira_reg_equiv[regno].init_insns;

  for (; list != NULL; list = list->next ())
    if ((set = single_set (list->insn ())) == NULL_RTX
	|| ! REG_P (SET_DEST (set))
	|| (int) REGNO (SET_DEST (set)) != regno)
      return true;
  return false;
}

/* Entry function of LRA constraint pass.  Return true if the
   constraint pass did change the code.	 */
bool
lra_constraints (bool first_p)
{
  bool changed_p;
  int i, hard_regno, new_insns_num;
  unsigned int min_len, new_min_len, uid;
  rtx set, x, reg, dest_reg;
  basic_block last_bb;
  bitmap_iterator bi;

  lra_constraint_iter++;
  if (lra_dump_file != NULL)
    fprintf (lra_dump_file, "\n********** Local #%d: **********\n\n",
	     lra_constraint_iter);
  changed_p = false;
  if (pic_offset_table_rtx
      && REGNO (pic_offset_table_rtx) >= FIRST_PSEUDO_REGISTER)
    lra_risky_transformations_p = true;
  else
    /* On the first iteration we should check IRA assignment
       correctness.  In rare cases, the assignments can be wrong as
       early clobbers operands are ignored in IRA.  */
    lra_risky_transformations_p = first_p;
  new_insn_uid_start = get_max_uid ();
  new_regno_start = first_p ? lra_constraint_new_regno_start : max_reg_num ();
  /* Mark used hard regs for target stack size calulations.  */
  for (i = FIRST_PSEUDO_REGISTER; i < new_regno_start; i++)
    if (lra_reg_info[i].nrefs != 0
	&& (hard_regno = lra_get_regno_hard_regno (i)) >= 0)
      {
	int j, nregs;

	nregs = hard_regno_nregs (hard_regno, lra_reg_info[i].biggest_mode);
	for (j = 0; j < nregs; j++)
	  df_set_regs_ever_live (hard_regno + j, true);
      }
  /* Do elimination before the equivalence processing as we can spill
     some pseudos during elimination.  */
  lra_eliminate (false, first_p);
  auto_bitmap equiv_insn_bitmap (&reg_obstack);
  for (i = FIRST_PSEUDO_REGISTER; i < new_regno_start; i++)
    if (lra_reg_info[i].nrefs != 0)
      {
	ira_reg_equiv[i].profitable_p = true;
	reg = regno_reg_rtx[i];
	if (lra_get_regno_hard_regno (i) < 0 && (x = get_equiv (reg)) != reg)
	  {
	    bool pseudo_p = contains_reg_p (x, false, false);

	    /* After RTL transformation, we can not guarantee that
	       pseudo in the substitution was not reloaded which might
	       make equivalence invalid.  For example, in reverse
	       equiv of p0

	       p0 <- ...
	       ...
	       equiv_mem <- p0

	       the memory address register was reloaded before the 2nd
	       insn.  */
	    if ((! first_p && pseudo_p)
		/* We don't use DF for compilation speed sake.  So it
		   is problematic to update live info when we use an
		   equivalence containing pseudos in more than one
		   BB.  */
		|| (pseudo_p && multi_block_pseudo_p (i))
		/* If an init insn was deleted for some reason, cancel
		   the equiv.  We could update the equiv insns after
		   transformations including an equiv insn deletion
		   but it is not worthy as such cases are extremely
		   rare.  */ 
		|| contains_deleted_insn_p (ira_reg_equiv[i].init_insns)
		/* If it is not a reverse equivalence, we check that a
		   pseudo in rhs of the init insn is not dying in the
		   insn.  Otherwise, the live info at the beginning of
		   the corresponding BB might be wrong after we
		   removed the insn.  When the equiv can be a
		   constant, the right hand side of the init insn can
		   be a pseudo.  */
		|| (! reverse_equiv_p (i)
		    && (init_insn_rhs_dead_pseudo_p (i)
			/* If we reloaded the pseudo in an equivalence
			   init insn, we can not remove the equiv init
			   insns and the init insns might write into
			   const memory in this case.  */
			|| contains_reloaded_insn_p (i)))
		/* Prevent access beyond equivalent memory for
		   paradoxical subregs.  */
		|| (MEM_P (x)
		    && may_gt (GET_MODE_SIZE (lra_reg_info[i].biggest_mode),
			       GET_MODE_SIZE (GET_MODE (x))))
		|| (pic_offset_table_rtx
		    && ((CONST_POOL_OK_P (PSEUDO_REGNO_MODE (i), x)
			 && (targetm.preferred_reload_class
			     (x, lra_get_allocno_class (i)) == NO_REGS))
			|| contains_symbol_ref_p (x))))
	      ira_reg_equiv[i].defined_p = false;
	    if (contains_reg_p (x, false, true))
	      ira_reg_equiv[i].profitable_p = false;
	    if (get_equiv (reg) != reg)
	      bitmap_ior_into (equiv_insn_bitmap, &lra_reg_info[i].insn_bitmap);
	  }
      }
  for (i = FIRST_PSEUDO_REGISTER; i < new_regno_start; i++)
    update_equiv (i);
  /* We should add all insns containing pseudos which should be
     substituted by their equivalences.  */
  EXECUTE_IF_SET_IN_BITMAP (equiv_insn_bitmap, 0, uid, bi)
    lra_push_insn_by_uid (uid);
  min_len = lra_insn_stack_length ();
  new_insns_num = 0;
  last_bb = NULL;
  changed_p = false;
  while ((new_min_len = lra_insn_stack_length ()) != 0)
    {
      curr_insn = lra_pop_insn ();
      --new_min_len;
      curr_bb = BLOCK_FOR_INSN (curr_insn);
      if (curr_bb != last_bb)
	{
	  last_bb = curr_bb;
	  bb_reload_num = lra_curr_reload_num;
	}
      if (min_len > new_min_len)
	{
	  min_len = new_min_len;
	  new_insns_num = 0;
	}
      if (new_insns_num > MAX_RELOAD_INSNS_NUMBER)
	internal_error
	  ("Max. number of generated reload insns per insn is achieved (%d)\n",
	   MAX_RELOAD_INSNS_NUMBER);
      new_insns_num++;
      if (DEBUG_INSN_P (curr_insn))
	{
	  /* We need to check equivalence in debug insn and change
	     pseudo to the equivalent value if necessary.  */
	  curr_id = lra_get_insn_recog_data (curr_insn);
	  if (bitmap_bit_p (equiv_insn_bitmap, INSN_UID (curr_insn)))
	    {
	      rtx old = *curr_id->operand_loc[0];
	      *curr_id->operand_loc[0]
		= simplify_replace_fn_rtx (old, NULL_RTX,
					   loc_equivalence_callback, curr_insn);
	      if (old != *curr_id->operand_loc[0])
		{
		  lra_update_insn_regno_info (curr_insn);
		  changed_p = true;
		}
	    }
	}
      else if (INSN_P (curr_insn))
	{
	  if ((set = single_set (curr_insn)) != NULL_RTX)
	    {
	      dest_reg = SET_DEST (set);
	      /* The equivalence pseudo could be set up as SUBREG in a
		 case when it is a call restore insn in a mode
		 different from the pseudo mode.  */
	      if (GET_CODE (dest_reg) == SUBREG)
		dest_reg = SUBREG_REG (dest_reg);
	      if ((REG_P (dest_reg)
		   && (x = get_equiv (dest_reg)) != dest_reg
		   /* Remove insns which set up a pseudo whose value
		      can not be changed.  Such insns might be not in
		      init_insns because we don't update equiv data
		      during insn transformations.
		      
		      As an example, let suppose that a pseudo got
		      hard register and on the 1st pass was not
		      changed to equivalent constant.  We generate an
		      additional insn setting up the pseudo because of
		      secondary memory movement.  Then the pseudo is
		      spilled and we use the equiv constant.  In this
		      case we should remove the additional insn and
		      this insn is not init_insns list.  */
		   && (! MEM_P (x) || MEM_READONLY_P (x)
		       /* Check that this is actually an insn setting
			  up the equivalence.  */
		       || in_list_p (curr_insn,
				     ira_reg_equiv
				     [REGNO (dest_reg)].init_insns)))
		  || (((x = get_equiv (SET_SRC (set))) != SET_SRC (set))
		      && in_list_p (curr_insn,
				    ira_reg_equiv
				    [REGNO (SET_SRC (set))].init_insns)))
		{
		  /* This is equiv init insn of pseudo which did not get a
		     hard register -- remove the insn.	*/
		  if (lra_dump_file != NULL)
		    {
		      fprintf (lra_dump_file,
			       "      Removing equiv init insn %i (freq=%d)\n",
			       INSN_UID (curr_insn),
			       REG_FREQ_FROM_BB (BLOCK_FOR_INSN (curr_insn)));
		      dump_insn_slim (lra_dump_file, curr_insn);
		    }
		  if (contains_reg_p (x, true, false))
		    lra_risky_transformations_p = true;
		  lra_set_insn_deleted (curr_insn);
		  continue;
		}
	    }
	  curr_id = lra_get_insn_recog_data (curr_insn);
	  curr_static_id = curr_id->insn_static_data;
	  init_curr_insn_input_reloads ();
	  init_curr_operand_mode ();
	  if (curr_insn_transform (false))
	    changed_p = true;
	  /* Check non-transformed insns too for equiv change as USE
	     or CLOBBER don't need reloads but can contain pseudos
	     being changed on their equivalences.  */
	  else if (bitmap_bit_p (equiv_insn_bitmap, INSN_UID (curr_insn))
		   && loc_equivalence_change_p (&PATTERN (curr_insn)))
	    {
	      lra_update_insn_regno_info (curr_insn);
	      changed_p = true;
	    }
	}
    }

  /* If we used a new hard regno, changed_p should be true because the
     hard reg is assigned to a new pseudo.  */
  if (flag_checking && !changed_p)
    {
      for (i = FIRST_PSEUDO_REGISTER; i < new_regno_start; i++)
	if (lra_reg_info[i].nrefs != 0
	    && (hard_regno = lra_get_regno_hard_regno (i)) >= 0)
	  {
	    int j, nregs = hard_regno_nregs (hard_regno,
					     PSEUDO_REGNO_MODE (i));

	    for (j = 0; j < nregs; j++)
	      lra_assert (df_regs_ever_live_p (hard_regno + j));
	  }
    }
  return changed_p;
}

static void initiate_invariants (void);
static void finish_invariants (void);

/* Initiate the LRA constraint pass.  It is done once per
   function.  */
void
lra_constraints_init (void)
{
  initiate_invariants ();
}

/* Finalize the LRA constraint pass.  It is done once per
   function.  */
void
lra_constraints_finish (void)
{
  finish_invariants ();
}



/* Structure describes invariants for ineheritance.  */
struct lra_invariant
{
  /* The order number of the invariant.  */
  int num;
  /* The invariant RTX.  */
  rtx invariant_rtx;
  /* The origin insn of the invariant.  */
  rtx_insn *insn;
};

typedef lra_invariant invariant_t;
typedef invariant_t *invariant_ptr_t;
typedef const invariant_t *const_invariant_ptr_t;

/* Pointer to the inheritance invariants.  */
static vec<invariant_ptr_t> invariants;

/* Allocation pool for the invariants.  */
static object_allocator<lra_invariant> *invariants_pool;

/* Hash table for the invariants.  */
static htab_t invariant_table;

/* Hash function for INVARIANT.  */
static hashval_t
invariant_hash (const void *invariant)
{
  rtx inv = ((const_invariant_ptr_t) invariant)->invariant_rtx;
  return lra_rtx_hash (inv);
}

/* Equal function for invariants INVARIANT1 and INVARIANT2.  */
static int
invariant_eq_p (const void *invariant1, const void *invariant2)
{
  rtx inv1 = ((const_invariant_ptr_t) invariant1)->invariant_rtx;
  rtx inv2 = ((const_invariant_ptr_t) invariant2)->invariant_rtx;

  return rtx_equal_p (inv1, inv2);
}

/* Insert INVARIANT_RTX into the table if it is not there yet.  Return
   invariant which is in the table.  */
static invariant_ptr_t
insert_invariant (rtx invariant_rtx)
{
  void **entry_ptr;
  invariant_t invariant;
  invariant_ptr_t invariant_ptr;

  invariant.invariant_rtx = invariant_rtx;
  entry_ptr = htab_find_slot (invariant_table, &invariant, INSERT);
  if (*entry_ptr == NULL)
    {
      invariant_ptr = invariants_pool->allocate ();
      invariant_ptr->invariant_rtx = invariant_rtx;
      invariant_ptr->insn = NULL;
      invariants.safe_push (invariant_ptr);
      *entry_ptr = (void *) invariant_ptr;
    }
  return (invariant_ptr_t) *entry_ptr;
}

/* Initiate the invariant table.  */
static void
initiate_invariants (void)
{
  invariants.create (100);
  invariants_pool
    = new object_allocator<lra_invariant> ("Inheritance invariants");
  invariant_table = htab_create (100, invariant_hash, invariant_eq_p, NULL);
}

/* Finish the invariant table.  */
static void
finish_invariants (void)
{
  htab_delete (invariant_table);
  delete invariants_pool;
  invariants.release ();
}

/* Make the invariant table empty.  */
static void
clear_invariants (void)
{
  htab_empty (invariant_table);
  invariants_pool->release ();
  invariants.truncate (0);
}



/* This page contains code to do inheritance/split
   transformations.  */

/* Number of reloads passed so far in current EBB.  */
static int reloads_num;

/* Number of calls passed so far in current EBB.  */
static int calls_num;

/* Current reload pseudo check for validity of elements in
   USAGE_INSNS.	 */
static int curr_usage_insns_check;

/* Info about last usage of registers in EBB to do inheritance/split
   transformation.  Inheritance transformation is done from a spilled
   pseudo and split transformations from a hard register or a pseudo
   assigned to a hard register.	 */
struct usage_insns
{
  /* If the value is equal to CURR_USAGE_INSNS_CHECK, then the member
     value INSNS is valid.  The insns is chain of optional debug insns
     and a finishing non-debug insn using the corresponding reg.  The
     value is also used to mark the registers which are set up in the
     current insn.  The negated insn uid is used for this.  */
  int check;
  /* Value of global reloads_num at the last insn in INSNS.  */
  int reloads_num;
  /* Value of global reloads_nums at the last insn in INSNS.  */
  int calls_num;
  /* It can be true only for splitting.	 And it means that the restore
     insn should be put after insn given by the following member.  */
  bool after_p;
  /* Next insns in the current EBB which use the original reg and the
     original reg value is not changed between the current insn and
     the next insns.  In order words, e.g. for inheritance, if we need
     to use the original reg value again in the next insns we can try
     to use the value in a hard register from a reload insn of the
     current insn.  */
  rtx insns;
};

/* Map: regno -> corresponding pseudo usage insns.  */
static struct usage_insns *usage_insns;

static void
setup_next_usage_insn (int regno, rtx insn, int reloads_num, bool after_p)
{
  usage_insns[regno].check = curr_usage_insns_check;
  usage_insns[regno].insns = insn;
  usage_insns[regno].reloads_num = reloads_num;
  usage_insns[regno].calls_num = calls_num;
  usage_insns[regno].after_p = after_p;
}

/* The function is used to form list REGNO usages which consists of
   optional debug insns finished by a non-debug insn using REGNO.
   RELOADS_NUM is current number of reload insns processed so far.  */
static void
add_next_usage_insn (int regno, rtx_insn *insn, int reloads_num)
{
  rtx next_usage_insns;

  if (usage_insns[regno].check == curr_usage_insns_check
      && (next_usage_insns = usage_insns[regno].insns) != NULL_RTX
      && DEBUG_INSN_P (insn))
    {
      /* Check that we did not add the debug insn yet.	*/
      if (next_usage_insns != insn
	  && (GET_CODE (next_usage_insns) != INSN_LIST
	      || XEXP (next_usage_insns, 0) != insn))
	usage_insns[regno].insns = gen_rtx_INSN_LIST (VOIDmode, insn,
						      next_usage_insns);
    }
  else if (NONDEBUG_INSN_P (insn))
    setup_next_usage_insn (regno, insn, reloads_num, false);
  else
    usage_insns[regno].check = 0;
}

/* Return first non-debug insn in list USAGE_INSNS.  */
static rtx_insn *
skip_usage_debug_insns (rtx usage_insns)
{
  rtx insn;

  /* Skip debug insns.  */
  for (insn = usage_insns;
       insn != NULL_RTX && GET_CODE (insn) == INSN_LIST;
       insn = XEXP (insn, 1))
    ;
  return safe_as_a <rtx_insn *> (insn);
}

/* Return true if we need secondary memory moves for insn in
   USAGE_INSNS after inserting inherited pseudo of class INHER_CL
   into the insn.  */
static bool
check_secondary_memory_needed_p (enum reg_class inher_cl ATTRIBUTE_UNUSED,
				 rtx usage_insns ATTRIBUTE_UNUSED)
{
  rtx_insn *insn;
  rtx set, dest;
  enum reg_class cl;

  if (inher_cl == ALL_REGS
      || (insn = skip_usage_debug_insns (usage_insns)) == NULL_RTX)
    return false;
  lra_assert (INSN_P (insn));
  if ((set = single_set (insn)) == NULL_RTX || ! REG_P (SET_DEST (set)))
    return false;
  dest = SET_DEST (set);
  if (! REG_P (dest))
    return false;
  lra_assert (inher_cl != NO_REGS);
  cl = get_reg_class (REGNO (dest));
  return (cl != NO_REGS && cl != ALL_REGS
<<<<<<< HEAD
	  && SECONDARY_MEMORY_NEEDED (inher_cl, cl,
				      MACRO_MODE (GET_MODE (dest))));
#endif
=======
	  && targetm.secondary_memory_needed (GET_MODE (dest), inher_cl, cl));
>>>>>>> 4a85c0b1
}

/* Registers involved in inheritance/split in the current EBB
   (inheritance/split pseudos and original registers).	*/
static bitmap_head check_only_regs;

/* Reload pseudos can not be involded in invariant inheritance in the
   current EBB.  */
static bitmap_head invalid_invariant_regs;

/* Do inheritance transformations for insn INSN, which defines (if
   DEF_P) or uses ORIGINAL_REGNO.  NEXT_USAGE_INSNS specifies which
   instruction in the EBB next uses ORIGINAL_REGNO; it has the same
   form as the "insns" field of usage_insns.  Return true if we
   succeed in such transformation.

   The transformations look like:

     p <- ...		  i <- ...
     ...		  p <- i    (new insn)
     ...	     =>
     <- ... p ...	  <- ... i ...
   or
     ...		  i <- p    (new insn)
     <- ... p ...	  <- ... i ...
     ...	     =>
     <- ... p ...	  <- ... i ...
   where p is a spilled original pseudo and i is a new inheritance pseudo.


   The inheritance pseudo has the smallest class of two classes CL and
   class of ORIGINAL REGNO.  */
static bool
inherit_reload_reg (bool def_p, int original_regno,
		    enum reg_class cl, rtx_insn *insn, rtx next_usage_insns)
{
  if (optimize_function_for_size_p (cfun))
    return false;

  enum reg_class rclass = lra_get_allocno_class (original_regno);
  rtx original_reg = regno_reg_rtx[original_regno];
  rtx new_reg, usage_insn;
  rtx_insn *new_insns;

  lra_assert (! usage_insns[original_regno].after_p);
  if (lra_dump_file != NULL)
    fprintf (lra_dump_file,
	     "    <<<<<<<<<<<<<<<<<<<<<<<<<<<<<<<<<<<<<<<<<<<<<<<<<<\n");
  if (! ira_reg_classes_intersect_p[cl][rclass])
    {
      if (lra_dump_file != NULL)
	{
	  fprintf (lra_dump_file,
		   "    Rejecting inheritance for %d "
		   "because of disjoint classes %s and %s\n",
		   original_regno, reg_class_names[cl],
		   reg_class_names[rclass]);
	  fprintf (lra_dump_file,
		   "    >>>>>>>>>>>>>>>>>>>>>>>>>>>>>>>>>>>>>>>>>>>>>>>>>>\n");
	}
      return false;
    }
  if ((ira_class_subset_p[cl][rclass] && cl != rclass)
      /* We don't use a subset of two classes because it can be
	 NO_REGS.  This transformation is still profitable in most
	 cases even if the classes are not intersected as register
	 move is probably cheaper than a memory load.  */
      || ira_class_hard_regs_num[cl] < ira_class_hard_regs_num[rclass])
    {
      if (lra_dump_file != NULL)
	fprintf (lra_dump_file, "    Use smallest class of %s and %s\n",
		 reg_class_names[cl], reg_class_names[rclass]);

      rclass = cl;
    }
  if (check_secondary_memory_needed_p (rclass, next_usage_insns))
    {
      /* Reject inheritance resulting in secondary memory moves.
	 Otherwise, there is a danger in LRA cycling.  Also such
	 transformation will be unprofitable.  */
      if (lra_dump_file != NULL)
	{
	  rtx_insn *insn = skip_usage_debug_insns (next_usage_insns);
	  rtx set = single_set (insn);

	  lra_assert (set != NULL_RTX);

	  rtx dest = SET_DEST (set);

	  lra_assert (REG_P (dest));
	  fprintf (lra_dump_file,
		   "    Rejecting inheritance for insn %d(%s)<-%d(%s) "
		   "as secondary mem is needed\n",
		   REGNO (dest), reg_class_names[get_reg_class (REGNO (dest))],
		   original_regno, reg_class_names[rclass]);
	  fprintf (lra_dump_file,
		   "    >>>>>>>>>>>>>>>>>>>>>>>>>>>>>>>>>>>>>>>>>>>>>>>>>>\n");
	}
      return false;
    }
  new_reg = lra_create_new_reg (GET_MODE (original_reg), original_reg,
				rclass, "inheritance");
  start_sequence ();
  if (def_p)
    lra_emit_move (original_reg, new_reg);
  else
    lra_emit_move (new_reg, original_reg);
  new_insns = get_insns ();
  end_sequence ();
  if (NEXT_INSN (new_insns) != NULL_RTX)
    {
      if (lra_dump_file != NULL)
	{
	  fprintf (lra_dump_file,
		   "    Rejecting inheritance %d->%d "
		   "as it results in 2 or more insns:\n",
		   original_regno, REGNO (new_reg));
	  dump_rtl_slim (lra_dump_file, new_insns, NULL, -1, 0);
	  fprintf (lra_dump_file,
		   "	>>>>>>>>>>>>>>>>>>>>>>>>>>>>>>>>>>>>>>>>>>>>>>>>>>\n");
	}
      return false;
    }
  lra_substitute_pseudo_within_insn (insn, original_regno, new_reg, false);
  lra_update_insn_regno_info (insn);
  if (! def_p)
    /* We now have a new usage insn for original regno.  */
    setup_next_usage_insn (original_regno, new_insns, reloads_num, false);
  if (lra_dump_file != NULL)
    fprintf (lra_dump_file, "    Original reg change %d->%d (bb%d):\n",
	     original_regno, REGNO (new_reg), BLOCK_FOR_INSN (insn)->index);
  lra_reg_info[REGNO (new_reg)].restore_rtx = regno_reg_rtx[original_regno];
  bitmap_set_bit (&check_only_regs, REGNO (new_reg));
  bitmap_set_bit (&check_only_regs, original_regno);
  bitmap_set_bit (&lra_inheritance_pseudos, REGNO (new_reg));
  if (def_p)
    lra_process_new_insns (insn, NULL, new_insns,
			   "Add original<-inheritance");
  else
    lra_process_new_insns (insn, new_insns, NULL,
			   "Add inheritance<-original");
  while (next_usage_insns != NULL_RTX)
    {
      if (GET_CODE (next_usage_insns) != INSN_LIST)
	{
	  usage_insn = next_usage_insns;
	  lra_assert (NONDEBUG_INSN_P (usage_insn));
	  next_usage_insns = NULL;
	}
      else
	{
	  usage_insn = XEXP (next_usage_insns, 0);
	  lra_assert (DEBUG_INSN_P (usage_insn));
	  next_usage_insns = XEXP (next_usage_insns, 1);
	}
      lra_substitute_pseudo (&usage_insn, original_regno, new_reg, false);
      lra_update_insn_regno_info (as_a <rtx_insn *> (usage_insn));
      if (lra_dump_file != NULL)
	{
	  fprintf (lra_dump_file,
		   "    Inheritance reuse change %d->%d (bb%d):\n",
		   original_regno, REGNO (new_reg),
		   BLOCK_FOR_INSN (usage_insn)->index);
	  dump_insn_slim (lra_dump_file, as_a <rtx_insn *> (usage_insn));
	}
    }
  if (lra_dump_file != NULL)
    fprintf (lra_dump_file,
	     "	  >>>>>>>>>>>>>>>>>>>>>>>>>>>>>>>>>>>>>>>>>>>>>>>>>>>>\n");
  return true;
}

/* Return true if we need a caller save/restore for pseudo REGNO which
   was assigned to a hard register.  */
static inline bool
need_for_call_save_p (int regno)
{
  lra_assert (regno >= FIRST_PSEUDO_REGISTER && reg_renumber[regno] >= 0);
  return (usage_insns[regno].calls_num < calls_num
	  && (overlaps_hard_reg_set_p
	      ((flag_ipa_ra &&
		! hard_reg_set_empty_p (lra_reg_info[regno].actual_call_used_reg_set))
	       ? lra_reg_info[regno].actual_call_used_reg_set
	       : call_used_reg_set,
	       PSEUDO_REGNO_MODE (regno), reg_renumber[regno])
	      || (targetm.hard_regno_call_part_clobbered
		  (reg_renumber[regno], PSEUDO_REGNO_MODE (regno)))));
}

/* Global registers occurring in the current EBB.  */
static bitmap_head ebb_global_regs;

/* Return true if we need a split for hard register REGNO or pseudo
   REGNO which was assigned to a hard register.
   POTENTIAL_RELOAD_HARD_REGS contains hard registers which might be
   used for reloads since the EBB end.	It is an approximation of the
   used hard registers in the split range.  The exact value would
   require expensive calculations.  If we were aggressive with
   splitting because of the approximation, the split pseudo will save
   the same hard register assignment and will be removed in the undo
   pass.  We still need the approximation because too aggressive
   splitting would result in too inaccurate cost calculation in the
   assignment pass because of too many generated moves which will be
   probably removed in the undo pass.  */
static inline bool
need_for_split_p (HARD_REG_SET potential_reload_hard_regs, int regno)
{
  int hard_regno = regno < FIRST_PSEUDO_REGISTER ? regno : reg_renumber[regno];

  lra_assert (hard_regno >= 0);
  return ((TEST_HARD_REG_BIT (potential_reload_hard_regs, hard_regno)
	   /* Don't split eliminable hard registers, otherwise we can
	      split hard registers like hard frame pointer, which
	      lives on BB start/end according to DF-infrastructure,
	      when there is a pseudo assigned to the register and
	      living in the same BB.  */
	   && (regno >= FIRST_PSEUDO_REGISTER
	       || ! TEST_HARD_REG_BIT (eliminable_regset, hard_regno))
	   && ! TEST_HARD_REG_BIT (lra_no_alloc_regs, hard_regno)
	   /* Don't split call clobbered hard regs living through
	      calls, otherwise we might have a check problem in the
	      assign sub-pass as in the most cases (exception is a
	      situation when lra_risky_transformations_p value is
	      true) the assign pass assumes that all pseudos living
	      through calls are assigned to call saved hard regs.  */
	   && (regno >= FIRST_PSEUDO_REGISTER
	       || ! TEST_HARD_REG_BIT (call_used_reg_set, regno)
	       || usage_insns[regno].calls_num == calls_num)
	   /* We need at least 2 reloads to make pseudo splitting
	      profitable.  We should provide hard regno splitting in
	      any case to solve 1st insn scheduling problem when
	      moving hard register definition up might result in
	      impossibility to find hard register for reload pseudo of
	      small register class.  */
	   && (usage_insns[regno].reloads_num
	       + (regno < FIRST_PSEUDO_REGISTER ? 0 : 3) < reloads_num)
	   && (regno < FIRST_PSEUDO_REGISTER
	       /* For short living pseudos, spilling + inheritance can
		  be considered a substitution for splitting.
		  Therefore we do not splitting for local pseudos.  It
		  decreases also aggressiveness of splitting.  The
		  minimal number of references is chosen taking into
		  account that for 2 references splitting has no sense
		  as we can just spill the pseudo.  */
	       || (regno >= FIRST_PSEUDO_REGISTER
		   && lra_reg_info[regno].nrefs > 3
		   && bitmap_bit_p (&ebb_global_regs, regno))))
	  || (regno >= FIRST_PSEUDO_REGISTER && need_for_call_save_p (regno)));
}

/* Return class for the split pseudo created from original pseudo with
   ALLOCNO_CLASS and MODE which got a hard register HARD_REGNO.	 We
   choose subclass of ALLOCNO_CLASS which contains HARD_REGNO and
   results in no secondary memory movements.  */
static enum reg_class
choose_split_class (enum reg_class allocno_class,
		    int hard_regno ATTRIBUTE_UNUSED,
		    machine_mode mode ATTRIBUTE_UNUSED)
{
  int i;
  enum reg_class cl, best_cl = NO_REGS;
  enum reg_class hard_reg_class ATTRIBUTE_UNUSED
    = REGNO_REG_CLASS (hard_regno);

<<<<<<< HEAD
  if (! SECONDARY_MEMORY_NEEDED (allocno_class, allocno_class,
				 MACRO_MODE (mode))
=======
  if (! targetm.secondary_memory_needed (mode, allocno_class, allocno_class)
>>>>>>> 4a85c0b1
      && TEST_HARD_REG_BIT (reg_class_contents[allocno_class], hard_regno))
    return allocno_class;
  for (i = 0;
       (cl = reg_class_subclasses[allocno_class][i]) != LIM_REG_CLASSES;
       i++)
<<<<<<< HEAD
    if (! SECONDARY_MEMORY_NEEDED (cl, hard_reg_class, MACRO_MODE (mode))
	&& ! SECONDARY_MEMORY_NEEDED (hard_reg_class, cl, MACRO_MODE (mode))
=======
    if (! targetm.secondary_memory_needed (mode, cl, hard_reg_class)
	&& ! targetm.secondary_memory_needed (mode, hard_reg_class, cl)
>>>>>>> 4a85c0b1
	&& TEST_HARD_REG_BIT (reg_class_contents[cl], hard_regno)
	&& (best_cl == NO_REGS
	    || ira_class_hard_regs_num[best_cl] < ira_class_hard_regs_num[cl]))
      best_cl = cl;
  return best_cl;
}

/* Copy any equivalence information from ORIGINAL_REGNO to NEW_REGNO.
   It only makes sense to call this function if NEW_REGNO is always
   equal to ORIGINAL_REGNO.  */

static void
lra_copy_reg_equiv (unsigned int new_regno, unsigned int original_regno)
{
  if (!ira_reg_equiv[original_regno].defined_p)
    return;

  ira_expand_reg_equiv ();
  ira_reg_equiv[new_regno].defined_p = true;
  if (ira_reg_equiv[original_regno].memory)
    ira_reg_equiv[new_regno].memory
      = copy_rtx (ira_reg_equiv[original_regno].memory);
  if (ira_reg_equiv[original_regno].constant)
    ira_reg_equiv[new_regno].constant
      = copy_rtx (ira_reg_equiv[original_regno].constant);
  if (ira_reg_equiv[original_regno].invariant)
    ira_reg_equiv[new_regno].invariant
      = copy_rtx (ira_reg_equiv[original_regno].invariant);
}

/* Do split transformations for insn INSN, which defines or uses
   ORIGINAL_REGNO.  NEXT_USAGE_INSNS specifies which instruction in
   the EBB next uses ORIGINAL_REGNO; it has the same form as the
   "insns" field of usage_insns.

   The transformations look like:

     p <- ...		  p <- ...
     ...		  s <- p    (new insn -- save)
     ...	     =>
     ...		  p <- s    (new insn -- restore)
     <- ... p ...	  <- ... p ...
   or
     <- ... p ...	  <- ... p ...
     ...		  s <- p    (new insn -- save)
     ...	     =>
     ...		  p <- s    (new insn -- restore)
     <- ... p ...	  <- ... p ...

   where p is an original pseudo got a hard register or a hard
   register and s is a new split pseudo.  The save is put before INSN
   if BEFORE_P is true.	 Return true if we succeed in such
   transformation.  */
static bool
split_reg (bool before_p, int original_regno, rtx_insn *insn,
	   rtx next_usage_insns)
{
  enum reg_class rclass;
  rtx original_reg;
  int hard_regno, nregs;
  rtx new_reg, usage_insn;
  rtx_insn *restore, *save;
  bool after_p;
  bool call_save_p;
  machine_mode mode;

  if (original_regno < FIRST_PSEUDO_REGISTER)
    {
      rclass = ira_allocno_class_translate[REGNO_REG_CLASS (original_regno)];
      hard_regno = original_regno;
      call_save_p = false;
      nregs = 1;
      mode = lra_reg_info[hard_regno].biggest_mode;
      machine_mode reg_rtx_mode = GET_MODE (regno_reg_rtx[hard_regno]);
      /* A reg can have a biggest_mode of VOIDmode if it was only ever seen
	 as part of a multi-word register.  In that case, or if the biggest
	 mode was larger than a register, just use the reg_rtx.  Otherwise,
	 limit the size to that of the biggest access in the function.  */
      if (mode == VOIDmode
	  || paradoxical_subreg_p (mode, reg_rtx_mode))
	{
	  original_reg = regno_reg_rtx[hard_regno];
	  mode = reg_rtx_mode;
	}
      else
	original_reg = gen_rtx_REG (mode, hard_regno);
    }
  else
    {
      mode = PSEUDO_REGNO_MODE (original_regno);
      hard_regno = reg_renumber[original_regno];
      nregs = hard_regno_nregs (hard_regno, mode);
      rclass = lra_get_allocno_class (original_regno);
      original_reg = regno_reg_rtx[original_regno];
      call_save_p = need_for_call_save_p (original_regno);
    }
  lra_assert (hard_regno >= 0);
  if (lra_dump_file != NULL)
    fprintf (lra_dump_file,
	     "	  ((((((((((((((((((((((((((((((((((((((((((((((((\n");
	  
  if (call_save_p)
    {
      mode = HARD_REGNO_CALLER_SAVE_MODE (hard_regno,
					  hard_regno_nregs (hard_regno, mode),
					  mode);
      new_reg = lra_create_new_reg (mode, NULL_RTX, NO_REGS, "save");
    }
  else
    {
      rclass = choose_split_class (rclass, hard_regno, mode);
      if (rclass == NO_REGS)
	{
	  if (lra_dump_file != NULL)
	    {
	      fprintf (lra_dump_file,
		       "    Rejecting split of %d(%s): "
		       "no good reg class for %d(%s)\n",
		       original_regno,
		       reg_class_names[lra_get_allocno_class (original_regno)],
		       hard_regno,
		       reg_class_names[REGNO_REG_CLASS (hard_regno)]);
	      fprintf
		(lra_dump_file,
		 "    ))))))))))))))))))))))))))))))))))))))))))))))))\n");
	    }
	  return false;
	}
      /* Split_if_necessary can split hard registers used as part of a
	 multi-register mode but splits each register individually.  The
	 mode used for each independent register may not be supported
	 so reject the split.  Splitting the wider mode should theoretically
	 be possible but is not implemented.  */
      if (!targetm.hard_regno_mode_ok (hard_regno, mode))
	{
	  if (lra_dump_file != NULL)
	    {
	      fprintf (lra_dump_file,
		       "    Rejecting split of %d(%s): unsuitable mode %s\n",
		       original_regno,
		       reg_class_names[lra_get_allocno_class (original_regno)],
		       GET_MODE_NAME (mode));
	      fprintf
		(lra_dump_file,
		 "    ))))))))))))))))))))))))))))))))))))))))))))))))\n");
	    }
	  return false;
	}
      new_reg = lra_create_new_reg (mode, original_reg, rclass, "split");
      reg_renumber[REGNO (new_reg)] = hard_regno;
    }
  int new_regno = REGNO (new_reg);
  save = emit_spill_move (true, new_reg, original_reg);
  if (NEXT_INSN (save) != NULL_RTX && !call_save_p)
    {
      if (lra_dump_file != NULL)
	{
	  fprintf
	    (lra_dump_file,
	     "	  Rejecting split %d->%d resulting in > 2 save insns:\n",
	     original_regno, new_regno);
	  dump_rtl_slim (lra_dump_file, save, NULL, -1, 0);
	  fprintf (lra_dump_file,
		   "	))))))))))))))))))))))))))))))))))))))))))))))))\n");
	}
      return false;
    }
  restore = emit_spill_move (false, new_reg, original_reg);
  if (NEXT_INSN (restore) != NULL_RTX && !call_save_p)
    {
      if (lra_dump_file != NULL)
	{
	  fprintf (lra_dump_file,
		   "	Rejecting split %d->%d "
		   "resulting in > 2 restore insns:\n",
		   original_regno, new_regno);
	  dump_rtl_slim (lra_dump_file, restore, NULL, -1, 0);
	  fprintf (lra_dump_file,
		   "	))))))))))))))))))))))))))))))))))))))))))))))))\n");
	}
      return false;
    }
  /* Transfer equivalence information to the spill register, so that
     if we fail to allocate the spill register, we have the option of
     rematerializing the original value instead of spilling to the stack.  */
  if (!HARD_REGISTER_NUM_P (original_regno)
      && mode == PSEUDO_REGNO_MODE (original_regno))
    lra_copy_reg_equiv (new_regno, original_regno);
  after_p = usage_insns[original_regno].after_p;
  lra_reg_info[new_regno].restore_rtx = regno_reg_rtx[original_regno];
  bitmap_set_bit (&check_only_regs, new_regno);
  bitmap_set_bit (&check_only_regs, original_regno);
  bitmap_set_bit (&lra_split_regs, new_regno);
  for (;;)
    {
      if (GET_CODE (next_usage_insns) != INSN_LIST)
	{
	  usage_insn = next_usage_insns;
	  break;
	}
      usage_insn = XEXP (next_usage_insns, 0);
      lra_assert (DEBUG_INSN_P (usage_insn));
      next_usage_insns = XEXP (next_usage_insns, 1);
      lra_substitute_pseudo (&usage_insn, original_regno, new_reg, false);
      lra_update_insn_regno_info (as_a <rtx_insn *> (usage_insn));
      if (lra_dump_file != NULL)
	{
	  fprintf (lra_dump_file, "    Split reuse change %d->%d:\n",
		   original_regno, new_regno);
	  dump_insn_slim (lra_dump_file, as_a <rtx_insn *> (usage_insn));
	}
    }
  lra_assert (NOTE_P (usage_insn) || NONDEBUG_INSN_P (usage_insn));
  lra_assert (usage_insn != insn || (after_p && before_p));
  lra_process_new_insns (as_a <rtx_insn *> (usage_insn),
			 after_p ? NULL : restore,
			 after_p ? restore : NULL,
			 call_save_p
			 ?  "Add reg<-save" : "Add reg<-split");
  lra_process_new_insns (insn, before_p ? save : NULL,
			 before_p ? NULL : save,
			 call_save_p
			 ?  "Add save<-reg" : "Add split<-reg");
  if (nregs > 1)
    /* If we are trying to split multi-register.  We should check
       conflicts on the next assignment sub-pass.  IRA can allocate on
       sub-register levels, LRA do this on pseudos level right now and
       this discrepancy may create allocation conflicts after
       splitting.  */
    lra_risky_transformations_p = true;
  if (lra_dump_file != NULL)
    fprintf (lra_dump_file,
	     "	  ))))))))))))))))))))))))))))))))))))))))))))))))\n");
  return true;
}

/* Recognize that we need a split transformation for insn INSN, which
   defines or uses REGNO in its insn biggest MODE (we use it only if
   REGNO is a hard register).  POTENTIAL_RELOAD_HARD_REGS contains
   hard registers which might be used for reloads since the EBB end.
   Put the save before INSN if BEFORE_P is true.  MAX_UID is maximla
   uid before starting INSN processing.  Return true if we succeed in
   such transformation.  */
static bool
split_if_necessary (int regno, machine_mode mode,
		    HARD_REG_SET potential_reload_hard_regs,
		    bool before_p, rtx_insn *insn, int max_uid)
{
  bool res = false;
  int i, nregs = 1;
  rtx next_usage_insns;

  if (regno < FIRST_PSEUDO_REGISTER)
    nregs = hard_regno_nregs (regno, mode);
  for (i = 0; i < nregs; i++)
    if (usage_insns[regno + i].check == curr_usage_insns_check
	&& (next_usage_insns = usage_insns[regno + i].insns) != NULL_RTX
	/* To avoid processing the register twice or more.  */
	&& ((GET_CODE (next_usage_insns) != INSN_LIST
	     && INSN_UID (next_usage_insns) < max_uid)
	    || (GET_CODE (next_usage_insns) == INSN_LIST
		&& (INSN_UID (XEXP (next_usage_insns, 0)) < max_uid)))
	&& need_for_split_p (potential_reload_hard_regs, regno + i)
	&& split_reg (before_p, regno + i, insn, next_usage_insns))
    res = true;
  return res;
}

/* Return TRUE if rtx X is considered as an invariant for
   inheritance.  */
static bool
invariant_p (const_rtx x)
{
  machine_mode mode;
  const char *fmt;
  enum rtx_code code;
  int i, j;

  code = GET_CODE (x);
  mode = GET_MODE (x);
  if (code == SUBREG)
    {
      x = SUBREG_REG (x);
      code = GET_CODE (x);
      mode = wider_subreg_mode (mode, GET_MODE (x));
    }

  if (MEM_P (x))
    return false;

  if (REG_P (x))
    {
      int i, nregs, regno = REGNO (x);

      if (regno >= FIRST_PSEUDO_REGISTER || regno == STACK_POINTER_REGNUM
	  || TEST_HARD_REG_BIT (eliminable_regset, regno)
	  || GET_MODE_CLASS (GET_MODE (x)) == MODE_CC)
	return false;
      nregs = hard_regno_nregs (regno, mode);
      for (i = 0; i < nregs; i++)
	if (! fixed_regs[regno + i]
	    /* A hard register may be clobbered in the current insn
	       but we can ignore this case because if the hard
	       register is used it should be set somewhere after the
	       clobber.  */
	    || bitmap_bit_p (&invalid_invariant_regs, regno + i))
	  return false;
    }
  fmt = GET_RTX_FORMAT (code);
  for (i = GET_RTX_LENGTH (code) - 1; i >= 0; i--)
    {
      if (fmt[i] == 'e')
	{
	  if (! invariant_p (XEXP (x, i)))
	    return false;
	}
      else if (fmt[i] == 'E')
	{
	  for (j = XVECLEN (x, i) - 1; j >= 0; j--)
	    if (! invariant_p (XVECEXP (x, i, j)))
	      return false;
	}
    }
  return true;
}

/* We have 'dest_reg <- invariant'.  Let us try to make an invariant
   inheritance transformation (using dest_reg instead invariant in a
   subsequent insn).  */
static bool
process_invariant_for_inheritance (rtx dst_reg, rtx invariant_rtx)
{
  invariant_ptr_t invariant_ptr;
  rtx_insn *insn, *new_insns;
  rtx insn_set, insn_reg, new_reg;
  int insn_regno;
  bool succ_p = false;
  int dst_regno = REGNO (dst_reg);
  machine_mode dst_mode = GET_MODE (dst_reg);
  enum reg_class cl = lra_get_allocno_class (dst_regno), insn_reg_cl;

  invariant_ptr = insert_invariant (invariant_rtx);
  if ((insn = invariant_ptr->insn) != NULL_RTX)
    {
      /* We have a subsequent insn using the invariant.  */
      insn_set = single_set (insn);
      lra_assert (insn_set != NULL);
      insn_reg = SET_DEST (insn_set);
      lra_assert (REG_P (insn_reg));
      insn_regno = REGNO (insn_reg);
      insn_reg_cl = lra_get_allocno_class (insn_regno);

      if (dst_mode == GET_MODE (insn_reg)
	  /* We should consider only result move reg insns which are
	     cheap.  */
	  && targetm.register_move_cost (dst_mode, cl, insn_reg_cl) == 2
	  && targetm.register_move_cost (dst_mode, cl, cl) == 2)
	{
	  if (lra_dump_file != NULL)
	    fprintf (lra_dump_file,
		     "    [[[[[[[[[[[[[[[[[[[[[[[[[[[[[[[[[[[[[[[[[[[[[[[[[[\n");
	  new_reg = lra_create_new_reg (dst_mode, dst_reg,
					cl, "invariant inheritance");
	  bitmap_set_bit (&lra_inheritance_pseudos, REGNO (new_reg));
	  bitmap_set_bit (&check_only_regs, REGNO (new_reg));
	  lra_reg_info[REGNO (new_reg)].restore_rtx = PATTERN (insn);
	  start_sequence ();
	  lra_emit_move (new_reg, dst_reg);
	  new_insns = get_insns ();
	  end_sequence ();
	  lra_process_new_insns (curr_insn, NULL, new_insns,
				 "Add invariant inheritance<-original");
	  start_sequence ();
	  lra_emit_move (SET_DEST (insn_set), new_reg);
	  new_insns = get_insns ();
	  end_sequence ();
	  lra_process_new_insns (insn, NULL, new_insns,
				 "Changing reload<-inheritance");
	  lra_set_insn_deleted (insn);
	  succ_p = true;
	  if (lra_dump_file != NULL)
	    {
	      fprintf (lra_dump_file,
		       "    Invariant inheritance reuse change %d (bb%d):\n",
		       REGNO (new_reg), BLOCK_FOR_INSN (insn)->index);
	      dump_insn_slim (lra_dump_file, insn);
	      fprintf (lra_dump_file,
		       "	  ]]]]]]]]]]]]]]]]]]]]]]]]]]]]]]]]]]]]]]]]]]]]]]]]]]]]\n");
	    }
	}
    }
  invariant_ptr->insn = curr_insn;
  return succ_p;
}

/* Check only registers living at the current program point in the
   current EBB.	 */
static bitmap_head live_regs;

/* Update live info in EBB given by its HEAD and TAIL insns after
   inheritance/split transformation.  The function removes dead moves
   too.	 */
static void
update_ebb_live_info (rtx_insn *head, rtx_insn *tail)
{
  unsigned int j;
  int i, regno;
  bool live_p;
  rtx_insn *prev_insn;
  rtx set;
  bool remove_p;
  basic_block last_bb, prev_bb, curr_bb;
  bitmap_iterator bi;
  struct lra_insn_reg *reg;
  edge e;
  edge_iterator ei;

  last_bb = BLOCK_FOR_INSN (tail);
  prev_bb = NULL;
  for (curr_insn = tail;
       curr_insn != PREV_INSN (head);
       curr_insn = prev_insn)
    {
      prev_insn = PREV_INSN (curr_insn);
      /* We need to process empty blocks too.  They contain
	 NOTE_INSN_BASIC_BLOCK referring for the basic block.  */
      if (NOTE_P (curr_insn) && NOTE_KIND (curr_insn) != NOTE_INSN_BASIC_BLOCK)
	continue;
      curr_bb = BLOCK_FOR_INSN (curr_insn);
      if (curr_bb != prev_bb)
	{
	  if (prev_bb != NULL)
	    {
	      /* Update df_get_live_in (prev_bb):  */
	      EXECUTE_IF_SET_IN_BITMAP (&check_only_regs, 0, j, bi)
		if (bitmap_bit_p (&live_regs, j))
		  bitmap_set_bit (df_get_live_in (prev_bb), j);
		else
		  bitmap_clear_bit (df_get_live_in (prev_bb), j);
	    }
	  if (curr_bb != last_bb)
	    {
	      /* Update df_get_live_out (curr_bb):  */
	      EXECUTE_IF_SET_IN_BITMAP (&check_only_regs, 0, j, bi)
		{
		  live_p = bitmap_bit_p (&live_regs, j);
		  if (! live_p)
		    FOR_EACH_EDGE (e, ei, curr_bb->succs)
		      if (bitmap_bit_p (df_get_live_in (e->dest), j))
			{
			  live_p = true;
			  break;
			}
		  if (live_p)
		    bitmap_set_bit (df_get_live_out (curr_bb), j);
		  else
		    bitmap_clear_bit (df_get_live_out (curr_bb), j);
		}
	    }
	  prev_bb = curr_bb;
	  bitmap_and (&live_regs, &check_only_regs, df_get_live_out (curr_bb));
	}
      if (! NONDEBUG_INSN_P (curr_insn))
	continue;
      curr_id = lra_get_insn_recog_data (curr_insn);
      curr_static_id = curr_id->insn_static_data;
      remove_p = false;
      if ((set = single_set (curr_insn)) != NULL_RTX
	  && REG_P (SET_DEST (set))
	  && (regno = REGNO (SET_DEST (set))) >= FIRST_PSEUDO_REGISTER
	  && SET_DEST (set) != pic_offset_table_rtx
	  && bitmap_bit_p (&check_only_regs, regno)
	  && ! bitmap_bit_p (&live_regs, regno))
	remove_p = true;
      /* See which defined values die here.  */
      for (reg = curr_id->regs; reg != NULL; reg = reg->next)
	if (reg->type == OP_OUT && ! reg->subreg_p)
	  bitmap_clear_bit (&live_regs, reg->regno);
      for (reg = curr_static_id->hard_regs; reg != NULL; reg = reg->next)
	if (reg->type == OP_OUT && ! reg->subreg_p)
	  bitmap_clear_bit (&live_regs, reg->regno);
      if (curr_id->arg_hard_regs != NULL)
	/* Make clobbered argument hard registers die.  */
	for (i = 0; (regno = curr_id->arg_hard_regs[i]) >= 0; i++)
	  if (regno >= FIRST_PSEUDO_REGISTER)
	    bitmap_clear_bit (&live_regs, regno - FIRST_PSEUDO_REGISTER);
      /* Mark each used value as live.  */
      for (reg = curr_id->regs; reg != NULL; reg = reg->next)
	if (reg->type != OP_OUT
	    && bitmap_bit_p (&check_only_regs, reg->regno))
	  bitmap_set_bit (&live_regs, reg->regno);
      for (reg = curr_static_id->hard_regs; reg != NULL; reg = reg->next)
	if (reg->type != OP_OUT
	    && bitmap_bit_p (&check_only_regs, reg->regno))
	  bitmap_set_bit (&live_regs, reg->regno);
      if (curr_id->arg_hard_regs != NULL)
	/* Make used argument hard registers live.  */
	for (i = 0; (regno = curr_id->arg_hard_regs[i]) >= 0; i++)
	  if (regno < FIRST_PSEUDO_REGISTER
	      && bitmap_bit_p (&check_only_regs, regno))
	    bitmap_set_bit (&live_regs, regno);
      /* It is quite important to remove dead move insns because it
	 means removing dead store.  We don't need to process them for
	 constraints.  */
      if (remove_p)
	{
	  if (lra_dump_file != NULL)
	    {
	      fprintf (lra_dump_file, "	    Removing dead insn:\n ");
	      dump_insn_slim (lra_dump_file, curr_insn);
	    }
	  lra_set_insn_deleted (curr_insn);
	}
    }
}

/* The structure describes info to do an inheritance for the current
   insn.  We need to collect such info first before doing the
   transformations because the transformations change the insn
   internal representation.  */
struct to_inherit
{
  /* Original regno.  */
  int regno;
  /* Subsequent insns which can inherit original reg value.  */
  rtx insns;
};

/* Array containing all info for doing inheritance from the current
   insn.  */
static struct to_inherit to_inherit[LRA_MAX_INSN_RELOADS];

/* Number elements in the previous array.  */
static int to_inherit_num;

/* Add inheritance info REGNO and INSNS. Their meaning is described in
   structure to_inherit.  */
static void
add_to_inherit (int regno, rtx insns)
{
  int i;

  for (i = 0; i < to_inherit_num; i++)
    if (to_inherit[i].regno == regno)
      return;
  lra_assert (to_inherit_num < LRA_MAX_INSN_RELOADS);
  to_inherit[to_inherit_num].regno = regno;
  to_inherit[to_inherit_num++].insns = insns;
}

/* Return the last non-debug insn in basic block BB, or the block begin
   note if none.  */
static rtx_insn *
get_last_insertion_point (basic_block bb)
{
  rtx_insn *insn;

  FOR_BB_INSNS_REVERSE (bb, insn)
    if (NONDEBUG_INSN_P (insn) || NOTE_INSN_BASIC_BLOCK_P (insn))
      return insn;
  gcc_unreachable ();
}

/* Set up RES by registers living on edges FROM except the edge (FROM,
   TO) or by registers set up in a jump insn in BB FROM.  */
static void
get_live_on_other_edges (basic_block from, basic_block to, bitmap res)
{
  rtx_insn *last;
  struct lra_insn_reg *reg;
  edge e;
  edge_iterator ei;

  lra_assert (to != NULL);
  bitmap_clear (res);
  FOR_EACH_EDGE (e, ei, from->succs)
    if (e->dest != to)
      bitmap_ior_into (res, df_get_live_in (e->dest));
  last = get_last_insertion_point (from);
  if (! JUMP_P (last))
    return;
  curr_id = lra_get_insn_recog_data (last);
  for (reg = curr_id->regs; reg != NULL; reg = reg->next)
    if (reg->type != OP_IN)
      bitmap_set_bit (res, reg->regno);
}

/* Used as a temporary results of some bitmap calculations.  */
static bitmap_head temp_bitmap;

/* We split for reloads of small class of hard regs.  The following
   defines how many hard regs the class should have to be qualified as
   small.  The code is mostly oriented to x86/x86-64 architecture
   where some insns need to use only specific register or pair of
   registers and these register can live in RTL explicitly, e.g. for
   parameter passing.  */
static const int max_small_class_regs_num = 2;

/* Do inheritance/split transformations in EBB starting with HEAD and
   finishing on TAIL.  We process EBB insns in the reverse order.
   Return true if we did any inheritance/split transformation in the
   EBB.

   We should avoid excessive splitting which results in worse code
   because of inaccurate cost calculations for spilling new split
   pseudos in such case.  To achieve this we do splitting only if
   register pressure is high in given basic block and there are reload
   pseudos requiring hard registers.  We could do more register
   pressure calculations at any given program point to avoid necessary
   splitting even more but it is to expensive and the current approach
   works well enough.  */
static bool
inherit_in_ebb (rtx_insn *head, rtx_insn *tail)
{
  int i, src_regno, dst_regno, nregs;
  bool change_p, succ_p, update_reloads_num_p;
  rtx_insn *prev_insn, *last_insn;
  rtx next_usage_insns, curr_set;
  enum reg_class cl;
  struct lra_insn_reg *reg;
  basic_block last_processed_bb, curr_bb = NULL;
  HARD_REG_SET potential_reload_hard_regs, live_hard_regs;
  bitmap to_process;
  unsigned int j;
  bitmap_iterator bi;
  bool head_p, after_p;

  change_p = false;
  curr_usage_insns_check++;
  clear_invariants ();
  reloads_num = calls_num = 0;
  bitmap_clear (&check_only_regs);
  bitmap_clear (&invalid_invariant_regs);
  last_processed_bb = NULL;
  CLEAR_HARD_REG_SET (potential_reload_hard_regs);
  COPY_HARD_REG_SET (live_hard_regs, eliminable_regset);
  IOR_HARD_REG_SET (live_hard_regs, lra_no_alloc_regs);
  /* We don't process new insns generated in the loop.	*/
  for (curr_insn = tail; curr_insn != PREV_INSN (head); curr_insn = prev_insn)
    {
      prev_insn = PREV_INSN (curr_insn);
      if (BLOCK_FOR_INSN (curr_insn) != NULL)
	curr_bb = BLOCK_FOR_INSN (curr_insn);
      if (last_processed_bb != curr_bb)
	{
	  /* We are at the end of BB.  Add qualified living
	     pseudos for potential splitting.  */
	  to_process = df_get_live_out (curr_bb);
	  if (last_processed_bb != NULL)
	    {
	      /* We are somewhere in the middle of EBB.	 */
	      get_live_on_other_edges (curr_bb, last_processed_bb,
				       &temp_bitmap);
	      to_process = &temp_bitmap;
	    }
	  last_processed_bb = curr_bb;
	  last_insn = get_last_insertion_point (curr_bb);
	  after_p = (! JUMP_P (last_insn)
		     && (! CALL_P (last_insn)
			 || (find_reg_note (last_insn,
					   REG_NORETURN, NULL_RTX) == NULL_RTX
			     && ! SIBLING_CALL_P (last_insn))));
	  CLEAR_HARD_REG_SET (potential_reload_hard_regs);
	  EXECUTE_IF_SET_IN_BITMAP (to_process, 0, j, bi)
	    {
	      if ((int) j >= lra_constraint_new_regno_start)
		break;
	      if (j < FIRST_PSEUDO_REGISTER || reg_renumber[j] >= 0)
		{
		  if (j < FIRST_PSEUDO_REGISTER)
		    SET_HARD_REG_BIT (live_hard_regs, j);
		  else
		    add_to_hard_reg_set (&live_hard_regs,
					 PSEUDO_REGNO_MODE (j),
					 reg_renumber[j]);
		  setup_next_usage_insn (j, last_insn, reloads_num, after_p);
		}
	    }
	}
      src_regno = dst_regno = -1;
      curr_set = single_set (curr_insn);
      if (curr_set != NULL_RTX && REG_P (SET_DEST (curr_set)))
	dst_regno = REGNO (SET_DEST (curr_set));
      if (curr_set != NULL_RTX && REG_P (SET_SRC (curr_set)))
	src_regno = REGNO (SET_SRC (curr_set));
      update_reloads_num_p = true;
      if (src_regno < lra_constraint_new_regno_start
	  && src_regno >= FIRST_PSEUDO_REGISTER
	  && reg_renumber[src_regno] < 0
	  && dst_regno >= lra_constraint_new_regno_start
	  && (cl = lra_get_allocno_class (dst_regno)) != NO_REGS)
	{
	  /* 'reload_pseudo <- original_pseudo'.  */
	  if (ira_class_hard_regs_num[cl] <= max_small_class_regs_num)
	    reloads_num++;
	  update_reloads_num_p = false;
	  succ_p = false;
	  if (usage_insns[src_regno].check == curr_usage_insns_check
	      && (next_usage_insns = usage_insns[src_regno].insns) != NULL_RTX)
	    succ_p = inherit_reload_reg (false, src_regno, cl,
					 curr_insn, next_usage_insns);
	  if (succ_p)
	    change_p = true;
	  else
	    setup_next_usage_insn (src_regno, curr_insn, reloads_num, false);
	  if (hard_reg_set_subset_p (reg_class_contents[cl], live_hard_regs))
	    IOR_HARD_REG_SET (potential_reload_hard_regs,
			      reg_class_contents[cl]);
	}
      else if (src_regno < 0
	       && dst_regno >= lra_constraint_new_regno_start
	       && invariant_p (SET_SRC (curr_set))
	       && (cl = lra_get_allocno_class (dst_regno)) != NO_REGS
	       && ! bitmap_bit_p (&invalid_invariant_regs, dst_regno)
	       && ! bitmap_bit_p (&invalid_invariant_regs,
				  ORIGINAL_REGNO(regno_reg_rtx[dst_regno])))
	{
	  /* 'reload_pseudo <- invariant'.  */
	  if (ira_class_hard_regs_num[cl] <= max_small_class_regs_num)
	    reloads_num++;
	  update_reloads_num_p = false;
	  if (process_invariant_for_inheritance (SET_DEST (curr_set), SET_SRC (curr_set)))
	    change_p = true;
	  if (hard_reg_set_subset_p (reg_class_contents[cl], live_hard_regs))
	    IOR_HARD_REG_SET (potential_reload_hard_regs,
			      reg_class_contents[cl]);
	}
      else if (src_regno >= lra_constraint_new_regno_start
	       && dst_regno < lra_constraint_new_regno_start
	       && dst_regno >= FIRST_PSEUDO_REGISTER
	       && reg_renumber[dst_regno] < 0
	       && (cl = lra_get_allocno_class (src_regno)) != NO_REGS
	       && usage_insns[dst_regno].check == curr_usage_insns_check
	       && (next_usage_insns
		   = usage_insns[dst_regno].insns) != NULL_RTX)
	{
	  if (ira_class_hard_regs_num[cl] <= max_small_class_regs_num)
	    reloads_num++;
	  update_reloads_num_p = false;
	  /* 'original_pseudo <- reload_pseudo'.  */
	  if (! JUMP_P (curr_insn)
	      && inherit_reload_reg (true, dst_regno, cl,
				     curr_insn, next_usage_insns))
	    change_p = true;
	  /* Invalidate.  */
	  usage_insns[dst_regno].check = 0;
	  if (hard_reg_set_subset_p (reg_class_contents[cl], live_hard_regs))
	    IOR_HARD_REG_SET (potential_reload_hard_regs,
			      reg_class_contents[cl]);
	}
      else if (INSN_P (curr_insn))
	{
	  int iter;
	  int max_uid = get_max_uid ();

	  curr_id = lra_get_insn_recog_data (curr_insn);
	  curr_static_id = curr_id->insn_static_data;
	  to_inherit_num = 0;
	  /* Process insn definitions.	*/
	  for (iter = 0; iter < 2; iter++)
	    for (reg = iter == 0 ? curr_id->regs : curr_static_id->hard_regs;
		 reg != NULL;
		 reg = reg->next)
	      if (reg->type != OP_IN
		  && (dst_regno = reg->regno) < lra_constraint_new_regno_start)
		{
		  if (dst_regno >= FIRST_PSEUDO_REGISTER && reg->type == OP_OUT
		      && reg_renumber[dst_regno] < 0 && ! reg->subreg_p
		      && usage_insns[dst_regno].check == curr_usage_insns_check
		      && (next_usage_insns
			  = usage_insns[dst_regno].insns) != NULL_RTX)
		    {
		      struct lra_insn_reg *r;

		      for (r = curr_id->regs; r != NULL; r = r->next)
			if (r->type != OP_OUT && r->regno == dst_regno)
			  break;
		      /* Don't do inheritance if the pseudo is also
			 used in the insn.  */
		      if (r == NULL)
			/* We can not do inheritance right now
			   because the current insn reg info (chain
			   regs) can change after that.  */
			add_to_inherit (dst_regno, next_usage_insns);
		    }
		  /* We can not process one reg twice here because of
		     usage_insns invalidation.  */
		  if ((dst_regno < FIRST_PSEUDO_REGISTER
		       || reg_renumber[dst_regno] >= 0)
		      && ! reg->subreg_p && reg->type != OP_IN)
		    {
		      HARD_REG_SET s;

		      if (split_if_necessary (dst_regno, reg->biggest_mode,
					      potential_reload_hard_regs,
					      false, curr_insn, max_uid))
			change_p = true;
		      CLEAR_HARD_REG_SET (s);
		      if (dst_regno < FIRST_PSEUDO_REGISTER)
			add_to_hard_reg_set (&s, reg->biggest_mode, dst_regno);
		      else
			add_to_hard_reg_set (&s, PSEUDO_REGNO_MODE (dst_regno),
					     reg_renumber[dst_regno]);
		      AND_COMPL_HARD_REG_SET (live_hard_regs, s);
		    }
		  /* We should invalidate potential inheritance or
		     splitting for the current insn usages to the next
		     usage insns (see code below) as the output pseudo
		     prevents this.  */
		  if ((dst_regno >= FIRST_PSEUDO_REGISTER
		       && reg_renumber[dst_regno] < 0)
		      || (reg->type == OP_OUT && ! reg->subreg_p
			  && (dst_regno < FIRST_PSEUDO_REGISTER
			      || reg_renumber[dst_regno] >= 0)))
		    {
		      /* Invalidate and mark definitions.  */
		      if (dst_regno >= FIRST_PSEUDO_REGISTER)
			usage_insns[dst_regno].check = -(int) INSN_UID (curr_insn);
		      else
			{
			  nregs = hard_regno_nregs (dst_regno,
						    reg->biggest_mode);
			  for (i = 0; i < nregs; i++)
			    usage_insns[dst_regno + i].check
			      = -(int) INSN_UID (curr_insn);
			}
		    }
		}
	  /* Process clobbered call regs.  */
	  if (curr_id->arg_hard_regs != NULL)
	    for (i = 0; (dst_regno = curr_id->arg_hard_regs[i]) >= 0; i++)
	      if (dst_regno >= FIRST_PSEUDO_REGISTER)
		usage_insns[dst_regno - FIRST_PSEUDO_REGISTER].check
		  = -(int) INSN_UID (curr_insn);
	  if (! JUMP_P (curr_insn))
	    for (i = 0; i < to_inherit_num; i++)
	      if (inherit_reload_reg (true, to_inherit[i].regno,
				      ALL_REGS, curr_insn,
				      to_inherit[i].insns))
	      change_p = true;
	  if (CALL_P (curr_insn))
	    {
	      rtx cheap, pat, dest;
	      rtx_insn *restore;
	      int regno, hard_regno;

	      calls_num++;
	      if ((cheap = find_reg_note (curr_insn,
					  REG_RETURNED, NULL_RTX)) != NULL_RTX
		  && ((cheap = XEXP (cheap, 0)), true)
		  && (regno = REGNO (cheap)) >= FIRST_PSEUDO_REGISTER
		  && (hard_regno = reg_renumber[regno]) >= 0
		  /* If there are pending saves/restores, the
		     optimization is not worth.	 */
		  && usage_insns[regno].calls_num == calls_num - 1
		  && TEST_HARD_REG_BIT (call_used_reg_set, hard_regno))
		{
		  /* Restore the pseudo from the call result as
		     REG_RETURNED note says that the pseudo value is
		     in the call result and the pseudo is an argument
		     of the call.  */
		  pat = PATTERN (curr_insn);
		  if (GET_CODE (pat) == PARALLEL)
		    pat = XVECEXP (pat, 0, 0);
		  dest = SET_DEST (pat);
		  /* For multiple return values dest is PARALLEL.
		     Currently we handle only single return value case.  */
		  if (REG_P (dest))
		    {
		      start_sequence ();
		      emit_move_insn (cheap, copy_rtx (dest));
		      restore = get_insns ();
		      end_sequence ();
		      lra_process_new_insns (curr_insn, NULL, restore,
					     "Inserting call parameter restore");
		      /* We don't need to save/restore of the pseudo from
			 this call.	 */
		      usage_insns[regno].calls_num = calls_num;
		      bitmap_set_bit (&check_only_regs, regno);
		    }
		}
	    }
	  to_inherit_num = 0;
	  /* Process insn usages.  */
	  for (iter = 0; iter < 2; iter++)
	    for (reg = iter == 0 ? curr_id->regs : curr_static_id->hard_regs;
		 reg != NULL;
		 reg = reg->next)
	      if ((reg->type != OP_OUT
		   || (reg->type == OP_OUT && reg->subreg_p))
		  && (src_regno = reg->regno) < lra_constraint_new_regno_start)
		{
		  if (src_regno >= FIRST_PSEUDO_REGISTER
		      && reg_renumber[src_regno] < 0 && reg->type == OP_IN)
		    {
		      if (usage_insns[src_regno].check == curr_usage_insns_check
			  && (next_usage_insns
			      = usage_insns[src_regno].insns) != NULL_RTX
			  && NONDEBUG_INSN_P (curr_insn))
			add_to_inherit (src_regno, next_usage_insns);
		      else if (usage_insns[src_regno].check
			       != -(int) INSN_UID (curr_insn))
			/* Add usages but only if the reg is not set up
			   in the same insn.  */
			add_next_usage_insn (src_regno, curr_insn, reloads_num);
		    }
		  else if (src_regno < FIRST_PSEUDO_REGISTER
			   || reg_renumber[src_regno] >= 0)
		    {
		      bool before_p;
		      rtx_insn *use_insn = curr_insn;

		      before_p = (JUMP_P (curr_insn)
				  || (CALL_P (curr_insn) && reg->type == OP_IN));
		      if (NONDEBUG_INSN_P (curr_insn)
			  && (! JUMP_P (curr_insn) || reg->type == OP_IN)
			  && split_if_necessary (src_regno, reg->biggest_mode,
						 potential_reload_hard_regs,
						 before_p, curr_insn, max_uid))
			{
			  if (reg->subreg_p)
			    lra_risky_transformations_p = true;
			  change_p = true;
			  /* Invalidate. */
			  usage_insns[src_regno].check = 0;
			  if (before_p)
			    use_insn = PREV_INSN (curr_insn);
			}
		      if (NONDEBUG_INSN_P (curr_insn))
			{
			  if (src_regno < FIRST_PSEUDO_REGISTER)
			    add_to_hard_reg_set (&live_hard_regs,
						 reg->biggest_mode, src_regno);
			  else
			    add_to_hard_reg_set (&live_hard_regs,
						 PSEUDO_REGNO_MODE (src_regno),
						 reg_renumber[src_regno]);
			}
		      add_next_usage_insn (src_regno, use_insn, reloads_num);
		    }
		}
	  /* Process used call regs.  */
	  if (curr_id->arg_hard_regs != NULL)
	    for (i = 0; (src_regno = curr_id->arg_hard_regs[i]) >= 0; i++)
	      if (src_regno < FIRST_PSEUDO_REGISTER)
		{
	           SET_HARD_REG_BIT (live_hard_regs, src_regno);
	           add_next_usage_insn (src_regno, curr_insn, reloads_num);
		}
	  for (i = 0; i < to_inherit_num; i++)
	    {
	      src_regno = to_inherit[i].regno;
	      if (inherit_reload_reg (false, src_regno, ALL_REGS,
				      curr_insn, to_inherit[i].insns))
		change_p = true;
	      else
		setup_next_usage_insn (src_regno, curr_insn, reloads_num, false);
	    }
	}
      if (update_reloads_num_p
	  && NONDEBUG_INSN_P (curr_insn) && curr_set != NULL_RTX)
	{
	  int regno = -1;
	  if ((REG_P (SET_DEST (curr_set))
	       && (regno = REGNO (SET_DEST (curr_set))) >= lra_constraint_new_regno_start
	       && reg_renumber[regno] < 0
	       && (cl = lra_get_allocno_class (regno)) != NO_REGS)
	      || (REG_P (SET_SRC (curr_set))
	          && (regno = REGNO (SET_SRC (curr_set))) >= lra_constraint_new_regno_start
	          && reg_renumber[regno] < 0
	          && (cl = lra_get_allocno_class (regno)) != NO_REGS))
	    {
	      if (ira_class_hard_regs_num[cl] <= max_small_class_regs_num)
		reloads_num++;
	      if (hard_reg_set_subset_p (reg_class_contents[cl], live_hard_regs))
		IOR_HARD_REG_SET (potential_reload_hard_regs,
	                          reg_class_contents[cl]);
	    }
	}
      if (NONDEBUG_INSN_P (curr_insn))
	{
	  int regno;

	  /* Invalidate invariants with changed regs.  */
	  curr_id = lra_get_insn_recog_data (curr_insn);
	  for (reg = curr_id->regs; reg != NULL; reg = reg->next)
	    if (reg->type != OP_IN)
	      {
		bitmap_set_bit (&invalid_invariant_regs, reg->regno);
		bitmap_set_bit (&invalid_invariant_regs,
				ORIGINAL_REGNO (regno_reg_rtx[reg->regno]));
	      }
	  curr_static_id = curr_id->insn_static_data;
	  for (reg = curr_static_id->hard_regs; reg != NULL; reg = reg->next)
	    if (reg->type != OP_IN)
	      bitmap_set_bit (&invalid_invariant_regs, reg->regno);
	  if (curr_id->arg_hard_regs != NULL)
	    for (i = 0; (regno = curr_id->arg_hard_regs[i]) >= 0; i++)
	      if (regno >= FIRST_PSEUDO_REGISTER)
		bitmap_set_bit (&invalid_invariant_regs,
				regno - FIRST_PSEUDO_REGISTER);
	}
      /* We reached the start of the current basic block.  */
      if (prev_insn == NULL_RTX || prev_insn == PREV_INSN (head)
	  || BLOCK_FOR_INSN (prev_insn) != curr_bb)
	{
	  /* We reached the beginning of the current block -- do
	     rest of spliting in the current BB.  */
	  to_process = df_get_live_in (curr_bb);
	  if (BLOCK_FOR_INSN (head) != curr_bb)
	    {
	      /* We are somewhere in the middle of EBB.	 */
	      get_live_on_other_edges (EDGE_PRED (curr_bb, 0)->src,
				       curr_bb, &temp_bitmap);
	      to_process = &temp_bitmap;
	    }
	  head_p = true;
	  EXECUTE_IF_SET_IN_BITMAP (to_process, 0, j, bi)
	    {
	      if ((int) j >= lra_constraint_new_regno_start)
		break;
	      if (((int) j < FIRST_PSEUDO_REGISTER || reg_renumber[j] >= 0)
		  && usage_insns[j].check == curr_usage_insns_check
		  && (next_usage_insns = usage_insns[j].insns) != NULL_RTX)
		{
		  if (need_for_split_p (potential_reload_hard_regs, j))
		    {
		      if (lra_dump_file != NULL && head_p)
			{
			  fprintf (lra_dump_file,
				   "  ----------------------------------\n");
			  head_p = false;
			}
		      if (split_reg (false, j, bb_note (curr_bb),
				     next_usage_insns))
			change_p = true;
		    }
		  usage_insns[j].check = 0;
		}
	    }
	}
    }
  return change_p;
}

/* This value affects EBB forming.  If probability of edge from EBB to
   a BB is not greater than the following value, we don't add the BB
   to EBB.  */
#define EBB_PROBABILITY_CUTOFF \
  ((REG_BR_PROB_BASE * LRA_INHERITANCE_EBB_PROBABILITY_CUTOFF) / 100)

/* Current number of inheritance/split iteration.  */
int lra_inheritance_iter;

/* Entry function for inheritance/split pass.  */
void
lra_inheritance (void)
{
  int i;
  basic_block bb, start_bb;
  edge e;

  lra_inheritance_iter++;
  if (lra_inheritance_iter > LRA_MAX_INHERITANCE_PASSES)
    return;
  timevar_push (TV_LRA_INHERITANCE);
  if (lra_dump_file != NULL)
    fprintf (lra_dump_file, "\n********** Inheritance #%d: **********\n\n",
	     lra_inheritance_iter);
  curr_usage_insns_check = 0;
  usage_insns = XNEWVEC (struct usage_insns, lra_constraint_new_regno_start);
  for (i = 0; i < lra_constraint_new_regno_start; i++)
    usage_insns[i].check = 0;
  bitmap_initialize (&check_only_regs, &reg_obstack);
  bitmap_initialize (&invalid_invariant_regs, &reg_obstack);
  bitmap_initialize (&live_regs, &reg_obstack);
  bitmap_initialize (&temp_bitmap, &reg_obstack);
  bitmap_initialize (&ebb_global_regs, &reg_obstack);
  FOR_EACH_BB_FN (bb, cfun)
    {
      start_bb = bb;
      if (lra_dump_file != NULL)
	fprintf (lra_dump_file, "EBB");
      /* Form a EBB starting with BB.  */
      bitmap_clear (&ebb_global_regs);
      bitmap_ior_into (&ebb_global_regs, df_get_live_in (bb));
      for (;;)
	{
	  if (lra_dump_file != NULL)
	    fprintf (lra_dump_file, " %d", bb->index);
	  if (bb->next_bb == EXIT_BLOCK_PTR_FOR_FN (cfun)
	      || LABEL_P (BB_HEAD (bb->next_bb)))
	    break;
	  e = find_fallthru_edge (bb->succs);
	  if (! e)
	    break;
	  if (e->probability.initialized_p ()
	      && e->probability.to_reg_br_prob_base () < EBB_PROBABILITY_CUTOFF)
	    break;
	  bb = bb->next_bb;
	}
      bitmap_ior_into (&ebb_global_regs, df_get_live_out (bb));
      if (lra_dump_file != NULL)
	fprintf (lra_dump_file, "\n");
      if (inherit_in_ebb (BB_HEAD (start_bb), BB_END (bb)))
	/* Remember that the EBB head and tail can change in
	   inherit_in_ebb.  */
	update_ebb_live_info (BB_HEAD (start_bb), BB_END (bb));
    }
  bitmap_clear (&ebb_global_regs);
  bitmap_clear (&temp_bitmap);
  bitmap_clear (&live_regs);
  bitmap_clear (&invalid_invariant_regs);
  bitmap_clear (&check_only_regs);
  free (usage_insns);

  timevar_pop (TV_LRA_INHERITANCE);
}



/* This page contains code to undo failed inheritance/split
   transformations.  */

/* Current number of iteration undoing inheritance/split.  */
int lra_undo_inheritance_iter;

/* Fix BB live info LIVE after removing pseudos created on pass doing
   inheritance/split which are REMOVED_PSEUDOS.	 */
static void
fix_bb_live_info (bitmap live, bitmap removed_pseudos)
{
  unsigned int regno;
  bitmap_iterator bi;

  EXECUTE_IF_SET_IN_BITMAP (removed_pseudos, 0, regno, bi)
    if (bitmap_clear_bit (live, regno)
	&& REG_P (lra_reg_info[regno].restore_rtx))
      bitmap_set_bit (live, REGNO (lra_reg_info[regno].restore_rtx));
}

/* Return regno of the (subreg of) REG. Otherwise, return a negative
   number.  */
static int
get_regno (rtx reg)
{
  if (GET_CODE (reg) == SUBREG)
    reg = SUBREG_REG (reg);
  if (REG_P (reg))
    return REGNO (reg);
  return -1;
}

/* Delete a move INSN with destination reg DREGNO and a previous
   clobber insn with the same regno.  The inheritance/split code can
   generate moves with preceding clobber and when we delete such moves
   we should delete the clobber insn too to keep the correct life
   info.  */
static void
delete_move_and_clobber (rtx_insn *insn, int dregno)
{
  rtx_insn *prev_insn = PREV_INSN (insn);

  lra_set_insn_deleted (insn);
  lra_assert (dregno >= 0);
  if (prev_insn != NULL && NONDEBUG_INSN_P (prev_insn)
      && GET_CODE (PATTERN (prev_insn)) == CLOBBER
      && dregno == get_regno (XEXP (PATTERN (prev_insn), 0)))
    lra_set_insn_deleted (prev_insn);
}

/* Remove inheritance/split pseudos which are in REMOVE_PSEUDOS and
   return true if we did any change.  The undo transformations for
   inheritance looks like
      i <- i2
      p <- i	  =>   p <- i2
   or removing
      p <- i, i <- p, and i <- i3
   where p is original pseudo from which inheritance pseudo i was
   created, i and i3 are removed inheritance pseudos, i2 is another
   not removed inheritance pseudo.  All split pseudos or other
   occurrences of removed inheritance pseudos are changed on the
   corresponding original pseudos.

   The function also schedules insns changed and created during
   inheritance/split pass for processing by the subsequent constraint
   pass.  */
static bool
remove_inheritance_pseudos (bitmap remove_pseudos)
{
  basic_block bb;
  int regno, sregno, prev_sregno, dregno;
  rtx restore_rtx;
  rtx set, prev_set;
  rtx_insn *prev_insn;
  bool change_p, done_p;

  change_p = ! bitmap_empty_p (remove_pseudos);
  /* We can not finish the function right away if CHANGE_P is true
     because we need to marks insns affected by previous
     inheritance/split pass for processing by the subsequent
     constraint pass.  */
  FOR_EACH_BB_FN (bb, cfun)
    {
      fix_bb_live_info (df_get_live_in (bb), remove_pseudos);
      fix_bb_live_info (df_get_live_out (bb), remove_pseudos);
      FOR_BB_INSNS_REVERSE (bb, curr_insn)
	{
	  if (! INSN_P (curr_insn))
	    continue;
	  done_p = false;
	  sregno = dregno = -1;
	  if (change_p && NONDEBUG_INSN_P (curr_insn)
	      && (set = single_set (curr_insn)) != NULL_RTX)
	    {
	      dregno = get_regno (SET_DEST (set));
	      sregno = get_regno (SET_SRC (set));
	    }

	  if (sregno >= 0 && dregno >= 0)
	    {
	      if (bitmap_bit_p (remove_pseudos, dregno)
		  && ! REG_P (lra_reg_info[dregno].restore_rtx))
		{
		  /* invariant inheritance pseudo <- original pseudo */
		  if (lra_dump_file != NULL)
		    {
		      fprintf (lra_dump_file, "	   Removing invariant inheritance:\n");
		      dump_insn_slim (lra_dump_file, curr_insn);
		      fprintf (lra_dump_file, "\n");
		    }
		  delete_move_and_clobber (curr_insn, dregno);
		  done_p = true;
		}
	      else if (bitmap_bit_p (remove_pseudos, sregno)
		       && ! REG_P (lra_reg_info[sregno].restore_rtx))
		{
		  /* reload pseudo <- invariant inheritance pseudo */
		  start_sequence ();
		  /* We can not just change the source.  It might be
		     an insn different from the move.  */
		  emit_insn (lra_reg_info[sregno].restore_rtx);
		  rtx_insn *new_insns = get_insns ();
		  end_sequence ();
		  lra_assert (single_set (new_insns) != NULL
			      && SET_DEST (set) == SET_DEST (single_set (new_insns)));
		  lra_process_new_insns (curr_insn, NULL, new_insns,
					 "Changing reload<-invariant inheritance");
		  delete_move_and_clobber (curr_insn, dregno);
		  done_p = true;
		}
	      else if ((bitmap_bit_p (remove_pseudos, sregno)
			&& (get_regno (lra_reg_info[sregno].restore_rtx) == dregno
			    || (bitmap_bit_p (remove_pseudos, dregno)
				&& get_regno (lra_reg_info[sregno].restore_rtx) >= 0
				&& (get_regno (lra_reg_info[sregno].restore_rtx)
				    == get_regno (lra_reg_info[dregno].restore_rtx)))))
		       || (bitmap_bit_p (remove_pseudos, dregno)
			   && get_regno (lra_reg_info[dregno].restore_rtx) == sregno))
		/* One of the following cases:
		     original <- removed inheritance pseudo
		     removed inherit pseudo <- another removed inherit pseudo
		     removed inherit pseudo <- original pseudo
		   Or
		     removed_split_pseudo <- original_reg
		     original_reg <- removed_split_pseudo */
		{
		  if (lra_dump_file != NULL)
		    {
		      fprintf (lra_dump_file, "	   Removing %s:\n",
			       bitmap_bit_p (&lra_split_regs, sregno)
			       || bitmap_bit_p (&lra_split_regs, dregno)
			       ? "split" : "inheritance");
		      dump_insn_slim (lra_dump_file, curr_insn);
		    }
		  delete_move_and_clobber (curr_insn, dregno);
		  done_p = true;
		}
	      else if (bitmap_bit_p (remove_pseudos, sregno)
		       && bitmap_bit_p (&lra_inheritance_pseudos, sregno))
		{
		  /* Search the following pattern:
		       inherit_or_split_pseudo1 <- inherit_or_split_pseudo2
		       original_pseudo <- inherit_or_split_pseudo1
		    where the 2nd insn is the current insn and
		    inherit_or_split_pseudo2 is not removed.  If it is found,
		    change the current insn onto:
		       original_pseudo <- inherit_or_split_pseudo2.  */
		  for (prev_insn = PREV_INSN (curr_insn);
		       prev_insn != NULL_RTX && ! NONDEBUG_INSN_P (prev_insn);
		       prev_insn = PREV_INSN (prev_insn))
		    ;
		  if (prev_insn != NULL_RTX && BLOCK_FOR_INSN (prev_insn) == bb
		      && (prev_set = single_set (prev_insn)) != NULL_RTX
		      /* There should be no subregs in insn we are
			 searching because only the original reg might
			 be in subreg when we changed the mode of
			 load/store for splitting.  */
		      && REG_P (SET_DEST (prev_set))
		      && REG_P (SET_SRC (prev_set))
		      && (int) REGNO (SET_DEST (prev_set)) == sregno
		      && ((prev_sregno = REGNO (SET_SRC (prev_set)))
			  >= FIRST_PSEUDO_REGISTER)
		      && (lra_reg_info[prev_sregno].restore_rtx == NULL_RTX
			  ||
			  /* As we consider chain of inheritance or
			     splitting described in above comment we should
			     check that sregno and prev_sregno were
			     inheritance/split pseudos created from the
			     same original regno.  */
			  (get_regno (lra_reg_info[sregno].restore_rtx) >= 0
			   && (get_regno (lra_reg_info[sregno].restore_rtx)
			       == get_regno (lra_reg_info[prev_sregno].restore_rtx))))
		      && ! bitmap_bit_p (remove_pseudos, prev_sregno))
		    {
		      lra_assert (GET_MODE (SET_SRC (prev_set))
				  == GET_MODE (regno_reg_rtx[sregno]));
		      if (GET_CODE (SET_SRC (set)) == SUBREG)
			SUBREG_REG (SET_SRC (set)) = SET_SRC (prev_set);
		      else
			SET_SRC (set) = SET_SRC (prev_set);
		      /* As we are finishing with processing the insn
			 here, check the destination too as it might
			 inheritance pseudo for another pseudo.  */
		      if (bitmap_bit_p (remove_pseudos, dregno)
			  && bitmap_bit_p (&lra_inheritance_pseudos, dregno)
			  && (restore_rtx
			      = lra_reg_info[dregno].restore_rtx) != NULL_RTX)
			{
			  if (GET_CODE (SET_DEST (set)) == SUBREG)
			    SUBREG_REG (SET_DEST (set)) = restore_rtx;
			  else
			    SET_DEST (set) = restore_rtx;
			}
		      lra_push_insn_and_update_insn_regno_info (curr_insn);
		      lra_set_used_insn_alternative_by_uid
			(INSN_UID (curr_insn), -1);
		      done_p = true;
		      if (lra_dump_file != NULL)
			{
			  fprintf (lra_dump_file, "    Change reload insn:\n");
			  dump_insn_slim (lra_dump_file, curr_insn);
			}
		    }
		}
	    }
	  if (! done_p)
	    {
	      struct lra_insn_reg *reg;
	      bool restored_regs_p = false;
	      bool kept_regs_p = false;

	      curr_id = lra_get_insn_recog_data (curr_insn);
	      for (reg = curr_id->regs; reg != NULL; reg = reg->next)
		{
		  regno = reg->regno;
		  restore_rtx = lra_reg_info[regno].restore_rtx;
		  if (restore_rtx != NULL_RTX)
		    {
		      if (change_p && bitmap_bit_p (remove_pseudos, regno))
			{
			  lra_substitute_pseudo_within_insn
			    (curr_insn, regno, restore_rtx, false);
			  restored_regs_p = true;
			}
		      else
			kept_regs_p = true;
		    }
		}
	      if (NONDEBUG_INSN_P (curr_insn) && kept_regs_p)
		{
		  /* The instruction has changed since the previous
		     constraints pass.  */
		  lra_push_insn_and_update_insn_regno_info (curr_insn);
		  lra_set_used_insn_alternative_by_uid
		    (INSN_UID (curr_insn), -1);
		}
	      else if (restored_regs_p)
		/* The instruction has been restored to the form that
		   it had during the previous constraints pass.  */
		lra_update_insn_regno_info (curr_insn);
	      if (restored_regs_p && lra_dump_file != NULL)
		{
		  fprintf (lra_dump_file, "   Insn after restoring regs:\n");
		  dump_insn_slim (lra_dump_file, curr_insn);
		}
	    }
	}
    }
  return change_p;
}

/* If optional reload pseudos failed to get a hard register or was not
   inherited, it is better to remove optional reloads.  We do this
   transformation after undoing inheritance to figure out necessity to
   remove optional reloads easier.  Return true if we do any
   change.  */
static bool
undo_optional_reloads (void)
{
  bool change_p, keep_p;
  unsigned int regno, uid;
  bitmap_iterator bi, bi2;
  rtx_insn *insn;
  rtx set, src, dest;
  auto_bitmap removed_optional_reload_pseudos (&reg_obstack);

  bitmap_copy (removed_optional_reload_pseudos, &lra_optional_reload_pseudos);
  EXECUTE_IF_SET_IN_BITMAP (&lra_optional_reload_pseudos, 0, regno, bi)
    {
      keep_p = false;
      /* Keep optional reloads from previous subpasses.  */
      if (lra_reg_info[regno].restore_rtx == NULL_RTX
	  /* If the original pseudo changed its allocation, just
	     removing the optional pseudo is dangerous as the original
	     pseudo will have longer live range.  */
	  || reg_renumber[REGNO (lra_reg_info[regno].restore_rtx)] >= 0)
	keep_p = true;
      else if (reg_renumber[regno] >= 0)
	EXECUTE_IF_SET_IN_BITMAP (&lra_reg_info[regno].insn_bitmap, 0, uid, bi2)
	  {
	    insn = lra_insn_recog_data[uid]->insn;
	    if ((set = single_set (insn)) == NULL_RTX)
	      continue;
	    src = SET_SRC (set);
	    dest = SET_DEST (set);
	    if (! REG_P (src) || ! REG_P (dest))
	      continue;
	    if (REGNO (dest) == regno
		/* Ignore insn for optional reloads itself.  */
		&& REGNO (lra_reg_info[regno].restore_rtx) != REGNO (src)
		/* Check only inheritance on last inheritance pass.  */
		&& (int) REGNO (src) >= new_regno_start
		/* Check that the optional reload was inherited.  */
		&& bitmap_bit_p (&lra_inheritance_pseudos, REGNO (src)))
	      {
		keep_p = true;
		break;
	      }
	  }
      if (keep_p)
	{
	  bitmap_clear_bit (removed_optional_reload_pseudos, regno);
	  if (lra_dump_file != NULL)
	    fprintf (lra_dump_file, "Keep optional reload reg %d\n", regno);
	}
    }
  change_p = ! bitmap_empty_p (removed_optional_reload_pseudos);
  auto_bitmap insn_bitmap (&reg_obstack);
  EXECUTE_IF_SET_IN_BITMAP (removed_optional_reload_pseudos, 0, regno, bi)
    {
      if (lra_dump_file != NULL)
	fprintf (lra_dump_file, "Remove optional reload reg %d\n", regno);
      bitmap_copy (insn_bitmap, &lra_reg_info[regno].insn_bitmap);
      EXECUTE_IF_SET_IN_BITMAP (insn_bitmap, 0, uid, bi2)
	{
	  insn = lra_insn_recog_data[uid]->insn;
	  if ((set = single_set (insn)) != NULL_RTX)
	    {
	      src = SET_SRC (set);
	      dest = SET_DEST (set);
	      if (REG_P (src) && REG_P (dest)
		  && ((REGNO (src) == regno
		       && (REGNO (lra_reg_info[regno].restore_rtx)
			   == REGNO (dest)))
		      || (REGNO (dest) == regno
			  && (REGNO (lra_reg_info[regno].restore_rtx)
			      == REGNO (src)))))
		{
		  if (lra_dump_file != NULL)
		    {
		      fprintf (lra_dump_file, "  Deleting move %u\n",
			       INSN_UID (insn));
		      dump_insn_slim (lra_dump_file, insn);
		    }
		  delete_move_and_clobber (insn, REGNO (dest));
		  continue;
		}
	      /* We should not worry about generation memory-memory
		 moves here as if the corresponding inheritance did
		 not work (inheritance pseudo did not get a hard reg),
		 we remove the inheritance pseudo and the optional
		 reload.  */
	    }
	  lra_substitute_pseudo_within_insn
	    (insn, regno, lra_reg_info[regno].restore_rtx, false);
	  lra_update_insn_regno_info (insn);
	  if (lra_dump_file != NULL)
	    {
	      fprintf (lra_dump_file,
		       "  Restoring original insn:\n");
	      dump_insn_slim (lra_dump_file, insn);
	    }
	}
    }
  /* Clear restore_regnos.  */
  EXECUTE_IF_SET_IN_BITMAP (&lra_optional_reload_pseudos, 0, regno, bi)
    lra_reg_info[regno].restore_rtx = NULL_RTX;
  return change_p;
}

/* Entry function for undoing inheritance/split transformation.	 Return true
   if we did any RTL change in this pass.  */
bool
lra_undo_inheritance (void)
{
  unsigned int regno;
  int hard_regno;
  int n_all_inherit, n_inherit, n_all_split, n_split;
  rtx restore_rtx;
  bitmap_iterator bi;
  bool change_p;

  lra_undo_inheritance_iter++;
  if (lra_undo_inheritance_iter > LRA_MAX_INHERITANCE_PASSES)
    return false;
  if (lra_dump_file != NULL)
    fprintf (lra_dump_file,
	     "\n********** Undoing inheritance #%d: **********\n\n",
	     lra_undo_inheritance_iter);
  auto_bitmap remove_pseudos (&reg_obstack);
  n_inherit = n_all_inherit = 0;
  EXECUTE_IF_SET_IN_BITMAP (&lra_inheritance_pseudos, 0, regno, bi)
    if (lra_reg_info[regno].restore_rtx != NULL_RTX)
      {
	n_all_inherit++;
	if (reg_renumber[regno] < 0
	    /* If the original pseudo changed its allocation, just
	       removing inheritance is dangerous as for changing
	       allocation we used shorter live-ranges.  */
	    && (! REG_P (lra_reg_info[regno].restore_rtx)
		|| reg_renumber[REGNO (lra_reg_info[regno].restore_rtx)] < 0))
	  bitmap_set_bit (remove_pseudos, regno);
	else
	  n_inherit++;
      }
  if (lra_dump_file != NULL && n_all_inherit != 0)
    fprintf (lra_dump_file, "Inherit %d out of %d (%.2f%%)\n",
	     n_inherit, n_all_inherit,
	     (double) n_inherit / n_all_inherit * 100);
  n_split = n_all_split = 0;
  EXECUTE_IF_SET_IN_BITMAP (&lra_split_regs, 0, regno, bi)
    if ((restore_rtx = lra_reg_info[regno].restore_rtx) != NULL_RTX)
      {
	int restore_regno = REGNO (restore_rtx);

	n_all_split++;
	hard_regno = (restore_regno >= FIRST_PSEUDO_REGISTER
		      ? reg_renumber[restore_regno] : restore_regno);
	if (hard_regno < 0 || reg_renumber[regno] == hard_regno)
	  bitmap_set_bit (remove_pseudos, regno);
	else
	  {
	    n_split++;
	    if (lra_dump_file != NULL)
	      fprintf (lra_dump_file, "	     Keep split r%d (orig=r%d)\n",
		       regno, restore_regno);
	  }
      }
  if (lra_dump_file != NULL && n_all_split != 0)
    fprintf (lra_dump_file, "Split %d out of %d (%.2f%%)\n",
	     n_split, n_all_split,
	     (double) n_split / n_all_split * 100);
  change_p = remove_inheritance_pseudos (remove_pseudos);
  /* Clear restore_regnos.  */
  EXECUTE_IF_SET_IN_BITMAP (&lra_inheritance_pseudos, 0, regno, bi)
    lra_reg_info[regno].restore_rtx = NULL_RTX;
  EXECUTE_IF_SET_IN_BITMAP (&lra_split_regs, 0, regno, bi)
    lra_reg_info[regno].restore_rtx = NULL_RTX;
  change_p = undo_optional_reloads () || change_p;
  return change_p;
}<|MERGE_RESOLUTION|>--- conflicted
+++ resolved
@@ -1214,21 +1214,10 @@
     return false;
   if (sclass == NO_REGS && dclass == NO_REGS)
     return false;
-<<<<<<< HEAD
-#ifdef SECONDARY_MEMORY_NEEDED
-  if (SECONDARY_MEMORY_NEEDED (sclass, dclass, MACRO_MODE (GET_MODE (src)))
-#ifdef SECONDARY_MEMORY_NEEDED_MODE
-      && ((sclass != NO_REGS && dclass != NO_REGS)
-	  || (GET_MODE (src)
-	      != SECONDARY_MEMORY_NEEDED_MODE (MACRO_MODE (GET_MODE (src)))))
-#endif
-      )
-=======
   if (targetm.secondary_memory_needed (GET_MODE (src), sclass, dclass)
       && ((sclass != NO_REGS && dclass != NO_REGS)
 	  || (GET_MODE (src)
 	      != targetm.secondary_memory_needed_mode (GET_MODE (src)))))
->>>>>>> 4a85c0b1
     {
       *sec_mem_p = true;
       return false;
@@ -2773,20 +2762,11 @@
 	      if (this_alternative != NO_REGS 
 		  && REG_P (op) && (cl = get_reg_class (REGNO (op))) != NO_REGS
 		  && ((curr_static_id->operand[nop].type != OP_OUT
-<<<<<<< HEAD
-		       && SECONDARY_MEMORY_NEEDED (cl, this_alternative,
-						   MACRO_MODE (GET_MODE (op))))
-		      || (curr_static_id->operand[nop].type != OP_IN
-			  && (SECONDARY_MEMORY_NEEDED
-			      (this_alternative, cl,
-			       MACRO_MODE (GET_MODE (op)))))))
-=======
 		       && targetm.secondary_memory_needed (GET_MODE (op), cl,
 							   this_alternative))
 		      || (curr_static_id->operand[nop].type != OP_IN
 			  && (targetm.secondary_memory_needed
 			      (GET_MODE (op), this_alternative, cl)))))
->>>>>>> 4a85c0b1
 		losers++;
 
 	      /* Input reloads can be inherited more often than output
@@ -3965,15 +3945,7 @@
 		  && curr_static_id->operand[in].type == OP_IN);
       rld = partial_subreg_p (GET_MODE (src), GET_MODE (dest)) ? src : dest;
       rld_mode = GET_MODE (rld);
-<<<<<<< HEAD
-#ifdef SECONDARY_MEMORY_NEEDED_MODE
-      sec_mode = SECONDARY_MEMORY_NEEDED_MODE (MACRO_MODE (rld_mode));
-#else
-      sec_mode = rld_mode;
-#endif
-=======
       sec_mode = targetm.secondary_memory_needed_mode (rld_mode);
->>>>>>> 4a85c0b1
       new_reg = lra_create_new_reg (sec_mode, NULL_RTX,
 				    NO_REGS, "secondary");
       /* If the mode is changed, it should be wider.  */
@@ -5137,13 +5109,7 @@
   lra_assert (inher_cl != NO_REGS);
   cl = get_reg_class (REGNO (dest));
   return (cl != NO_REGS && cl != ALL_REGS
-<<<<<<< HEAD
-	  && SECONDARY_MEMORY_NEEDED (inher_cl, cl,
-				      MACRO_MODE (GET_MODE (dest))));
-#endif
-=======
 	  && targetm.secondary_memory_needed (GET_MODE (dest), inher_cl, cl));
->>>>>>> 4a85c0b1
 }
 
 /* Registers involved in inheritance/split in the current EBB
@@ -5408,24 +5374,14 @@
   enum reg_class hard_reg_class ATTRIBUTE_UNUSED
     = REGNO_REG_CLASS (hard_regno);
 
-<<<<<<< HEAD
-  if (! SECONDARY_MEMORY_NEEDED (allocno_class, allocno_class,
-				 MACRO_MODE (mode))
-=======
   if (! targetm.secondary_memory_needed (mode, allocno_class, allocno_class)
->>>>>>> 4a85c0b1
       && TEST_HARD_REG_BIT (reg_class_contents[allocno_class], hard_regno))
     return allocno_class;
   for (i = 0;
        (cl = reg_class_subclasses[allocno_class][i]) != LIM_REG_CLASSES;
        i++)
-<<<<<<< HEAD
-    if (! SECONDARY_MEMORY_NEEDED (cl, hard_reg_class, MACRO_MODE (mode))
-	&& ! SECONDARY_MEMORY_NEEDED (hard_reg_class, cl, MACRO_MODE (mode))
-=======
     if (! targetm.secondary_memory_needed (mode, cl, hard_reg_class)
 	&& ! targetm.secondary_memory_needed (mode, hard_reg_class, cl)
->>>>>>> 4a85c0b1
 	&& TEST_HARD_REG_BIT (reg_class_contents[cl], hard_regno)
 	&& (best_cl == NO_REGS
 	    || ira_class_hard_regs_num[best_cl] < ira_class_hard_regs_num[cl]))
