/* Code for RTL transformations to satisfy insn constraints.
   Copyright (C) 2010-2018 Free Software Foundation, Inc.
   Contributed by Vladimir Makarov <vmakarov@redhat.com>.

   This file is part of GCC.

   GCC is free software; you can redistribute it and/or modify it under
   the terms of the GNU General Public License as published by the Free
   Software Foundation; either version 3, or (at your option) any later
   version.

   GCC is distributed in the hope that it will be useful, but WITHOUT ANY
   WARRANTY; without even the implied warranty of MERCHANTABILITY or
   FITNESS FOR A PARTICULAR PURPOSE.  See the GNU General Public License
   for more details.

   You should have received a copy of the GNU General Public License
   along with GCC; see the file COPYING3.  If not see
   <http://www.gnu.org/licenses/>.  */


/* This file contains code for 3 passes: constraint pass,
   inheritance/split pass, and pass for undoing failed inheritance and
   split.

   The major goal of constraint pass is to transform RTL to satisfy
   insn and address constraints by:
     o choosing insn alternatives;
     o generating *reload insns* (or reloads in brief) and *reload
       pseudos* which will get necessary hard registers later;
     o substituting pseudos with equivalent values and removing the
       instructions that initialized those pseudos.

   The constraint pass has biggest and most complicated code in LRA.
   There are a lot of important details like:
     o reuse of input reload pseudos to simplify reload pseudo
       allocations;
     o some heuristics to choose insn alternative to improve the
       inheritance;
     o early clobbers etc.

   The pass is mimicking former reload pass in alternative choosing
   because the reload pass is oriented to current machine description
   model.  It might be changed if the machine description model is
   changed.

   There is special code for preventing all LRA and this pass cycling
   in case of bugs.

   On the first iteration of the pass we process every instruction and
   choose an alternative for each one.  On subsequent iterations we try
   to avoid reprocessing instructions if we can be sure that the old
   choice is still valid.

   The inheritance/spilt pass is to transform code to achieve
   ineheritance and live range splitting.  It is done on backward
   traversal of EBBs.

   The inheritance optimization goal is to reuse values in hard
   registers. There is analogous optimization in old reload pass.  The
   inheritance is achieved by following transformation:

       reload_p1 <- p	     reload_p1 <- p
       ...		     new_p <- reload_p1
       ...		=>   ...
       reload_p2 <- p	     reload_p2 <- new_p

   where p is spilled and not changed between the insns.  Reload_p1 is
   also called *original pseudo* and new_p is called *inheritance
   pseudo*.

   The subsequent assignment pass will try to assign the same (or
   another if it is not possible) hard register to new_p as to
   reload_p1 or reload_p2.

   If the assignment pass fails to assign a hard register to new_p,
   this file will undo the inheritance and restore the original code.
   This is because implementing the above sequence with a spilled
   new_p would make the code much worse.  The inheritance is done in
   EBB scope.  The above is just a simplified example to get an idea
   of the inheritance as the inheritance is also done for non-reload
   insns.

   Splitting (transformation) is also done in EBB scope on the same
   pass as the inheritance:

       r <- ... or ... <- r		 r <- ... or ... <- r
       ...				 s <- r (new insn -- save)
       ...			  =>
       ...				 r <- s (new insn -- restore)
       ... <- r				 ... <- r

    The *split pseudo* s is assigned to the hard register of the
    original pseudo or hard register r.

    Splitting is done:
      o In EBBs with high register pressure for global pseudos (living
	in at least 2 BBs) and assigned to hard registers when there
	are more one reloads needing the hard registers;
      o for pseudos needing save/restore code around calls.

    If the split pseudo still has the same hard register as the
    original pseudo after the subsequent assignment pass or the
    original pseudo was split, the opposite transformation is done on
    the same pass for undoing inheritance.  */

#undef REG_OK_STRICT

#include "config.h"
#include "system.h"
#include "coretypes.h"
#include "backend.h"
#include "target.h"
#include "rtl.h"
#include "tree.h"
#include "predict.h"
#include "df.h"
#include "memmodel.h"
#include "tm_p.h"
#include "expmed.h"
#include "optabs.h"
#include "regs.h"
#include "ira.h"
#include "recog.h"
#include "output.h"
#include "addresses.h"
#include "expr.h"
#include "cfgrtl.h"
#include "rtl-error.h"
#include "params.h"
#include "lra.h"
#include "lra-int.h"
#include "print-rtl.h"

/* Value of LRA_CURR_RELOAD_NUM at the beginning of BB of the current
   insn.  Remember that LRA_CURR_RELOAD_NUM is the number of emitted
   reload insns.  */
static int bb_reload_num;

/* The current insn being processed and corresponding its single set
   (NULL otherwise), its data (basic block, the insn data, the insn
   static data, and the mode of each operand).  */
static rtx_insn *curr_insn;
static rtx curr_insn_set;
static basic_block curr_bb;
static lra_insn_recog_data_t curr_id;
static struct lra_static_insn_data *curr_static_id;
static machine_mode curr_operand_mode[MAX_RECOG_OPERANDS];
/* Mode of the register substituted by its equivalence with VOIDmode
   (e.g. constant) and whose subreg is given operand of the current
   insn.  VOIDmode in all other cases.  */
static machine_mode original_subreg_reg_mode[MAX_RECOG_OPERANDS];



/* Start numbers for new registers and insns at the current constraints
   pass start.	*/
static int new_regno_start;
static int new_insn_uid_start;

/* If LOC is nonnull, strip any outer subreg from it.  */
static inline rtx *
strip_subreg (rtx *loc)
{
  return loc && GET_CODE (*loc) == SUBREG ? &SUBREG_REG (*loc) : loc;
}

/* Return hard regno of REGNO or if it is was not assigned to a hard
   register, use a hard register from its allocno class.  */
static int
get_try_hard_regno (int regno)
{
  int hard_regno;
  enum reg_class rclass;

  if ((hard_regno = regno) >= FIRST_PSEUDO_REGISTER)
    hard_regno = lra_get_regno_hard_regno (regno);
  if (hard_regno >= 0)
    return hard_regno;
  rclass = lra_get_allocno_class (regno);
  if (rclass == NO_REGS)
    return -1;
  return ira_class_hard_regs[rclass][0];
}

/* Return the hard regno of X after removing its subreg.  If X is not
   a register or a subreg of a register, return -1.  If X is a pseudo,
   use its assignment.  If FINAL_P return the final hard regno which will
   be after elimination.  */
static int
get_hard_regno (rtx x, bool final_p)
{
  rtx reg;
  int hard_regno;

  reg = x;
  if (SUBREG_P (x))
    reg = SUBREG_REG (x);
  if (! REG_P (reg))
    return -1;
  if (! HARD_REGISTER_NUM_P (hard_regno = REGNO (reg)))
    hard_regno = lra_get_regno_hard_regno (hard_regno);
  if (hard_regno < 0)
    return -1;
  if (final_p)
    hard_regno = lra_get_elimination_hard_regno (hard_regno);
  if (SUBREG_P (x))
    hard_regno += subreg_regno_offset (hard_regno, GET_MODE (reg),
				       SUBREG_BYTE (x),  GET_MODE (x));
  return hard_regno;
}

/* If REGNO is a hard register or has been allocated a hard register,
   return the class of that register.  If REGNO is a reload pseudo
   created by the current constraints pass, return its allocno class.
   Return NO_REGS otherwise.  */
static enum reg_class
get_reg_class (int regno)
{
  int hard_regno;

  if (! HARD_REGISTER_NUM_P (hard_regno = regno))
    hard_regno = lra_get_regno_hard_regno (regno);
  if (hard_regno >= 0)
    {
      hard_regno = lra_get_elimination_hard_regno (hard_regno);
      return REGNO_REG_CLASS (hard_regno);
    }
  if (regno >= new_regno_start)
    return lra_get_allocno_class (regno);
  return NO_REGS;
}

/* Return true if REG satisfies (or will satisfy) reg class constraint
   CL.  Use elimination first if REG is a hard register.  If REG is a
   reload pseudo created by this constraints pass, assume that it will
   be allocated a hard register from its allocno class, but allow that
   class to be narrowed to CL if it is currently a superset of CL.

   If NEW_CLASS is nonnull, set *NEW_CLASS to the new allocno class of
   REGNO (reg), or NO_REGS if no change in its class was needed.  */
static bool
in_class_p (rtx reg, enum reg_class cl, enum reg_class *new_class)
{
  enum reg_class rclass, common_class;
  machine_mode reg_mode;
  int class_size, hard_regno, nregs, i, j;
  int regno = REGNO (reg);

  if (new_class != NULL)
    *new_class = NO_REGS;
  if (regno < FIRST_PSEUDO_REGISTER)
    {
      rtx final_reg = reg;
      rtx *final_loc = &final_reg;

      lra_eliminate_reg_if_possible (final_loc);
      return TEST_HARD_REG_BIT (reg_class_contents[cl], REGNO (*final_loc));
    }
  reg_mode = GET_MODE (reg);
  rclass = get_reg_class (regno);
  if (regno < new_regno_start
      /* Do not allow the constraints for reload instructions to
	 influence the classes of new pseudos.  These reloads are
	 typically moves that have many alternatives, and restricting
	 reload pseudos for one alternative may lead to situations
	 where other reload pseudos are no longer allocatable.  */
      || (INSN_UID (curr_insn) >= new_insn_uid_start
	  && curr_insn_set != NULL
	  && ((OBJECT_P (SET_SRC (curr_insn_set))
	       && ! CONSTANT_P (SET_SRC (curr_insn_set)))
	      || (GET_CODE (SET_SRC (curr_insn_set)) == SUBREG
		  && OBJECT_P (SUBREG_REG (SET_SRC (curr_insn_set)))
		  && ! CONSTANT_P (SUBREG_REG (SET_SRC (curr_insn_set)))))))
    /* When we don't know what class will be used finally for reload
       pseudos, we use ALL_REGS.  */
    return ((regno >= new_regno_start && rclass == ALL_REGS)
	    || (rclass != NO_REGS && ira_class_subset_p[rclass][cl]
		&& ! hard_reg_set_subset_p (reg_class_contents[cl],
					    lra_no_alloc_regs)));
  else
    {
      common_class = ira_reg_class_subset[rclass][cl];
      if (new_class != NULL)
	*new_class = common_class;
      if (hard_reg_set_subset_p (reg_class_contents[common_class],
				 lra_no_alloc_regs))
	return false;
      /* Check that there are enough allocatable regs.  */
      class_size = ira_class_hard_regs_num[common_class];
      for (i = 0; i < class_size; i++)
	{
	  hard_regno = ira_class_hard_regs[common_class][i];
	  nregs = hard_regno_nregs (hard_regno, reg_mode);
	  if (nregs == 1)
	    return true;
	  for (j = 0; j < nregs; j++)
	    if (TEST_HARD_REG_BIT (lra_no_alloc_regs, hard_regno + j)
		|| ! TEST_HARD_REG_BIT (reg_class_contents[common_class],
					hard_regno + j))
	      break;
	  if (j >= nregs)
	    return true;
	}
      return false;
    }
}

/* Return true if REGNO satisfies a memory constraint.	*/
static bool
in_mem_p (int regno)
{
  return get_reg_class (regno) == NO_REGS;
}

/* Return 1 if ADDR is a valid memory address for mode MODE in address
   space AS, and check that each pseudo has the proper kind of hard
   reg.	 */
static int
valid_address_p (machine_mode mode ATTRIBUTE_UNUSED,
		 rtx addr, addr_space_t as)
{
#ifdef GO_IF_LEGITIMATE_ADDRESS
  lra_assert (ADDR_SPACE_GENERIC_P (as));
  GO_IF_LEGITIMATE_ADDRESS (mode, addr, win);
  return 0;

 win:
  return 1;
#else
  return targetm.addr_space.legitimate_address_p (mode, addr, 0, as);
#endif
}

namespace {
  /* Temporarily eliminates registers in an address (for the lifetime of
     the object).  */
  class address_eliminator {
  public:
    address_eliminator (struct address_info *ad);
    ~address_eliminator ();

  private:
    struct address_info *m_ad;
    rtx *m_base_loc;
    rtx m_base_reg;
    rtx *m_index_loc;
    rtx m_index_reg;
  };
}

address_eliminator::address_eliminator (struct address_info *ad)
  : m_ad (ad),
    m_base_loc (strip_subreg (ad->base_term)),
    m_base_reg (NULL_RTX),
    m_index_loc (strip_subreg (ad->index_term)),
    m_index_reg (NULL_RTX)
{
  if (m_base_loc != NULL)
    {
      m_base_reg = *m_base_loc;
      lra_eliminate_reg_if_possible (m_base_loc);
      if (m_ad->base_term2 != NULL)
	*m_ad->base_term2 = *m_ad->base_term;
    }
  if (m_index_loc != NULL)
    {
      m_index_reg = *m_index_loc;
      lra_eliminate_reg_if_possible (m_index_loc);
    }
}

address_eliminator::~address_eliminator ()
{
  if (m_base_loc && *m_base_loc != m_base_reg)
    {
      *m_base_loc = m_base_reg;
      if (m_ad->base_term2 != NULL)
	*m_ad->base_term2 = *m_ad->base_term;
    }
  if (m_index_loc && *m_index_loc != m_index_reg)
    *m_index_loc = m_index_reg;
}

/* Return true if the eliminated form of AD is a legitimate target address.  */
static bool
valid_address_p (struct address_info *ad)
{
  address_eliminator eliminator (ad);
  return valid_address_p (ad->mode, *ad->outer, ad->as);
}

/* Return true if the eliminated form of memory reference OP satisfies
   extra (special) memory constraint CONSTRAINT.  */
static bool
satisfies_memory_constraint_p (rtx op, enum constraint_num constraint)
{
  struct address_info ad;

  decompose_mem_address (&ad, op);
  address_eliminator eliminator (&ad);
  return constraint_satisfied_p (op, constraint);
}

/* Return true if the eliminated form of address AD satisfies extra
   address constraint CONSTRAINT.  */
static bool
satisfies_address_constraint_p (struct address_info *ad,
				enum constraint_num constraint)
{
  address_eliminator eliminator (ad);
  return constraint_satisfied_p (*ad->outer, constraint);
}

/* Return true if the eliminated form of address OP satisfies extra
   address constraint CONSTRAINT.  */
static bool
satisfies_address_constraint_p (rtx op, enum constraint_num constraint)
{
  struct address_info ad;

  decompose_lea_address (&ad, &op);
  return satisfies_address_constraint_p (&ad, constraint);
}

/* Initiate equivalences for LRA.  As we keep original equivalences
   before any elimination, we need to make copies otherwise any change
   in insns might change the equivalences.  */
void
lra_init_equiv (void)
{
  ira_expand_reg_equiv ();
  for (int i = FIRST_PSEUDO_REGISTER; i < max_reg_num (); i++)
    {
      rtx res;

      if ((res = ira_reg_equiv[i].memory) != NULL_RTX)
	ira_reg_equiv[i].memory = copy_rtx (res);
      if ((res = ira_reg_equiv[i].invariant) != NULL_RTX)
	ira_reg_equiv[i].invariant = copy_rtx (res);
    }
}

static rtx loc_equivalence_callback (rtx, const_rtx, void *);

/* Update equivalence for REGNO.  We need to this as the equivalence
   might contain other pseudos which are changed by their
   equivalences.  */
static void
update_equiv (int regno)
{
  rtx x;
  
  if ((x = ira_reg_equiv[regno].memory) != NULL_RTX)
    ira_reg_equiv[regno].memory
      = simplify_replace_fn_rtx (x, NULL_RTX, loc_equivalence_callback,
				 NULL_RTX);
  if ((x = ira_reg_equiv[regno].invariant) != NULL_RTX)
    ira_reg_equiv[regno].invariant
      = simplify_replace_fn_rtx (x, NULL_RTX, loc_equivalence_callback,
				 NULL_RTX);
}

/* If we have decided to substitute X with another value, return that
   value, otherwise return X.  */
static rtx
get_equiv (rtx x)
{
  int regno;
  rtx res;

  if (! REG_P (x) || (regno = REGNO (x)) < FIRST_PSEUDO_REGISTER
      || ! ira_reg_equiv[regno].defined_p
      || ! ira_reg_equiv[regno].profitable_p
      || lra_get_regno_hard_regno (regno) >= 0)
    return x;
  if ((res = ira_reg_equiv[regno].memory) != NULL_RTX)
    {
      if (targetm.cannot_substitute_mem_equiv_p (res))
	return x;
      return res;
    }
  if ((res = ira_reg_equiv[regno].constant) != NULL_RTX)
    return res;
  if ((res = ira_reg_equiv[regno].invariant) != NULL_RTX)
    return res;
  gcc_unreachable ();
}

/* If we have decided to substitute X with the equivalent value,
   return that value after elimination for INSN, otherwise return
   X.  */
static rtx
get_equiv_with_elimination (rtx x, rtx_insn *insn)
{
  rtx res = get_equiv (x);

  if (x == res || CONSTANT_P (res))
    return res;
  return lra_eliminate_regs_1 (insn, res, GET_MODE (res),
			       false, false, 0, true);
}

/* Set up curr_operand_mode.  */
static void
init_curr_operand_mode (void)
{
  int nop = curr_static_id->n_operands;
  for (int i = 0; i < nop; i++)
    {
      machine_mode mode = GET_MODE (*curr_id->operand_loc[i]);
      if (mode == VOIDmode)
	{
	  /* The .md mode for address operands is the mode of the
	     addressed value rather than the mode of the address itself.  */
	  if (curr_id->icode >= 0 && curr_static_id->operand[i].is_address)
	    mode = Pmode;
	  else
	    mode = curr_static_id->operand[i].mode;
	}
      curr_operand_mode[i] = mode;
    }
}



/* The page contains code to reuse input reloads.  */

/* Structure describes input reload of the current insns.  */
struct input_reload
{
  /* True for input reload of matched operands.  */
  bool match_p;
  /* Reloaded value.  */
  rtx input;
  /* Reload pseudo used.  */
  rtx reg;
};

/* The number of elements in the following array.  */
static int curr_insn_input_reloads_num;
/* Array containing info about input reloads.  It is used to find the
   same input reload and reuse the reload pseudo in this case.	*/
static struct input_reload curr_insn_input_reloads[LRA_MAX_INSN_RELOADS];

/* Initiate data concerning reuse of input reloads for the current
   insn.  */
static void
init_curr_insn_input_reloads (void)
{
  curr_insn_input_reloads_num = 0;
}

/* Create a new pseudo using MODE, RCLASS, ORIGINAL or reuse already
   created input reload pseudo (only if TYPE is not OP_OUT).  Don't
   reuse pseudo if IN_SUBREG_P is true and the reused pseudo should be
   wrapped up in SUBREG.  The result pseudo is returned through
   RESULT_REG.  Return TRUE if we created a new pseudo, FALSE if we
   reused the already created input reload pseudo.  Use TITLE to
   describe new registers for debug purposes.  */
static bool
get_reload_reg (enum op_type type, machine_mode mode, rtx original,
		enum reg_class rclass, bool in_subreg_p,
		const char *title, rtx *result_reg)
{
  int i, regno;
  enum reg_class new_class;
  bool unique_p = false;

  if (type == OP_OUT)
    {
      *result_reg
	= lra_create_new_reg_with_unique_value (mode, original, rclass, title);
      return true;
    }
  /* Prevent reuse value of expression with side effects,
     e.g. volatile memory.  */
  if (! side_effects_p (original))
    for (i = 0; i < curr_insn_input_reloads_num; i++)
      {
	if (! curr_insn_input_reloads[i].match_p
	    && rtx_equal_p (curr_insn_input_reloads[i].input, original)
	    && in_class_p (curr_insn_input_reloads[i].reg, rclass, &new_class))
	  {
	    rtx reg = curr_insn_input_reloads[i].reg;
	    regno = REGNO (reg);
	    /* If input is equal to original and both are VOIDmode,
	       GET_MODE (reg) might be still different from mode.
	       Ensure we don't return *result_reg with wrong mode.  */
	    if (GET_MODE (reg) != mode)
	      {
		if (in_subreg_p)
		  continue;
<<<<<<< HEAD
		if (may_lt (GET_MODE_SIZE (GET_MODE (reg)),
			    GET_MODE_SIZE (mode)))
=======
		if (maybe_lt (GET_MODE_SIZE (GET_MODE (reg)),
			      GET_MODE_SIZE (mode)))
>>>>>>> 70783a86
		  continue;
		reg = lowpart_subreg (mode, reg, GET_MODE (reg));
		if (reg == NULL_RTX || GET_CODE (reg) != SUBREG)
		  continue;
	      }
	    *result_reg = reg;
	    if (lra_dump_file != NULL)
	      {
		fprintf (lra_dump_file, "	 Reuse r%d for reload ", regno);
		dump_value_slim (lra_dump_file, original, 1);
	      }
	    if (new_class != lra_get_allocno_class (regno))
	      lra_change_class (regno, new_class, ", change to", false);
	    if (lra_dump_file != NULL)
	      fprintf (lra_dump_file, "\n");
	    return false;
	  }
	/* If we have an input reload with a different mode, make sure it
	   will get a different hard reg.  */
	else if (REG_P (original)
		 && REG_P (curr_insn_input_reloads[i].input)
		 && REGNO (original) == REGNO (curr_insn_input_reloads[i].input)
		 && (GET_MODE (original)
		     != GET_MODE (curr_insn_input_reloads[i].input)))
	  unique_p = true;
      }
  *result_reg = (unique_p
		 ? lra_create_new_reg_with_unique_value
		 : lra_create_new_reg) (mode, original, rclass, title);
  lra_assert (curr_insn_input_reloads_num < LRA_MAX_INSN_RELOADS);
  curr_insn_input_reloads[curr_insn_input_reloads_num].input = original;
  curr_insn_input_reloads[curr_insn_input_reloads_num].match_p = false;
  curr_insn_input_reloads[curr_insn_input_reloads_num++].reg = *result_reg;
  return true;
}



/* The page contains code to extract memory address parts.  */

/* Wrapper around REGNO_OK_FOR_INDEX_P, to allow pseudos.  */
static inline bool
ok_for_index_p_nonstrict (rtx reg)
{
  unsigned regno = REGNO (reg);

  return regno >= FIRST_PSEUDO_REGISTER || REGNO_OK_FOR_INDEX_P (regno);
}

/* A version of regno_ok_for_base_p for use here, when all pseudos
   should count as OK.	Arguments as for regno_ok_for_base_p.  */
static inline bool
ok_for_base_p_nonstrict (rtx reg, machine_mode mode, addr_space_t as,
			 enum rtx_code outer_code, enum rtx_code index_code)
{
  unsigned regno = REGNO (reg);

  if (regno >= FIRST_PSEUDO_REGISTER)
    return true;
  return ok_for_base_p_1 (regno, mode, as, outer_code, index_code);
}



/* The page contains major code to choose the current insn alternative
   and generate reloads for it.	 */

/* Return the offset from REGNO of the least significant register
   in (reg:MODE REGNO).

   This function is used to tell whether two registers satisfy
   a matching constraint.  (reg:MODE1 REGNO1) matches (reg:MODE2 REGNO2) if:

         REGNO1 + lra_constraint_offset (REGNO1, MODE1)
	 == REGNO2 + lra_constraint_offset (REGNO2, MODE2)  */
int
lra_constraint_offset (int regno, machine_mode mode)
{
  lra_assert (regno < FIRST_PSEUDO_REGISTER);

  scalar_int_mode int_mode;
  if (WORDS_BIG_ENDIAN
      && is_a <scalar_int_mode> (mode, &int_mode)
      && GET_MODE_SIZE (int_mode) > UNITS_PER_WORD)
    return hard_regno_nregs (regno, mode) - 1;
  return 0;
}

/* Like rtx_equal_p except that it allows a REG and a SUBREG to match
   if they are the same hard reg, and has special hacks for
   auto-increment and auto-decrement.  This is specifically intended for
   process_alt_operands to use in determining whether two operands
   match.  X is the operand whose number is the lower of the two.

   It is supposed that X is the output operand and Y is the input
   operand.  Y_HARD_REGNO is the final hard regno of register Y or
   register in subreg Y as we know it now.  Otherwise, it is a
   negative value.  */
static bool
operands_match_p (rtx x, rtx y, int y_hard_regno)
{
  int i;
  RTX_CODE code = GET_CODE (x);
  const char *fmt;

  if (x == y)
    return true;
  if ((code == REG || (code == SUBREG && REG_P (SUBREG_REG (x))))
      && (REG_P (y) || (GET_CODE (y) == SUBREG && REG_P (SUBREG_REG (y)))))
    {
      int j;

      i = get_hard_regno (x, false);
      if (i < 0)
	goto slow;

      if ((j = y_hard_regno) < 0)
	goto slow;

      i += lra_constraint_offset (i, GET_MODE (x));
      j += lra_constraint_offset (j, GET_MODE (y));

      return i == j;
    }

  /* If two operands must match, because they are really a single
     operand of an assembler insn, then two post-increments are invalid
     because the assembler insn would increment only once.  On the
     other hand, a post-increment matches ordinary indexing if the
     post-increment is the output operand.  */
  if (code == POST_DEC || code == POST_INC || code == POST_MODIFY)
    return operands_match_p (XEXP (x, 0), y, y_hard_regno);

  /* Two pre-increments are invalid because the assembler insn would
     increment only once.  On the other hand, a pre-increment matches
     ordinary indexing if the pre-increment is the input operand.  */
  if (GET_CODE (y) == PRE_DEC || GET_CODE (y) == PRE_INC
      || GET_CODE (y) == PRE_MODIFY)
    return operands_match_p (x, XEXP (y, 0), -1);

 slow:

  if (code == REG && REG_P (y))
    return REGNO (x) == REGNO (y);

  if (code == REG && GET_CODE (y) == SUBREG && REG_P (SUBREG_REG (y))
      && x == SUBREG_REG (y))
    return true;
  if (GET_CODE (y) == REG && code == SUBREG && REG_P (SUBREG_REG (x))
      && SUBREG_REG (x) == y)
    return true;

  /* Now we have disposed of all the cases in which different rtx
     codes can match.  */
  if (code != GET_CODE (y))
    return false;

  /* (MULT:SI x y) and (MULT:HI x y) are NOT equivalent.  */
  if (GET_MODE (x) != GET_MODE (y))
    return false;

  switch (code)
    {
    CASE_CONST_UNIQUE:
      return false;

    case LABEL_REF:
      return label_ref_label (x) == label_ref_label (y);
    case SYMBOL_REF:
      return XSTR (x, 0) == XSTR (y, 0);

    default:
      break;
    }

  /* Compare the elements.  If any pair of corresponding elements fail
     to match, return false for the whole things.  */

  fmt = GET_RTX_FORMAT (code);
  for (i = GET_RTX_LENGTH (code) - 1; i >= 0; i--)
    {
      int val, j;
      switch (fmt[i])
	{
	case 'w':
	  if (XWINT (x, i) != XWINT (y, i))
	    return false;
	  break;

	case 'i':
	  if (XINT (x, i) != XINT (y, i))
	    return false;
	  break;

	case 'p':
<<<<<<< HEAD
	  if (may_ne (SUBREG_BYTE (x), SUBREG_BYTE (y)))
=======
	  if (maybe_ne (SUBREG_BYTE (x), SUBREG_BYTE (y)))
>>>>>>> 70783a86
	    return false;
	  break;

	case 'e':
	  val = operands_match_p (XEXP (x, i), XEXP (y, i), -1);
	  if (val == 0)
	    return false;
	  break;

	case '0':
	  break;

	case 'E':
	  if (XVECLEN (x, i) != XVECLEN (y, i))
	    return false;
	  for (j = XVECLEN (x, i) - 1; j >= 0; --j)
	    {
	      val = operands_match_p (XVECEXP (x, i, j), XVECEXP (y, i, j), -1);
	      if (val == 0)
		return false;
	    }
	  break;

	  /* It is believed that rtx's at this level will never
	     contain anything but integers and other rtx's, except for
	     within LABEL_REFs and SYMBOL_REFs.	 */
	default:
	  gcc_unreachable ();
	}
    }
  return true;
}

/* True if X is a constant that can be forced into the constant pool.
   MODE is the mode of the operand, or VOIDmode if not known.  */
#define CONST_POOL_OK_P(MODE, X)		\
  ((MODE) != VOIDmode				\
   && CONSTANT_P (X)				\
   && GET_CODE (X) != HIGH			\
   && GET_MODE_SIZE (MODE).is_constant ()	\
   && !targetm.cannot_force_const_mem (MODE, X))

/* True if C is a non-empty register class that has too few registers
   to be safely used as a reload target class.	*/
#define SMALL_REGISTER_CLASS_P(C)		\
  (ira_class_hard_regs_num [(C)] == 1		\
   || (ira_class_hard_regs_num [(C)] >= 1	\
       && targetm.class_likely_spilled_p (C)))

/* If REG is a reload pseudo, try to make its class satisfying CL.  */
static void
narrow_reload_pseudo_class (rtx reg, enum reg_class cl)
{
  enum reg_class rclass;

  /* Do not make more accurate class from reloads generated.  They are
     mostly moves with a lot of constraints.  Making more accurate
     class may results in very narrow class and impossibility of find
     registers for several reloads of one insn.	 */
  if (INSN_UID (curr_insn) >= new_insn_uid_start)
    return;
  if (GET_CODE (reg) == SUBREG)
    reg = SUBREG_REG (reg);
  if (! REG_P (reg) || (int) REGNO (reg) < new_regno_start)
    return;
  if (in_class_p (reg, cl, &rclass) && rclass != cl)
    lra_change_class (REGNO (reg), rclass, "      Change to", true);
}

/* Searches X for any reference to a reg with the same value as REGNO,
   returning the rtx of the reference found if any.  Otherwise,
   returns NULL_RTX.  */
static rtx
regno_val_use_in (unsigned int regno, rtx x)
{
  const char *fmt;
  int i, j;
  rtx tem;

  if (REG_P (x) && lra_reg_info[REGNO (x)].val == lra_reg_info[regno].val)
    return x;

  fmt = GET_RTX_FORMAT (GET_CODE (x));
  for (i = GET_RTX_LENGTH (GET_CODE (x)) - 1; i >= 0; i--)
    {
      if (fmt[i] == 'e')
	{
	  if ((tem = regno_val_use_in (regno, XEXP (x, i))))
	    return tem;
	}
      else if (fmt[i] == 'E')
	for (j = XVECLEN (x, i) - 1; j >= 0; j--)
	  if ((tem = regno_val_use_in (regno , XVECEXP (x, i, j))))
	    return tem;
    }

  return NULL_RTX;
}

/* Return true if all current insn non-output operands except INS (it
   has a negaitve end marker) do not use pseudos with the same value
   as REGNO.  */
static bool
check_conflict_input_operands (int regno, signed char *ins)
{
  int in;
  int n_operands = curr_static_id->n_operands;

  for (int nop = 0; nop < n_operands; nop++)
    if (! curr_static_id->operand[nop].is_operator
	&& curr_static_id->operand[nop].type != OP_OUT)
      {
	for (int i = 0; (in = ins[i]) >= 0; i++)
	  if (in == nop)
	    break;
	if (in < 0
	    && regno_val_use_in (regno, *curr_id->operand_loc[nop]) != NULL_RTX)
	  return false;
      }
  return true;
}

/* Generate reloads for matching OUT and INS (array of input operand
   numbers with end marker -1) with reg class GOAL_CLASS, considering
   output operands OUTS (similar array to INS) needing to be in different
   registers.  Add input and output reloads correspondingly to the lists
   *BEFORE and *AFTER.  OUT might be negative.  In this case we generate
   input reloads for matched input operands INS.  EARLY_CLOBBER_P is a flag
   that the output operand is early clobbered for chosen alternative.  */
static void
match_reload (signed char out, signed char *ins, signed char *outs,
	      enum reg_class goal_class, rtx_insn **before,
	      rtx_insn **after, bool early_clobber_p)
{
  bool out_conflict;
  int i, in;
  rtx new_in_reg, new_out_reg, reg;
  machine_mode inmode, outmode;
  rtx in_rtx = *curr_id->operand_loc[ins[0]];
  rtx out_rtx = out < 0 ? in_rtx : *curr_id->operand_loc[out];

  inmode = curr_operand_mode[ins[0]];
  outmode = out < 0 ? inmode : curr_operand_mode[out];
  push_to_sequence (*before);
  if (inmode != outmode)
    {
      /* process_alt_operands has already checked that the mode sizes
	 are ordered.  */
      if (partial_subreg_p (outmode, inmode))
	{
	  reg = new_in_reg
	    = lra_create_new_reg_with_unique_value (inmode, in_rtx,
						    goal_class, "");
	  new_out_reg = gen_lowpart_SUBREG (outmode, reg);
	  LRA_SUBREG_P (new_out_reg) = 1;
	  /* If the input reg is dying here, we can use the same hard
	     register for REG and IN_RTX.  We do it only for original
	     pseudos as reload pseudos can die although original
	     pseudos still live where reload pseudos dies.  */
	  if (REG_P (in_rtx) && (int) REGNO (in_rtx) < lra_new_regno_start
	      && find_regno_note (curr_insn, REG_DEAD, REGNO (in_rtx))
	      && (!early_clobber_p
		  || check_conflict_input_operands(REGNO (in_rtx), ins)))
	    lra_assign_reg_val (REGNO (in_rtx), REGNO (reg));
	}
      else
	{
	  reg = new_out_reg
	    = lra_create_new_reg_with_unique_value (outmode, out_rtx,
						    goal_class, "");
	  new_in_reg = gen_lowpart_SUBREG (inmode, reg);
	  /* NEW_IN_REG is non-paradoxical subreg.  We don't want
	     NEW_OUT_REG living above.  We add clobber clause for
	     this.  This is just a temporary clobber.  We can remove
	     it at the end of LRA work.  */
	  rtx_insn *clobber = emit_clobber (new_out_reg);
	  LRA_TEMP_CLOBBER_P (PATTERN (clobber)) = 1;
	  LRA_SUBREG_P (new_in_reg) = 1;
	  if (GET_CODE (in_rtx) == SUBREG)
	    {
	      rtx subreg_reg = SUBREG_REG (in_rtx);
	      
	      /* If SUBREG_REG is dying here and sub-registers IN_RTX
		 and NEW_IN_REG are similar, we can use the same hard
		 register for REG and SUBREG_REG.  */
	      if (REG_P (subreg_reg)
		  && (int) REGNO (subreg_reg) < lra_new_regno_start
		  && GET_MODE (subreg_reg) == outmode
<<<<<<< HEAD
		  && must_eq (SUBREG_BYTE (in_rtx), SUBREG_BYTE (new_in_reg))
=======
		  && known_eq (SUBREG_BYTE (in_rtx), SUBREG_BYTE (new_in_reg))
>>>>>>> 70783a86
		  && find_regno_note (curr_insn, REG_DEAD, REGNO (subreg_reg))
		  && (! early_clobber_p
		      || check_conflict_input_operands (REGNO (subreg_reg),
							ins)))
		lra_assign_reg_val (REGNO (subreg_reg), REGNO (reg));
	    }
	}
    }
  else
    {
      /* Pseudos have values -- see comments for lra_reg_info.
	 Different pseudos with the same value do not conflict even if
	 they live in the same place.  When we create a pseudo we
	 assign value of original pseudo (if any) from which we
	 created the new pseudo.  If we create the pseudo from the
	 input pseudo, the new pseudo will have no conflict with the
	 input pseudo which is wrong when the input pseudo lives after
	 the insn and as the new pseudo value is changed by the insn
	 output.  Therefore we create the new pseudo from the output
	 except the case when we have single matched dying input
	 pseudo.

	 We cannot reuse the current output register because we might
	 have a situation like "a <- a op b", where the constraints
	 force the second input operand ("b") to match the output
	 operand ("a").  "b" must then be copied into a new register
	 so that it doesn't clobber the current value of "a".

	 We can not use the same value if the output pseudo is
	 early clobbered or the input pseudo is mentioned in the
	 output, e.g. as an address part in memory, because
	 output reload will actually extend the pseudo liveness.
	 We don't care about eliminable hard regs here as we are
	 interesting only in pseudos.  */

      /* Matching input's register value is the same as one of the other
	 output operand.  Output operands in a parallel insn must be in
	 different registers.  */
      out_conflict = false;
      if (REG_P (in_rtx))
	{
	  for (i = 0; outs[i] >= 0; i++)
	    {
	      rtx other_out_rtx = *curr_id->operand_loc[outs[i]];
	      if (REG_P (other_out_rtx)
		  && (regno_val_use_in (REGNO (in_rtx), other_out_rtx)
		      != NULL_RTX))
		{
		  out_conflict = true;
		  break;
		}
	    }
	}

      new_in_reg = new_out_reg
	= (! early_clobber_p && ins[1] < 0 && REG_P (in_rtx)
	   && (int) REGNO (in_rtx) < lra_new_regno_start
	   && find_regno_note (curr_insn, REG_DEAD, REGNO (in_rtx))
	   && (! early_clobber_p
	       || check_conflict_input_operands (REGNO (in_rtx), ins))
	   && (out < 0
	       || regno_val_use_in (REGNO (in_rtx), out_rtx) == NULL_RTX)
	   && !out_conflict
	   ? lra_create_new_reg (inmode, in_rtx, goal_class, "")
	   : lra_create_new_reg_with_unique_value (outmode, out_rtx,
						   goal_class, ""));
    }
  /* In operand can be got from transformations before processing insn
     constraints.  One example of such transformations is subreg
     reloading (see function simplify_operand_subreg).  The new
     pseudos created by the transformations might have inaccurate
     class (ALL_REGS) and we should make their classes more
     accurate.  */
  narrow_reload_pseudo_class (in_rtx, goal_class);
  lra_emit_move (copy_rtx (new_in_reg), in_rtx);
  *before = get_insns ();
  end_sequence ();
  /* Add the new pseudo to consider values of subsequent input reload
     pseudos.  */
  lra_assert (curr_insn_input_reloads_num < LRA_MAX_INSN_RELOADS);
  curr_insn_input_reloads[curr_insn_input_reloads_num].input = in_rtx;
  curr_insn_input_reloads[curr_insn_input_reloads_num].match_p = true;
  curr_insn_input_reloads[curr_insn_input_reloads_num++].reg = new_in_reg;
  for (i = 0; (in = ins[i]) >= 0; i++)
    {
      lra_assert
	(GET_MODE (*curr_id->operand_loc[in]) == VOIDmode
	 || GET_MODE (new_in_reg) == GET_MODE (*curr_id->operand_loc[in]));
      *curr_id->operand_loc[in] = new_in_reg;
    }
  lra_update_dups (curr_id, ins);
  if (out < 0)
    return;
  /* See a comment for the input operand above.  */
  narrow_reload_pseudo_class (out_rtx, goal_class);
  if (find_reg_note (curr_insn, REG_UNUSED, out_rtx) == NULL_RTX)
    {
      start_sequence ();
      lra_emit_move (out_rtx, copy_rtx (new_out_reg));
      emit_insn (*after);
      *after = get_insns ();
      end_sequence ();
    }
  *curr_id->operand_loc[out] = new_out_reg;
  lra_update_dup (curr_id, out);
}

/* Return register class which is union of all reg classes in insn
   constraint alternative string starting with P.  */
static enum reg_class
reg_class_from_constraints (const char *p)
{
  int c, len;
  enum reg_class op_class = NO_REGS;

  do
    switch ((c = *p, len = CONSTRAINT_LEN (c, p)), c)
      {
      case '#':
      case ',':
	return op_class;

      case 'g':
	op_class = reg_class_subunion[op_class][GENERAL_REGS];
	break;

      default:
	enum constraint_num cn = lookup_constraint (p);
	enum reg_class cl = reg_class_for_constraint (cn);
	if (cl == NO_REGS)
	  {
	    if (insn_extra_address_constraint (cn))
	      op_class
		= (reg_class_subunion
		   [op_class][base_reg_class (VOIDmode, ADDR_SPACE_GENERIC,
					      ADDRESS, SCRATCH)]);
	    break;
	  }

	op_class = reg_class_subunion[op_class][cl];
 	break;
      }
  while ((p += len), c);
  return op_class;
}

/* If OP is a register, return the class of the register as per
   get_reg_class, otherwise return NO_REGS.  */
static inline enum reg_class
get_op_class (rtx op)
{
  return REG_P (op) ? get_reg_class (REGNO (op)) : NO_REGS;
}

/* Return generated insn mem_pseudo:=val if TO_P or val:=mem_pseudo
   otherwise.  If modes of MEM_PSEUDO and VAL are different, use
   SUBREG for VAL to make them equal.  */
static rtx_insn *
emit_spill_move (bool to_p, rtx mem_pseudo, rtx val)
{
  if (GET_MODE (mem_pseudo) != GET_MODE (val))
    {
      /* Usually size of mem_pseudo is greater than val size but in
	 rare cases it can be less as it can be defined by target
	 dependent macro HARD_REGNO_CALLER_SAVE_MODE.  */
      if (! MEM_P (val))
	{
	  val = gen_lowpart_SUBREG (GET_MODE (mem_pseudo),
				    GET_CODE (val) == SUBREG
				    ? SUBREG_REG (val) : val);
	  LRA_SUBREG_P (val) = 1;
	}
      else
	{
	  mem_pseudo = gen_lowpart_SUBREG (GET_MODE (val), mem_pseudo);
	  LRA_SUBREG_P (mem_pseudo) = 1;
	}
    }
  return to_p ? gen_move_insn (mem_pseudo, val)
	      : gen_move_insn (val, mem_pseudo);
}

/* Process a special case insn (register move), return true if we
   don't need to process it anymore.  INSN should be a single set
   insn.  Set up that RTL was changed through CHANGE_P and that hook
   TARGET_SECONDARY_MEMORY_NEEDED says to use secondary memory through
   SEC_MEM_P.  */
static bool
check_and_process_move (bool *change_p, bool *sec_mem_p ATTRIBUTE_UNUSED)
{
  int sregno, dregno;
  rtx dest, src, dreg, sreg, new_reg, scratch_reg;
  rtx_insn *before;
  enum reg_class dclass, sclass, secondary_class;
  secondary_reload_info sri;

  lra_assert (curr_insn_set != NULL_RTX);
  dreg = dest = SET_DEST (curr_insn_set);
  sreg = src = SET_SRC (curr_insn_set);
  if (GET_CODE (dest) == SUBREG)
    dreg = SUBREG_REG (dest);
  if (GET_CODE (src) == SUBREG)
    sreg = SUBREG_REG (src);
  if (! (REG_P (dreg) || MEM_P (dreg)) || ! (REG_P (sreg) || MEM_P (sreg)))
    return false;
  sclass = dclass = NO_REGS;
  if (REG_P (dreg))
    dclass = get_reg_class (REGNO (dreg));
  gcc_assert (dclass < LIM_REG_CLASSES);
  if (dclass == ALL_REGS)
    /* ALL_REGS is used for new pseudos created by transformations
       like reload of SUBREG_REG (see function
       simplify_operand_subreg).  We don't know their class yet.  We
       should figure out the class from processing the insn
       constraints not in this fast path function.  Even if ALL_REGS
       were a right class for the pseudo, secondary_... hooks usually
       are not define for ALL_REGS.  */
    return false;
  if (REG_P (sreg))
    sclass = get_reg_class (REGNO (sreg));
  gcc_assert (sclass < LIM_REG_CLASSES);
  if (sclass == ALL_REGS)
    /* See comments above.  */
    return false;
  if (sclass == NO_REGS && dclass == NO_REGS)
    return false;
  if (targetm.secondary_memory_needed (GET_MODE (src), sclass, dclass)
      && ((sclass != NO_REGS && dclass != NO_REGS)
	  || (GET_MODE (src)
	      != targetm.secondary_memory_needed_mode (GET_MODE (src)))))
    {
      *sec_mem_p = true;
      return false;
    }
  if (! REG_P (dreg) || ! REG_P (sreg))
    return false;
  sri.prev_sri = NULL;
  sri.icode = CODE_FOR_nothing;
  sri.extra_cost = 0;
  secondary_class = NO_REGS;
  /* Set up hard register for a reload pseudo for hook
     secondary_reload because some targets just ignore unassigned
     pseudos in the hook.  */
  if (dclass != NO_REGS && lra_get_regno_hard_regno (REGNO (dreg)) < 0)
    {
      dregno = REGNO (dreg);
      reg_renumber[dregno] = ira_class_hard_regs[dclass][0];
    }
  else
    dregno = -1;
  if (sclass != NO_REGS && lra_get_regno_hard_regno (REGNO (sreg)) < 0)
    {
      sregno = REGNO (sreg);
      reg_renumber[sregno] = ira_class_hard_regs[sclass][0];
    }
  else
    sregno = -1;
  if (sclass != NO_REGS)
    secondary_class
      = (enum reg_class) targetm.secondary_reload (false, dest,
						   (reg_class_t) sclass,
						   GET_MODE (src), &sri);
  if (sclass == NO_REGS
      || ((secondary_class != NO_REGS || sri.icode != CODE_FOR_nothing)
	  && dclass != NO_REGS))
    {
      enum reg_class old_sclass = secondary_class;
      secondary_reload_info old_sri = sri;

      sri.prev_sri = NULL;
      sri.icode = CODE_FOR_nothing;
      sri.extra_cost = 0;
      secondary_class
	= (enum reg_class) targetm.secondary_reload (true, src,
						     (reg_class_t) dclass,
						     GET_MODE (src), &sri);
      /* Check the target hook consistency.  */
      lra_assert
	((secondary_class == NO_REGS && sri.icode == CODE_FOR_nothing)
	 || (old_sclass == NO_REGS && old_sri.icode == CODE_FOR_nothing)
	 || (secondary_class == old_sclass && sri.icode == old_sri.icode));
    }
  if (sregno >= 0)
    reg_renumber [sregno] = -1;
  if (dregno >= 0)
    reg_renumber [dregno] = -1;
  if (secondary_class == NO_REGS && sri.icode == CODE_FOR_nothing)
    return false;
  *change_p = true;
  new_reg = NULL_RTX;
  if (secondary_class != NO_REGS)
    new_reg = lra_create_new_reg_with_unique_value (GET_MODE (src), NULL_RTX,
						    secondary_class,
						    "secondary");
  start_sequence ();
  if (sri.icode == CODE_FOR_nothing)
    lra_emit_move (new_reg, src);
  else
    {
      enum reg_class scratch_class;

      scratch_class = (reg_class_from_constraints
		       (insn_data[sri.icode].operand[2].constraint));
      scratch_reg = (lra_create_new_reg_with_unique_value
		     (insn_data[sri.icode].operand[2].mode, NULL_RTX,
		      scratch_class, "scratch"));
      emit_insn (GEN_FCN (sri.icode) (new_reg != NULL_RTX ? new_reg : dest,
				      src, scratch_reg));
    }
  before = get_insns ();
  end_sequence ();
  lra_process_new_insns (curr_insn, before, NULL, "Inserting the move");
  if (new_reg != NULL_RTX)
    SET_SRC (curr_insn_set) = new_reg;
  else
    {
      if (lra_dump_file != NULL)
	{
	  fprintf (lra_dump_file, "Deleting move %u\n", INSN_UID (curr_insn));
	  dump_insn_slim (lra_dump_file, curr_insn);
	}
      lra_set_insn_deleted (curr_insn);
      return true;
    }
  return false;
}

/* The following data describe the result of process_alt_operands.
   The data are used in curr_insn_transform to generate reloads.  */

/* The chosen reg classes which should be used for the corresponding
   operands.  */
static enum reg_class goal_alt[MAX_RECOG_OPERANDS];
/* True if the operand should be the same as another operand and that
   other operand does not need a reload.  */
static bool goal_alt_match_win[MAX_RECOG_OPERANDS];
/* True if the operand does not need a reload.	*/
static bool goal_alt_win[MAX_RECOG_OPERANDS];
/* True if the operand can be offsetable memory.  */
static bool goal_alt_offmemok[MAX_RECOG_OPERANDS];
/* The number of an operand to which given operand can be matched to.  */
static int goal_alt_matches[MAX_RECOG_OPERANDS];
/* The number of elements in the following array.  */
static int goal_alt_dont_inherit_ops_num;
/* Numbers of operands whose reload pseudos should not be inherited.  */
static int goal_alt_dont_inherit_ops[MAX_RECOG_OPERANDS];
/* True if the insn commutative operands should be swapped.  */
static bool goal_alt_swapped;
/* The chosen insn alternative.	 */
static int goal_alt_number;

/* True if the corresponding operand is the result of an equivalence
   substitution.  */
static bool equiv_substition_p[MAX_RECOG_OPERANDS];

/* The following five variables are used to choose the best insn
   alternative.	 They reflect final characteristics of the best
   alternative.	 */

/* Number of necessary reloads and overall cost reflecting the
   previous value and other unpleasantness of the best alternative.  */
static int best_losers, best_overall;
/* Overall number hard registers used for reloads.  For example, on
   some targets we need 2 general registers to reload DFmode and only
   one floating point register.	 */
static int best_reload_nregs;
/* Overall number reflecting distances of previous reloading the same
   value.  The distances are counted from the current BB start.  It is
   used to improve inheritance chances.  */
static int best_reload_sum;

/* True if the current insn should have no correspondingly input or
   output reloads.  */
static bool no_input_reloads_p, no_output_reloads_p;

/* True if we swapped the commutative operands in the current
   insn.  */
static int curr_swapped;

/* if CHECK_ONLY_P is false, arrange for address element *LOC to be a
   register of class CL.  Add any input reloads to list BEFORE.  AFTER
   is nonnull if *LOC is an automodified value; handle that case by
   adding the required output reloads to list AFTER.  Return true if
   the RTL was changed.

   if CHECK_ONLY_P is true, check that the *LOC is a correct address
   register.  Return false if the address register is correct.  */
static bool
process_addr_reg (rtx *loc, bool check_only_p, rtx_insn **before, rtx_insn **after,
		  enum reg_class cl)
{
  int regno;
  enum reg_class rclass, new_class;
  rtx reg;
  rtx new_reg;
  machine_mode mode;
  bool subreg_p, before_p = false;

  subreg_p = GET_CODE (*loc) == SUBREG;
  if (subreg_p)
    {
      reg = SUBREG_REG (*loc);
      mode = GET_MODE (reg);

      /* For mode with size bigger than ptr_mode, there unlikely to be "mov"
	 between two registers with different classes, but there normally will
	 be "mov" which transfers element of vector register into the general
	 register, and this normally will be a subreg which should be reloaded
	 as a whole.  This is particularly likely to be triggered when
	 -fno-split-wide-types specified.  */
      if (!REG_P (reg)
	  || in_class_p (reg, cl, &new_class)
<<<<<<< HEAD
	  || must_le (GET_MODE_SIZE (mode), GET_MODE_SIZE (ptr_mode)))
=======
	  || known_le (GET_MODE_SIZE (mode), GET_MODE_SIZE (ptr_mode)))
>>>>>>> 70783a86
       loc = &SUBREG_REG (*loc);
    }

  reg = *loc;
  mode = GET_MODE (reg);
  if (! REG_P (reg))
    {
      if (check_only_p)
	return true;
      /* Always reload memory in an address even if the target supports
	 such addresses.  */
      new_reg = lra_create_new_reg_with_unique_value (mode, reg, cl, "address");
      before_p = true;
    }
  else
    {
      regno = REGNO (reg);
      rclass = get_reg_class (regno);
      if (! check_only_p
	  && (*loc = get_equiv_with_elimination (reg, curr_insn)) != reg)
	{
	  if (lra_dump_file != NULL)
	    {
	      fprintf (lra_dump_file,
		       "Changing pseudo %d in address of insn %u on equiv ",
		       REGNO (reg), INSN_UID (curr_insn));
	      dump_value_slim (lra_dump_file, *loc, 1);
	      fprintf (lra_dump_file, "\n");
	    }
	  *loc = copy_rtx (*loc);
	}
      if (*loc != reg || ! in_class_p (reg, cl, &new_class))
	{
	  if (check_only_p)
	    return true;
	  reg = *loc;
	  if (get_reload_reg (after == NULL ? OP_IN : OP_INOUT,
			      mode, reg, cl, subreg_p, "address", &new_reg))
	    before_p = true;
	}
      else if (new_class != NO_REGS && rclass != new_class)
	{
	  if (check_only_p)
	    return true;
	  lra_change_class (regno, new_class, "	   Change to", true);
	  return false;
	}
      else
	return false;
    }
  if (before_p)
    {
      push_to_sequence (*before);
      lra_emit_move (new_reg, reg);
      *before = get_insns ();
      end_sequence ();
    }
  *loc = new_reg;
  if (after != NULL)
    {
      start_sequence ();
      lra_emit_move (before_p ? copy_rtx (reg) : reg, new_reg);
      emit_insn (*after);
      *after = get_insns ();
      end_sequence ();
    }
  return true;
}

/* Insert move insn in simplify_operand_subreg. BEFORE returns
   the insn to be inserted before curr insn. AFTER returns the
   the insn to be inserted after curr insn.  ORIGREG and NEWREG
   are the original reg and new reg for reload.  */
static void
insert_move_for_subreg (rtx_insn **before, rtx_insn **after, rtx origreg,
			rtx newreg)
{
  if (before)
    {
      push_to_sequence (*before);
      lra_emit_move (newreg, origreg);
      *before = get_insns ();
      end_sequence ();
    }
  if (after)
    {
      start_sequence ();
      lra_emit_move (origreg, newreg);
      emit_insn (*after);
      *after = get_insns ();
      end_sequence ();
    }
}

static int valid_address_p (machine_mode mode, rtx addr, addr_space_t as);
static bool process_address (int, bool, rtx_insn **, rtx_insn **);

/* Make reloads for subreg in operand NOP with internal subreg mode
   REG_MODE, add new reloads for further processing.  Return true if
   any change was done.  */
static bool
simplify_operand_subreg (int nop, machine_mode reg_mode)
{
  int hard_regno;
  rtx_insn *before, *after;
  machine_mode mode, innermode;
  rtx reg, new_reg;
  rtx operand = *curr_id->operand_loc[nop];
  enum reg_class regclass;
  enum op_type type;

  before = after = NULL;

  if (GET_CODE (operand) != SUBREG)
    return false;

  mode = GET_MODE (operand);
  reg = SUBREG_REG (operand);
  innermode = GET_MODE (reg);
  type = curr_static_id->operand[nop].type;
  if (MEM_P (reg))
    {
      const bool addr_was_valid
	= valid_address_p (innermode, XEXP (reg, 0), MEM_ADDR_SPACE (reg));
      alter_subreg (curr_id->operand_loc[nop], false);
      rtx subst = *curr_id->operand_loc[nop];
      lra_assert (MEM_P (subst));

      if (!addr_was_valid
	  || valid_address_p (GET_MODE (subst), XEXP (subst, 0),
			      MEM_ADDR_SPACE (subst))
	  || ((get_constraint_type (lookup_constraint
				    (curr_static_id->operand[nop].constraint))
	       != CT_SPECIAL_MEMORY)
	      /* We still can reload address and if the address is
		 valid, we can remove subreg without reloading its
		 inner memory.  */
	      && valid_address_p (GET_MODE (subst),
				  regno_reg_rtx
				  [ira_class_hard_regs
				   [base_reg_class (GET_MODE (subst),
						    MEM_ADDR_SPACE (subst),
						    ADDRESS, SCRATCH)][0]],
				  MEM_ADDR_SPACE (subst))))
	{
	  /* If we change the address for a paradoxical subreg of memory, the
	     new address might violate the necessary alignment or the access
	     might be slow; take this into consideration.  We need not worry
	     about accesses beyond allocated memory for paradoxical memory
	     subregs as we don't substitute such equiv memory (see processing
	     equivalences in function lra_constraints) and because for spilled
	     pseudos we allocate stack memory enough for the biggest
	     corresponding paradoxical subreg.

	     However, do not blindly simplify a (subreg (mem ...)) for
	     WORD_REGISTER_OPERATIONS targets as this may lead to loading junk
	     data into a register when the inner is narrower than outer or
	     missing important data from memory when the inner is wider than
	     outer.  This rule only applies to modes that are no wider than
	     a word.  */
<<<<<<< HEAD
	  if (!(may_ne (GET_MODE_PRECISION (mode),
			GET_MODE_PRECISION (innermode))
		&& must_le (GET_MODE_SIZE (mode), UNITS_PER_WORD)
		&& must_le (GET_MODE_SIZE (innermode), UNITS_PER_WORD)
=======
	  if (!(maybe_ne (GET_MODE_PRECISION (mode),
			  GET_MODE_PRECISION (innermode))
		&& known_le (GET_MODE_SIZE (mode), UNITS_PER_WORD)
		&& known_le (GET_MODE_SIZE (innermode), UNITS_PER_WORD)
>>>>>>> 70783a86
		&& WORD_REGISTER_OPERATIONS)
	      && (!(MEM_ALIGN (subst) < GET_MODE_ALIGNMENT (mode)
		    && targetm.slow_unaligned_access (mode, MEM_ALIGN (subst)))
		  || (MEM_ALIGN (reg) < GET_MODE_ALIGNMENT (innermode)
		      && targetm.slow_unaligned_access (innermode,
							MEM_ALIGN (reg)))))
	    return true;

	  *curr_id->operand_loc[nop] = operand;

	  /* But if the address was not valid, we cannot reload the MEM without
	     reloading the address first.  */
	  if (!addr_was_valid)
	    process_address (nop, false, &before, &after);

	  /* INNERMODE is fast, MODE slow.  Reload the mem in INNERMODE.  */
	  enum reg_class rclass
	    = (enum reg_class) targetm.preferred_reload_class (reg, ALL_REGS);
	  if (get_reload_reg (curr_static_id->operand[nop].type, innermode,
			      reg, rclass, TRUE, "slow mem", &new_reg))
	    {
	      bool insert_before, insert_after;
	      bitmap_set_bit (&lra_subreg_reload_pseudos, REGNO (new_reg));

	      insert_before = (type != OP_OUT
			       || partial_subreg_p (mode, innermode));
	      insert_after = type != OP_IN;
	      insert_move_for_subreg (insert_before ? &before : NULL,
				      insert_after ? &after : NULL,
				      reg, new_reg);
	    }
	  SUBREG_REG (operand) = new_reg;

	  /* Convert to MODE.  */
	  reg = operand;
	  rclass
	    = (enum reg_class) targetm.preferred_reload_class (reg, ALL_REGS);
	  if (get_reload_reg (curr_static_id->operand[nop].type, mode, reg,
			      rclass, TRUE, "slow mem", &new_reg))
	    {
	      bool insert_before, insert_after;
	      bitmap_set_bit (&lra_subreg_reload_pseudos, REGNO (new_reg));

	      insert_before = type != OP_OUT;
	      insert_after = type != OP_IN;
	      insert_move_for_subreg (insert_before ? &before : NULL,
				      insert_after ? &after : NULL,
				      reg, new_reg);
	    }
	  *curr_id->operand_loc[nop] = new_reg;
	  lra_process_new_insns (curr_insn, before, after,
				 "Inserting slow mem reload");
	  return true;
	}

      /* If the address was valid and became invalid, prefer to reload
	 the memory.  Typical case is when the index scale should
	 correspond the memory.  */
      *curr_id->operand_loc[nop] = operand;
      /* Do not return false here as the MEM_P (reg) will be processed
	 later in this function.  */
    }
  else if (REG_P (reg) && REGNO (reg) < FIRST_PSEUDO_REGISTER)
    {
      alter_subreg (curr_id->operand_loc[nop], false);
      return true;
    }
  else if (CONSTANT_P (reg))
    {
      /* Try to simplify subreg of constant.  It is usually result of
	 equivalence substitution.  */
      if (innermode == VOIDmode
	  && (innermode = original_subreg_reg_mode[nop]) == VOIDmode)
	innermode = curr_static_id->operand[nop].mode;
      if ((new_reg = simplify_subreg (mode, reg, innermode,
				      SUBREG_BYTE (operand))) != NULL_RTX)
	{
	  *curr_id->operand_loc[nop] = new_reg;
	  return true;
	}
    }
  /* Put constant into memory when we have mixed modes.  It generates
     a better code in most cases as it does not need a secondary
     reload memory.  It also prevents LRA looping when LRA is using
     secondary reload memory again and again.  */
  if (CONSTANT_P (reg) && CONST_POOL_OK_P (reg_mode, reg)
      && SCALAR_INT_MODE_P (reg_mode) != SCALAR_INT_MODE_P (mode))
    {
      SUBREG_REG (operand) = force_const_mem (reg_mode, reg);
      alter_subreg (curr_id->operand_loc[nop], false);
      return true;
    }
  /* Force a reload of the SUBREG_REG if this is a constant or PLUS or
     if there may be a problem accessing OPERAND in the outer
     mode.  */
  if ((REG_P (reg)
       && REGNO (reg) >= FIRST_PSEUDO_REGISTER
       && (hard_regno = lra_get_regno_hard_regno (REGNO (reg))) >= 0
       /* Don't reload paradoxical subregs because we could be looping
	  having repeatedly final regno out of hard regs range.  */
       && (hard_regno_nregs (hard_regno, innermode)
	   >= hard_regno_nregs (hard_regno, mode))
       && simplify_subreg_regno (hard_regno, innermode,
				 SUBREG_BYTE (operand), mode) < 0
       /* Don't reload subreg for matching reload.  It is actually
	  valid subreg in LRA.  */
       && ! LRA_SUBREG_P (operand))
      || CONSTANT_P (reg) || GET_CODE (reg) == PLUS || MEM_P (reg))
    {
      enum reg_class rclass;

      if (REG_P (reg))
	/* There is a big probability that we will get the same class
	   for the new pseudo and we will get the same insn which
	   means infinite looping.  So spill the new pseudo.  */
	rclass = NO_REGS;
      else
	/* The class will be defined later in curr_insn_transform.  */
	rclass
	  = (enum reg_class) targetm.preferred_reload_class (reg, ALL_REGS);

      if (get_reload_reg (curr_static_id->operand[nop].type, reg_mode, reg,
			  rclass, TRUE, "subreg reg", &new_reg))
	{
	  bool insert_before, insert_after;
	  bitmap_set_bit (&lra_subreg_reload_pseudos, REGNO (new_reg));

	  insert_before = (type != OP_OUT
			   || read_modify_subreg_p (operand));
	  insert_after = (type != OP_IN);
	  insert_move_for_subreg (insert_before ? &before : NULL,
				  insert_after ? &after : NULL,
				  reg, new_reg);
	}
      SUBREG_REG (operand) = new_reg;
      lra_process_new_insns (curr_insn, before, after,
			     "Inserting subreg reload");
      return true;
    }
  /* Force a reload for a paradoxical subreg. For paradoxical subreg,
     IRA allocates hardreg to the inner pseudo reg according to its mode
     instead of the outermode, so the size of the hardreg may not be enough
     to contain the outermode operand, in that case we may need to insert
     reload for the reg. For the following two types of paradoxical subreg,
     we need to insert reload:
     1. If the op_type is OP_IN, and the hardreg could not be paired with
        other hardreg to contain the outermode operand
        (checked by in_hard_reg_set_p), we need to insert the reload.
     2. If the op_type is OP_OUT or OP_INOUT.

     Here is a paradoxical subreg example showing how the reload is generated:

     (insn 5 4 7 2 (set (reg:TI 106 [ __comp ])
        (subreg:TI (reg:DI 107 [ __comp ]) 0)) {*movti_internal_rex64}

     In IRA, reg107 is allocated to a DImode hardreg. We use x86-64 as example
     here, if reg107 is assigned to hardreg R15, because R15 is the last
     hardreg, compiler cannot find another hardreg to pair with R15 to
     contain TImode data. So we insert a TImode reload reg180 for it.
     After reload is inserted:

     (insn 283 0 0 (set (subreg:DI (reg:TI 180 [orig:107 __comp ] [107]) 0)
        (reg:DI 107 [ __comp ])) -1
     (insn 5 4 7 2 (set (reg:TI 106 [ __comp ])
        (subreg:TI (reg:TI 180 [orig:107 __comp ] [107]) 0)) {*movti_internal_rex64}

     Two reload hard registers will be allocated to reg180 to save TImode data
     in LRA_assign.  */
  else if (REG_P (reg)
	   && REGNO (reg) >= FIRST_PSEUDO_REGISTER
	   && (hard_regno = lra_get_regno_hard_regno (REGNO (reg))) >= 0
	   && (hard_regno_nregs (hard_regno, innermode)
	       < hard_regno_nregs (hard_regno, mode))
	   && (regclass = lra_get_allocno_class (REGNO (reg)))
	   && (type != OP_IN
	       || !in_hard_reg_set_p (reg_class_contents[regclass],
				      mode, hard_regno)))
    {
      /* The class will be defined later in curr_insn_transform.  */
      enum reg_class rclass
	= (enum reg_class) targetm.preferred_reload_class (reg, ALL_REGS);

      if (get_reload_reg (curr_static_id->operand[nop].type, mode, reg,
                          rclass, TRUE, "paradoxical subreg", &new_reg))
        {
	  rtx subreg;
	  bool insert_before, insert_after;

	  PUT_MODE (new_reg, mode);
          subreg = gen_lowpart_SUBREG (innermode, new_reg);
	  bitmap_set_bit (&lra_subreg_reload_pseudos, REGNO (new_reg));

	  insert_before = (type != OP_OUT);
	  insert_after = (type != OP_IN);
	  insert_move_for_subreg (insert_before ? &before : NULL,
				  insert_after ? &after : NULL,
				  reg, subreg);
	}
      SUBREG_REG (operand) = new_reg;
      lra_process_new_insns (curr_insn, before, after,
                             "Inserting paradoxical subreg reload");
      return true;
    }
  return false;
}

/* Return TRUE if X refers for a hard register from SET.  */
static bool
uses_hard_regs_p (rtx x, HARD_REG_SET set)
{
  int i, j, x_hard_regno;
  machine_mode mode;
  const char *fmt;
  enum rtx_code code;

  if (x == NULL_RTX)
    return false;
  code = GET_CODE (x);
  mode = GET_MODE (x);
  if (code == SUBREG)
    {
      mode = wider_subreg_mode (x);
      x = SUBREG_REG (x);
      code = GET_CODE (x);
    }

  if (REG_P (x))
    {
      x_hard_regno = get_hard_regno (x, true);
      return (x_hard_regno >= 0
	      && overlaps_hard_reg_set_p (set, mode, x_hard_regno));
    }
  if (MEM_P (x))
    {
      struct address_info ad;

      decompose_mem_address (&ad, x);
      if (ad.base_term != NULL && uses_hard_regs_p (*ad.base_term, set))
	return true;
      if (ad.index_term != NULL && uses_hard_regs_p (*ad.index_term, set))
	return true;
    }
  fmt = GET_RTX_FORMAT (code);
  for (i = GET_RTX_LENGTH (code) - 1; i >= 0; i--)
    {
      if (fmt[i] == 'e')
	{
	  if (uses_hard_regs_p (XEXP (x, i), set))
	    return true;
	}
      else if (fmt[i] == 'E')
	{
	  for (j = XVECLEN (x, i) - 1; j >= 0; j--)
	    if (uses_hard_regs_p (XVECEXP (x, i, j), set))
	      return true;
	}
    }
  return false;
}

/* Return true if OP is a spilled pseudo. */
static inline bool
spilled_pseudo_p (rtx op)
{
  return (REG_P (op)
	  && REGNO (op) >= FIRST_PSEUDO_REGISTER && in_mem_p (REGNO (op)));
}

/* Return true if X is a general constant.  */
static inline bool
general_constant_p (rtx x)
{
  return CONSTANT_P (x) && (! flag_pic || LEGITIMATE_PIC_OPERAND_P (x));
}

static bool
reg_in_class_p (rtx reg, enum reg_class cl)
{
  if (cl == NO_REGS)
    return get_reg_class (REGNO (reg)) == NO_REGS;
  return in_class_p (reg, cl, NULL);
}

/* Return true if SET of RCLASS contains no hard regs which can be
   used in MODE.  */
static bool
prohibited_class_reg_set_mode_p (enum reg_class rclass,
				 HARD_REG_SET &set,
				 machine_mode mode)
{
  HARD_REG_SET temp;
  
  lra_assert (hard_reg_set_subset_p (reg_class_contents[rclass], set));
  COPY_HARD_REG_SET (temp, set);
  AND_COMPL_HARD_REG_SET (temp, lra_no_alloc_regs);
  return (hard_reg_set_subset_p
	  (temp, ira_prohibited_class_mode_regs[rclass][mode]));
}


/* Used to check validity info about small class input operands.  It
   should be incremented at start of processing an insn
   alternative.  */
static unsigned int curr_small_class_check = 0;

/* Update number of used inputs of class OP_CLASS for operand NOP.
   Return true if we have more such class operands than the number of
   available regs.  */
static bool
update_and_check_small_class_inputs (int nop, enum reg_class op_class)
{
  static unsigned int small_class_check[LIM_REG_CLASSES];
  static int small_class_input_nums[LIM_REG_CLASSES];
  
  if (SMALL_REGISTER_CLASS_P (op_class)
      /* We are interesting in classes became small because of fixing
	 some hard regs, e.g. by an user through GCC options.  */
      && hard_reg_set_intersect_p (reg_class_contents[op_class],
				   ira_no_alloc_regs)
      && (curr_static_id->operand[nop].type != OP_OUT
	  || curr_static_id->operand[nop].early_clobber))
    {
      if (small_class_check[op_class] == curr_small_class_check)
	small_class_input_nums[op_class]++;
      else
	{
	  small_class_check[op_class] = curr_small_class_check;
	  small_class_input_nums[op_class] = 1;
	}
      if (small_class_input_nums[op_class] > ira_class_hard_regs_num[op_class])
	return true;
    }
  return false;
}

/* Major function to choose the current insn alternative and what
   operands should be reloaded and how.	 If ONLY_ALTERNATIVE is not
   negative we should consider only this alternative.  Return false if
   we can not choose the alternative or find how to reload the
   operands.  */
static bool
process_alt_operands (int only_alternative)
{
  bool ok_p = false;
  int nop, overall, nalt;
  int n_alternatives = curr_static_id->n_alternatives;
  int n_operands = curr_static_id->n_operands;
  /* LOSERS counts the operands that don't fit this alternative and
     would require loading.  */
  int losers;
  int addr_losers;
  /* REJECT is a count of how undesirable this alternative says it is
     if any reloading is required.  If the alternative matches exactly
     then REJECT is ignored, but otherwise it gets this much counted
     against it in addition to the reloading needed.  */
  int reject;
  /* This is defined by '!' or '?' alternative constraint and added to
     reject.  But in some cases it can be ignored.  */
  int static_reject;
  int op_reject;
  /* The number of elements in the following array.  */
  int early_clobbered_regs_num;
  /* Numbers of operands which are early clobber registers.  */
  int early_clobbered_nops[MAX_RECOG_OPERANDS];
  enum reg_class curr_alt[MAX_RECOG_OPERANDS];
  HARD_REG_SET curr_alt_set[MAX_RECOG_OPERANDS];
  bool curr_alt_match_win[MAX_RECOG_OPERANDS];
  bool curr_alt_win[MAX_RECOG_OPERANDS];
  bool curr_alt_offmemok[MAX_RECOG_OPERANDS];
  int curr_alt_matches[MAX_RECOG_OPERANDS];
  /* The number of elements in the following array.  */
  int curr_alt_dont_inherit_ops_num;
  /* Numbers of operands whose reload pseudos should not be inherited.	*/
  int curr_alt_dont_inherit_ops[MAX_RECOG_OPERANDS];
  rtx op;
  /* The register when the operand is a subreg of register, otherwise the
     operand itself.  */
  rtx no_subreg_reg_operand[MAX_RECOG_OPERANDS];
  /* The register if the operand is a register or subreg of register,
     otherwise NULL.  */
  rtx operand_reg[MAX_RECOG_OPERANDS];
  int hard_regno[MAX_RECOG_OPERANDS];
  machine_mode biggest_mode[MAX_RECOG_OPERANDS];
  int reload_nregs, reload_sum;
  bool costly_p;
  enum reg_class cl;

  /* Calculate some data common for all alternatives to speed up the
     function.	*/
  for (nop = 0; nop < n_operands; nop++)
    {
      rtx reg;

      op = no_subreg_reg_operand[nop] = *curr_id->operand_loc[nop];
      /* The real hard regno of the operand after the allocation.  */
      hard_regno[nop] = get_hard_regno (op, true);

      operand_reg[nop] = reg = op;
      biggest_mode[nop] = GET_MODE (op);
      if (GET_CODE (op) == SUBREG)
	{
	  biggest_mode[nop] = wider_subreg_mode (op);
	  operand_reg[nop] = reg = SUBREG_REG (op);
	}
      if (! REG_P (reg))
	operand_reg[nop] = NULL_RTX;
      else if (REGNO (reg) >= FIRST_PSEUDO_REGISTER
	       || ((int) REGNO (reg)
		   == lra_get_elimination_hard_regno (REGNO (reg))))
	no_subreg_reg_operand[nop] = reg;
      else
	operand_reg[nop] = no_subreg_reg_operand[nop]
	  /* Just use natural mode for elimination result.  It should
	     be enough for extra constraints hooks.  */
	  = regno_reg_rtx[hard_regno[nop]];
    }

  /* The constraints are made of several alternatives.	Each operand's
     constraint looks like foo,bar,... with commas separating the
     alternatives.  The first alternatives for all operands go
     together, the second alternatives go together, etc.

     First loop over alternatives.  */
  alternative_mask preferred = curr_id->preferred_alternatives;
  if (only_alternative >= 0)
    preferred &= ALTERNATIVE_BIT (only_alternative);

  for (nalt = 0; nalt < n_alternatives; nalt++)
    {
      /* Loop over operands for one constraint alternative.  */
      if (!TEST_BIT (preferred, nalt))
	continue;

      curr_small_class_check++;
      overall = losers = addr_losers = 0;
      static_reject = reject = reload_nregs = reload_sum = 0;
      for (nop = 0; nop < n_operands; nop++)
	{
	  int inc = (curr_static_id
		     ->operand_alternative[nalt * n_operands + nop].reject);
	  if (lra_dump_file != NULL && inc != 0)
	    fprintf (lra_dump_file,
		     "            Staticly defined alt reject+=%d\n", inc);
	  static_reject += inc;
	}
      reject += static_reject;
      early_clobbered_regs_num = 0;

      for (nop = 0; nop < n_operands; nop++)
	{
	  const char *p;
	  char *end;
	  int len, c, m, i, opalt_num, this_alternative_matches;
	  bool win, did_match, offmemok, early_clobber_p;
	  /* false => this operand can be reloaded somehow for this
	     alternative.  */
	  bool badop;
	  /* true => this operand can be reloaded if the alternative
	     allows regs.  */
	  bool winreg;
	  /* True if a constant forced into memory would be OK for
	     this operand.  */
	  bool constmemok;
	  enum reg_class this_alternative, this_costly_alternative;
	  HARD_REG_SET this_alternative_set, this_costly_alternative_set;
	  bool this_alternative_match_win, this_alternative_win;
	  bool this_alternative_offmemok;
	  bool scratch_p;
	  machine_mode mode;
	  enum constraint_num cn;

	  opalt_num = nalt * n_operands + nop;
	  if (curr_static_id->operand_alternative[opalt_num].anything_ok)
	    {
	      /* Fast track for no constraints at all.	*/
	      curr_alt[nop] = NO_REGS;
	      CLEAR_HARD_REG_SET (curr_alt_set[nop]);
	      curr_alt_win[nop] = true;
	      curr_alt_match_win[nop] = false;
	      curr_alt_offmemok[nop] = false;
	      curr_alt_matches[nop] = -1;
	      continue;
	    }

	  op = no_subreg_reg_operand[nop];
	  mode = curr_operand_mode[nop];

	  win = did_match = winreg = offmemok = constmemok = false;
	  badop = true;

	  early_clobber_p = false;
	  p = curr_static_id->operand_alternative[opalt_num].constraint;

	  this_costly_alternative = this_alternative = NO_REGS;
	  /* We update set of possible hard regs besides its class
	     because reg class might be inaccurate.  For example,
	     union of LO_REGS (l), HI_REGS(h), and STACK_REG(k) in ARM
	     is translated in HI_REGS because classes are merged by
	     pairs and there is no accurate intermediate class.	 */
	  CLEAR_HARD_REG_SET (this_alternative_set);
	  CLEAR_HARD_REG_SET (this_costly_alternative_set);
	  this_alternative_win = false;
	  this_alternative_match_win = false;
	  this_alternative_offmemok = false;
	  this_alternative_matches = -1;

	  /* An empty constraint should be excluded by the fast
	     track.  */
	  lra_assert (*p != 0 && *p != ',');

	  op_reject = 0;
	  /* Scan this alternative's specs for this operand; set WIN
	     if the operand fits any letter in this alternative.
	     Otherwise, clear BADOP if this operand could fit some
	     letter after reloads, or set WINREG if this operand could
	     fit after reloads provided the constraint allows some
	     registers.	 */
	  costly_p = false;
	  do
	    {
	      switch ((c = *p, len = CONSTRAINT_LEN (c, p)), c)
		{
		case '\0':
		  len = 0;
		  break;
		case ',':
		  c = '\0';
		  break;

		case '&':
		  early_clobber_p = true;
		  break;

		case '$':
		  op_reject += LRA_MAX_REJECT;
		  break;
		case '^':
		  op_reject += LRA_LOSER_COST_FACTOR;
		  break;

		case '#':
		  /* Ignore rest of this alternative.  */
		  c = '\0';
		  break;

		case '0':  case '1':  case '2':	 case '3':  case '4':
		case '5':  case '6':  case '7':	 case '8':  case '9':
		  {
		    int m_hregno;
		    bool match_p;

		    m = strtoul (p, &end, 10);
		    p = end;
		    len = 0;
		    lra_assert (nop > m);

		    /* Reject matches if we don't know which operand is
		       bigger.  This situation would arguably be a bug in
		       an .md pattern, but could also occur in a user asm.  */
		    if (!ordered_p (GET_MODE_SIZE (biggest_mode[m]),
				    GET_MODE_SIZE (biggest_mode[nop])))
		      break;

<<<<<<< HEAD
		    this_alternative_matches = m;
=======
		    /* Don't match wrong asm insn operands for proper
		       diagnostic later.  */
		    if (INSN_CODE (curr_insn) < 0
			&& (curr_operand_mode[m] == BLKmode
			    || curr_operand_mode[nop] == BLKmode)
			&& curr_operand_mode[m] != curr_operand_mode[nop])
		      break;
		    
>>>>>>> 70783a86
		    m_hregno = get_hard_regno (*curr_id->operand_loc[m], false);
		    /* We are supposed to match a previous operand.
		       If we do, we win if that one did.  If we do
		       not, count both of the operands as losers.
		       (This is too conservative, since most of the
		       time only a single reload insn will be needed
		       to make the two operands win.  As a result,
		       this alternative may be rejected when it is
		       actually desirable.)  */
		    match_p = false;
		    if (operands_match_p (*curr_id->operand_loc[nop],
					  *curr_id->operand_loc[m], m_hregno))
		      {
			/* We should reject matching of an early
			   clobber operand if the matching operand is
			   not dying in the insn.  */
			if (! curr_static_id->operand[m].early_clobber
			    || operand_reg[nop] == NULL_RTX
			    || (find_regno_note (curr_insn, REG_DEAD,
						 REGNO (op))
				|| REGNO (op) == REGNO (operand_reg[m])))
			  match_p = true;
		      }
		    if (match_p)
		      {
			/* If we are matching a non-offsettable
			   address where an offsettable address was
			   expected, then we must reject this
			   combination, because we can't reload
			   it.	*/
			if (curr_alt_offmemok[m]
			    && MEM_P (*curr_id->operand_loc[m])
			    && curr_alt[m] == NO_REGS && ! curr_alt_win[m])
			  continue;
		      }
		    else
		      {
			/* Operands don't match.  Both operands must
			   allow a reload register, otherwise we
			   cannot make them match.  */
			if (curr_alt[m] == NO_REGS)
			  break;
			/* Retroactively mark the operand we had to
			   match as a loser, if it wasn't already and
			   it wasn't matched to a register constraint
			   (e.g it might be matched by memory). */
			if (curr_alt_win[m]
			    && (operand_reg[m] == NULL_RTX
				|| hard_regno[m] < 0))
			  {
			    losers++;
			    reload_nregs
			      += (ira_reg_class_max_nregs[curr_alt[m]]
				  [GET_MODE (*curr_id->operand_loc[m])]);
			  }

			/* Prefer matching earlyclobber alternative as
			   it results in less hard regs required for
			   the insn than a non-matching earlyclobber
			   alternative.  */
			if (curr_static_id->operand[m].early_clobber)
			  {
			    if (lra_dump_file != NULL)
			      fprintf
				(lra_dump_file,
				 "            %d Matching earlyclobber alt:"
				 " reject--\n",
				 nop);
			    reject--;
			  }
			/* Otherwise we prefer no matching
			   alternatives because it gives more freedom
			   in RA.  */
			else if (operand_reg[nop] == NULL_RTX
				 || (find_regno_note (curr_insn, REG_DEAD,
						      REGNO (operand_reg[nop]))
				     == NULL_RTX))
			  {
			    if (lra_dump_file != NULL)
			      fprintf
				(lra_dump_file,
				 "            %d Matching alt: reject+=2\n",
				 nop);
			    reject += 2;
			  }
		      }
		    /* If we have to reload this operand and some
		       previous operand also had to match the same
		       thing as this operand, we don't know how to do
		       that.  */
		    if (!match_p || !curr_alt_win[m])
		      {
			for (i = 0; i < nop; i++)
			  if (curr_alt_matches[i] == m)
			    break;
			if (i < nop)
			  break;
		      }
		    else
		      did_match = true;

		    this_alternative_matches = m;
		    /* This can be fixed with reloads if the operand
		       we are supposed to match can be fixed with
		       reloads. */
		    badop = false;
		    this_alternative = curr_alt[m];
		    COPY_HARD_REG_SET (this_alternative_set, curr_alt_set[m]);
		    winreg = this_alternative != NO_REGS;
		    break;
		  }

		case 'g':
		  if (MEM_P (op)
		      || general_constant_p (op)
		      || spilled_pseudo_p (op))
		    win = true;
		  cl = GENERAL_REGS;
		  goto reg;

		default:
		  cn = lookup_constraint (p);
		  switch (get_constraint_type (cn))
		    {
		    case CT_REGISTER:
		      cl = reg_class_for_constraint (cn);
		      if (cl != NO_REGS)
			goto reg;
		      break;

		    case CT_CONST_INT:
		      if (CONST_INT_P (op)
			  && insn_const_int_ok_for_constraint (INTVAL (op), cn))
			win = true;
		      break;

		    case CT_MEMORY:
		      if (MEM_P (op)
			  && satisfies_memory_constraint_p (op, cn))
			win = true;
		      else if (spilled_pseudo_p (op))
			win = true;

		      /* If we didn't already win, we can reload constants
			 via force_const_mem or put the pseudo value into
			 memory, or make other memory by reloading the
			 address like for 'o'.  */
		      if (CONST_POOL_OK_P (mode, op)
			  || MEM_P (op) || REG_P (op)
			  /* We can restore the equiv insn by a
			     reload.  */
			  || equiv_substition_p[nop])
			badop = false;
		      constmemok = true;
		      offmemok = true;
		      break;

		    case CT_ADDRESS:
		      /* An asm operand with an address constraint
			 that doesn't satisfy address_operand has
			 is_address cleared, so that we don't try to
			 make a non-address fit.  */
		      if (!curr_static_id->operand[nop].is_address)
			break;
		      /* If we didn't already win, we can reload the address
			 into a base register.  */
		      if (satisfies_address_constraint_p (op, cn))
			win = true;
		      cl = base_reg_class (VOIDmode, ADDR_SPACE_GENERIC,
					   ADDRESS, SCRATCH);
		      badop = false;
		      goto reg;

		    case CT_FIXED_FORM:
		      if (constraint_satisfied_p (op, cn))
			win = true;
		      break;

		    case CT_SPECIAL_MEMORY:
		      if (MEM_P (op)
			  && satisfies_memory_constraint_p (op, cn))
			win = true;
		      else if (spilled_pseudo_p (op))
			win = true;
		      break;
		    }
		  break;

		reg:
		  this_alternative = reg_class_subunion[this_alternative][cl];
		  IOR_HARD_REG_SET (this_alternative_set,
				    reg_class_contents[cl]);
		  if (costly_p)
		    {
		      this_costly_alternative
			= reg_class_subunion[this_costly_alternative][cl];
		      IOR_HARD_REG_SET (this_costly_alternative_set,
					reg_class_contents[cl]);
		    }
		  if (mode == BLKmode)
		    break;
		  winreg = true;
		  if (REG_P (op))
		    {
		      if (hard_regno[nop] >= 0
			  && in_hard_reg_set_p (this_alternative_set,
						mode, hard_regno[nop]))
			win = true;
		      else if (hard_regno[nop] < 0
			       && in_class_p (op, this_alternative, NULL))
			win = true;
		    }
		  break;
		}
	      if (c != ' ' && c != '\t')
		costly_p = c == '*';
	    }
	  while ((p += len), c);

	  scratch_p = (operand_reg[nop] != NULL_RTX
		       && lra_former_scratch_p (REGNO (operand_reg[nop])));
	  /* Record which operands fit this alternative.  */
	  if (win)
	    {
	      this_alternative_win = true;
	      if (operand_reg[nop] != NULL_RTX)
		{
		  if (hard_regno[nop] >= 0)
		    {
		      if (in_hard_reg_set_p (this_costly_alternative_set,
					     mode, hard_regno[nop]))
			{
			  if (lra_dump_file != NULL)
			    fprintf (lra_dump_file,
				     "            %d Costly set: reject++\n",
				     nop);
			  reject++;
			}
		    }
		  else
		    {
		      /* Prefer won reg to spilled pseudo under other
			 equal conditions for possibe inheritance.  */
		      if (! scratch_p)
			{
			  if (lra_dump_file != NULL)
			    fprintf
			      (lra_dump_file,
			       "            %d Non pseudo reload: reject++\n",
			       nop);
			  reject++;
			}
		      if (in_class_p (operand_reg[nop],
				      this_costly_alternative, NULL))
			{
			  if (lra_dump_file != NULL)
			    fprintf
			      (lra_dump_file,
			       "            %d Non pseudo costly reload:"
			       " reject++\n",
			       nop);
			  reject++;
			}
		    }
		  /* We simulate the behavior of old reload here.
		     Although scratches need hard registers and it
		     might result in spilling other pseudos, no reload
		     insns are generated for the scratches.  So it
		     might cost something but probably less than old
		     reload pass believes.  */
		  if (scratch_p)
		    {
		      if (lra_dump_file != NULL)
			fprintf (lra_dump_file,
				 "            %d Scratch win: reject+=2\n",
				 nop);
		      reject += 2;
		    }
		}
	    }
	  else if (did_match)
	    this_alternative_match_win = true;
	  else
	    {
	      int const_to_mem = 0;
	      bool no_regs_p;

	      reject += op_reject;
	      /* Never do output reload of stack pointer.  It makes
		 impossible to do elimination when SP is changed in
		 RTL.  */
	      if (op == stack_pointer_rtx && ! frame_pointer_needed
		  && curr_static_id->operand[nop].type != OP_IN)
		goto fail;

	      /* If this alternative asks for a specific reg class, see if there
		 is at least one allocatable register in that class.  */
	      no_regs_p
		= (this_alternative == NO_REGS
		   || (hard_reg_set_subset_p
		       (reg_class_contents[this_alternative],
			lra_no_alloc_regs)));

	      /* For asms, verify that the class for this alternative is possible
		 for the mode that is specified.  */
	      if (!no_regs_p && INSN_CODE (curr_insn) < 0)
		{
		  int i;
		  for (i = 0; i < FIRST_PSEUDO_REGISTER; i++)
		    if (targetm.hard_regno_mode_ok (i, mode)
			&& in_hard_reg_set_p (reg_class_contents[this_alternative],
					      mode, i))
		      break;
		  if (i == FIRST_PSEUDO_REGISTER)
		    winreg = false;
		}

	      /* If this operand accepts a register, and if the
		 register class has at least one allocatable register,
		 then this operand can be reloaded.  */
	      if (winreg && !no_regs_p)
		badop = false;

	      if (badop)
		{
		  if (lra_dump_file != NULL)
		    fprintf (lra_dump_file,
			     "            alt=%d: Bad operand -- refuse\n",
			     nalt);
		  goto fail;
		}

	      if (this_alternative != NO_REGS)
		{
		  HARD_REG_SET available_regs;
		  
		  COPY_HARD_REG_SET (available_regs,
				     reg_class_contents[this_alternative]);
		  AND_COMPL_HARD_REG_SET
		    (available_regs,
		     ira_prohibited_class_mode_regs[this_alternative][mode]);
		  AND_COMPL_HARD_REG_SET (available_regs, lra_no_alloc_regs);
		  if (hard_reg_set_empty_p (available_regs))
		    {
		      /* There are no hard regs holding a value of given
			 mode.  */
		      if (offmemok)
			{
			  this_alternative = NO_REGS;
			  if (lra_dump_file != NULL)
			    fprintf (lra_dump_file,
				     "            %d Using memory because of"
				     " a bad mode: reject+=2\n",
				     nop);
			  reject += 2;
			}
		      else
			{
			  if (lra_dump_file != NULL)
			    fprintf (lra_dump_file,
				     "            alt=%d: Wrong mode -- refuse\n",
				     nalt);
			  goto fail;
			}
		    }
		}

	      /* If not assigned pseudo has a class which a subset of
		 required reg class, it is a less costly alternative
		 as the pseudo still can get a hard reg of necessary
		 class.  */
	      if (! no_regs_p && REG_P (op) && hard_regno[nop] < 0
		  && (cl = get_reg_class (REGNO (op))) != NO_REGS
		  && ira_class_subset_p[this_alternative][cl])
		{
		  if (lra_dump_file != NULL)
		    fprintf
		      (lra_dump_file,
		       "            %d Super set class reg: reject-=3\n", nop);
		  reject -= 3;
		}

	      this_alternative_offmemok = offmemok;
	      if (this_costly_alternative != NO_REGS)
		{
		  if (lra_dump_file != NULL)
		    fprintf (lra_dump_file,
			     "            %d Costly loser: reject++\n", nop);
		  reject++;
		}
	      /* If the operand is dying, has a matching constraint,
		 and satisfies constraints of the matched operand
		 which failed to satisfy the own constraints, most probably
		 the reload for this operand will be gone.  */
	      if (this_alternative_matches >= 0
		  && !curr_alt_win[this_alternative_matches]
		  && REG_P (op)
		  && find_regno_note (curr_insn, REG_DEAD, REGNO (op))
		  && (hard_regno[nop] >= 0
		      ? in_hard_reg_set_p (this_alternative_set,
					   mode, hard_regno[nop])
		      : in_class_p (op, this_alternative, NULL)))
		{
		  if (lra_dump_file != NULL)
		    fprintf
		      (lra_dump_file,
		       "            %d Dying matched operand reload: reject++\n",
		       nop);
		  reject++;
		}
	      else
		{
		  /* Strict_low_part requires to reload the register
		     not the sub-register.  In this case we should
		     check that a final reload hard reg can hold the
		     value mode.  */
		  if (curr_static_id->operand[nop].strict_low
		      && REG_P (op)
		      && hard_regno[nop] < 0
		      && GET_CODE (*curr_id->operand_loc[nop]) == SUBREG
		      && ira_class_hard_regs_num[this_alternative] > 0
		      && (!targetm.hard_regno_mode_ok
			  (ira_class_hard_regs[this_alternative][0],
			   GET_MODE (*curr_id->operand_loc[nop]))))
		    {
		      if (lra_dump_file != NULL)
			fprintf
			  (lra_dump_file,
			   "            alt=%d: Strict low subreg reload -- refuse\n",
			   nalt);
		      goto fail;
		    }
		  losers++;
		}
	      if (operand_reg[nop] != NULL_RTX
		  /* Output operands and matched input operands are
		     not inherited.  The following conditions do not
		     exactly describe the previous statement but they
		     are pretty close.  */
		  && curr_static_id->operand[nop].type != OP_OUT
		  && (this_alternative_matches < 0
		      || curr_static_id->operand[nop].type != OP_IN))
		{
		  int last_reload = (lra_reg_info[ORIGINAL_REGNO
						  (operand_reg[nop])]
				     .last_reload);

		  /* The value of reload_sum has sense only if we
		     process insns in their order.  It happens only on
		     the first constraints sub-pass when we do most of
		     reload work.  */
		  if (lra_constraint_iter == 1 && last_reload > bb_reload_num)
		    reload_sum += last_reload - bb_reload_num;
		}
	      /* If this is a constant that is reloaded into the
		 desired class by copying it to memory first, count
		 that as another reload.  This is consistent with
		 other code and is required to avoid choosing another
		 alternative when the constant is moved into memory.
		 Note that the test here is precisely the same as in
		 the code below that calls force_const_mem.  */
	      if (CONST_POOL_OK_P (mode, op)
		  && ((targetm.preferred_reload_class
		       (op, this_alternative) == NO_REGS)
		      || no_input_reloads_p))
		{
		  const_to_mem = 1;
		  if (! no_regs_p)
		    losers++;
		}

	      /* Alternative loses if it requires a type of reload not
		 permitted for this insn.  We can always reload
		 objects with a REG_UNUSED note.  */
	      if ((curr_static_id->operand[nop].type != OP_IN
		   && no_output_reloads_p
		   && ! find_reg_note (curr_insn, REG_UNUSED, op))
		  || (curr_static_id->operand[nop].type != OP_OUT
		      && no_input_reloads_p && ! const_to_mem)
		  || (this_alternative_matches >= 0
		      && (no_input_reloads_p
			  || (no_output_reloads_p
			      && (curr_static_id->operand
				  [this_alternative_matches].type != OP_IN)
			      && ! find_reg_note (curr_insn, REG_UNUSED,
						  no_subreg_reg_operand
						  [this_alternative_matches])))))
		{
		  if (lra_dump_file != NULL)
		    fprintf
		      (lra_dump_file,
		       "            alt=%d: No input/otput reload -- refuse\n",
		       nalt);
		  goto fail;
		}

	      /* Alternative loses if it required class pseudo can not
		 hold value of required mode.  Such insns can be
		 described by insn definitions with mode iterators.  */
	      if (GET_MODE (*curr_id->operand_loc[nop]) != VOIDmode
		  && ! hard_reg_set_empty_p (this_alternative_set)
		  /* It is common practice for constraints to use a
		     class which does not have actually enough regs to
		     hold the value (e.g. x86 AREG for mode requiring
		     more one general reg).  Therefore we have 2
		     conditions to check that the reload pseudo can
		     not hold the mode value.  */
		  && (!targetm.hard_regno_mode_ok
		      (ira_class_hard_regs[this_alternative][0],
		       GET_MODE (*curr_id->operand_loc[nop])))
		  /* The above condition is not enough as the first
		     reg in ira_class_hard_regs can be not aligned for
		     multi-words mode values.  */
		  && (prohibited_class_reg_set_mode_p
		      (this_alternative, this_alternative_set,
		       GET_MODE (*curr_id->operand_loc[nop]))))
		{
		  if (lra_dump_file != NULL)
		    fprintf (lra_dump_file,
			     "            alt=%d: reload pseudo for op %d "
			     " can not hold the mode value -- refuse\n",
			     nalt, nop);
		  goto fail;
		}

	      /* Check strong discouragement of reload of non-constant
		 into class THIS_ALTERNATIVE.  */
	      if (! CONSTANT_P (op) && ! no_regs_p
		  && (targetm.preferred_reload_class
		      (op, this_alternative) == NO_REGS
		      || (curr_static_id->operand[nop].type == OP_OUT
			  && (targetm.preferred_output_reload_class
			      (op, this_alternative) == NO_REGS))))
		{
		  if (lra_dump_file != NULL)
		    fprintf (lra_dump_file,
			     "            %d Non-prefered reload: reject+=%d\n",
			     nop, LRA_MAX_REJECT);
		  reject += LRA_MAX_REJECT;
		}

	      if (! (MEM_P (op) && offmemok)
		  && ! (const_to_mem && constmemok))
		{
		  /* We prefer to reload pseudos over reloading other
		     things, since such reloads may be able to be
		     eliminated later.  So bump REJECT in other cases.
		     Don't do this in the case where we are forcing a
		     constant into memory and it will then win since
		     we don't want to have a different alternative
		     match then.  */
		  if (! (REG_P (op) && REGNO (op) >= FIRST_PSEUDO_REGISTER))
		    {
		      if (lra_dump_file != NULL)
			fprintf
			  (lra_dump_file,
			   "            %d Non-pseudo reload: reject+=2\n",
			   nop);
		      reject += 2;
		    }

		  if (! no_regs_p)
		    reload_nregs
		      += ira_reg_class_max_nregs[this_alternative][mode];

		  if (SMALL_REGISTER_CLASS_P (this_alternative))
		    {
		      if (lra_dump_file != NULL)
			fprintf
			  (lra_dump_file,
			   "            %d Small class reload: reject+=%d\n",
			   nop, LRA_LOSER_COST_FACTOR / 2);
		      reject += LRA_LOSER_COST_FACTOR / 2;
		    }
		}

	      /* We are trying to spill pseudo into memory.  It is
		 usually more costly than moving to a hard register
		 although it might takes the same number of
		 reloads.

		 Non-pseudo spill may happen also.  Suppose a target allows both
		 register and memory in the operand constraint alternatives,
		 then it's typical that an eliminable register has a substition
		 of "base + offset" which can either be reloaded by a simple
		 "new_reg <= base + offset" which will match the register
		 constraint, or a similar reg addition followed by further spill
		 to and reload from memory which will match the memory
		 constraint, but this memory spill will be much more costly
		 usually.

		 Code below increases the reject for both pseudo and non-pseudo
		 spill.  */
	      if (no_regs_p
		  && !(MEM_P (op) && offmemok)
		  && !(REG_P (op) && hard_regno[nop] < 0))
		{
		  if (lra_dump_file != NULL)
		    fprintf
		      (lra_dump_file,
		       "            %d Spill %spseudo into memory: reject+=3\n",
		       nop, REG_P (op) ? "" : "Non-");
		  reject += 3;
		  if (VECTOR_MODE_P (mode))
		    {
		      /* Spilling vectors into memory is usually more
			 costly as they contain big values.  */
		      if (lra_dump_file != NULL)
			fprintf
			  (lra_dump_file,
			   "            %d Spill vector pseudo: reject+=2\n",
			   nop);
		      reject += 2;
		    }
		}

	      /* When we use an operand requiring memory in given
		 alternative, the insn should write *and* read the
		 value to/from memory it is costly in comparison with
		 an insn alternative which does not use memory
		 (e.g. register or immediate operand).  We exclude
		 memory operand for such case as we can satisfy the
		 memory constraints by reloading address.  */
	      if (no_regs_p && offmemok && !MEM_P (op))
		{
		  if (lra_dump_file != NULL)
		    fprintf
		      (lra_dump_file,
		       "            Using memory insn operand %d: reject+=3\n",
		       nop);
		  reject += 3;
		}
	      
	      /* If reload requires moving value through secondary
		 memory, it will need one more insn at least.  */
	      if (this_alternative != NO_REGS 
		  && REG_P (op) && (cl = get_reg_class (REGNO (op))) != NO_REGS
		  && ((curr_static_id->operand[nop].type != OP_OUT
		       && targetm.secondary_memory_needed (GET_MODE (op), cl,
							   this_alternative))
		      || (curr_static_id->operand[nop].type != OP_IN
			  && (targetm.secondary_memory_needed
			      (GET_MODE (op), this_alternative, cl)))))
		losers++;

	      /* Input reloads can be inherited more often than output
		 reloads can be removed, so penalize output
		 reloads.  */
	      if (!REG_P (op) || curr_static_id->operand[nop].type != OP_IN)
		{
		  if (lra_dump_file != NULL)
		    fprintf
		      (lra_dump_file,
		       "            %d Non input pseudo reload: reject++\n",
		       nop);
		  reject++;
		}

	      if (MEM_P (op) && offmemok)
		addr_losers++;
	      else if (curr_static_id->operand[nop].type == OP_INOUT)
		{
		  if (lra_dump_file != NULL)
		    fprintf
		      (lra_dump_file,
		       "            %d Input/Output reload: reject+=%d\n",
		       nop, LRA_LOSER_COST_FACTOR);
		  reject += LRA_LOSER_COST_FACTOR;
		}
	    }

	  if (early_clobber_p && ! scratch_p)
	    {
	      if (lra_dump_file != NULL)
		fprintf (lra_dump_file,
			 "            %d Early clobber: reject++\n", nop);
	      reject++;
	    }
	  /* ??? We check early clobbers after processing all operands
	     (see loop below) and there we update the costs more.
	     Should we update the cost (may be approximately) here
	     because of early clobber register reloads or it is a rare
	     or non-important thing to be worth to do it.  */
	  overall = (losers * LRA_LOSER_COST_FACTOR + reject
		     - (addr_losers == losers ? static_reject : 0));
	  if ((best_losers == 0 || losers != 0) && best_overall < overall)
            {
              if (lra_dump_file != NULL)
		fprintf (lra_dump_file,
			 "            alt=%d,overall=%d,losers=%d -- refuse\n",
			 nalt, overall, losers);
              goto fail;
            }

	  if (update_and_check_small_class_inputs (nop, this_alternative))
	    {
	      if (lra_dump_file != NULL)
		fprintf (lra_dump_file,
			 "            alt=%d, not enough small class regs -- refuse\n",
			 nalt);
	      goto fail;
	    }
	  curr_alt[nop] = this_alternative;
	  COPY_HARD_REG_SET (curr_alt_set[nop], this_alternative_set);
	  curr_alt_win[nop] = this_alternative_win;
	  curr_alt_match_win[nop] = this_alternative_match_win;
	  curr_alt_offmemok[nop] = this_alternative_offmemok;
	  curr_alt_matches[nop] = this_alternative_matches;

	  if (this_alternative_matches >= 0
	      && !did_match && !this_alternative_win)
	    curr_alt_win[this_alternative_matches] = false;

	  if (early_clobber_p && operand_reg[nop] != NULL_RTX)
	    early_clobbered_nops[early_clobbered_regs_num++] = nop;
	}

      if (curr_insn_set != NULL_RTX && n_operands == 2
	  /* Prevent processing non-move insns.  */
	  && (GET_CODE (SET_SRC (curr_insn_set)) == SUBREG
	      || SET_SRC (curr_insn_set) == no_subreg_reg_operand[1])
	  && ((! curr_alt_win[0] && ! curr_alt_win[1]
	       && REG_P (no_subreg_reg_operand[0])
	       && REG_P (no_subreg_reg_operand[1])
	       && (reg_in_class_p (no_subreg_reg_operand[0], curr_alt[1])
		   || reg_in_class_p (no_subreg_reg_operand[1], curr_alt[0])))
	      || (! curr_alt_win[0] && curr_alt_win[1]
		  && REG_P (no_subreg_reg_operand[1])
		  /* Check that we reload memory not the memory
		     address.  */
		  && ! (curr_alt_offmemok[0]
			&& MEM_P (no_subreg_reg_operand[0]))
		  && reg_in_class_p (no_subreg_reg_operand[1], curr_alt[0]))
	      || (curr_alt_win[0] && ! curr_alt_win[1]
		  && REG_P (no_subreg_reg_operand[0])
		  /* Check that we reload memory not the memory
		     address.  */
		  && ! (curr_alt_offmemok[1]
			&& MEM_P (no_subreg_reg_operand[1]))
		  && reg_in_class_p (no_subreg_reg_operand[0], curr_alt[1])
		  && (! CONST_POOL_OK_P (curr_operand_mode[1],
					 no_subreg_reg_operand[1])
		      || (targetm.preferred_reload_class
			  (no_subreg_reg_operand[1],
			   (enum reg_class) curr_alt[1]) != NO_REGS))
		  /* If it is a result of recent elimination in move
		     insn we can transform it into an add still by
		     using this alternative.  */
		  && GET_CODE (no_subreg_reg_operand[1]) != PLUS
		  /* Likewise if the source has been replaced with an
		     equivalent value.  This only happens once -- the reload
		     will use the equivalent value instead of the register it
		     replaces -- so there should be no danger of cycling.  */
		  && !equiv_substition_p[1])))
	{
	  /* We have a move insn and a new reload insn will be similar
	     to the current insn.  We should avoid such situation as
	     it results in LRA cycling.  */
	  if (lra_dump_file != NULL)
	    fprintf (lra_dump_file,
		     "            Cycle danger: overall += LRA_MAX_REJECT\n");
	  overall += LRA_MAX_REJECT;
	}
      ok_p = true;
      curr_alt_dont_inherit_ops_num = 0;
      for (nop = 0; nop < early_clobbered_regs_num; nop++)
	{
	  int i, j, clobbered_hard_regno, first_conflict_j, last_conflict_j;
	  HARD_REG_SET temp_set;

	  i = early_clobbered_nops[nop];
	  if ((! curr_alt_win[i] && ! curr_alt_match_win[i])
	      || hard_regno[i] < 0)
	    continue;
	  lra_assert (operand_reg[i] != NULL_RTX);
	  clobbered_hard_regno = hard_regno[i];
	  CLEAR_HARD_REG_SET (temp_set);
	  add_to_hard_reg_set (&temp_set, biggest_mode[i], clobbered_hard_regno);
	  first_conflict_j = last_conflict_j = -1;
	  for (j = 0; j < n_operands; j++)
	    if (j == i
		/* We don't want process insides of match_operator and
		   match_parallel because otherwise we would process
		   their operands once again generating a wrong
		   code.  */
		|| curr_static_id->operand[j].is_operator)
	      continue;
	    else if ((curr_alt_matches[j] == i && curr_alt_match_win[j])
		     || (curr_alt_matches[i] == j && curr_alt_match_win[i]))
	      continue;
	    /* If we don't reload j-th operand, check conflicts.  */
	    else if ((curr_alt_win[j] || curr_alt_match_win[j])
		     && uses_hard_regs_p (*curr_id->operand_loc[j], temp_set))
	      {
		if (first_conflict_j < 0)
		  first_conflict_j = j;
		last_conflict_j = j;
	      }
	  if (last_conflict_j < 0)
	    continue;
	  /* If earlyclobber operand conflicts with another
	     non-matching operand which is actually the same register
	     as the earlyclobber operand, it is better to reload the
	     another operand as an operand matching the earlyclobber
	     operand can be also the same.  */
	  if (first_conflict_j == last_conflict_j
	      && operand_reg[last_conflict_j] != NULL_RTX
	      && ! curr_alt_match_win[last_conflict_j]
	      && REGNO (operand_reg[i]) == REGNO (operand_reg[last_conflict_j]))
	    {
	      curr_alt_win[last_conflict_j] = false;
	      curr_alt_dont_inherit_ops[curr_alt_dont_inherit_ops_num++]
		= last_conflict_j;
	      losers++;
	      /* Early clobber was already reflected in REJECT. */
	      lra_assert (reject > 0);
	      if (lra_dump_file != NULL)
		fprintf
		  (lra_dump_file,
		   "            %d Conflict early clobber reload: reject--\n",
		   i);
	      reject--;
	      overall += LRA_LOSER_COST_FACTOR - 1;
	    }
	  else
	    {
	      /* We need to reload early clobbered register and the
		 matched registers.  */
	      for (j = 0; j < n_operands; j++)
		if (curr_alt_matches[j] == i)
		  {
		    curr_alt_match_win[j] = false;
		    losers++;
		    overall += LRA_LOSER_COST_FACTOR;
		  }
	      if (! curr_alt_match_win[i])
		curr_alt_dont_inherit_ops[curr_alt_dont_inherit_ops_num++] = i;
	      else
		{
		  /* Remember pseudos used for match reloads are never
		     inherited.  */
		  lra_assert (curr_alt_matches[i] >= 0);
		  curr_alt_win[curr_alt_matches[i]] = false;
		}
	      curr_alt_win[i] = curr_alt_match_win[i] = false;
	      losers++;
	      /* Early clobber was already reflected in REJECT. */
	      lra_assert (reject > 0);
	      if (lra_dump_file != NULL)
		fprintf
		  (lra_dump_file,
		   "            %d Matched conflict early clobber reloads: "
		   "reject--\n",
		   i);
	      reject--;
	      overall += LRA_LOSER_COST_FACTOR - 1;
	    }
	}
      if (lra_dump_file != NULL)
	fprintf (lra_dump_file, "          alt=%d,overall=%d,losers=%d,rld_nregs=%d\n",
		 nalt, overall, losers, reload_nregs);

      /* If this alternative can be made to work by reloading, and it
	 needs less reloading than the others checked so far, record
	 it as the chosen goal for reloading.  */
      if ((best_losers != 0 && losers == 0)
	  || (((best_losers == 0 && losers == 0)
	       || (best_losers != 0 && losers != 0))
	      && (best_overall > overall
		  || (best_overall == overall
		      /* If the cost of the reloads is the same,
			 prefer alternative which requires minimal
			 number of reload regs.  */
		      && (reload_nregs < best_reload_nregs
			  || (reload_nregs == best_reload_nregs
			      && (best_reload_sum < reload_sum
				  || (best_reload_sum == reload_sum
				      && nalt < goal_alt_number))))))))
	{
	  for (nop = 0; nop < n_operands; nop++)
	    {
	      goal_alt_win[nop] = curr_alt_win[nop];
	      goal_alt_match_win[nop] = curr_alt_match_win[nop];
	      goal_alt_matches[nop] = curr_alt_matches[nop];
	      goal_alt[nop] = curr_alt[nop];
	      goal_alt_offmemok[nop] = curr_alt_offmemok[nop];
	    }
	  goal_alt_dont_inherit_ops_num = curr_alt_dont_inherit_ops_num;
	  for (nop = 0; nop < curr_alt_dont_inherit_ops_num; nop++)
	    goal_alt_dont_inherit_ops[nop] = curr_alt_dont_inherit_ops[nop];
	  goal_alt_swapped = curr_swapped;
	  best_overall = overall;
	  best_losers = losers;
	  best_reload_nregs = reload_nregs;
	  best_reload_sum = reload_sum;
	  goal_alt_number = nalt;
	}
      if (losers == 0)
	/* Everything is satisfied.  Do not process alternatives
	   anymore.  */
	break;
    fail:
      ;
    }
  return ok_p;
}

/* Make reload base reg from address AD.  */
static rtx
base_to_reg (struct address_info *ad)
{
  enum reg_class cl;
  int code = -1;
  rtx new_inner = NULL_RTX;
  rtx new_reg = NULL_RTX;
  rtx_insn *insn;
  rtx_insn *last_insn = get_last_insn();

  lra_assert (ad->disp == ad->disp_term);
  cl = base_reg_class (ad->mode, ad->as, ad->base_outer_code,
                       get_index_code (ad));
  new_reg = lra_create_new_reg (GET_MODE (*ad->base), NULL_RTX,
                                cl, "base");
  new_inner = simplify_gen_binary (PLUS, GET_MODE (new_reg), new_reg,
                                   ad->disp_term == NULL
                                   ? const0_rtx
                                   : *ad->disp_term);
  if (!valid_address_p (ad->mode, new_inner, ad->as))
    return NULL_RTX;
  insn = emit_insn (gen_rtx_SET (new_reg, *ad->base));
  code = recog_memoized (insn);
  if (code < 0)
    {
      delete_insns_since (last_insn);
      return NULL_RTX;
    }

  return new_inner;
}

/* Make reload base reg + DISP from address AD.  Return the new pseudo.  */
static rtx
base_plus_disp_to_reg (struct address_info *ad, rtx disp)
{
  enum reg_class cl;
  rtx new_reg;

  lra_assert (ad->base == ad->base_term);
  cl = base_reg_class (ad->mode, ad->as, ad->base_outer_code,
		       get_index_code (ad));
  new_reg = lra_create_new_reg (GET_MODE (*ad->base_term), NULL_RTX,
				cl, "base + disp");
  lra_emit_add (new_reg, *ad->base_term, disp);
  return new_reg;
}

/* Make reload of index part of address AD.  Return the new
   pseudo.  */
static rtx
index_part_to_reg (struct address_info *ad)
{
  rtx new_reg;

  new_reg = lra_create_new_reg (GET_MODE (*ad->index), NULL_RTX,
				INDEX_REG_CLASS, "index term");
  expand_mult (GET_MODE (*ad->index), *ad->index_term,
	       GEN_INT (get_index_scale (ad)), new_reg, 1);
  return new_reg;
}

/* Return true if we can add a displacement to address AD, even if that
   makes the address invalid.  The fix-up code requires any new address
   to be the sum of the BASE_TERM, INDEX and DISP_TERM fields.  */
static bool
can_add_disp_p (struct address_info *ad)
{
  return (!ad->autoinc_p
	  && ad->segment == NULL
	  && ad->base == ad->base_term
	  && ad->disp == ad->disp_term);
}

/* Make equiv substitution in address AD.  Return true if a substitution
   was made.  */
static bool
equiv_address_substitution (struct address_info *ad)
{
  rtx base_reg, new_base_reg, index_reg, new_index_reg, *base_term, *index_term;
  poly_int64 disp;
  HOST_WIDE_INT scale;
  bool change_p;

  base_term = strip_subreg (ad->base_term);
  if (base_term == NULL)
    base_reg = new_base_reg = NULL_RTX;
  else
    {
      base_reg = *base_term;
      new_base_reg = get_equiv_with_elimination (base_reg, curr_insn);
    }
  index_term = strip_subreg (ad->index_term);
  if (index_term == NULL)
    index_reg = new_index_reg = NULL_RTX;
  else
    {
      index_reg = *index_term;
      new_index_reg = get_equiv_with_elimination (index_reg, curr_insn);
    }
  if (base_reg == new_base_reg && index_reg == new_index_reg)
    return false;
  disp = 0;
  change_p = false;
  if (lra_dump_file != NULL)
    {
      fprintf (lra_dump_file, "Changing address in insn %d ",
	       INSN_UID (curr_insn));
      dump_value_slim (lra_dump_file, *ad->outer, 1);
    }
  if (base_reg != new_base_reg)
    {
      poly_int64 offset;
      if (REG_P (new_base_reg))
	{
	  *base_term = new_base_reg;
	  change_p = true;
	}
      else if (GET_CODE (new_base_reg) == PLUS
	       && REG_P (XEXP (new_base_reg, 0))
	       && poly_int_rtx_p (XEXP (new_base_reg, 1), &offset)
	       && can_add_disp_p (ad))
	{
	  disp += offset;
	  *base_term = XEXP (new_base_reg, 0);
	  change_p = true;
	}
      if (ad->base_term2 != NULL)
	*ad->base_term2 = *ad->base_term;
    }
  if (index_reg != new_index_reg)
    {
      poly_int64 offset;
      if (REG_P (new_index_reg))
	{
	  *index_term = new_index_reg;
	  change_p = true;
	}
      else if (GET_CODE (new_index_reg) == PLUS
	       && REG_P (XEXP (new_index_reg, 0))
	       && poly_int_rtx_p (XEXP (new_index_reg, 1), &offset)
	       && can_add_disp_p (ad)
	       && (scale = get_index_scale (ad)))
	{
	  disp += offset * scale;
	  *index_term = XEXP (new_index_reg, 0);
	  change_p = true;
	}
    }
<<<<<<< HEAD
  if (may_ne (disp, 0))
=======
  if (maybe_ne (disp, 0))
>>>>>>> 70783a86
    {
      if (ad->disp != NULL)
	*ad->disp = plus_constant (GET_MODE (*ad->inner), *ad->disp, disp);
      else
	{
	  *ad->inner = plus_constant (GET_MODE (*ad->inner), *ad->inner, disp);
	  update_address (ad);
	}
      change_p = true;
    }
  if (lra_dump_file != NULL)
    {
      if (! change_p)
	fprintf (lra_dump_file, " -- no change\n");
      else
	{
	  fprintf (lra_dump_file, " on equiv ");
	  dump_value_slim (lra_dump_file, *ad->outer, 1);
	  fprintf (lra_dump_file, "\n");
	}
    }
  return change_p;
}

/* Major function to make reloads for an address in operand NOP or
   check its correctness (If CHECK_ONLY_P is true). The supported
   cases are:

   1) an address that existed before LRA started, at which point it
   must have been valid.  These addresses are subject to elimination
   and may have become invalid due to the elimination offset being out
   of range.

   2) an address created by forcing a constant to memory
   (force_const_to_mem).  The initial form of these addresses might
   not be valid, and it is this function's job to make them valid.

   3) a frame address formed from a register and a (possibly zero)
   constant offset.  As above, these addresses might not be valid and
   this function must make them so.

   Add reloads to the lists *BEFORE and *AFTER.  We might need to add
   reloads to *AFTER because of inc/dec, {pre, post} modify in the
   address.  Return true for any RTL change.

   The function is a helper function which does not produce all
   transformations (when CHECK_ONLY_P is false) which can be
   necessary.  It does just basic steps.  To do all necessary
   transformations use function process_address.  */
static bool
process_address_1 (int nop, bool check_only_p,
		   rtx_insn **before, rtx_insn **after)
{
  struct address_info ad;
  rtx new_reg;
  HOST_WIDE_INT scale;
  rtx op = *curr_id->operand_loc[nop];
  const char *constraint = curr_static_id->operand[nop].constraint;
  enum constraint_num cn = lookup_constraint (constraint);
  bool change_p = false;

  if (MEM_P (op)
      && GET_MODE (op) == BLKmode
      && GET_CODE (XEXP (op, 0)) == SCRATCH)
    return false;

  if (insn_extra_address_constraint (cn)
      /* When we find an asm operand with an address constraint that
	 doesn't satisfy address_operand to begin with, we clear
	 is_address, so that we don't try to make a non-address fit.
	 If the asm statement got this far, it's because other
	 constraints are available, and we'll use them, disregarding
	 the unsatisfiable address ones.  */
      && curr_static_id->operand[nop].is_address)
    decompose_lea_address (&ad, curr_id->operand_loc[nop]);
  /* Do not attempt to decompose arbitrary addresses generated by combine
     for asm operands with loose constraints, e.g 'X'.  */
  else if (MEM_P (op)
	   && !(INSN_CODE (curr_insn) < 0
		&& get_constraint_type (cn) == CT_FIXED_FORM
	        && constraint_satisfied_p (op, cn)))
    decompose_mem_address (&ad, op);
  else if (GET_CODE (op) == SUBREG
	   && MEM_P (SUBREG_REG (op)))
    decompose_mem_address (&ad, SUBREG_REG (op));
  else
    return false;
  /* If INDEX_REG_CLASS is assigned to base_term already and isn't to
     index_term, swap them so to avoid assigning INDEX_REG_CLASS to both
     when INDEX_REG_CLASS is a single register class.  */
  if (ad.base_term != NULL
      && ad.index_term != NULL
      && ira_class_hard_regs_num[INDEX_REG_CLASS] == 1
      && REG_P (*ad.base_term)
      && REG_P (*ad.index_term)
      && in_class_p (*ad.base_term, INDEX_REG_CLASS, NULL)
      && ! in_class_p (*ad.index_term, INDEX_REG_CLASS, NULL))
    {
      std::swap (ad.base, ad.index);
      std::swap (ad.base_term, ad.index_term);
    }
  if (! check_only_p)
    change_p = equiv_address_substitution (&ad);
  if (ad.base_term != NULL
      && (process_addr_reg
	  (ad.base_term, check_only_p, before,
	   (ad.autoinc_p
	    && !(REG_P (*ad.base_term)
		 && find_regno_note (curr_insn, REG_DEAD,
				     REGNO (*ad.base_term)) != NULL_RTX)
	    ? after : NULL),
	   base_reg_class (ad.mode, ad.as, ad.base_outer_code,
			   get_index_code (&ad)))))
    {
      change_p = true;
      if (ad.base_term2 != NULL)
	*ad.base_term2 = *ad.base_term;
    }
  if (ad.index_term != NULL
      && process_addr_reg (ad.index_term, check_only_p,
			   before, NULL, INDEX_REG_CLASS))
    change_p = true;

  /* Target hooks sometimes don't treat extra-constraint addresses as
     legitimate address_operands, so handle them specially.  */
  if (insn_extra_address_constraint (cn)
      && satisfies_address_constraint_p (&ad, cn))
    return change_p;

  if (check_only_p)
    return change_p;

  /* There are three cases where the shape of *AD.INNER may now be invalid:

     1) the original address was valid, but either elimination or
     equiv_address_substitution was applied and that made
     the address invalid.

     2) the address is an invalid symbolic address created by
     force_const_to_mem.

     3) the address is a frame address with an invalid offset.

     4) the address is a frame address with an invalid base.

     All these cases involve a non-autoinc address, so there is no
     point revalidating other types.  */
  if (ad.autoinc_p || valid_address_p (&ad))
    return change_p;

  /* Any index existed before LRA started, so we can assume that the
     presence and shape of the index is valid.  */
  push_to_sequence (*before);
  lra_assert (ad.disp == ad.disp_term);
  if (ad.base == NULL)
    {
      if (ad.index == NULL)
	{
	  rtx_insn *insn;
	  rtx_insn *last = get_last_insn ();
	  int code = -1;
	  enum reg_class cl = base_reg_class (ad.mode, ad.as,
					      SCRATCH, SCRATCH);
	  rtx addr = *ad.inner;

	  new_reg = lra_create_new_reg (Pmode, NULL_RTX, cl, "addr");
	  if (HAVE_lo_sum)
	    {
	      /* addr => lo_sum (new_base, addr), case (2) above.  */
	      insn = emit_insn (gen_rtx_SET
				(new_reg,
				 gen_rtx_HIGH (Pmode, copy_rtx (addr))));
	      code = recog_memoized (insn);
	      if (code >= 0)
		{
		  *ad.inner = gen_rtx_LO_SUM (Pmode, new_reg, addr);
		  if (! valid_address_p (ad.mode, *ad.outer, ad.as))
		    {
		      /* Try to put lo_sum into register.  */
		      insn = emit_insn (gen_rtx_SET
					(new_reg,
					 gen_rtx_LO_SUM (Pmode, new_reg, addr)));
		      code = recog_memoized (insn);
		      if (code >= 0)
			{
			  *ad.inner = new_reg;
			  if (! valid_address_p (ad.mode, *ad.outer, ad.as))
			    {
			      *ad.inner = addr;
			      code = -1;
			    }
			}

		    }
		}
	      if (code < 0)
		delete_insns_since (last);
	    }

	  if (code < 0)
	    {
	      /* addr => new_base, case (2) above.  */
	      lra_emit_move (new_reg, addr);

	      for (insn = last == NULL_RTX ? get_insns () : NEXT_INSN (last);
		   insn != NULL_RTX;
		   insn = NEXT_INSN (insn))
		if (recog_memoized (insn) < 0)
		  break;
	      if (insn != NULL_RTX)
		{
		  /* Do nothing if we cannot generate right insns.
		     This is analogous to reload pass behavior.  */
		  delete_insns_since (last);
		  end_sequence ();
		  return false;
		}
	      *ad.inner = new_reg;
	    }
	}
      else
	{
	  /* index * scale + disp => new base + index * scale,
	     case (1) above.  */
	  enum reg_class cl = base_reg_class (ad.mode, ad.as, PLUS,
					      GET_CODE (*ad.index));

	  lra_assert (INDEX_REG_CLASS != NO_REGS);
	  new_reg = lra_create_new_reg (Pmode, NULL_RTX, cl, "disp");
	  lra_emit_move (new_reg, *ad.disp);
	  *ad.inner = simplify_gen_binary (PLUS, GET_MODE (new_reg),
					   new_reg, *ad.index);
	}
    }
  else if (ad.index == NULL)
    {
      int regno;
      enum reg_class cl;
      rtx set;
      rtx_insn *insns, *last_insn;
      /* Try to reload base into register only if the base is invalid
         for the address but with valid offset, case (4) above.  */
      start_sequence ();
      new_reg = base_to_reg (&ad);

      /* base + disp => new base, cases (1) and (3) above.  */
      /* Another option would be to reload the displacement into an
	 index register.  However, postreload has code to optimize
	 address reloads that have the same base and different
	 displacements, so reloading into an index register would
	 not necessarily be a win.  */
      if (new_reg == NULL_RTX)
	{
	  /* See if the target can split the displacement into a
	     legitimate new displacement from a local anchor.  */
	  gcc_assert (ad.disp == ad.disp_term);
	  poly_int64 orig_offset;
	  rtx offset1, offset2;
	  if (poly_int_rtx_p (*ad.disp, &orig_offset)
	      && targetm.legitimize_address_displacement (&offset1, &offset2,
							  orig_offset,
							  ad.mode))
	    {
	      new_reg = base_plus_disp_to_reg (&ad, offset1);
	      new_reg = gen_rtx_PLUS (GET_MODE (new_reg), new_reg, offset2);
	    }
	  else
	    new_reg = base_plus_disp_to_reg (&ad, *ad.disp);
	}
      insns = get_insns ();
      last_insn = get_last_insn ();
      /* If we generated at least two insns, try last insn source as
	 an address.  If we succeed, we generate one less insn.  */
      if (REG_P (new_reg)
	  && last_insn != insns
	  && (set = single_set (last_insn)) != NULL_RTX
	  && GET_CODE (SET_SRC (set)) == PLUS
	  && REG_P (XEXP (SET_SRC (set), 0))
	  && CONSTANT_P (XEXP (SET_SRC (set), 1)))
	{
	  *ad.inner = SET_SRC (set);
	  if (valid_address_p (ad.mode, *ad.outer, ad.as))
	    {
	      *ad.base_term = XEXP (SET_SRC (set), 0);
	      *ad.disp_term = XEXP (SET_SRC (set), 1);
	      cl = base_reg_class (ad.mode, ad.as, ad.base_outer_code,
				   get_index_code (&ad));
	      regno = REGNO (*ad.base_term);
	      if (regno >= FIRST_PSEUDO_REGISTER
		  && cl != lra_get_allocno_class (regno))
		lra_change_class (regno, cl, "      Change to", true);
	      new_reg = SET_SRC (set);
	      delete_insns_since (PREV_INSN (last_insn));
	    }
	}
      end_sequence ();
      emit_insn (insns);
      *ad.inner = new_reg;
    }
  else if (ad.disp_term != NULL)
    {
      /* base + scale * index + disp => new base + scale * index,
	 case (1) above.  */
      gcc_assert (ad.disp == ad.disp_term);
      new_reg = base_plus_disp_to_reg (&ad, *ad.disp);
      *ad.inner = simplify_gen_binary (PLUS, GET_MODE (new_reg),
				       new_reg, *ad.index);
    }
  else if ((scale = get_index_scale (&ad)) == 1)
    {
      /* The last transformation to one reg will be made in
	 curr_insn_transform function.  */
      end_sequence ();
      return false;
    }
  else if (scale != 0)
    {
      /* base + scale * index => base + new_reg,
	 case (1) above.
      Index part of address may become invalid.  For example, we
      changed pseudo on the equivalent memory and a subreg of the
      pseudo onto the memory of different mode for which the scale is
      prohibitted.  */
      new_reg = index_part_to_reg (&ad);
      *ad.inner = simplify_gen_binary (PLUS, GET_MODE (new_reg),
				       *ad.base_term, new_reg);
    }
  else
    {
      enum reg_class cl = base_reg_class (ad.mode, ad.as,
					  SCRATCH, SCRATCH);
      rtx addr = *ad.inner;
      
      new_reg = lra_create_new_reg (Pmode, NULL_RTX, cl, "addr");
      /* addr => new_base.  */
      lra_emit_move (new_reg, addr);
      *ad.inner = new_reg;
    }
  *before = get_insns ();
  end_sequence ();
  return true;
}

/* If CHECK_ONLY_P is false, do address reloads until it is necessary.
   Use process_address_1 as a helper function.  Return true for any
   RTL changes.

   If CHECK_ONLY_P is true, just check address correctness.  Return
   false if the address correct.  */
static bool
process_address (int nop, bool check_only_p,
		 rtx_insn **before, rtx_insn **after)
{
  bool res = false;

  while (process_address_1 (nop, check_only_p, before, after))
    {
      if (check_only_p)
	return true;
      res = true;
    }
  return res;
}

/* Emit insns to reload VALUE into a new register.  VALUE is an
   auto-increment or auto-decrement RTX whose operand is a register or
   memory location; so reloading involves incrementing that location.
   IN is either identical to VALUE, or some cheaper place to reload
   value being incremented/decremented from.

   INC_AMOUNT is the number to increment or decrement by (always
   positive and ignored for POST_MODIFY/PRE_MODIFY).

   Return pseudo containing the result.	 */
static rtx
emit_inc (enum reg_class new_rclass, rtx in, rtx value, poly_int64 inc_amount)
{
  /* REG or MEM to be copied and incremented.  */
  rtx incloc = XEXP (value, 0);
  /* Nonzero if increment after copying.  */
  int post = (GET_CODE (value) == POST_DEC || GET_CODE (value) == POST_INC
	      || GET_CODE (value) == POST_MODIFY);
  rtx_insn *last;
  rtx inc;
  rtx_insn *add_insn;
  int code;
  rtx real_in = in == value ? incloc : in;
  rtx result;
  bool plus_p = true;

  if (GET_CODE (value) == PRE_MODIFY || GET_CODE (value) == POST_MODIFY)
    {
      lra_assert (GET_CODE (XEXP (value, 1)) == PLUS
		  || GET_CODE (XEXP (value, 1)) == MINUS);
      lra_assert (rtx_equal_p (XEXP (XEXP (value, 1), 0), XEXP (value, 0)));
      plus_p = GET_CODE (XEXP (value, 1)) == PLUS;
      inc = XEXP (XEXP (value, 1), 1);
    }
  else
    {
      if (GET_CODE (value) == PRE_DEC || GET_CODE (value) == POST_DEC)
	inc_amount = -inc_amount;

      inc = gen_int_mode (inc_amount, GET_MODE (value));
    }

  if (! post && REG_P (incloc))
    result = incloc;
  else
    result = lra_create_new_reg (GET_MODE (value), value, new_rclass,
				 "INC/DEC result");

  if (real_in != result)
    {
      /* First copy the location to the result register.  */
      lra_assert (REG_P (result));
      emit_insn (gen_move_insn (result, real_in));
    }

  /* We suppose that there are insns to add/sub with the constant
     increment permitted in {PRE/POST)_{DEC/INC/MODIFY}.  At least the
     old reload worked with this assumption.  If the assumption
     becomes wrong, we should use approach in function
     base_plus_disp_to_reg.  */
  if (in == value)
    {
      /* See if we can directly increment INCLOC.  */
      last = get_last_insn ();
      add_insn = emit_insn (plus_p
			    ? gen_add2_insn (incloc, inc)
			    : gen_sub2_insn (incloc, inc));

      code = recog_memoized (add_insn);
      if (code >= 0)
	{
	  if (! post && result != incloc)
	    emit_insn (gen_move_insn (result, incloc));
	  return result;
	}
      delete_insns_since (last);
    }

  /* If couldn't do the increment directly, must increment in RESULT.
     The way we do this depends on whether this is pre- or
     post-increment.  For pre-increment, copy INCLOC to the reload
     register, increment it there, then save back.  */
  if (! post)
    {
      if (real_in != result)
	emit_insn (gen_move_insn (result, real_in));
      if (plus_p)
	emit_insn (gen_add2_insn (result, inc));
      else
	emit_insn (gen_sub2_insn (result, inc));
      if (result != incloc)
	emit_insn (gen_move_insn (incloc, result));
    }
  else
    {
      /* Post-increment.

	 Because this might be a jump insn or a compare, and because
	 RESULT may not be available after the insn in an input
	 reload, we must do the incrementing before the insn being
	 reloaded for.

	 We have already copied IN to RESULT.  Increment the copy in
	 RESULT, save that back, then decrement RESULT so it has
	 the original value.  */
      if (plus_p)
	emit_insn (gen_add2_insn (result, inc));
      else
	emit_insn (gen_sub2_insn (result, inc));
      emit_insn (gen_move_insn (incloc, result));
      /* Restore non-modified value for the result.  We prefer this
	 way because it does not require an additional hard
	 register.  */
      if (plus_p)
	{
	  poly_int64 offset;
	  if (poly_int_rtx_p (inc, &offset))
	    emit_insn (gen_add2_insn (result,
				      gen_int_mode (-offset,
						    GET_MODE (result))));
	  else
	    emit_insn (gen_sub2_insn (result, inc));
	}
      else
	emit_insn (gen_add2_insn (result, inc));
    }
  return result;
}

/* Return true if the current move insn does not need processing as we
   already know that it satisfies its constraints.  */
static bool
simple_move_p (void)
{
  rtx dest, src;
  enum reg_class dclass, sclass;

  lra_assert (curr_insn_set != NULL_RTX);
  dest = SET_DEST (curr_insn_set);
  src = SET_SRC (curr_insn_set);

  /* If the instruction has multiple sets we need to process it even if it
     is single_set.  This can happen if one or more of the SETs are dead.
     See PR73650.  */
  if (multiple_sets (curr_insn))
    return false;

  return ((dclass = get_op_class (dest)) != NO_REGS
	  && (sclass = get_op_class (src)) != NO_REGS
	  /* The backend guarantees that register moves of cost 2
	     never need reloads.  */
	  && targetm.register_move_cost (GET_MODE (src), sclass, dclass) == 2);
 }

/* Swap operands NOP and NOP + 1. */
static inline void
swap_operands (int nop)
{
  std::swap (curr_operand_mode[nop], curr_operand_mode[nop + 1]);
  std::swap (original_subreg_reg_mode[nop], original_subreg_reg_mode[nop + 1]);
  std::swap (*curr_id->operand_loc[nop], *curr_id->operand_loc[nop + 1]);
  std::swap (equiv_substition_p[nop], equiv_substition_p[nop + 1]);
  /* Swap the duplicates too.  */
  lra_update_dup (curr_id, nop);
  lra_update_dup (curr_id, nop + 1);
}

/* Main entry point of the constraint code: search the body of the
   current insn to choose the best alternative.  It is mimicking insn
   alternative cost calculation model of former reload pass.  That is
   because machine descriptions were written to use this model.  This
   model can be changed in future.  Make commutative operand exchange
   if it is chosen.

   if CHECK_ONLY_P is false, do RTL changes to satisfy the
   constraints.  Return true if any change happened during function
   call.

   If CHECK_ONLY_P is true then don't do any transformation.  Just
   check that the insn satisfies all constraints.  If the insn does
   not satisfy any constraint, return true.  */
static bool
curr_insn_transform (bool check_only_p)
{
  int i, j, k;
  int n_operands;
  int n_alternatives;
  int n_outputs;
  int commutative;
  signed char goal_alt_matched[MAX_RECOG_OPERANDS][MAX_RECOG_OPERANDS];
  signed char match_inputs[MAX_RECOG_OPERANDS + 1];
  signed char outputs[MAX_RECOG_OPERANDS + 1];
  rtx_insn *before, *after;
  bool alt_p = false;
  /* Flag that the insn has been changed through a transformation.  */
  bool change_p;
  bool sec_mem_p;
  bool use_sec_mem_p;
  int max_regno_before;
  int reused_alternative_num;

  curr_insn_set = single_set (curr_insn);
  if (curr_insn_set != NULL_RTX && simple_move_p ())
    {
      /* We assume that the corresponding insn alternative has no
	 earlier clobbers.  If it is not the case, don't define move
	 cost equal to 2 for the corresponding register classes.  */
      lra_set_used_insn_alternative (curr_insn, LRA_NON_CLOBBERED_ALT);
      return false;
    }

  no_input_reloads_p = no_output_reloads_p = false;
  goal_alt_number = -1;
  change_p = sec_mem_p = false;
  /* JUMP_INSNs and CALL_INSNs are not allowed to have any output
     reloads; neither are insns that SET cc0.  Insns that use CC0 are
     not allowed to have any input reloads.  */
  if (JUMP_P (curr_insn) || CALL_P (curr_insn))
    no_output_reloads_p = true;

  if (HAVE_cc0 && reg_referenced_p (cc0_rtx, PATTERN (curr_insn)))
    no_input_reloads_p = true;
  if (HAVE_cc0 && reg_set_p (cc0_rtx, PATTERN (curr_insn)))
    no_output_reloads_p = true;

  n_operands = curr_static_id->n_operands;
  n_alternatives = curr_static_id->n_alternatives;

  /* Just return "no reloads" if insn has no operands with
     constraints.  */
  if (n_operands == 0 || n_alternatives == 0)
    return false;

  max_regno_before = max_reg_num ();

  for (i = 0; i < n_operands; i++)
    {
      goal_alt_matched[i][0] = -1;
      goal_alt_matches[i] = -1;
    }

  commutative = curr_static_id->commutative;

  /* Now see what we need for pseudos that didn't get hard regs or got
     the wrong kind of hard reg.  For this, we must consider all the
     operands together against the register constraints.  */

  best_losers = best_overall = INT_MAX;
  best_reload_sum = 0;

  curr_swapped = false;
  goal_alt_swapped = false;

  if (! check_only_p)
    /* Make equivalence substitution and memory subreg elimination
       before address processing because an address legitimacy can
       depend on memory mode.  */
    for (i = 0; i < n_operands; i++)
      {
	rtx op, subst, old;
	bool op_change_p = false;

	if (curr_static_id->operand[i].is_operator)
	  continue;
	
	old = op = *curr_id->operand_loc[i];
	if (GET_CODE (old) == SUBREG)
	  old = SUBREG_REG (old);
	subst = get_equiv_with_elimination (old, curr_insn);
	original_subreg_reg_mode[i] = VOIDmode;
	equiv_substition_p[i] = false;
	if (subst != old)
	  {
	    equiv_substition_p[i] = true;
	    subst = copy_rtx (subst);
	    lra_assert (REG_P (old));
	    if (GET_CODE (op) != SUBREG)
	      *curr_id->operand_loc[i] = subst;
	    else
	      {
		SUBREG_REG (op) = subst;
		if (GET_MODE (subst) == VOIDmode)
		  original_subreg_reg_mode[i] = GET_MODE (old);
	      }
	    if (lra_dump_file != NULL)
	      {
		fprintf (lra_dump_file,
			 "Changing pseudo %d in operand %i of insn %u on equiv ",
			 REGNO (old), i, INSN_UID (curr_insn));
		dump_value_slim (lra_dump_file, subst, 1);
		fprintf (lra_dump_file, "\n");
	      }
	    op_change_p = change_p = true;
	  }
	if (simplify_operand_subreg (i, GET_MODE (old)) || op_change_p)
	  {
	    change_p = true;
	    lra_update_dup (curr_id, i);
	  }
      }

  /* Reload address registers and displacements.  We do it before
     finding an alternative because of memory constraints.  */
  before = after = NULL;
  for (i = 0; i < n_operands; i++)
    if (! curr_static_id->operand[i].is_operator
	&& process_address (i, check_only_p, &before, &after))
      {
	if (check_only_p)
	  return true;
	change_p = true;
	lra_update_dup (curr_id, i);
      }
  
  if (change_p)
    /* If we've changed the instruction then any alternative that
       we chose previously may no longer be valid.  */
    lra_set_used_insn_alternative (curr_insn, LRA_UNKNOWN_ALT);

  if (! check_only_p && curr_insn_set != NULL_RTX
      && check_and_process_move (&change_p, &sec_mem_p))
    return change_p;

 try_swapped:

  reused_alternative_num = check_only_p ? LRA_UNKNOWN_ALT : curr_id->used_insn_alternative;
  if (lra_dump_file != NULL && reused_alternative_num >= 0)
    fprintf (lra_dump_file, "Reusing alternative %d for insn #%u\n",
	     reused_alternative_num, INSN_UID (curr_insn));

  if (process_alt_operands (reused_alternative_num))
    alt_p = true;

  if (check_only_p)
    return ! alt_p || best_losers != 0;

  /* If insn is commutative (it's safe to exchange a certain pair of
     operands) then we need to try each alternative twice, the second
     time matching those two operands as if we had exchanged them.  To
     do this, really exchange them in operands.

     If we have just tried the alternatives the second time, return
     operands to normal and drop through.  */

  if (reused_alternative_num < 0 && commutative >= 0)
    {
      curr_swapped = !curr_swapped;
      if (curr_swapped)
	{
	  swap_operands (commutative);
	  goto try_swapped;
	}
      else
	swap_operands (commutative);
    }

  if (! alt_p && ! sec_mem_p)
    {
      /* No alternative works with reloads??  */
      if (INSN_CODE (curr_insn) >= 0)
	fatal_insn ("unable to generate reloads for:", curr_insn);
      error_for_asm (curr_insn,
		     "inconsistent operand constraints in an %<asm%>");
      /* Avoid further trouble with this insn.  Don't generate use
	 pattern here as we could use the insn SP offset.  */
      lra_set_insn_deleted (curr_insn);
      return true;
    }

  /* If the best alternative is with operands 1 and 2 swapped, swap
     them.  Update the operand numbers of any reloads already
     pushed.  */

  if (goal_alt_swapped)
    {
      if (lra_dump_file != NULL)
	fprintf (lra_dump_file, "  Commutative operand exchange in insn %u\n",
		 INSN_UID (curr_insn));

      /* Swap the duplicates too.  */
      swap_operands (commutative);
      change_p = true;
    }

  /* Some targets' TARGET_SECONDARY_MEMORY_NEEDED (e.g. x86) are defined
     too conservatively.  So we use the secondary memory only if there
     is no any alternative without reloads.  */
  use_sec_mem_p = false;
  if (! alt_p)
    use_sec_mem_p = true;
  else if (sec_mem_p)
    {
      for (i = 0; i < n_operands; i++)
	if (! goal_alt_win[i] && ! goal_alt_match_win[i])
	  break;
      use_sec_mem_p = i < n_operands;
    }

  if (use_sec_mem_p)
    {
      int in = -1, out = -1;
      rtx new_reg, src, dest, rld;
      machine_mode sec_mode, rld_mode;

      lra_assert (curr_insn_set != NULL_RTX && sec_mem_p);
      dest = SET_DEST (curr_insn_set);
      src = SET_SRC (curr_insn_set);
      for (i = 0; i < n_operands; i++)
	if (*curr_id->operand_loc[i] == dest)
	  out = i;
	else if (*curr_id->operand_loc[i] == src)
	  in = i;
      for (i = 0; i < curr_static_id->n_dups; i++)
	if (out < 0 && *curr_id->dup_loc[i] == dest)
	  out = curr_static_id->dup_num[i];
	else if (in < 0 && *curr_id->dup_loc[i] == src)
	  in = curr_static_id->dup_num[i];
      lra_assert (out >= 0 && in >= 0
		  && curr_static_id->operand[out].type == OP_OUT
		  && curr_static_id->operand[in].type == OP_IN);
      rld = partial_subreg_p (GET_MODE (src), GET_MODE (dest)) ? src : dest;
      rld_mode = GET_MODE (rld);
      sec_mode = targetm.secondary_memory_needed_mode (rld_mode);
      new_reg = lra_create_new_reg (sec_mode, NULL_RTX,
				    NO_REGS, "secondary");
      /* If the mode is changed, it should be wider.  */
      lra_assert (!partial_subreg_p (sec_mode, rld_mode));
      if (sec_mode != rld_mode)
        {
	  /* If the target says specifically to use another mode for
	     secondary memory moves we can not reuse the original
	     insn.  */
	  after = emit_spill_move (false, new_reg, dest);
	  lra_process_new_insns (curr_insn, NULL, after,
				 "Inserting the sec. move");
	  /* We may have non null BEFORE here (e.g. after address
	     processing.  */
	  push_to_sequence (before);
	  before = emit_spill_move (true, new_reg, src);
	  emit_insn (before);
	  before = get_insns ();
	  end_sequence ();
	  lra_process_new_insns (curr_insn, before, NULL, "Changing on");
	  lra_set_insn_deleted (curr_insn);
	}
      else if (dest == rld)
        {
	  *curr_id->operand_loc[out] = new_reg;
	  lra_update_dup (curr_id, out);
	  after = emit_spill_move (false, new_reg, dest);
	  lra_process_new_insns (curr_insn, NULL, after,
				 "Inserting the sec. move");
	}
      else
	{
	  *curr_id->operand_loc[in] = new_reg;
	  lra_update_dup (curr_id, in);
	  /* See comments above.  */
	  push_to_sequence (before);
	  before = emit_spill_move (true, new_reg, src);
	  emit_insn (before);
	  before = get_insns ();
	  end_sequence ();
	  lra_process_new_insns (curr_insn, before, NULL,
				 "Inserting the sec. move");
	}
      lra_update_insn_regno_info (curr_insn);
      return true;
    }

  lra_assert (goal_alt_number >= 0);
  lra_set_used_insn_alternative (curr_insn, goal_alt_number);

  if (lra_dump_file != NULL)
    {
      const char *p;

      fprintf (lra_dump_file, "	 Choosing alt %d in insn %u:",
	       goal_alt_number, INSN_UID (curr_insn));
      for (i = 0; i < n_operands; i++)
	{
	  p = (curr_static_id->operand_alternative
	       [goal_alt_number * n_operands + i].constraint);
	  if (*p == '\0')
	    continue;
	  fprintf (lra_dump_file, "  (%d) ", i);
	  for (; *p != '\0' && *p != ',' && *p != '#'; p++)
	    fputc (*p, lra_dump_file);
	}
      if (INSN_CODE (curr_insn) >= 0
          && (p = get_insn_name (INSN_CODE (curr_insn))) != NULL)
        fprintf (lra_dump_file, " {%s}", p);
<<<<<<< HEAD
      if (may_ne (curr_id->sp_offset, 0))
=======
      if (maybe_ne (curr_id->sp_offset, 0))
>>>>>>> 70783a86
	{
	  fprintf (lra_dump_file, " (sp_off=");
	  print_dec (curr_id->sp_offset, lra_dump_file);
	  fprintf (lra_dump_file, ")");
	}
      fprintf (lra_dump_file, "\n");
    }

  /* Right now, for any pair of operands I and J that are required to
     match, with J < I, goal_alt_matches[I] is J.  Add I to
     goal_alt_matched[J].  */

  for (i = 0; i < n_operands; i++)
    if ((j = goal_alt_matches[i]) >= 0)
      {
	for (k = 0; goal_alt_matched[j][k] >= 0; k++)
	  ;
	/* We allow matching one output operand and several input
	   operands.  */
	lra_assert (k == 0
		    || (curr_static_id->operand[j].type == OP_OUT
			&& curr_static_id->operand[i].type == OP_IN
			&& (curr_static_id->operand
			    [goal_alt_matched[j][0]].type == OP_IN)));
	goal_alt_matched[j][k] = i;
	goal_alt_matched[j][k + 1] = -1;
      }

  for (i = 0; i < n_operands; i++)
    goal_alt_win[i] |= goal_alt_match_win[i];

  /* Any constants that aren't allowed and can't be reloaded into
     registers are here changed into memory references.	 */
  for (i = 0; i < n_operands; i++)
    if (goal_alt_win[i])
      {
	int regno;
	enum reg_class new_class;
	rtx reg = *curr_id->operand_loc[i];

	if (GET_CODE (reg) == SUBREG)
	  reg = SUBREG_REG (reg);

	if (REG_P (reg) && (regno = REGNO (reg)) >= FIRST_PSEUDO_REGISTER)
	  {
	    bool ok_p = in_class_p (reg, goal_alt[i], &new_class);

	    if (new_class != NO_REGS && get_reg_class (regno) != new_class)
	      {
		lra_assert (ok_p);
		lra_change_class (regno, new_class, "      Change to", true);
	      }
	  }
      }
    else
      {
	const char *constraint;
	char c;
	rtx op = *curr_id->operand_loc[i];
	rtx subreg = NULL_RTX;
	machine_mode mode = curr_operand_mode[i];

	if (GET_CODE (op) == SUBREG)
	  {
	    subreg = op;
	    op = SUBREG_REG (op);
	    mode = GET_MODE (op);
	  }

	if (CONST_POOL_OK_P (mode, op)
	    && ((targetm.preferred_reload_class
		 (op, (enum reg_class) goal_alt[i]) == NO_REGS)
		|| no_input_reloads_p))
	  {
	    rtx tem = force_const_mem (mode, op);

	    change_p = true;
	    if (subreg != NULL_RTX)
	      tem = gen_rtx_SUBREG (mode, tem, SUBREG_BYTE (subreg));

	    *curr_id->operand_loc[i] = tem;
	    lra_update_dup (curr_id, i);
	    process_address (i, false, &before, &after);

	    /* If the alternative accepts constant pool refs directly
	       there will be no reload needed at all.  */
	    if (subreg != NULL_RTX)
	      continue;
	    /* Skip alternatives before the one requested.  */
	    constraint = (curr_static_id->operand_alternative
			  [goal_alt_number * n_operands + i].constraint);
	    for (;
		 (c = *constraint) && c != ',' && c != '#';
		 constraint += CONSTRAINT_LEN (c, constraint))
	      {
		enum constraint_num cn = lookup_constraint (constraint);
		if ((insn_extra_memory_constraint (cn)
		     || insn_extra_special_memory_constraint (cn))
		    && satisfies_memory_constraint_p (tem, cn))
		  break;
	      }
	    if (c == '\0' || c == ',' || c == '#')
	      continue;

	    goal_alt_win[i] = true;
	  }
      }

  n_outputs = 0;
  outputs[0] = -1;
  for (i = 0; i < n_operands; i++)
    {
      int regno;
      bool optional_p = false;
      rtx old, new_reg;
      rtx op = *curr_id->operand_loc[i];

      if (goal_alt_win[i])
	{
	  if (goal_alt[i] == NO_REGS
	      && REG_P (op)
	      /* When we assign NO_REGS it means that we will not
		 assign a hard register to the scratch pseudo by
		 assigment pass and the scratch pseudo will be
		 spilled.  Spilled scratch pseudos are transformed
		 back to scratches at the LRA end.  */
	      && lra_former_scratch_operand_p (curr_insn, i)
	      && lra_former_scratch_p (REGNO (op)))
	    {
	      int regno = REGNO (op);
	      lra_change_class (regno, NO_REGS, "      Change to", true);
	      if (lra_get_regno_hard_regno (regno) >= 0)
		/* We don't have to mark all insn affected by the
		   spilled pseudo as there is only one such insn, the
		   current one.  */
		reg_renumber[regno] = -1;
	      lra_assert (bitmap_single_bit_set_p
			  (&lra_reg_info[REGNO (op)].insn_bitmap));
	    }
	  /* We can do an optional reload.  If the pseudo got a hard
	     reg, we might improve the code through inheritance.  If
	     it does not get a hard register we coalesce memory/memory
	     moves later.  Ignore move insns to avoid cycling.  */
	  if (! lra_simple_p
	      && lra_undo_inheritance_iter < LRA_MAX_INHERITANCE_PASSES
	      && goal_alt[i] != NO_REGS && REG_P (op)
	      && (regno = REGNO (op)) >= FIRST_PSEUDO_REGISTER
	      && regno < new_regno_start
	      && ! lra_former_scratch_p (regno)
	      && reg_renumber[regno] < 0
	      /* Check that the optional reload pseudo will be able to
		 hold given mode value.  */
	      && ! (prohibited_class_reg_set_mode_p
		    (goal_alt[i], reg_class_contents[goal_alt[i]],
		     PSEUDO_REGNO_MODE (regno)))
	      && (curr_insn_set == NULL_RTX
		  || !((REG_P (SET_SRC (curr_insn_set))
			|| MEM_P (SET_SRC (curr_insn_set))
			|| GET_CODE (SET_SRC (curr_insn_set)) == SUBREG)
		       && (REG_P (SET_DEST (curr_insn_set))
			   || MEM_P (SET_DEST (curr_insn_set))
			   || GET_CODE (SET_DEST (curr_insn_set)) == SUBREG))))
	    optional_p = true;
	  else
	    continue;
	}

      /* Operands that match previous ones have already been handled.  */
      if (goal_alt_matches[i] >= 0)
	continue;

      /* We should not have an operand with a non-offsettable address
	 appearing where an offsettable address will do.  It also may
	 be a case when the address should be special in other words
	 not a general one (e.g. it needs no index reg).  */
      if (goal_alt_matched[i][0] == -1 && goal_alt_offmemok[i] && MEM_P (op))
	{
	  enum reg_class rclass;
	  rtx *loc = &XEXP (op, 0);
	  enum rtx_code code = GET_CODE (*loc);

	  push_to_sequence (before);
	  rclass = base_reg_class (GET_MODE (op), MEM_ADDR_SPACE (op),
				   MEM, SCRATCH);
	  if (GET_RTX_CLASS (code) == RTX_AUTOINC)
	    new_reg = emit_inc (rclass, *loc, *loc,
				/* This value does not matter for MODIFY.  */
				GET_MODE_SIZE (GET_MODE (op)));
	  else if (get_reload_reg (OP_IN, Pmode, *loc, rclass, FALSE,
				   "offsetable address", &new_reg))
	    {
	      rtx addr = *loc;
	      enum rtx_code code = GET_CODE (addr);
	      
	      if (code == AND && CONST_INT_P (XEXP (addr, 1)))
		/* (and ... (const_int -X)) is used to align to X bytes.  */
		addr = XEXP (*loc, 0);
	      lra_emit_move (new_reg, addr);
	      if (addr != *loc)
		emit_move_insn (new_reg, gen_rtx_AND (GET_MODE (new_reg), new_reg, XEXP (*loc, 1)));
	    }
	  before = get_insns ();
	  end_sequence ();
	  *loc = new_reg;
	  lra_update_dup (curr_id, i);
	}
      else if (goal_alt_matched[i][0] == -1)
	{
	  machine_mode mode;
	  rtx reg, *loc;
	  int hard_regno;
	  enum op_type type = curr_static_id->operand[i].type;

	  loc = curr_id->operand_loc[i];
	  mode = curr_operand_mode[i];
	  if (GET_CODE (*loc) == SUBREG)
	    {
	      reg = SUBREG_REG (*loc);
	      poly_int64 byte = SUBREG_BYTE (*loc);
	      if (REG_P (reg)
		  /* Strict_low_part requires reloading the register and not
		     just the subreg.  Likewise for a strict subreg no wider
		     than a word for WORD_REGISTER_OPERATIONS targets.  */
		  && (curr_static_id->operand[i].strict_low
		      || (!paradoxical_subreg_p (mode, GET_MODE (reg))
			  && (hard_regno
			      = get_try_hard_regno (REGNO (reg))) >= 0
			  && (simplify_subreg_regno
			      (hard_regno,
			       GET_MODE (reg), byte, mode) < 0)
			  && (goal_alt[i] == NO_REGS
			      || (simplify_subreg_regno
				  (ira_class_hard_regs[goal_alt[i]][0],
				   GET_MODE (reg), byte, mode) >= 0)))
		      || (partial_subreg_p (mode, GET_MODE (reg))
<<<<<<< HEAD
			  && must_le (GET_MODE_SIZE (GET_MODE (reg)),
				      UNITS_PER_WORD)
=======
			  && known_le (GET_MODE_SIZE (GET_MODE (reg)),
				       UNITS_PER_WORD)
>>>>>>> 70783a86
			  && WORD_REGISTER_OPERATIONS)))
		{
		  /* An OP_INOUT is required when reloading a subreg of a
		     mode wider than a word to ensure that data beyond the
		     word being reloaded is preserved.  Also automatically
		     ensure that strict_low_part reloads are made into
		     OP_INOUT which should already be true from the backend
		     constraints.  */
		  if (type == OP_OUT
		      && (curr_static_id->operand[i].strict_low
			  || read_modify_subreg_p (*loc)))
		    type = OP_INOUT;
		  loc = &SUBREG_REG (*loc);
		  mode = GET_MODE (*loc);
		}
	    }
	  old = *loc;
	  if (get_reload_reg (type, mode, old, goal_alt[i],
			      loc != curr_id->operand_loc[i], "", &new_reg)
	      && type != OP_OUT)
	    {
	      push_to_sequence (before);
	      lra_emit_move (new_reg, old);
	      before = get_insns ();
	      end_sequence ();
	    }
	  *loc = new_reg;
	  if (type != OP_IN
	      && find_reg_note (curr_insn, REG_UNUSED, old) == NULL_RTX)
	    {
	      start_sequence ();
	      lra_emit_move (type == OP_INOUT ? copy_rtx (old) : old, new_reg);
	      emit_insn (after);
	      after = get_insns ();
	      end_sequence ();
	      *loc = new_reg;
	    }
	  for (j = 0; j < goal_alt_dont_inherit_ops_num; j++)
	    if (goal_alt_dont_inherit_ops[j] == i)
	      {
		lra_set_regno_unique_value (REGNO (new_reg));
		break;
	      }
	  lra_update_dup (curr_id, i);
	}
      else if (curr_static_id->operand[i].type == OP_IN
	       && (curr_static_id->operand[goal_alt_matched[i][0]].type
		   == OP_OUT
		   || (curr_static_id->operand[goal_alt_matched[i][0]].type
		       == OP_INOUT
		       && (operands_match_p
			   (*curr_id->operand_loc[i],
			    *curr_id->operand_loc[goal_alt_matched[i][0]],
			    -1)))))
	{
	  /* generate reloads for input and matched outputs.  */
	  match_inputs[0] = i;
	  match_inputs[1] = -1;
	  match_reload (goal_alt_matched[i][0], match_inputs, outputs,
			goal_alt[i], &before, &after,
			curr_static_id->operand_alternative
			[goal_alt_number * n_operands + goal_alt_matched[i][0]]
			.earlyclobber);
	}
      else if ((curr_static_id->operand[i].type == OP_OUT
		|| (curr_static_id->operand[i].type == OP_INOUT
		    && (operands_match_p
			(*curr_id->operand_loc[i],
			 *curr_id->operand_loc[goal_alt_matched[i][0]],
			 -1))))
	       && (curr_static_id->operand[goal_alt_matched[i][0]].type
		    == OP_IN))
	/* Generate reloads for output and matched inputs.  */
	match_reload (i, goal_alt_matched[i], outputs, goal_alt[i], &before,
		      &after, curr_static_id->operand_alternative
			      [goal_alt_number * n_operands + i].earlyclobber);
      else if (curr_static_id->operand[i].type == OP_IN
	       && (curr_static_id->operand[goal_alt_matched[i][0]].type
		   == OP_IN))
	{
	  /* Generate reloads for matched inputs.  */
	  match_inputs[0] = i;
	  for (j = 0; (k = goal_alt_matched[i][j]) >= 0; j++)
	    match_inputs[j + 1] = k;
	  match_inputs[j + 1] = -1;
	  match_reload (-1, match_inputs, outputs, goal_alt[i], &before,
			&after, false);
	}
      else
	/* We must generate code in any case when function
	   process_alt_operands decides that it is possible.  */
	gcc_unreachable ();

      /* Memorise processed outputs so that output remaining to be processed
	 can avoid using the same register value (see match_reload).  */
      if (curr_static_id->operand[i].type == OP_OUT)
	{
	  outputs[n_outputs++] = i;
	  outputs[n_outputs] = -1;
	}

      if (optional_p)
	{
	  rtx reg = op;

	  lra_assert (REG_P (reg));
	  regno = REGNO (reg);
	  op = *curr_id->operand_loc[i]; /* Substitution.  */
	  if (GET_CODE (op) == SUBREG)
	    op = SUBREG_REG (op);
	  gcc_assert (REG_P (op) && (int) REGNO (op) >= new_regno_start);
	  bitmap_set_bit (&lra_optional_reload_pseudos, REGNO (op));
	  lra_reg_info[REGNO (op)].restore_rtx = reg;
	  if (lra_dump_file != NULL)
	    fprintf (lra_dump_file,
		     "      Making reload reg %d for reg %d optional\n",
		     REGNO (op), regno);
	}
    }
  if (before != NULL_RTX || after != NULL_RTX
      || max_regno_before != max_reg_num ())
    change_p = true;
  if (change_p)
    {
      lra_update_operator_dups (curr_id);
      /* Something changes -- process the insn.	 */
      lra_update_insn_regno_info (curr_insn);
    }
  lra_process_new_insns (curr_insn, before, after, "Inserting insn reload");
  return change_p;
}

/* Return true if INSN satisfies all constraints.  In other words, no
   reload insns are needed.  */
bool
lra_constrain_insn (rtx_insn *insn)
{
  int saved_new_regno_start = new_regno_start;
  int saved_new_insn_uid_start = new_insn_uid_start;
  bool change_p;

  curr_insn = insn;
  curr_id = lra_get_insn_recog_data (curr_insn);
  curr_static_id = curr_id->insn_static_data;
  new_insn_uid_start = get_max_uid ();
  new_regno_start = max_reg_num ();
  change_p = curr_insn_transform (true);
  new_regno_start = saved_new_regno_start;
  new_insn_uid_start = saved_new_insn_uid_start;
  return ! change_p;
}

/* Return true if X is in LIST.	 */
static bool
in_list_p (rtx x, rtx list)
{
  for (; list != NULL_RTX; list = XEXP (list, 1))
    if (XEXP (list, 0) == x)
      return true;
  return false;
}

/* Return true if X contains an allocatable hard register (if
   HARD_REG_P) or a (spilled if SPILLED_P) pseudo.  */
static bool
contains_reg_p (rtx x, bool hard_reg_p, bool spilled_p)
{
  int i, j;
  const char *fmt;
  enum rtx_code code;

  code = GET_CODE (x);
  if (REG_P (x))
    {
      int regno = REGNO (x);
      HARD_REG_SET alloc_regs;

      if (hard_reg_p)
	{
	  if (regno >= FIRST_PSEUDO_REGISTER)
	    regno = lra_get_regno_hard_regno (regno);
	  if (regno < 0)
	    return false;
	  COMPL_HARD_REG_SET (alloc_regs, lra_no_alloc_regs);
	  return overlaps_hard_reg_set_p (alloc_regs, GET_MODE (x), regno);
	}
      else
	{
	  if (regno < FIRST_PSEUDO_REGISTER)
	    return false;
	  if (! spilled_p)
	    return true;
	  return lra_get_regno_hard_regno (regno) < 0;
	}
    }
  fmt = GET_RTX_FORMAT (code);
  for (i = GET_RTX_LENGTH (code) - 1; i >= 0; i--)
    {
      if (fmt[i] == 'e')
	{
	  if (contains_reg_p (XEXP (x, i), hard_reg_p, spilled_p))
	    return true;
	}
      else if (fmt[i] == 'E')
	{
	  for (j = XVECLEN (x, i) - 1; j >= 0; j--)
	    if (contains_reg_p (XVECEXP (x, i, j), hard_reg_p, spilled_p))
	      return true;
	}
    }
  return false;
}

/* Process all regs in location *LOC and change them on equivalent
   substitution.  Return true if any change was done.  */
static bool
loc_equivalence_change_p (rtx *loc)
{
  rtx subst, reg, x = *loc;
  bool result = false;
  enum rtx_code code = GET_CODE (x);
  const char *fmt;
  int i, j;

  if (code == SUBREG)
    {
      reg = SUBREG_REG (x);
      if ((subst = get_equiv_with_elimination (reg, curr_insn)) != reg
	  && GET_MODE (subst) == VOIDmode)
	{
	  /* We cannot reload debug location.  Simplify subreg here
	     while we know the inner mode.  */
	  *loc = simplify_gen_subreg (GET_MODE (x), subst,
				      GET_MODE (reg), SUBREG_BYTE (x));
	  return true;
	}
    }
  if (code == REG && (subst = get_equiv_with_elimination (x, curr_insn)) != x)
    {
      *loc = subst;
      return true;
    }

  /* Scan all the operand sub-expressions.  */
  fmt = GET_RTX_FORMAT (code);
  for (i = GET_RTX_LENGTH (code) - 1; i >= 0; i--)
    {
      if (fmt[i] == 'e')
	result = loc_equivalence_change_p (&XEXP (x, i)) || result;
      else if (fmt[i] == 'E')
	for (j = XVECLEN (x, i) - 1; j >= 0; j--)
	  result
	    = loc_equivalence_change_p (&XVECEXP (x, i, j)) || result;
    }
  return result;
}

/* Similar to loc_equivalence_change_p, but for use as
   simplify_replace_fn_rtx callback.  DATA is insn for which the
   elimination is done.  If it null we don't do the elimination.  */
static rtx
loc_equivalence_callback (rtx loc, const_rtx, void *data)
{
  if (!REG_P (loc))
    return NULL_RTX;

  rtx subst = (data == NULL
	       ? get_equiv (loc) : get_equiv_with_elimination (loc, (rtx_insn *) data));
  if (subst != loc)
    return subst;

  return NULL_RTX;
}

/* Maximum number of generated reload insns per an insn.  It is for
   preventing this pass cycling in a bug case.	*/
#define MAX_RELOAD_INSNS_NUMBER LRA_MAX_INSN_RELOADS

/* The current iteration number of this LRA pass.  */
int lra_constraint_iter;

/* True if we substituted equiv which needs checking register
   allocation correctness because the equivalent value contains
   allocatable hard registers or when we restore multi-register
   pseudo.  */
bool lra_risky_transformations_p;

/* Return true if REGNO is referenced in more than one block.  */
static bool
multi_block_pseudo_p (int regno)
{
  basic_block bb = NULL;
  unsigned int uid;
  bitmap_iterator bi;

  if (regno < FIRST_PSEUDO_REGISTER)
    return false;

    EXECUTE_IF_SET_IN_BITMAP (&lra_reg_info[regno].insn_bitmap, 0, uid, bi)
      if (bb == NULL)
	bb = BLOCK_FOR_INSN (lra_insn_recog_data[uid]->insn);
      else if (BLOCK_FOR_INSN (lra_insn_recog_data[uid]->insn) != bb)
	return true;
    return false;
}

/* Return true if LIST contains a deleted insn.  */
static bool
contains_deleted_insn_p (rtx_insn_list *list)
{
  for (; list != NULL_RTX; list = list->next ())
    if (NOTE_P (list->insn ())
	&& NOTE_KIND (list->insn ()) == NOTE_INSN_DELETED)
      return true;
  return false;
}

/* Return true if X contains a pseudo dying in INSN.  */
static bool
dead_pseudo_p (rtx x, rtx_insn *insn)
{
  int i, j;
  const char *fmt;
  enum rtx_code code;

  if (REG_P (x))
    return (insn != NULL_RTX
	    && find_regno_note (insn, REG_DEAD, REGNO (x)) != NULL_RTX);
  code = GET_CODE (x);
  fmt = GET_RTX_FORMAT (code);
  for (i = GET_RTX_LENGTH (code) - 1; i >= 0; i--)
    {
      if (fmt[i] == 'e')
	{
	  if (dead_pseudo_p (XEXP (x, i), insn))
	    return true;
	}
      else if (fmt[i] == 'E')
	{
	  for (j = XVECLEN (x, i) - 1; j >= 0; j--)
	    if (dead_pseudo_p (XVECEXP (x, i, j), insn))
	      return true;
	}
    }
  return false;
}

/* Return true if INSN contains a dying pseudo in INSN right hand
   side.  */
static bool
insn_rhs_dead_pseudo_p (rtx_insn *insn)
{
  rtx set = single_set (insn);

  gcc_assert (set != NULL);
  return dead_pseudo_p (SET_SRC (set), insn);
}

/* Return true if any init insn of REGNO contains a dying pseudo in
   insn right hand side.  */
static bool
init_insn_rhs_dead_pseudo_p (int regno)
{
  rtx_insn_list *insns = ira_reg_equiv[regno].init_insns;

  if (insns == NULL)
    return false;
  for (; insns != NULL_RTX; insns = insns->next ())
    if (insn_rhs_dead_pseudo_p (insns->insn ()))
      return true;
  return false;
}

/* Return TRUE if REGNO has a reverse equivalence.  The equivalence is
   reverse only if we have one init insn with given REGNO as a
   source.  */
static bool
reverse_equiv_p (int regno)
{
  rtx_insn_list *insns = ira_reg_equiv[regno].init_insns;
  rtx set;

  if (insns == NULL)
    return false;
  if (! INSN_P (insns->insn ())
      || insns->next () != NULL)
    return false;
  if ((set = single_set (insns->insn ())) == NULL_RTX)
    return false;
  return REG_P (SET_SRC (set)) && (int) REGNO (SET_SRC (set)) == regno;
}

/* Return TRUE if REGNO was reloaded in an equivalence init insn.  We
   call this function only for non-reverse equivalence.  */
static bool
contains_reloaded_insn_p (int regno)
{
  rtx set;
  rtx_insn_list *list = ira_reg_equiv[regno].init_insns;

  for (; list != NULL; list = list->next ())
    if ((set = single_set (list->insn ())) == NULL_RTX
	|| ! REG_P (SET_DEST (set))
	|| (int) REGNO (SET_DEST (set)) != regno)
      return true;
  return false;
}

/* Entry function of LRA constraint pass.  Return true if the
   constraint pass did change the code.	 */
bool
lra_constraints (bool first_p)
{
  bool changed_p;
  int i, hard_regno, new_insns_num;
  unsigned int min_len, new_min_len, uid;
  rtx set, x, reg, dest_reg;
  basic_block last_bb;
  bitmap_iterator bi;

  lra_constraint_iter++;
  if (lra_dump_file != NULL)
    fprintf (lra_dump_file, "\n********** Local #%d: **********\n\n",
	     lra_constraint_iter);
  changed_p = false;
  if (pic_offset_table_rtx
      && REGNO (pic_offset_table_rtx) >= FIRST_PSEUDO_REGISTER)
    lra_risky_transformations_p = true;
  else
    /* On the first iteration we should check IRA assignment
       correctness.  In rare cases, the assignments can be wrong as
       early clobbers operands are ignored in IRA.  */
    lra_risky_transformations_p = first_p;
  new_insn_uid_start = get_max_uid ();
  new_regno_start = first_p ? lra_constraint_new_regno_start : max_reg_num ();
  /* Mark used hard regs for target stack size calulations.  */
  for (i = FIRST_PSEUDO_REGISTER; i < new_regno_start; i++)
    if (lra_reg_info[i].nrefs != 0
	&& (hard_regno = lra_get_regno_hard_regno (i)) >= 0)
      {
	int j, nregs;

	nregs = hard_regno_nregs (hard_regno, lra_reg_info[i].biggest_mode);
	for (j = 0; j < nregs; j++)
	  df_set_regs_ever_live (hard_regno + j, true);
      }
  /* Do elimination before the equivalence processing as we can spill
     some pseudos during elimination.  */
  lra_eliminate (false, first_p);
  auto_bitmap equiv_insn_bitmap (&reg_obstack);
  for (i = FIRST_PSEUDO_REGISTER; i < new_regno_start; i++)
    if (lra_reg_info[i].nrefs != 0)
      {
	ira_reg_equiv[i].profitable_p = true;
	reg = regno_reg_rtx[i];
	if (lra_get_regno_hard_regno (i) < 0 && (x = get_equiv (reg)) != reg)
	  {
	    bool pseudo_p = contains_reg_p (x, false, false);

	    /* After RTL transformation, we can not guarantee that
	       pseudo in the substitution was not reloaded which might
	       make equivalence invalid.  For example, in reverse
	       equiv of p0

	       p0 <- ...
	       ...
	       equiv_mem <- p0

	       the memory address register was reloaded before the 2nd
	       insn.  */
	    if ((! first_p && pseudo_p)
		/* We don't use DF for compilation speed sake.  So it
		   is problematic to update live info when we use an
		   equivalence containing pseudos in more than one
		   BB.  */
		|| (pseudo_p && multi_block_pseudo_p (i))
		/* If an init insn was deleted for some reason, cancel
		   the equiv.  We could update the equiv insns after
		   transformations including an equiv insn deletion
		   but it is not worthy as such cases are extremely
		   rare.  */ 
		|| contains_deleted_insn_p (ira_reg_equiv[i].init_insns)
		/* If it is not a reverse equivalence, we check that a
		   pseudo in rhs of the init insn is not dying in the
		   insn.  Otherwise, the live info at the beginning of
		   the corresponding BB might be wrong after we
		   removed the insn.  When the equiv can be a
		   constant, the right hand side of the init insn can
		   be a pseudo.  */
		|| (! reverse_equiv_p (i)
		    && (init_insn_rhs_dead_pseudo_p (i)
			/* If we reloaded the pseudo in an equivalence
			   init insn, we can not remove the equiv init
			   insns and the init insns might write into
			   const memory in this case.  */
			|| contains_reloaded_insn_p (i)))
		/* Prevent access beyond equivalent memory for
		   paradoxical subregs.  */
		|| (MEM_P (x)
<<<<<<< HEAD
		    && may_gt (GET_MODE_SIZE (lra_reg_info[i].biggest_mode),
			       GET_MODE_SIZE (GET_MODE (x))))
=======
		    && maybe_gt (GET_MODE_SIZE (lra_reg_info[i].biggest_mode),
				 GET_MODE_SIZE (GET_MODE (x))))
>>>>>>> 70783a86
		|| (pic_offset_table_rtx
		    && ((CONST_POOL_OK_P (PSEUDO_REGNO_MODE (i), x)
			 && (targetm.preferred_reload_class
			     (x, lra_get_allocno_class (i)) == NO_REGS))
			|| contains_symbol_ref_p (x))))
	      ira_reg_equiv[i].defined_p = false;
	    if (contains_reg_p (x, false, true))
	      ira_reg_equiv[i].profitable_p = false;
	    if (get_equiv (reg) != reg)
	      bitmap_ior_into (equiv_insn_bitmap, &lra_reg_info[i].insn_bitmap);
	  }
      }
  for (i = FIRST_PSEUDO_REGISTER; i < new_regno_start; i++)
    update_equiv (i);
  /* We should add all insns containing pseudos which should be
     substituted by their equivalences.  */
  EXECUTE_IF_SET_IN_BITMAP (equiv_insn_bitmap, 0, uid, bi)
    lra_push_insn_by_uid (uid);
  min_len = lra_insn_stack_length ();
  new_insns_num = 0;
  last_bb = NULL;
  changed_p = false;
  while ((new_min_len = lra_insn_stack_length ()) != 0)
    {
      curr_insn = lra_pop_insn ();
      --new_min_len;
      curr_bb = BLOCK_FOR_INSN (curr_insn);
      if (curr_bb != last_bb)
	{
	  last_bb = curr_bb;
	  bb_reload_num = lra_curr_reload_num;
	}
      if (min_len > new_min_len)
	{
	  min_len = new_min_len;
	  new_insns_num = 0;
	}
      if (new_insns_num > MAX_RELOAD_INSNS_NUMBER)
	internal_error
	  ("Max. number of generated reload insns per insn is achieved (%d)\n",
	   MAX_RELOAD_INSNS_NUMBER);
      new_insns_num++;
      if (DEBUG_INSN_P (curr_insn))
	{
	  /* We need to check equivalence in debug insn and change
	     pseudo to the equivalent value if necessary.  */
	  curr_id = lra_get_insn_recog_data (curr_insn);
	  if (bitmap_bit_p (equiv_insn_bitmap, INSN_UID (curr_insn)))
	    {
	      rtx old = *curr_id->operand_loc[0];
	      *curr_id->operand_loc[0]
		= simplify_replace_fn_rtx (old, NULL_RTX,
					   loc_equivalence_callback, curr_insn);
	      if (old != *curr_id->operand_loc[0])
		{
		  lra_update_insn_regno_info (curr_insn);
		  changed_p = true;
		}
	    }
	}
      else if (INSN_P (curr_insn))
	{
	  if ((set = single_set (curr_insn)) != NULL_RTX)
	    {
	      dest_reg = SET_DEST (set);
	      /* The equivalence pseudo could be set up as SUBREG in a
		 case when it is a call restore insn in a mode
		 different from the pseudo mode.  */
	      if (GET_CODE (dest_reg) == SUBREG)
		dest_reg = SUBREG_REG (dest_reg);
	      if ((REG_P (dest_reg)
		   && (x = get_equiv (dest_reg)) != dest_reg
		   /* Remove insns which set up a pseudo whose value
		      can not be changed.  Such insns might be not in
		      init_insns because we don't update equiv data
		      during insn transformations.
		      
		      As an example, let suppose that a pseudo got
		      hard register and on the 1st pass was not
		      changed to equivalent constant.  We generate an
		      additional insn setting up the pseudo because of
		      secondary memory movement.  Then the pseudo is
		      spilled and we use the equiv constant.  In this
		      case we should remove the additional insn and
		      this insn is not init_insns list.  */
		   && (! MEM_P (x) || MEM_READONLY_P (x)
		       /* Check that this is actually an insn setting
			  up the equivalence.  */
		       || in_list_p (curr_insn,
				     ira_reg_equiv
				     [REGNO (dest_reg)].init_insns)))
		  || (((x = get_equiv (SET_SRC (set))) != SET_SRC (set))
		      && in_list_p (curr_insn,
				    ira_reg_equiv
				    [REGNO (SET_SRC (set))].init_insns)))
		{
		  /* This is equiv init insn of pseudo which did not get a
		     hard register -- remove the insn.	*/
		  if (lra_dump_file != NULL)
		    {
		      fprintf (lra_dump_file,
			       "      Removing equiv init insn %i (freq=%d)\n",
			       INSN_UID (curr_insn),
			       REG_FREQ_FROM_BB (BLOCK_FOR_INSN (curr_insn)));
		      dump_insn_slim (lra_dump_file, curr_insn);
		    }
		  if (contains_reg_p (x, true, false))
		    lra_risky_transformations_p = true;
		  lra_set_insn_deleted (curr_insn);
		  continue;
		}
	    }
	  curr_id = lra_get_insn_recog_data (curr_insn);
	  curr_static_id = curr_id->insn_static_data;
	  init_curr_insn_input_reloads ();
	  init_curr_operand_mode ();
	  if (curr_insn_transform (false))
	    changed_p = true;
	  /* Check non-transformed insns too for equiv change as USE
	     or CLOBBER don't need reloads but can contain pseudos
	     being changed on their equivalences.  */
	  else if (bitmap_bit_p (equiv_insn_bitmap, INSN_UID (curr_insn))
		   && loc_equivalence_change_p (&PATTERN (curr_insn)))
	    {
	      lra_update_insn_regno_info (curr_insn);
	      changed_p = true;
	    }
	}
    }

  /* If we used a new hard regno, changed_p should be true because the
     hard reg is assigned to a new pseudo.  */
  if (flag_checking && !changed_p)
    {
      for (i = FIRST_PSEUDO_REGISTER; i < new_regno_start; i++)
	if (lra_reg_info[i].nrefs != 0
	    && (hard_regno = lra_get_regno_hard_regno (i)) >= 0)
	  {
	    int j, nregs = hard_regno_nregs (hard_regno,
					     PSEUDO_REGNO_MODE (i));

	    for (j = 0; j < nregs; j++)
	      lra_assert (df_regs_ever_live_p (hard_regno + j));
	  }
    }
  return changed_p;
}

static void initiate_invariants (void);
static void finish_invariants (void);

/* Initiate the LRA constraint pass.  It is done once per
   function.  */
void
lra_constraints_init (void)
{
  initiate_invariants ();
}

/* Finalize the LRA constraint pass.  It is done once per
   function.  */
void
lra_constraints_finish (void)
{
  finish_invariants ();
}



/* Structure describes invariants for ineheritance.  */
struct lra_invariant
{
  /* The order number of the invariant.  */
  int num;
  /* The invariant RTX.  */
  rtx invariant_rtx;
  /* The origin insn of the invariant.  */
  rtx_insn *insn;
};

typedef lra_invariant invariant_t;
typedef invariant_t *invariant_ptr_t;
typedef const invariant_t *const_invariant_ptr_t;

/* Pointer to the inheritance invariants.  */
static vec<invariant_ptr_t> invariants;

/* Allocation pool for the invariants.  */
static object_allocator<lra_invariant> *invariants_pool;

/* Hash table for the invariants.  */
static htab_t invariant_table;

/* Hash function for INVARIANT.  */
static hashval_t
invariant_hash (const void *invariant)
{
  rtx inv = ((const_invariant_ptr_t) invariant)->invariant_rtx;
  return lra_rtx_hash (inv);
}

/* Equal function for invariants INVARIANT1 and INVARIANT2.  */
static int
invariant_eq_p (const void *invariant1, const void *invariant2)
{
  rtx inv1 = ((const_invariant_ptr_t) invariant1)->invariant_rtx;
  rtx inv2 = ((const_invariant_ptr_t) invariant2)->invariant_rtx;

  return rtx_equal_p (inv1, inv2);
}

/* Insert INVARIANT_RTX into the table if it is not there yet.  Return
   invariant which is in the table.  */
static invariant_ptr_t
insert_invariant (rtx invariant_rtx)
{
  void **entry_ptr;
  invariant_t invariant;
  invariant_ptr_t invariant_ptr;

  invariant.invariant_rtx = invariant_rtx;
  entry_ptr = htab_find_slot (invariant_table, &invariant, INSERT);
  if (*entry_ptr == NULL)
    {
      invariant_ptr = invariants_pool->allocate ();
      invariant_ptr->invariant_rtx = invariant_rtx;
      invariant_ptr->insn = NULL;
      invariants.safe_push (invariant_ptr);
      *entry_ptr = (void *) invariant_ptr;
    }
  return (invariant_ptr_t) *entry_ptr;
}

/* Initiate the invariant table.  */
static void
initiate_invariants (void)
{
  invariants.create (100);
  invariants_pool
    = new object_allocator<lra_invariant> ("Inheritance invariants");
  invariant_table = htab_create (100, invariant_hash, invariant_eq_p, NULL);
}

/* Finish the invariant table.  */
static void
finish_invariants (void)
{
  htab_delete (invariant_table);
  delete invariants_pool;
  invariants.release ();
}

/* Make the invariant table empty.  */
static void
clear_invariants (void)
{
  htab_empty (invariant_table);
  invariants_pool->release ();
  invariants.truncate (0);
}



/* This page contains code to do inheritance/split
   transformations.  */

/* Number of reloads passed so far in current EBB.  */
static int reloads_num;

/* Number of calls passed so far in current EBB.  */
static int calls_num;

/* Current reload pseudo check for validity of elements in
   USAGE_INSNS.	 */
static int curr_usage_insns_check;

/* Info about last usage of registers in EBB to do inheritance/split
   transformation.  Inheritance transformation is done from a spilled
   pseudo and split transformations from a hard register or a pseudo
   assigned to a hard register.	 */
struct usage_insns
{
  /* If the value is equal to CURR_USAGE_INSNS_CHECK, then the member
     value INSNS is valid.  The insns is chain of optional debug insns
     and a finishing non-debug insn using the corresponding reg.  The
     value is also used to mark the registers which are set up in the
     current insn.  The negated insn uid is used for this.  */
  int check;
  /* Value of global reloads_num at the last insn in INSNS.  */
  int reloads_num;
  /* Value of global reloads_nums at the last insn in INSNS.  */
  int calls_num;
  /* It can be true only for splitting.	 And it means that the restore
     insn should be put after insn given by the following member.  */
  bool after_p;
  /* Next insns in the current EBB which use the original reg and the
     original reg value is not changed between the current insn and
     the next insns.  In order words, e.g. for inheritance, if we need
     to use the original reg value again in the next insns we can try
     to use the value in a hard register from a reload insn of the
     current insn.  */
  rtx insns;
};

/* Map: regno -> corresponding pseudo usage insns.  */
static struct usage_insns *usage_insns;

static void
setup_next_usage_insn (int regno, rtx insn, int reloads_num, bool after_p)
{
  usage_insns[regno].check = curr_usage_insns_check;
  usage_insns[regno].insns = insn;
  usage_insns[regno].reloads_num = reloads_num;
  usage_insns[regno].calls_num = calls_num;
  usage_insns[regno].after_p = after_p;
}

/* The function is used to form list REGNO usages which consists of
   optional debug insns finished by a non-debug insn using REGNO.
   RELOADS_NUM is current number of reload insns processed so far.  */
static void
add_next_usage_insn (int regno, rtx_insn *insn, int reloads_num)
{
  rtx next_usage_insns;

  if (usage_insns[regno].check == curr_usage_insns_check
      && (next_usage_insns = usage_insns[regno].insns) != NULL_RTX
      && DEBUG_INSN_P (insn))
    {
      /* Check that we did not add the debug insn yet.	*/
      if (next_usage_insns != insn
	  && (GET_CODE (next_usage_insns) != INSN_LIST
	      || XEXP (next_usage_insns, 0) != insn))
	usage_insns[regno].insns = gen_rtx_INSN_LIST (VOIDmode, insn,
						      next_usage_insns);
    }
  else if (NONDEBUG_INSN_P (insn))
    setup_next_usage_insn (regno, insn, reloads_num, false);
  else
    usage_insns[regno].check = 0;
}

/* Return first non-debug insn in list USAGE_INSNS.  */
static rtx_insn *
skip_usage_debug_insns (rtx usage_insns)
{
  rtx insn;

  /* Skip debug insns.  */
  for (insn = usage_insns;
       insn != NULL_RTX && GET_CODE (insn) == INSN_LIST;
       insn = XEXP (insn, 1))
    ;
  return safe_as_a <rtx_insn *> (insn);
}

/* Return true if we need secondary memory moves for insn in
   USAGE_INSNS after inserting inherited pseudo of class INHER_CL
   into the insn.  */
static bool
check_secondary_memory_needed_p (enum reg_class inher_cl ATTRIBUTE_UNUSED,
				 rtx usage_insns ATTRIBUTE_UNUSED)
{
  rtx_insn *insn;
  rtx set, dest;
  enum reg_class cl;

  if (inher_cl == ALL_REGS
      || (insn = skip_usage_debug_insns (usage_insns)) == NULL_RTX)
    return false;
  lra_assert (INSN_P (insn));
  if ((set = single_set (insn)) == NULL_RTX || ! REG_P (SET_DEST (set)))
    return false;
  dest = SET_DEST (set);
  if (! REG_P (dest))
    return false;
  lra_assert (inher_cl != NO_REGS);
  cl = get_reg_class (REGNO (dest));
  return (cl != NO_REGS && cl != ALL_REGS
	  && targetm.secondary_memory_needed (GET_MODE (dest), inher_cl, cl));
}

/* Registers involved in inheritance/split in the current EBB
   (inheritance/split pseudos and original registers).	*/
static bitmap_head check_only_regs;

/* Reload pseudos can not be involded in invariant inheritance in the
   current EBB.  */
static bitmap_head invalid_invariant_regs;

/* Do inheritance transformations for insn INSN, which defines (if
   DEF_P) or uses ORIGINAL_REGNO.  NEXT_USAGE_INSNS specifies which
   instruction in the EBB next uses ORIGINAL_REGNO; it has the same
   form as the "insns" field of usage_insns.  Return true if we
   succeed in such transformation.

   The transformations look like:

     p <- ...		  i <- ...
     ...		  p <- i    (new insn)
     ...	     =>
     <- ... p ...	  <- ... i ...
   or
     ...		  i <- p    (new insn)
     <- ... p ...	  <- ... i ...
     ...	     =>
     <- ... p ...	  <- ... i ...
   where p is a spilled original pseudo and i is a new inheritance pseudo.


   The inheritance pseudo has the smallest class of two classes CL and
   class of ORIGINAL REGNO.  */
static bool
inherit_reload_reg (bool def_p, int original_regno,
		    enum reg_class cl, rtx_insn *insn, rtx next_usage_insns)
{
  if (optimize_function_for_size_p (cfun))
    return false;

  enum reg_class rclass = lra_get_allocno_class (original_regno);
  rtx original_reg = regno_reg_rtx[original_regno];
  rtx new_reg, usage_insn;
  rtx_insn *new_insns;

  lra_assert (! usage_insns[original_regno].after_p);
  if (lra_dump_file != NULL)
    fprintf (lra_dump_file,
	     "    <<<<<<<<<<<<<<<<<<<<<<<<<<<<<<<<<<<<<<<<<<<<<<<<<<\n");
  if (! ira_reg_classes_intersect_p[cl][rclass])
    {
      if (lra_dump_file != NULL)
	{
	  fprintf (lra_dump_file,
		   "    Rejecting inheritance for %d "
		   "because of disjoint classes %s and %s\n",
		   original_regno, reg_class_names[cl],
		   reg_class_names[rclass]);
	  fprintf (lra_dump_file,
		   "    >>>>>>>>>>>>>>>>>>>>>>>>>>>>>>>>>>>>>>>>>>>>>>>>>>\n");
	}
      return false;
    }
  if ((ira_class_subset_p[cl][rclass] && cl != rclass)
      /* We don't use a subset of two classes because it can be
	 NO_REGS.  This transformation is still profitable in most
	 cases even if the classes are not intersected as register
	 move is probably cheaper than a memory load.  */
      || ira_class_hard_regs_num[cl] < ira_class_hard_regs_num[rclass])
    {
      if (lra_dump_file != NULL)
	fprintf (lra_dump_file, "    Use smallest class of %s and %s\n",
		 reg_class_names[cl], reg_class_names[rclass]);

      rclass = cl;
    }
  if (check_secondary_memory_needed_p (rclass, next_usage_insns))
    {
      /* Reject inheritance resulting in secondary memory moves.
	 Otherwise, there is a danger in LRA cycling.  Also such
	 transformation will be unprofitable.  */
      if (lra_dump_file != NULL)
	{
	  rtx_insn *insn = skip_usage_debug_insns (next_usage_insns);
	  rtx set = single_set (insn);

	  lra_assert (set != NULL_RTX);

	  rtx dest = SET_DEST (set);

	  lra_assert (REG_P (dest));
	  fprintf (lra_dump_file,
		   "    Rejecting inheritance for insn %d(%s)<-%d(%s) "
		   "as secondary mem is needed\n",
		   REGNO (dest), reg_class_names[get_reg_class (REGNO (dest))],
		   original_regno, reg_class_names[rclass]);
	  fprintf (lra_dump_file,
		   "    >>>>>>>>>>>>>>>>>>>>>>>>>>>>>>>>>>>>>>>>>>>>>>>>>>\n");
	}
      return false;
    }
  new_reg = lra_create_new_reg (GET_MODE (original_reg), original_reg,
				rclass, "inheritance");
  start_sequence ();
  if (def_p)
    lra_emit_move (original_reg, new_reg);
  else
    lra_emit_move (new_reg, original_reg);
  new_insns = get_insns ();
  end_sequence ();
  if (NEXT_INSN (new_insns) != NULL_RTX)
    {
      if (lra_dump_file != NULL)
	{
	  fprintf (lra_dump_file,
		   "    Rejecting inheritance %d->%d "
		   "as it results in 2 or more insns:\n",
		   original_regno, REGNO (new_reg));
	  dump_rtl_slim (lra_dump_file, new_insns, NULL, -1, 0);
	  fprintf (lra_dump_file,
		   "	>>>>>>>>>>>>>>>>>>>>>>>>>>>>>>>>>>>>>>>>>>>>>>>>>>\n");
	}
      return false;
    }
  lra_substitute_pseudo_within_insn (insn, original_regno, new_reg, false);
  lra_update_insn_regno_info (insn);
  if (! def_p)
    /* We now have a new usage insn for original regno.  */
    setup_next_usage_insn (original_regno, new_insns, reloads_num, false);
  if (lra_dump_file != NULL)
    fprintf (lra_dump_file, "    Original reg change %d->%d (bb%d):\n",
	     original_regno, REGNO (new_reg), BLOCK_FOR_INSN (insn)->index);
  lra_reg_info[REGNO (new_reg)].restore_rtx = regno_reg_rtx[original_regno];
  bitmap_set_bit (&check_only_regs, REGNO (new_reg));
  bitmap_set_bit (&check_only_regs, original_regno);
  bitmap_set_bit (&lra_inheritance_pseudos, REGNO (new_reg));
  if (def_p)
    lra_process_new_insns (insn, NULL, new_insns,
			   "Add original<-inheritance");
  else
    lra_process_new_insns (insn, new_insns, NULL,
			   "Add inheritance<-original");
  while (next_usage_insns != NULL_RTX)
    {
      if (GET_CODE (next_usage_insns) != INSN_LIST)
	{
	  usage_insn = next_usage_insns;
	  lra_assert (NONDEBUG_INSN_P (usage_insn));
	  next_usage_insns = NULL;
	}
      else
	{
	  usage_insn = XEXP (next_usage_insns, 0);
	  lra_assert (DEBUG_INSN_P (usage_insn));
	  next_usage_insns = XEXP (next_usage_insns, 1);
	}
      lra_substitute_pseudo (&usage_insn, original_regno, new_reg, false,
			     DEBUG_INSN_P (usage_insn));
      lra_update_insn_regno_info (as_a <rtx_insn *> (usage_insn));
      if (lra_dump_file != NULL)
	{
	  basic_block bb = BLOCK_FOR_INSN (usage_insn);
	  fprintf (lra_dump_file,
		   "    Inheritance reuse change %d->%d (bb%d):\n",
		   original_regno, REGNO (new_reg),
		   bb ? bb->index : -1);
	  dump_insn_slim (lra_dump_file, as_a <rtx_insn *> (usage_insn));
	}
    }
  if (lra_dump_file != NULL)
    fprintf (lra_dump_file,
	     "	  >>>>>>>>>>>>>>>>>>>>>>>>>>>>>>>>>>>>>>>>>>>>>>>>>>>>\n");
  return true;
}

/* Return true if we need a caller save/restore for pseudo REGNO which
   was assigned to a hard register.  */
static inline bool
need_for_call_save_p (int regno)
{
  lra_assert (regno >= FIRST_PSEUDO_REGISTER && reg_renumber[regno] >= 0);
  return (usage_insns[regno].calls_num < calls_num
	  && (overlaps_hard_reg_set_p
	      ((flag_ipa_ra &&
		! hard_reg_set_empty_p (lra_reg_info[regno].actual_call_used_reg_set))
	       ? lra_reg_info[regno].actual_call_used_reg_set
	       : call_used_reg_set,
	       PSEUDO_REGNO_MODE (regno), reg_renumber[regno])
	      || (targetm.hard_regno_call_part_clobbered
		  (reg_renumber[regno], PSEUDO_REGNO_MODE (regno)))));
}

/* Global registers occurring in the current EBB.  */
static bitmap_head ebb_global_regs;

/* Return true if we need a split for hard register REGNO or pseudo
   REGNO which was assigned to a hard register.
   POTENTIAL_RELOAD_HARD_REGS contains hard registers which might be
   used for reloads since the EBB end.	It is an approximation of the
   used hard registers in the split range.  The exact value would
   require expensive calculations.  If we were aggressive with
   splitting because of the approximation, the split pseudo will save
   the same hard register assignment and will be removed in the undo
   pass.  We still need the approximation because too aggressive
   splitting would result in too inaccurate cost calculation in the
   assignment pass because of too many generated moves which will be
   probably removed in the undo pass.  */
static inline bool
need_for_split_p (HARD_REG_SET potential_reload_hard_regs, int regno)
{
  int hard_regno = regno < FIRST_PSEUDO_REGISTER ? regno : reg_renumber[regno];

  lra_assert (hard_regno >= 0);
  return ((TEST_HARD_REG_BIT (potential_reload_hard_regs, hard_regno)
	   /* Don't split eliminable hard registers, otherwise we can
	      split hard registers like hard frame pointer, which
	      lives on BB start/end according to DF-infrastructure,
	      when there is a pseudo assigned to the register and
	      living in the same BB.  */
	   && (regno >= FIRST_PSEUDO_REGISTER
	       || ! TEST_HARD_REG_BIT (eliminable_regset, hard_regno))
	   && ! TEST_HARD_REG_BIT (lra_no_alloc_regs, hard_regno)
	   /* Don't split call clobbered hard regs living through
	      calls, otherwise we might have a check problem in the
	      assign sub-pass as in the most cases (exception is a
	      situation when lra_risky_transformations_p value is
	      true) the assign pass assumes that all pseudos living
	      through calls are assigned to call saved hard regs.  */
	   && (regno >= FIRST_PSEUDO_REGISTER
	       || ! TEST_HARD_REG_BIT (call_used_reg_set, regno)
	       || usage_insns[regno].calls_num == calls_num)
	   /* We need at least 2 reloads to make pseudo splitting
	      profitable.  We should provide hard regno splitting in
	      any case to solve 1st insn scheduling problem when
	      moving hard register definition up might result in
	      impossibility to find hard register for reload pseudo of
	      small register class.  */
	   && (usage_insns[regno].reloads_num
	       + (regno < FIRST_PSEUDO_REGISTER ? 0 : 3) < reloads_num)
	   && (regno < FIRST_PSEUDO_REGISTER
	       /* For short living pseudos, spilling + inheritance can
		  be considered a substitution for splitting.
		  Therefore we do not splitting for local pseudos.  It
		  decreases also aggressiveness of splitting.  The
		  minimal number of references is chosen taking into
		  account that for 2 references splitting has no sense
		  as we can just spill the pseudo.  */
	       || (regno >= FIRST_PSEUDO_REGISTER
		   && lra_reg_info[regno].nrefs > 3
		   && bitmap_bit_p (&ebb_global_regs, regno))))
	  || (regno >= FIRST_PSEUDO_REGISTER && need_for_call_save_p (regno)));
}

/* Return class for the split pseudo created from original pseudo with
   ALLOCNO_CLASS and MODE which got a hard register HARD_REGNO.	 We
   choose subclass of ALLOCNO_CLASS which contains HARD_REGNO and
   results in no secondary memory movements.  */
static enum reg_class
choose_split_class (enum reg_class allocno_class,
		    int hard_regno ATTRIBUTE_UNUSED,
		    machine_mode mode ATTRIBUTE_UNUSED)
{
  int i;
  enum reg_class cl, best_cl = NO_REGS;
  enum reg_class hard_reg_class ATTRIBUTE_UNUSED
    = REGNO_REG_CLASS (hard_regno);

  if (! targetm.secondary_memory_needed (mode, allocno_class, allocno_class)
      && TEST_HARD_REG_BIT (reg_class_contents[allocno_class], hard_regno))
    return allocno_class;
  for (i = 0;
       (cl = reg_class_subclasses[allocno_class][i]) != LIM_REG_CLASSES;
       i++)
    if (! targetm.secondary_memory_needed (mode, cl, hard_reg_class)
	&& ! targetm.secondary_memory_needed (mode, hard_reg_class, cl)
	&& TEST_HARD_REG_BIT (reg_class_contents[cl], hard_regno)
	&& (best_cl == NO_REGS
	    || ira_class_hard_regs_num[best_cl] < ira_class_hard_regs_num[cl]))
      best_cl = cl;
  return best_cl;
}

/* Copy any equivalence information from ORIGINAL_REGNO to NEW_REGNO.
   It only makes sense to call this function if NEW_REGNO is always
   equal to ORIGINAL_REGNO.  */

static void
lra_copy_reg_equiv (unsigned int new_regno, unsigned int original_regno)
{
  if (!ira_reg_equiv[original_regno].defined_p)
    return;

  ira_expand_reg_equiv ();
  ira_reg_equiv[new_regno].defined_p = true;
  if (ira_reg_equiv[original_regno].memory)
    ira_reg_equiv[new_regno].memory
      = copy_rtx (ira_reg_equiv[original_regno].memory);
  if (ira_reg_equiv[original_regno].constant)
    ira_reg_equiv[new_regno].constant
      = copy_rtx (ira_reg_equiv[original_regno].constant);
  if (ira_reg_equiv[original_regno].invariant)
    ira_reg_equiv[new_regno].invariant
      = copy_rtx (ira_reg_equiv[original_regno].invariant);
}

/* Do split transformations for insn INSN, which defines or uses
   ORIGINAL_REGNO.  NEXT_USAGE_INSNS specifies which instruction in
   the EBB next uses ORIGINAL_REGNO; it has the same form as the
   "insns" field of usage_insns.  If TO is not NULL, we don't use
   usage_insns, we put restore insns after TO insn.

   The transformations look like:

     p <- ...		  p <- ...
     ...		  s <- p    (new insn -- save)
     ...	     =>
     ...		  p <- s    (new insn -- restore)
     <- ... p ...	  <- ... p ...
   or
     <- ... p ...	  <- ... p ...
     ...		  s <- p    (new insn -- save)
     ...	     =>
     ...		  p <- s    (new insn -- restore)
     <- ... p ...	  <- ... p ...

   where p is an original pseudo got a hard register or a hard
   register and s is a new split pseudo.  The save is put before INSN
   if BEFORE_P is true.	 Return true if we succeed in such
   transformation.  */
static bool
split_reg (bool before_p, int original_regno, rtx_insn *insn,
	   rtx next_usage_insns, rtx_insn *to)
{
  enum reg_class rclass;
  rtx original_reg;
  int hard_regno, nregs;
  rtx new_reg, usage_insn;
  rtx_insn *restore, *save;
  bool after_p;
  bool call_save_p;
  machine_mode mode;

  if (original_regno < FIRST_PSEUDO_REGISTER)
    {
      rclass = ira_allocno_class_translate[REGNO_REG_CLASS (original_regno)];
      hard_regno = original_regno;
      call_save_p = false;
      nregs = 1;
      mode = lra_reg_info[hard_regno].biggest_mode;
      machine_mode reg_rtx_mode = GET_MODE (regno_reg_rtx[hard_regno]);
      /* A reg can have a biggest_mode of VOIDmode if it was only ever seen
	 as part of a multi-word register.  In that case, or if the biggest
	 mode was larger than a register, just use the reg_rtx.  Otherwise,
	 limit the size to that of the biggest access in the function.  */
      if (mode == VOIDmode
	  || paradoxical_subreg_p (mode, reg_rtx_mode))
	{
	  original_reg = regno_reg_rtx[hard_regno];
	  mode = reg_rtx_mode;
	}
      else
	original_reg = gen_rtx_REG (mode, hard_regno);
    }
  else
    {
      mode = PSEUDO_REGNO_MODE (original_regno);
      hard_regno = reg_renumber[original_regno];
      nregs = hard_regno_nregs (hard_regno, mode);
      rclass = lra_get_allocno_class (original_regno);
      original_reg = regno_reg_rtx[original_regno];
      call_save_p = need_for_call_save_p (original_regno);
    }
  lra_assert (hard_regno >= 0);
  if (lra_dump_file != NULL)
    fprintf (lra_dump_file,
	     "	  ((((((((((((((((((((((((((((((((((((((((((((((((\n");
	  
  if (call_save_p)
    {
      mode = HARD_REGNO_CALLER_SAVE_MODE (hard_regno,
					  hard_regno_nregs (hard_regno, mode),
					  mode);
      new_reg = lra_create_new_reg (mode, NULL_RTX, NO_REGS, "save");
    }
  else
    {
      rclass = choose_split_class (rclass, hard_regno, mode);
      if (rclass == NO_REGS)
	{
	  if (lra_dump_file != NULL)
	    {
	      fprintf (lra_dump_file,
		       "    Rejecting split of %d(%s): "
		       "no good reg class for %d(%s)\n",
		       original_regno,
		       reg_class_names[lra_get_allocno_class (original_regno)],
		       hard_regno,
		       reg_class_names[REGNO_REG_CLASS (hard_regno)]);
	      fprintf
		(lra_dump_file,
		 "    ))))))))))))))))))))))))))))))))))))))))))))))))\n");
	    }
	  return false;
	}
      /* Split_if_necessary can split hard registers used as part of a
	 multi-register mode but splits each register individually.  The
	 mode used for each independent register may not be supported
	 so reject the split.  Splitting the wider mode should theoretically
	 be possible but is not implemented.  */
      if (!targetm.hard_regno_mode_ok (hard_regno, mode))
	{
	  if (lra_dump_file != NULL)
	    {
	      fprintf (lra_dump_file,
		       "    Rejecting split of %d(%s): unsuitable mode %s\n",
		       original_regno,
		       reg_class_names[lra_get_allocno_class (original_regno)],
		       GET_MODE_NAME (mode));
	      fprintf
		(lra_dump_file,
		 "    ))))))))))))))))))))))))))))))))))))))))))))))))\n");
	    }
	  return false;
	}
      new_reg = lra_create_new_reg (mode, original_reg, rclass, "split");
      reg_renumber[REGNO (new_reg)] = hard_regno;
    }
  int new_regno = REGNO (new_reg);
  save = emit_spill_move (true, new_reg, original_reg);
  if (NEXT_INSN (save) != NULL_RTX && !call_save_p)
    {
      if (lra_dump_file != NULL)
	{
	  fprintf
	    (lra_dump_file,
	     "	  Rejecting split %d->%d resulting in > 2 save insns:\n",
	     original_regno, new_regno);
	  dump_rtl_slim (lra_dump_file, save, NULL, -1, 0);
	  fprintf (lra_dump_file,
		   "	))))))))))))))))))))))))))))))))))))))))))))))))\n");
	}
      return false;
    }
  restore = emit_spill_move (false, new_reg, original_reg);
  if (NEXT_INSN (restore) != NULL_RTX && !call_save_p)
    {
      if (lra_dump_file != NULL)
	{
	  fprintf (lra_dump_file,
		   "	Rejecting split %d->%d "
		   "resulting in > 2 restore insns:\n",
		   original_regno, new_regno);
	  dump_rtl_slim (lra_dump_file, restore, NULL, -1, 0);
	  fprintf (lra_dump_file,
		   "	))))))))))))))))))))))))))))))))))))))))))))))))\n");
	}
      return false;
    }
  /* Transfer equivalence information to the spill register, so that
     if we fail to allocate the spill register, we have the option of
     rematerializing the original value instead of spilling to the stack.  */
  if (!HARD_REGISTER_NUM_P (original_regno)
      && mode == PSEUDO_REGNO_MODE (original_regno))
    lra_copy_reg_equiv (new_regno, original_regno);
  lra_reg_info[new_regno].restore_rtx = regno_reg_rtx[original_regno];
  bitmap_set_bit (&check_only_regs, new_regno);
  bitmap_set_bit (&check_only_regs, original_regno);
  bitmap_set_bit (&lra_split_regs, new_regno);
  if (to != NULL)
    {
      usage_insn = to;
      after_p = TRUE;
    }
  else
    {
      after_p = usage_insns[original_regno].after_p;
      for (;;)
	{
	  if (GET_CODE (next_usage_insns) != INSN_LIST)
	    {
	      usage_insn = next_usage_insns;
	      break;
	    }
	  usage_insn = XEXP (next_usage_insns, 0);
	  lra_assert (DEBUG_INSN_P (usage_insn));
	  next_usage_insns = XEXP (next_usage_insns, 1);
	  lra_substitute_pseudo (&usage_insn, original_regno, new_reg, false,
				 true);
	  lra_update_insn_regno_info (as_a <rtx_insn *> (usage_insn));
	  if (lra_dump_file != NULL)
	    {
	      fprintf (lra_dump_file, "    Split reuse change %d->%d:\n",
		       original_regno, new_regno);
	      dump_insn_slim (lra_dump_file, as_a <rtx_insn *> (usage_insn));
	    }
	}
    }
  lra_assert (NOTE_P (usage_insn) || NONDEBUG_INSN_P (usage_insn));
  lra_assert (usage_insn != insn || (after_p && before_p));
  lra_process_new_insns (as_a <rtx_insn *> (usage_insn),
			 after_p ? NULL : restore,
			 after_p ? restore : NULL,
			 call_save_p
			 ?  "Add reg<-save" : "Add reg<-split");
  lra_process_new_insns (insn, before_p ? save : NULL,
			 before_p ? NULL : save,
			 call_save_p
			 ?  "Add save<-reg" : "Add split<-reg");
  if (nregs > 1)
    /* If we are trying to split multi-register.  We should check
       conflicts on the next assignment sub-pass.  IRA can allocate on
       sub-register levels, LRA do this on pseudos level right now and
       this discrepancy may create allocation conflicts after
       splitting.  */
    lra_risky_transformations_p = true;
  if (lra_dump_file != NULL)
    fprintf (lra_dump_file,
	     "	  ))))))))))))))))))))))))))))))))))))))))))))))))\n");
  return true;
}

/* Split a hard reg for reload pseudo REGNO having RCLASS and living
   in the range [FROM, TO].  Return true if did a split.  Otherwise,
   return false.  */
bool
spill_hard_reg_in_range (int regno, enum reg_class rclass, rtx_insn *from, rtx_insn *to)
{
  int i, hard_regno;
  int rclass_size;
  rtx_insn *insn;
  unsigned int uid;
  bitmap_iterator bi;
  HARD_REG_SET ignore;
  
  lra_assert (from != NULL && to != NULL);
  CLEAR_HARD_REG_SET (ignore);
  EXECUTE_IF_SET_IN_BITMAP (&lra_reg_info[regno].insn_bitmap, 0, uid, bi)
    {
      lra_insn_recog_data_t id = lra_insn_recog_data[uid];
      struct lra_static_insn_data *static_id = id->insn_static_data;
      struct lra_insn_reg *reg;
      
      for (reg = id->regs; reg != NULL; reg = reg->next)
	if (reg->regno <= FIRST_PSEUDO_REGISTER)
	  SET_HARD_REG_BIT (ignore, reg->regno);
      for (reg = static_id->hard_regs; reg != NULL; reg = reg->next)
	SET_HARD_REG_BIT (ignore, reg->regno);
    }
  rclass_size = ira_class_hard_regs_num[rclass];
  for (i = 0; i < rclass_size; i++)
    {
      hard_regno = ira_class_hard_regs[rclass][i];
      if (! TEST_HARD_REG_BIT (lra_reg_info[regno].conflict_hard_regs, hard_regno)
	  || TEST_HARD_REG_BIT (ignore, hard_regno))
	continue;
      for (insn = from; insn != NEXT_INSN (to); insn = NEXT_INSN (insn))
	if (bitmap_bit_p (&lra_reg_info[hard_regno].insn_bitmap,
			  INSN_UID (insn)))
	  break;
      if (insn != NEXT_INSN (to))
	continue;
      if (split_reg (TRUE, hard_regno, from, NULL, to))
	return true;
    }
  return false;
}

/* Recognize that we need a split transformation for insn INSN, which
   defines or uses REGNO in its insn biggest MODE (we use it only if
   REGNO is a hard register).  POTENTIAL_RELOAD_HARD_REGS contains
   hard registers which might be used for reloads since the EBB end.
   Put the save before INSN if BEFORE_P is true.  MAX_UID is maximla
   uid before starting INSN processing.  Return true if we succeed in
   such transformation.  */
static bool
split_if_necessary (int regno, machine_mode mode,
		    HARD_REG_SET potential_reload_hard_regs,
		    bool before_p, rtx_insn *insn, int max_uid)
{
  bool res = false;
  int i, nregs = 1;
  rtx next_usage_insns;

  if (regno < FIRST_PSEUDO_REGISTER)
    nregs = hard_regno_nregs (regno, mode);
  for (i = 0; i < nregs; i++)
    if (usage_insns[regno + i].check == curr_usage_insns_check
	&& (next_usage_insns = usage_insns[regno + i].insns) != NULL_RTX
	/* To avoid processing the register twice or more.  */
	&& ((GET_CODE (next_usage_insns) != INSN_LIST
	     && INSN_UID (next_usage_insns) < max_uid)
	    || (GET_CODE (next_usage_insns) == INSN_LIST
		&& (INSN_UID (XEXP (next_usage_insns, 0)) < max_uid)))
	&& need_for_split_p (potential_reload_hard_regs, regno + i)
	&& split_reg (before_p, regno + i, insn, next_usage_insns, NULL))
    res = true;
  return res;
}

/* Return TRUE if rtx X is considered as an invariant for
   inheritance.  */
static bool
invariant_p (const_rtx x)
{
  machine_mode mode;
  const char *fmt;
  enum rtx_code code;
  int i, j;

  code = GET_CODE (x);
  mode = GET_MODE (x);
  if (code == SUBREG)
    {
      x = SUBREG_REG (x);
      code = GET_CODE (x);
      mode = wider_subreg_mode (mode, GET_MODE (x));
    }

  if (MEM_P (x))
    return false;

  if (REG_P (x))
    {
      int i, nregs, regno = REGNO (x);

      if (regno >= FIRST_PSEUDO_REGISTER || regno == STACK_POINTER_REGNUM
	  || TEST_HARD_REG_BIT (eliminable_regset, regno)
	  || GET_MODE_CLASS (GET_MODE (x)) == MODE_CC)
	return false;
      nregs = hard_regno_nregs (regno, mode);
      for (i = 0; i < nregs; i++)
	if (! fixed_regs[regno + i]
	    /* A hard register may be clobbered in the current insn
	       but we can ignore this case because if the hard
	       register is used it should be set somewhere after the
	       clobber.  */
	    || bitmap_bit_p (&invalid_invariant_regs, regno + i))
	  return false;
    }
  fmt = GET_RTX_FORMAT (code);
  for (i = GET_RTX_LENGTH (code) - 1; i >= 0; i--)
    {
      if (fmt[i] == 'e')
	{
	  if (! invariant_p (XEXP (x, i)))
	    return false;
	}
      else if (fmt[i] == 'E')
	{
	  for (j = XVECLEN (x, i) - 1; j >= 0; j--)
	    if (! invariant_p (XVECEXP (x, i, j)))
	      return false;
	}
    }
  return true;
}

/* We have 'dest_reg <- invariant'.  Let us try to make an invariant
   inheritance transformation (using dest_reg instead invariant in a
   subsequent insn).  */
static bool
process_invariant_for_inheritance (rtx dst_reg, rtx invariant_rtx)
{
  invariant_ptr_t invariant_ptr;
  rtx_insn *insn, *new_insns;
  rtx insn_set, insn_reg, new_reg;
  int insn_regno;
  bool succ_p = false;
  int dst_regno = REGNO (dst_reg);
  machine_mode dst_mode = GET_MODE (dst_reg);
  enum reg_class cl = lra_get_allocno_class (dst_regno), insn_reg_cl;

  invariant_ptr = insert_invariant (invariant_rtx);
  if ((insn = invariant_ptr->insn) != NULL_RTX)
    {
      /* We have a subsequent insn using the invariant.  */
      insn_set = single_set (insn);
      lra_assert (insn_set != NULL);
      insn_reg = SET_DEST (insn_set);
      lra_assert (REG_P (insn_reg));
      insn_regno = REGNO (insn_reg);
      insn_reg_cl = lra_get_allocno_class (insn_regno);

      if (dst_mode == GET_MODE (insn_reg)
	  /* We should consider only result move reg insns which are
	     cheap.  */
	  && targetm.register_move_cost (dst_mode, cl, insn_reg_cl) == 2
	  && targetm.register_move_cost (dst_mode, cl, cl) == 2)
	{
	  if (lra_dump_file != NULL)
	    fprintf (lra_dump_file,
		     "    [[[[[[[[[[[[[[[[[[[[[[[[[[[[[[[[[[[[[[[[[[[[[[[[[[\n");
	  new_reg = lra_create_new_reg (dst_mode, dst_reg,
					cl, "invariant inheritance");
	  bitmap_set_bit (&lra_inheritance_pseudos, REGNO (new_reg));
	  bitmap_set_bit (&check_only_regs, REGNO (new_reg));
	  lra_reg_info[REGNO (new_reg)].restore_rtx = PATTERN (insn);
	  start_sequence ();
	  lra_emit_move (new_reg, dst_reg);
	  new_insns = get_insns ();
	  end_sequence ();
	  lra_process_new_insns (curr_insn, NULL, new_insns,
				 "Add invariant inheritance<-original");
	  start_sequence ();
	  lra_emit_move (SET_DEST (insn_set), new_reg);
	  new_insns = get_insns ();
	  end_sequence ();
	  lra_process_new_insns (insn, NULL, new_insns,
				 "Changing reload<-inheritance");
	  lra_set_insn_deleted (insn);
	  succ_p = true;
	  if (lra_dump_file != NULL)
	    {
	      fprintf (lra_dump_file,
		       "    Invariant inheritance reuse change %d (bb%d):\n",
		       REGNO (new_reg), BLOCK_FOR_INSN (insn)->index);
	      dump_insn_slim (lra_dump_file, insn);
	      fprintf (lra_dump_file,
		       "	  ]]]]]]]]]]]]]]]]]]]]]]]]]]]]]]]]]]]]]]]]]]]]]]]]]]]]\n");
	    }
	}
    }
  invariant_ptr->insn = curr_insn;
  return succ_p;
}

/* Check only registers living at the current program point in the
   current EBB.	 */
static bitmap_head live_regs;

/* Update live info in EBB given by its HEAD and TAIL insns after
   inheritance/split transformation.  The function removes dead moves
   too.	 */
static void
update_ebb_live_info (rtx_insn *head, rtx_insn *tail)
{
  unsigned int j;
  int i, regno;
  bool live_p;
  rtx_insn *prev_insn;
  rtx set;
  bool remove_p;
  basic_block last_bb, prev_bb, curr_bb;
  bitmap_iterator bi;
  struct lra_insn_reg *reg;
  edge e;
  edge_iterator ei;

  last_bb = BLOCK_FOR_INSN (tail);
  prev_bb = NULL;
  for (curr_insn = tail;
       curr_insn != PREV_INSN (head);
       curr_insn = prev_insn)
    {
      prev_insn = PREV_INSN (curr_insn);
      /* We need to process empty blocks too.  They contain
	 NOTE_INSN_BASIC_BLOCK referring for the basic block.  */
      if (NOTE_P (curr_insn) && NOTE_KIND (curr_insn) != NOTE_INSN_BASIC_BLOCK)
	continue;
      curr_bb = BLOCK_FOR_INSN (curr_insn);
      if (curr_bb != prev_bb)
	{
	  if (prev_bb != NULL)
	    {
	      /* Update df_get_live_in (prev_bb):  */
	      EXECUTE_IF_SET_IN_BITMAP (&check_only_regs, 0, j, bi)
		if (bitmap_bit_p (&live_regs, j))
		  bitmap_set_bit (df_get_live_in (prev_bb), j);
		else
		  bitmap_clear_bit (df_get_live_in (prev_bb), j);
	    }
	  if (curr_bb != last_bb)
	    {
	      /* Update df_get_live_out (curr_bb):  */
	      EXECUTE_IF_SET_IN_BITMAP (&check_only_regs, 0, j, bi)
		{
		  live_p = bitmap_bit_p (&live_regs, j);
		  if (! live_p)
		    FOR_EACH_EDGE (e, ei, curr_bb->succs)
		      if (bitmap_bit_p (df_get_live_in (e->dest), j))
			{
			  live_p = true;
			  break;
			}
		  if (live_p)
		    bitmap_set_bit (df_get_live_out (curr_bb), j);
		  else
		    bitmap_clear_bit (df_get_live_out (curr_bb), j);
		}
	    }
	  prev_bb = curr_bb;
	  bitmap_and (&live_regs, &check_only_regs, df_get_live_out (curr_bb));
	}
      if (! NONDEBUG_INSN_P (curr_insn))
	continue;
      curr_id = lra_get_insn_recog_data (curr_insn);
      curr_static_id = curr_id->insn_static_data;
      remove_p = false;
      if ((set = single_set (curr_insn)) != NULL_RTX
	  && REG_P (SET_DEST (set))
	  && (regno = REGNO (SET_DEST (set))) >= FIRST_PSEUDO_REGISTER
	  && SET_DEST (set) != pic_offset_table_rtx
	  && bitmap_bit_p (&check_only_regs, regno)
	  && ! bitmap_bit_p (&live_regs, regno))
	remove_p = true;
      /* See which defined values die here.  */
      for (reg = curr_id->regs; reg != NULL; reg = reg->next)
	if (reg->type == OP_OUT && ! reg->subreg_p)
	  bitmap_clear_bit (&live_regs, reg->regno);
      for (reg = curr_static_id->hard_regs; reg != NULL; reg = reg->next)
	if (reg->type == OP_OUT && ! reg->subreg_p)
	  bitmap_clear_bit (&live_regs, reg->regno);
      if (curr_id->arg_hard_regs != NULL)
	/* Make clobbered argument hard registers die.  */
	for (i = 0; (regno = curr_id->arg_hard_regs[i]) >= 0; i++)
	  if (regno >= FIRST_PSEUDO_REGISTER)
	    bitmap_clear_bit (&live_regs, regno - FIRST_PSEUDO_REGISTER);
      /* Mark each used value as live.  */
      for (reg = curr_id->regs; reg != NULL; reg = reg->next)
	if (reg->type != OP_OUT
	    && bitmap_bit_p (&check_only_regs, reg->regno))
	  bitmap_set_bit (&live_regs, reg->regno);
      for (reg = curr_static_id->hard_regs; reg != NULL; reg = reg->next)
	if (reg->type != OP_OUT
	    && bitmap_bit_p (&check_only_regs, reg->regno))
	  bitmap_set_bit (&live_regs, reg->regno);
      if (curr_id->arg_hard_regs != NULL)
	/* Make used argument hard registers live.  */
	for (i = 0; (regno = curr_id->arg_hard_regs[i]) >= 0; i++)
	  if (regno < FIRST_PSEUDO_REGISTER
	      && bitmap_bit_p (&check_only_regs, regno))
	    bitmap_set_bit (&live_regs, regno);
      /* It is quite important to remove dead move insns because it
	 means removing dead store.  We don't need to process them for
	 constraints.  */
      if (remove_p)
	{
	  if (lra_dump_file != NULL)
	    {
	      fprintf (lra_dump_file, "	    Removing dead insn:\n ");
	      dump_insn_slim (lra_dump_file, curr_insn);
	    }
	  lra_set_insn_deleted (curr_insn);
	}
    }
}

/* The structure describes info to do an inheritance for the current
   insn.  We need to collect such info first before doing the
   transformations because the transformations change the insn
   internal representation.  */
struct to_inherit
{
  /* Original regno.  */
  int regno;
  /* Subsequent insns which can inherit original reg value.  */
  rtx insns;
};

/* Array containing all info for doing inheritance from the current
   insn.  */
static struct to_inherit to_inherit[LRA_MAX_INSN_RELOADS];

/* Number elements in the previous array.  */
static int to_inherit_num;

/* Add inheritance info REGNO and INSNS. Their meaning is described in
   structure to_inherit.  */
static void
add_to_inherit (int regno, rtx insns)
{
  int i;

  for (i = 0; i < to_inherit_num; i++)
    if (to_inherit[i].regno == regno)
      return;
  lra_assert (to_inherit_num < LRA_MAX_INSN_RELOADS);
  to_inherit[to_inherit_num].regno = regno;
  to_inherit[to_inherit_num++].insns = insns;
}

/* Return the last non-debug insn in basic block BB, or the block begin
   note if none.  */
static rtx_insn *
get_last_insertion_point (basic_block bb)
{
  rtx_insn *insn;

  FOR_BB_INSNS_REVERSE (bb, insn)
    if (NONDEBUG_INSN_P (insn) || NOTE_INSN_BASIC_BLOCK_P (insn))
      return insn;
  gcc_unreachable ();
}

/* Set up RES by registers living on edges FROM except the edge (FROM,
   TO) or by registers set up in a jump insn in BB FROM.  */
static void
get_live_on_other_edges (basic_block from, basic_block to, bitmap res)
{
  rtx_insn *last;
  struct lra_insn_reg *reg;
  edge e;
  edge_iterator ei;

  lra_assert (to != NULL);
  bitmap_clear (res);
  FOR_EACH_EDGE (e, ei, from->succs)
    if (e->dest != to)
      bitmap_ior_into (res, df_get_live_in (e->dest));
  last = get_last_insertion_point (from);
  if (! JUMP_P (last))
    return;
  curr_id = lra_get_insn_recog_data (last);
  for (reg = curr_id->regs; reg != NULL; reg = reg->next)
    if (reg->type != OP_IN)
      bitmap_set_bit (res, reg->regno);
}

/* Used as a temporary results of some bitmap calculations.  */
static bitmap_head temp_bitmap;

/* We split for reloads of small class of hard regs.  The following
   defines how many hard regs the class should have to be qualified as
   small.  The code is mostly oriented to x86/x86-64 architecture
   where some insns need to use only specific register or pair of
   registers and these register can live in RTL explicitly, e.g. for
   parameter passing.  */
static const int max_small_class_regs_num = 2;

/* Do inheritance/split transformations in EBB starting with HEAD and
   finishing on TAIL.  We process EBB insns in the reverse order.
   Return true if we did any inheritance/split transformation in the
   EBB.

   We should avoid excessive splitting which results in worse code
   because of inaccurate cost calculations for spilling new split
   pseudos in such case.  To achieve this we do splitting only if
   register pressure is high in given basic block and there are reload
   pseudos requiring hard registers.  We could do more register
   pressure calculations at any given program point to avoid necessary
   splitting even more but it is to expensive and the current approach
   works well enough.  */
static bool
inherit_in_ebb (rtx_insn *head, rtx_insn *tail)
{
  int i, src_regno, dst_regno, nregs;
  bool change_p, succ_p, update_reloads_num_p;
  rtx_insn *prev_insn, *last_insn;
  rtx next_usage_insns, curr_set;
  enum reg_class cl;
  struct lra_insn_reg *reg;
  basic_block last_processed_bb, curr_bb = NULL;
  HARD_REG_SET potential_reload_hard_regs, live_hard_regs;
  bitmap to_process;
  unsigned int j;
  bitmap_iterator bi;
  bool head_p, after_p;

  change_p = false;
  curr_usage_insns_check++;
  clear_invariants ();
  reloads_num = calls_num = 0;
  bitmap_clear (&check_only_regs);
  bitmap_clear (&invalid_invariant_regs);
  last_processed_bb = NULL;
  CLEAR_HARD_REG_SET (potential_reload_hard_regs);
  COPY_HARD_REG_SET (live_hard_regs, eliminable_regset);
  IOR_HARD_REG_SET (live_hard_regs, lra_no_alloc_regs);
  /* We don't process new insns generated in the loop.	*/
  for (curr_insn = tail; curr_insn != PREV_INSN (head); curr_insn = prev_insn)
    {
      prev_insn = PREV_INSN (curr_insn);
      if (BLOCK_FOR_INSN (curr_insn) != NULL)
	curr_bb = BLOCK_FOR_INSN (curr_insn);
      if (last_processed_bb != curr_bb)
	{
	  /* We are at the end of BB.  Add qualified living
	     pseudos for potential splitting.  */
	  to_process = df_get_live_out (curr_bb);
	  if (last_processed_bb != NULL)
	    {
	      /* We are somewhere in the middle of EBB.	 */
	      get_live_on_other_edges (curr_bb, last_processed_bb,
				       &temp_bitmap);
	      to_process = &temp_bitmap;
	    }
	  last_processed_bb = curr_bb;
	  last_insn = get_last_insertion_point (curr_bb);
	  after_p = (! JUMP_P (last_insn)
		     && (! CALL_P (last_insn)
			 || (find_reg_note (last_insn,
					   REG_NORETURN, NULL_RTX) == NULL_RTX
			     && ! SIBLING_CALL_P (last_insn))));
	  CLEAR_HARD_REG_SET (potential_reload_hard_regs);
	  EXECUTE_IF_SET_IN_BITMAP (to_process, 0, j, bi)
	    {
	      if ((int) j >= lra_constraint_new_regno_start)
		break;
	      if (j < FIRST_PSEUDO_REGISTER || reg_renumber[j] >= 0)
		{
		  if (j < FIRST_PSEUDO_REGISTER)
		    SET_HARD_REG_BIT (live_hard_regs, j);
		  else
		    add_to_hard_reg_set (&live_hard_regs,
					 PSEUDO_REGNO_MODE (j),
					 reg_renumber[j]);
		  setup_next_usage_insn (j, last_insn, reloads_num, after_p);
		}
	    }
	}
      src_regno = dst_regno = -1;
      curr_set = single_set (curr_insn);
      if (curr_set != NULL_RTX && REG_P (SET_DEST (curr_set)))
	dst_regno = REGNO (SET_DEST (curr_set));
      if (curr_set != NULL_RTX && REG_P (SET_SRC (curr_set)))
	src_regno = REGNO (SET_SRC (curr_set));
      update_reloads_num_p = true;
      if (src_regno < lra_constraint_new_regno_start
	  && src_regno >= FIRST_PSEUDO_REGISTER
	  && reg_renumber[src_regno] < 0
	  && dst_regno >= lra_constraint_new_regno_start
	  && (cl = lra_get_allocno_class (dst_regno)) != NO_REGS)
	{
	  /* 'reload_pseudo <- original_pseudo'.  */
	  if (ira_class_hard_regs_num[cl] <= max_small_class_regs_num)
	    reloads_num++;
	  update_reloads_num_p = false;
	  succ_p = false;
	  if (usage_insns[src_regno].check == curr_usage_insns_check
	      && (next_usage_insns = usage_insns[src_regno].insns) != NULL_RTX)
	    succ_p = inherit_reload_reg (false, src_regno, cl,
					 curr_insn, next_usage_insns);
	  if (succ_p)
	    change_p = true;
	  else
	    setup_next_usage_insn (src_regno, curr_insn, reloads_num, false);
	  if (hard_reg_set_subset_p (reg_class_contents[cl], live_hard_regs))
	    IOR_HARD_REG_SET (potential_reload_hard_regs,
			      reg_class_contents[cl]);
	}
      else if (src_regno < 0
	       && dst_regno >= lra_constraint_new_regno_start
	       && invariant_p (SET_SRC (curr_set))
	       && (cl = lra_get_allocno_class (dst_regno)) != NO_REGS
	       && ! bitmap_bit_p (&invalid_invariant_regs, dst_regno)
	       && ! bitmap_bit_p (&invalid_invariant_regs,
				  ORIGINAL_REGNO(regno_reg_rtx[dst_regno])))
	{
	  /* 'reload_pseudo <- invariant'.  */
	  if (ira_class_hard_regs_num[cl] <= max_small_class_regs_num)
	    reloads_num++;
	  update_reloads_num_p = false;
	  if (process_invariant_for_inheritance (SET_DEST (curr_set), SET_SRC (curr_set)))
	    change_p = true;
	  if (hard_reg_set_subset_p (reg_class_contents[cl], live_hard_regs))
	    IOR_HARD_REG_SET (potential_reload_hard_regs,
			      reg_class_contents[cl]);
	}
      else if (src_regno >= lra_constraint_new_regno_start
	       && dst_regno < lra_constraint_new_regno_start
	       && dst_regno >= FIRST_PSEUDO_REGISTER
	       && reg_renumber[dst_regno] < 0
	       && (cl = lra_get_allocno_class (src_regno)) != NO_REGS
	       && usage_insns[dst_regno].check == curr_usage_insns_check
	       && (next_usage_insns
		   = usage_insns[dst_regno].insns) != NULL_RTX)
	{
	  if (ira_class_hard_regs_num[cl] <= max_small_class_regs_num)
	    reloads_num++;
	  update_reloads_num_p = false;
	  /* 'original_pseudo <- reload_pseudo'.  */
	  if (! JUMP_P (curr_insn)
	      && inherit_reload_reg (true, dst_regno, cl,
				     curr_insn, next_usage_insns))
	    change_p = true;
	  /* Invalidate.  */
	  usage_insns[dst_regno].check = 0;
	  if (hard_reg_set_subset_p (reg_class_contents[cl], live_hard_regs))
	    IOR_HARD_REG_SET (potential_reload_hard_regs,
			      reg_class_contents[cl]);
	}
      else if (INSN_P (curr_insn))
	{
	  int iter;
	  int max_uid = get_max_uid ();

	  curr_id = lra_get_insn_recog_data (curr_insn);
	  curr_static_id = curr_id->insn_static_data;
	  to_inherit_num = 0;
	  /* Process insn definitions.	*/
	  for (iter = 0; iter < 2; iter++)
	    for (reg = iter == 0 ? curr_id->regs : curr_static_id->hard_regs;
		 reg != NULL;
		 reg = reg->next)
	      if (reg->type != OP_IN
		  && (dst_regno = reg->regno) < lra_constraint_new_regno_start)
		{
		  if (dst_regno >= FIRST_PSEUDO_REGISTER && reg->type == OP_OUT
		      && reg_renumber[dst_regno] < 0 && ! reg->subreg_p
		      && usage_insns[dst_regno].check == curr_usage_insns_check
		      && (next_usage_insns
			  = usage_insns[dst_regno].insns) != NULL_RTX)
		    {
		      struct lra_insn_reg *r;

		      for (r = curr_id->regs; r != NULL; r = r->next)
			if (r->type != OP_OUT && r->regno == dst_regno)
			  break;
		      /* Don't do inheritance if the pseudo is also
			 used in the insn.  */
		      if (r == NULL)
			/* We can not do inheritance right now
			   because the current insn reg info (chain
			   regs) can change after that.  */
			add_to_inherit (dst_regno, next_usage_insns);
		    }
		  /* We can not process one reg twice here because of
		     usage_insns invalidation.  */
		  if ((dst_regno < FIRST_PSEUDO_REGISTER
		       || reg_renumber[dst_regno] >= 0)
		      && ! reg->subreg_p && reg->type != OP_IN)
		    {
		      HARD_REG_SET s;

		      if (split_if_necessary (dst_regno, reg->biggest_mode,
					      potential_reload_hard_regs,
					      false, curr_insn, max_uid))
			change_p = true;
		      CLEAR_HARD_REG_SET (s);
		      if (dst_regno < FIRST_PSEUDO_REGISTER)
			add_to_hard_reg_set (&s, reg->biggest_mode, dst_regno);
		      else
			add_to_hard_reg_set (&s, PSEUDO_REGNO_MODE (dst_regno),
					     reg_renumber[dst_regno]);
		      AND_COMPL_HARD_REG_SET (live_hard_regs, s);
		    }
		  /* We should invalidate potential inheritance or
		     splitting for the current insn usages to the next
		     usage insns (see code below) as the output pseudo
		     prevents this.  */
		  if ((dst_regno >= FIRST_PSEUDO_REGISTER
		       && reg_renumber[dst_regno] < 0)
		      || (reg->type == OP_OUT && ! reg->subreg_p
			  && (dst_regno < FIRST_PSEUDO_REGISTER
			      || reg_renumber[dst_regno] >= 0)))
		    {
		      /* Invalidate and mark definitions.  */
		      if (dst_regno >= FIRST_PSEUDO_REGISTER)
			usage_insns[dst_regno].check = -(int) INSN_UID (curr_insn);
		      else
			{
			  nregs = hard_regno_nregs (dst_regno,
						    reg->biggest_mode);
			  for (i = 0; i < nregs; i++)
			    usage_insns[dst_regno + i].check
			      = -(int) INSN_UID (curr_insn);
			}
		    }
		}
	  /* Process clobbered call regs.  */
	  if (curr_id->arg_hard_regs != NULL)
	    for (i = 0; (dst_regno = curr_id->arg_hard_regs[i]) >= 0; i++)
	      if (dst_regno >= FIRST_PSEUDO_REGISTER)
		usage_insns[dst_regno - FIRST_PSEUDO_REGISTER].check
		  = -(int) INSN_UID (curr_insn);
	  if (! JUMP_P (curr_insn))
	    for (i = 0; i < to_inherit_num; i++)
	      if (inherit_reload_reg (true, to_inherit[i].regno,
				      ALL_REGS, curr_insn,
				      to_inherit[i].insns))
	      change_p = true;
	  if (CALL_P (curr_insn))
	    {
	      rtx cheap, pat, dest;
	      rtx_insn *restore;
	      int regno, hard_regno;

	      calls_num++;
	      if ((cheap = find_reg_note (curr_insn,
					  REG_RETURNED, NULL_RTX)) != NULL_RTX
		  && ((cheap = XEXP (cheap, 0)), true)
		  && (regno = REGNO (cheap)) >= FIRST_PSEUDO_REGISTER
		  && (hard_regno = reg_renumber[regno]) >= 0
		  && usage_insns[regno].check == curr_usage_insns_check
		  /* If there are pending saves/restores, the
		     optimization is not worth.	 */
		  && usage_insns[regno].calls_num == calls_num - 1
		  && TEST_HARD_REG_BIT (call_used_reg_set, hard_regno))
		{
		  /* Restore the pseudo from the call result as
		     REG_RETURNED note says that the pseudo value is
		     in the call result and the pseudo is an argument
		     of the call.  */
		  pat = PATTERN (curr_insn);
		  if (GET_CODE (pat) == PARALLEL)
		    pat = XVECEXP (pat, 0, 0);
		  dest = SET_DEST (pat);
		  /* For multiple return values dest is PARALLEL.
		     Currently we handle only single return value case.  */
		  if (REG_P (dest))
		    {
		      start_sequence ();
		      emit_move_insn (cheap, copy_rtx (dest));
		      restore = get_insns ();
		      end_sequence ();
		      lra_process_new_insns (curr_insn, NULL, restore,
					     "Inserting call parameter restore");
		      /* We don't need to save/restore of the pseudo from
			 this call.	 */
		      usage_insns[regno].calls_num = calls_num;
		      bitmap_set_bit (&check_only_regs, regno);
		    }
		}
	    }
	  to_inherit_num = 0;
	  /* Process insn usages.  */
	  for (iter = 0; iter < 2; iter++)
	    for (reg = iter == 0 ? curr_id->regs : curr_static_id->hard_regs;
		 reg != NULL;
		 reg = reg->next)
	      if ((reg->type != OP_OUT
		   || (reg->type == OP_OUT && reg->subreg_p))
		  && (src_regno = reg->regno) < lra_constraint_new_regno_start)
		{
		  if (src_regno >= FIRST_PSEUDO_REGISTER
		      && reg_renumber[src_regno] < 0 && reg->type == OP_IN)
		    {
		      if (usage_insns[src_regno].check == curr_usage_insns_check
			  && (next_usage_insns
			      = usage_insns[src_regno].insns) != NULL_RTX
			  && NONDEBUG_INSN_P (curr_insn))
			add_to_inherit (src_regno, next_usage_insns);
		      else if (usage_insns[src_regno].check
			       != -(int) INSN_UID (curr_insn))
			/* Add usages but only if the reg is not set up
			   in the same insn.  */
			add_next_usage_insn (src_regno, curr_insn, reloads_num);
		    }
		  else if (src_regno < FIRST_PSEUDO_REGISTER
			   || reg_renumber[src_regno] >= 0)
		    {
		      bool before_p;
		      rtx_insn *use_insn = curr_insn;

		      before_p = (JUMP_P (curr_insn)
				  || (CALL_P (curr_insn) && reg->type == OP_IN));
		      if (NONDEBUG_INSN_P (curr_insn)
			  && (! JUMP_P (curr_insn) || reg->type == OP_IN)
			  && split_if_necessary (src_regno, reg->biggest_mode,
						 potential_reload_hard_regs,
						 before_p, curr_insn, max_uid))
			{
			  if (reg->subreg_p)
			    lra_risky_transformations_p = true;
			  change_p = true;
			  /* Invalidate. */
			  usage_insns[src_regno].check = 0;
			  if (before_p)
			    use_insn = PREV_INSN (curr_insn);
			}
		      if (NONDEBUG_INSN_P (curr_insn))
			{
			  if (src_regno < FIRST_PSEUDO_REGISTER)
			    add_to_hard_reg_set (&live_hard_regs,
						 reg->biggest_mode, src_regno);
			  else
			    add_to_hard_reg_set (&live_hard_regs,
						 PSEUDO_REGNO_MODE (src_regno),
						 reg_renumber[src_regno]);
			}
		      if (src_regno >= FIRST_PSEUDO_REGISTER)
			add_next_usage_insn (src_regno, use_insn, reloads_num);
		      else
			{
			  for (i = 0; i < hard_regno_nregs (src_regno, reg->biggest_mode); i++)
			    add_next_usage_insn (src_regno + i, use_insn, reloads_num);
			}
		    }
		}
	  /* Process used call regs.  */
	  if (curr_id->arg_hard_regs != NULL)
	    for (i = 0; (src_regno = curr_id->arg_hard_regs[i]) >= 0; i++)
	      if (src_regno < FIRST_PSEUDO_REGISTER)
		{
	           SET_HARD_REG_BIT (live_hard_regs, src_regno);
	           add_next_usage_insn (src_regno, curr_insn, reloads_num);
		}
	  for (i = 0; i < to_inherit_num; i++)
	    {
	      src_regno = to_inherit[i].regno;
	      if (inherit_reload_reg (false, src_regno, ALL_REGS,
				      curr_insn, to_inherit[i].insns))
		change_p = true;
	      else
		setup_next_usage_insn (src_regno, curr_insn, reloads_num, false);
	    }
	}
      if (update_reloads_num_p
	  && NONDEBUG_INSN_P (curr_insn) && curr_set != NULL_RTX)
	{
	  int regno = -1;
	  if ((REG_P (SET_DEST (curr_set))
	       && (regno = REGNO (SET_DEST (curr_set))) >= lra_constraint_new_regno_start
	       && reg_renumber[regno] < 0
	       && (cl = lra_get_allocno_class (regno)) != NO_REGS)
	      || (REG_P (SET_SRC (curr_set))
	          && (regno = REGNO (SET_SRC (curr_set))) >= lra_constraint_new_regno_start
	          && reg_renumber[regno] < 0
	          && (cl = lra_get_allocno_class (regno)) != NO_REGS))
	    {
	      if (ira_class_hard_regs_num[cl] <= max_small_class_regs_num)
		reloads_num++;
	      if (hard_reg_set_subset_p (reg_class_contents[cl], live_hard_regs))
		IOR_HARD_REG_SET (potential_reload_hard_regs,
	                          reg_class_contents[cl]);
	    }
	}
      if (NONDEBUG_INSN_P (curr_insn))
	{
	  int regno;

	  /* Invalidate invariants with changed regs.  */
	  curr_id = lra_get_insn_recog_data (curr_insn);
	  for (reg = curr_id->regs; reg != NULL; reg = reg->next)
	    if (reg->type != OP_IN)
	      {
		bitmap_set_bit (&invalid_invariant_regs, reg->regno);
		bitmap_set_bit (&invalid_invariant_regs,
				ORIGINAL_REGNO (regno_reg_rtx[reg->regno]));
	      }
	  curr_static_id = curr_id->insn_static_data;
	  for (reg = curr_static_id->hard_regs; reg != NULL; reg = reg->next)
	    if (reg->type != OP_IN)
	      bitmap_set_bit (&invalid_invariant_regs, reg->regno);
	  if (curr_id->arg_hard_regs != NULL)
	    for (i = 0; (regno = curr_id->arg_hard_regs[i]) >= 0; i++)
	      if (regno >= FIRST_PSEUDO_REGISTER)
		bitmap_set_bit (&invalid_invariant_regs,
				regno - FIRST_PSEUDO_REGISTER);
	}
      /* We reached the start of the current basic block.  */
      if (prev_insn == NULL_RTX || prev_insn == PREV_INSN (head)
	  || BLOCK_FOR_INSN (prev_insn) != curr_bb)
	{
	  /* We reached the beginning of the current block -- do
	     rest of spliting in the current BB.  */
	  to_process = df_get_live_in (curr_bb);
	  if (BLOCK_FOR_INSN (head) != curr_bb)
	    {
	      /* We are somewhere in the middle of EBB.	 */
	      get_live_on_other_edges (EDGE_PRED (curr_bb, 0)->src,
				       curr_bb, &temp_bitmap);
	      to_process = &temp_bitmap;
	    }
	  head_p = true;
	  EXECUTE_IF_SET_IN_BITMAP (to_process, 0, j, bi)
	    {
	      if ((int) j >= lra_constraint_new_regno_start)
		break;
	      if (((int) j < FIRST_PSEUDO_REGISTER || reg_renumber[j] >= 0)
		  && usage_insns[j].check == curr_usage_insns_check
		  && (next_usage_insns = usage_insns[j].insns) != NULL_RTX)
		{
		  if (need_for_split_p (potential_reload_hard_regs, j))
		    {
		      if (lra_dump_file != NULL && head_p)
			{
			  fprintf (lra_dump_file,
				   "  ----------------------------------\n");
			  head_p = false;
			}
		      if (split_reg (false, j, bb_note (curr_bb),
				     next_usage_insns, NULL))
			change_p = true;
		    }
		  usage_insns[j].check = 0;
		}
	    }
	}
    }
  return change_p;
}

/* This value affects EBB forming.  If probability of edge from EBB to
   a BB is not greater than the following value, we don't add the BB
   to EBB.  */
#define EBB_PROBABILITY_CUTOFF \
  ((REG_BR_PROB_BASE * LRA_INHERITANCE_EBB_PROBABILITY_CUTOFF) / 100)

/* Current number of inheritance/split iteration.  */
int lra_inheritance_iter;

/* Entry function for inheritance/split pass.  */
void
lra_inheritance (void)
{
  int i;
  basic_block bb, start_bb;
  edge e;

  lra_inheritance_iter++;
  if (lra_inheritance_iter > LRA_MAX_INHERITANCE_PASSES)
    return;
  timevar_push (TV_LRA_INHERITANCE);
  if (lra_dump_file != NULL)
    fprintf (lra_dump_file, "\n********** Inheritance #%d: **********\n\n",
	     lra_inheritance_iter);
  curr_usage_insns_check = 0;
  usage_insns = XNEWVEC (struct usage_insns, lra_constraint_new_regno_start);
  for (i = 0; i < lra_constraint_new_regno_start; i++)
    usage_insns[i].check = 0;
  bitmap_initialize (&check_only_regs, &reg_obstack);
  bitmap_initialize (&invalid_invariant_regs, &reg_obstack);
  bitmap_initialize (&live_regs, &reg_obstack);
  bitmap_initialize (&temp_bitmap, &reg_obstack);
  bitmap_initialize (&ebb_global_regs, &reg_obstack);
  FOR_EACH_BB_FN (bb, cfun)
    {
      start_bb = bb;
      if (lra_dump_file != NULL)
	fprintf (lra_dump_file, "EBB");
      /* Form a EBB starting with BB.  */
      bitmap_clear (&ebb_global_regs);
      bitmap_ior_into (&ebb_global_regs, df_get_live_in (bb));
      for (;;)
	{
	  if (lra_dump_file != NULL)
	    fprintf (lra_dump_file, " %d", bb->index);
	  if (bb->next_bb == EXIT_BLOCK_PTR_FOR_FN (cfun)
	      || LABEL_P (BB_HEAD (bb->next_bb)))
	    break;
	  e = find_fallthru_edge (bb->succs);
	  if (! e)
	    break;
	  if (e->probability.initialized_p ()
	      && e->probability.to_reg_br_prob_base () < EBB_PROBABILITY_CUTOFF)
	    break;
	  bb = bb->next_bb;
	}
      bitmap_ior_into (&ebb_global_regs, df_get_live_out (bb));
      if (lra_dump_file != NULL)
	fprintf (lra_dump_file, "\n");
      if (inherit_in_ebb (BB_HEAD (start_bb), BB_END (bb)))
	/* Remember that the EBB head and tail can change in
	   inherit_in_ebb.  */
	update_ebb_live_info (BB_HEAD (start_bb), BB_END (bb));
    }
  bitmap_clear (&ebb_global_regs);
  bitmap_clear (&temp_bitmap);
  bitmap_clear (&live_regs);
  bitmap_clear (&invalid_invariant_regs);
  bitmap_clear (&check_only_regs);
  free (usage_insns);

  timevar_pop (TV_LRA_INHERITANCE);
}



/* This page contains code to undo failed inheritance/split
   transformations.  */

/* Current number of iteration undoing inheritance/split.  */
int lra_undo_inheritance_iter;

/* Fix BB live info LIVE after removing pseudos created on pass doing
   inheritance/split which are REMOVED_PSEUDOS.	 */
static void
fix_bb_live_info (bitmap live, bitmap removed_pseudos)
{
  unsigned int regno;
  bitmap_iterator bi;

  EXECUTE_IF_SET_IN_BITMAP (removed_pseudos, 0, regno, bi)
    if (bitmap_clear_bit (live, regno)
	&& REG_P (lra_reg_info[regno].restore_rtx))
      bitmap_set_bit (live, REGNO (lra_reg_info[regno].restore_rtx));
}

/* Return regno of the (subreg of) REG. Otherwise, return a negative
   number.  */
static int
get_regno (rtx reg)
{
  if (GET_CODE (reg) == SUBREG)
    reg = SUBREG_REG (reg);
  if (REG_P (reg))
    return REGNO (reg);
  return -1;
}

/* Delete a move INSN with destination reg DREGNO and a previous
   clobber insn with the same regno.  The inheritance/split code can
   generate moves with preceding clobber and when we delete such moves
   we should delete the clobber insn too to keep the correct life
   info.  */
static void
delete_move_and_clobber (rtx_insn *insn, int dregno)
{
  rtx_insn *prev_insn = PREV_INSN (insn);

  lra_set_insn_deleted (insn);
  lra_assert (dregno >= 0);
  if (prev_insn != NULL && NONDEBUG_INSN_P (prev_insn)
      && GET_CODE (PATTERN (prev_insn)) == CLOBBER
      && dregno == get_regno (XEXP (PATTERN (prev_insn), 0)))
    lra_set_insn_deleted (prev_insn);
}

/* Remove inheritance/split pseudos which are in REMOVE_PSEUDOS and
   return true if we did any change.  The undo transformations for
   inheritance looks like
      i <- i2
      p <- i	  =>   p <- i2
   or removing
      p <- i, i <- p, and i <- i3
   where p is original pseudo from which inheritance pseudo i was
   created, i and i3 are removed inheritance pseudos, i2 is another
   not removed inheritance pseudo.  All split pseudos or other
   occurrences of removed inheritance pseudos are changed on the
   corresponding original pseudos.

   The function also schedules insns changed and created during
   inheritance/split pass for processing by the subsequent constraint
   pass.  */
static bool
remove_inheritance_pseudos (bitmap remove_pseudos)
{
  basic_block bb;
  int regno, sregno, prev_sregno, dregno;
  rtx restore_rtx;
  rtx set, prev_set;
  rtx_insn *prev_insn;
  bool change_p, done_p;

  change_p = ! bitmap_empty_p (remove_pseudos);
  /* We can not finish the function right away if CHANGE_P is true
     because we need to marks insns affected by previous
     inheritance/split pass for processing by the subsequent
     constraint pass.  */
  FOR_EACH_BB_FN (bb, cfun)
    {
      fix_bb_live_info (df_get_live_in (bb), remove_pseudos);
      fix_bb_live_info (df_get_live_out (bb), remove_pseudos);
      FOR_BB_INSNS_REVERSE (bb, curr_insn)
	{
	  if (! INSN_P (curr_insn))
	    continue;
	  done_p = false;
	  sregno = dregno = -1;
	  if (change_p && NONDEBUG_INSN_P (curr_insn)
	      && (set = single_set (curr_insn)) != NULL_RTX)
	    {
	      dregno = get_regno (SET_DEST (set));
	      sregno = get_regno (SET_SRC (set));
	    }

	  if (sregno >= 0 && dregno >= 0)
	    {
	      if (bitmap_bit_p (remove_pseudos, dregno)
		  && ! REG_P (lra_reg_info[dregno].restore_rtx))
		{
		  /* invariant inheritance pseudo <- original pseudo */
		  if (lra_dump_file != NULL)
		    {
		      fprintf (lra_dump_file, "	   Removing invariant inheritance:\n");
		      dump_insn_slim (lra_dump_file, curr_insn);
		      fprintf (lra_dump_file, "\n");
		    }
		  delete_move_and_clobber (curr_insn, dregno);
		  done_p = true;
		}
	      else if (bitmap_bit_p (remove_pseudos, sregno)
		       && ! REG_P (lra_reg_info[sregno].restore_rtx))
		{
		  /* reload pseudo <- invariant inheritance pseudo */
		  start_sequence ();
		  /* We can not just change the source.  It might be
		     an insn different from the move.  */
		  emit_insn (lra_reg_info[sregno].restore_rtx);
		  rtx_insn *new_insns = get_insns ();
		  end_sequence ();
		  lra_assert (single_set (new_insns) != NULL
			      && SET_DEST (set) == SET_DEST (single_set (new_insns)));
		  lra_process_new_insns (curr_insn, NULL, new_insns,
					 "Changing reload<-invariant inheritance");
		  delete_move_and_clobber (curr_insn, dregno);
		  done_p = true;
		}
	      else if ((bitmap_bit_p (remove_pseudos, sregno)
			&& (get_regno (lra_reg_info[sregno].restore_rtx) == dregno
			    || (bitmap_bit_p (remove_pseudos, dregno)
				&& get_regno (lra_reg_info[sregno].restore_rtx) >= 0
				&& (get_regno (lra_reg_info[sregno].restore_rtx)
				    == get_regno (lra_reg_info[dregno].restore_rtx)))))
		       || (bitmap_bit_p (remove_pseudos, dregno)
			   && get_regno (lra_reg_info[dregno].restore_rtx) == sregno))
		/* One of the following cases:
		     original <- removed inheritance pseudo
		     removed inherit pseudo <- another removed inherit pseudo
		     removed inherit pseudo <- original pseudo
		   Or
		     removed_split_pseudo <- original_reg
		     original_reg <- removed_split_pseudo */
		{
		  if (lra_dump_file != NULL)
		    {
		      fprintf (lra_dump_file, "	   Removing %s:\n",
			       bitmap_bit_p (&lra_split_regs, sregno)
			       || bitmap_bit_p (&lra_split_regs, dregno)
			       ? "split" : "inheritance");
		      dump_insn_slim (lra_dump_file, curr_insn);
		    }
		  delete_move_and_clobber (curr_insn, dregno);
		  done_p = true;
		}
	      else if (bitmap_bit_p (remove_pseudos, sregno)
		       && bitmap_bit_p (&lra_inheritance_pseudos, sregno))
		{
		  /* Search the following pattern:
		       inherit_or_split_pseudo1 <- inherit_or_split_pseudo2
		       original_pseudo <- inherit_or_split_pseudo1
		    where the 2nd insn is the current insn and
		    inherit_or_split_pseudo2 is not removed.  If it is found,
		    change the current insn onto:
		       original_pseudo <- inherit_or_split_pseudo2.  */
		  for (prev_insn = PREV_INSN (curr_insn);
		       prev_insn != NULL_RTX && ! NONDEBUG_INSN_P (prev_insn);
		       prev_insn = PREV_INSN (prev_insn))
		    ;
		  if (prev_insn != NULL_RTX && BLOCK_FOR_INSN (prev_insn) == bb
		      && (prev_set = single_set (prev_insn)) != NULL_RTX
		      /* There should be no subregs in insn we are
			 searching because only the original reg might
			 be in subreg when we changed the mode of
			 load/store for splitting.  */
		      && REG_P (SET_DEST (prev_set))
		      && REG_P (SET_SRC (prev_set))
		      && (int) REGNO (SET_DEST (prev_set)) == sregno
		      && ((prev_sregno = REGNO (SET_SRC (prev_set)))
			  >= FIRST_PSEUDO_REGISTER)
		      && (lra_reg_info[prev_sregno].restore_rtx == NULL_RTX
			  ||
			  /* As we consider chain of inheritance or
			     splitting described in above comment we should
			     check that sregno and prev_sregno were
			     inheritance/split pseudos created from the
			     same original regno.  */
			  (get_regno (lra_reg_info[sregno].restore_rtx) >= 0
			   && (get_regno (lra_reg_info[sregno].restore_rtx)
			       == get_regno (lra_reg_info[prev_sregno].restore_rtx))))
		      && ! bitmap_bit_p (remove_pseudos, prev_sregno))
		    {
		      lra_assert (GET_MODE (SET_SRC (prev_set))
				  == GET_MODE (regno_reg_rtx[sregno]));
		      /* Although we have a single set, the insn can
			 contain more one sregno register occurrence
			 as a source.  Change all occurrences.  */
		      lra_substitute_pseudo_within_insn (curr_insn, sregno,
							 SET_SRC (prev_set),
							 false);
		      /* As we are finishing with processing the insn
			 here, check the destination too as it might
			 inheritance pseudo for another pseudo.  */
		      if (bitmap_bit_p (remove_pseudos, dregno)
			  && bitmap_bit_p (&lra_inheritance_pseudos, dregno)
			  && (restore_rtx
			      = lra_reg_info[dregno].restore_rtx) != NULL_RTX)
			{
			  if (GET_CODE (SET_DEST (set)) == SUBREG)
			    SUBREG_REG (SET_DEST (set)) = restore_rtx;
			  else
			    SET_DEST (set) = restore_rtx;
			}
		      lra_push_insn_and_update_insn_regno_info (curr_insn);
		      lra_set_used_insn_alternative_by_uid
			(INSN_UID (curr_insn), LRA_UNKNOWN_ALT);
		      done_p = true;
		      if (lra_dump_file != NULL)
			{
			  fprintf (lra_dump_file, "    Change reload insn:\n");
			  dump_insn_slim (lra_dump_file, curr_insn);
			}
		    }
		}
	    }
	  if (! done_p)
	    {
	      struct lra_insn_reg *reg;
	      bool restored_regs_p = false;
	      bool kept_regs_p = false;

	      curr_id = lra_get_insn_recog_data (curr_insn);
	      for (reg = curr_id->regs; reg != NULL; reg = reg->next)
		{
		  regno = reg->regno;
		  restore_rtx = lra_reg_info[regno].restore_rtx;
		  if (restore_rtx != NULL_RTX)
		    {
		      if (change_p && bitmap_bit_p (remove_pseudos, regno))
			{
			  lra_substitute_pseudo_within_insn
			    (curr_insn, regno, restore_rtx, false);
			  restored_regs_p = true;
			}
		      else
			kept_regs_p = true;
		    }
		}
	      if (NONDEBUG_INSN_P (curr_insn) && kept_regs_p)
		{
		  /* The instruction has changed since the previous
		     constraints pass.  */
		  lra_push_insn_and_update_insn_regno_info (curr_insn);
		  lra_set_used_insn_alternative_by_uid
		    (INSN_UID (curr_insn), LRA_UNKNOWN_ALT);
		}
	      else if (restored_regs_p)
		/* The instruction has been restored to the form that
		   it had during the previous constraints pass.  */
		lra_update_insn_regno_info (curr_insn);
	      if (restored_regs_p && lra_dump_file != NULL)
		{
		  fprintf (lra_dump_file, "   Insn after restoring regs:\n");
		  dump_insn_slim (lra_dump_file, curr_insn);
		}
	    }
	}
    }
  return change_p;
}

/* If optional reload pseudos failed to get a hard register or was not
   inherited, it is better to remove optional reloads.  We do this
   transformation after undoing inheritance to figure out necessity to
   remove optional reloads easier.  Return true if we do any
   change.  */
static bool
undo_optional_reloads (void)
{
  bool change_p, keep_p;
  unsigned int regno, uid;
  bitmap_iterator bi, bi2;
  rtx_insn *insn;
  rtx set, src, dest;
  auto_bitmap removed_optional_reload_pseudos (&reg_obstack);

  bitmap_copy (removed_optional_reload_pseudos, &lra_optional_reload_pseudos);
  EXECUTE_IF_SET_IN_BITMAP (&lra_optional_reload_pseudos, 0, regno, bi)
    {
      keep_p = false;
      /* Keep optional reloads from previous subpasses.  */
      if (lra_reg_info[regno].restore_rtx == NULL_RTX
	  /* If the original pseudo changed its allocation, just
	     removing the optional pseudo is dangerous as the original
	     pseudo will have longer live range.  */
	  || reg_renumber[REGNO (lra_reg_info[regno].restore_rtx)] >= 0)
	keep_p = true;
      else if (reg_renumber[regno] >= 0)
	EXECUTE_IF_SET_IN_BITMAP (&lra_reg_info[regno].insn_bitmap, 0, uid, bi2)
	  {
	    insn = lra_insn_recog_data[uid]->insn;
	    if ((set = single_set (insn)) == NULL_RTX)
	      continue;
	    src = SET_SRC (set);
	    dest = SET_DEST (set);
	    if (! REG_P (src) || ! REG_P (dest))
	      continue;
	    if (REGNO (dest) == regno
		/* Ignore insn for optional reloads itself.  */
		&& REGNO (lra_reg_info[regno].restore_rtx) != REGNO (src)
		/* Check only inheritance on last inheritance pass.  */
		&& (int) REGNO (src) >= new_regno_start
		/* Check that the optional reload was inherited.  */
		&& bitmap_bit_p (&lra_inheritance_pseudos, REGNO (src)))
	      {
		keep_p = true;
		break;
	      }
	  }
      if (keep_p)
	{
	  bitmap_clear_bit (removed_optional_reload_pseudos, regno);
	  if (lra_dump_file != NULL)
	    fprintf (lra_dump_file, "Keep optional reload reg %d\n", regno);
	}
    }
  change_p = ! bitmap_empty_p (removed_optional_reload_pseudos);
  auto_bitmap insn_bitmap (&reg_obstack);
  EXECUTE_IF_SET_IN_BITMAP (removed_optional_reload_pseudos, 0, regno, bi)
    {
      if (lra_dump_file != NULL)
	fprintf (lra_dump_file, "Remove optional reload reg %d\n", regno);
      bitmap_copy (insn_bitmap, &lra_reg_info[regno].insn_bitmap);
      EXECUTE_IF_SET_IN_BITMAP (insn_bitmap, 0, uid, bi2)
	{
	  insn = lra_insn_recog_data[uid]->insn;
	  if ((set = single_set (insn)) != NULL_RTX)
	    {
	      src = SET_SRC (set);
	      dest = SET_DEST (set);
	      if (REG_P (src) && REG_P (dest)
		  && ((REGNO (src) == regno
		       && (REGNO (lra_reg_info[regno].restore_rtx)
			   == REGNO (dest)))
		      || (REGNO (dest) == regno
			  && (REGNO (lra_reg_info[regno].restore_rtx)
			      == REGNO (src)))))
		{
		  if (lra_dump_file != NULL)
		    {
		      fprintf (lra_dump_file, "  Deleting move %u\n",
			       INSN_UID (insn));
		      dump_insn_slim (lra_dump_file, insn);
		    }
		  delete_move_and_clobber (insn, REGNO (dest));
		  continue;
		}
	      /* We should not worry about generation memory-memory
		 moves here as if the corresponding inheritance did
		 not work (inheritance pseudo did not get a hard reg),
		 we remove the inheritance pseudo and the optional
		 reload.  */
	    }
	  lra_substitute_pseudo_within_insn
	    (insn, regno, lra_reg_info[regno].restore_rtx, false);
	  lra_update_insn_regno_info (insn);
	  if (lra_dump_file != NULL)
	    {
	      fprintf (lra_dump_file,
		       "  Restoring original insn:\n");
	      dump_insn_slim (lra_dump_file, insn);
	    }
	}
    }
  /* Clear restore_regnos.  */
  EXECUTE_IF_SET_IN_BITMAP (&lra_optional_reload_pseudos, 0, regno, bi)
    lra_reg_info[regno].restore_rtx = NULL_RTX;
  return change_p;
}

/* Entry function for undoing inheritance/split transformation.	 Return true
   if we did any RTL change in this pass.  */
bool
lra_undo_inheritance (void)
{
  unsigned int regno;
  int hard_regno;
  int n_all_inherit, n_inherit, n_all_split, n_split;
  rtx restore_rtx;
  bitmap_iterator bi;
  bool change_p;

  lra_undo_inheritance_iter++;
  if (lra_undo_inheritance_iter > LRA_MAX_INHERITANCE_PASSES)
    return false;
  if (lra_dump_file != NULL)
    fprintf (lra_dump_file,
	     "\n********** Undoing inheritance #%d: **********\n\n",
	     lra_undo_inheritance_iter);
  auto_bitmap remove_pseudos (&reg_obstack);
  n_inherit = n_all_inherit = 0;
  EXECUTE_IF_SET_IN_BITMAP (&lra_inheritance_pseudos, 0, regno, bi)
    if (lra_reg_info[regno].restore_rtx != NULL_RTX)
      {
	n_all_inherit++;
	if (reg_renumber[regno] < 0
	    /* If the original pseudo changed its allocation, just
	       removing inheritance is dangerous as for changing
	       allocation we used shorter live-ranges.  */
	    && (! REG_P (lra_reg_info[regno].restore_rtx)
		|| reg_renumber[REGNO (lra_reg_info[regno].restore_rtx)] < 0))
	  bitmap_set_bit (remove_pseudos, regno);
	else
	  n_inherit++;
      }
  if (lra_dump_file != NULL && n_all_inherit != 0)
    fprintf (lra_dump_file, "Inherit %d out of %d (%.2f%%)\n",
	     n_inherit, n_all_inherit,
	     (double) n_inherit / n_all_inherit * 100);
  n_split = n_all_split = 0;
  EXECUTE_IF_SET_IN_BITMAP (&lra_split_regs, 0, regno, bi)
    if ((restore_rtx = lra_reg_info[regno].restore_rtx) != NULL_RTX)
      {
	int restore_regno = REGNO (restore_rtx);

	n_all_split++;
	hard_regno = (restore_regno >= FIRST_PSEUDO_REGISTER
		      ? reg_renumber[restore_regno] : restore_regno);
	if (hard_regno < 0 || reg_renumber[regno] == hard_regno)
	  bitmap_set_bit (remove_pseudos, regno);
	else
	  {
	    n_split++;
	    if (lra_dump_file != NULL)
	      fprintf (lra_dump_file, "	     Keep split r%d (orig=r%d)\n",
		       regno, restore_regno);
	  }
      }
  if (lra_dump_file != NULL && n_all_split != 0)
    fprintf (lra_dump_file, "Split %d out of %d (%.2f%%)\n",
	     n_split, n_all_split,
	     (double) n_split / n_all_split * 100);
  change_p = remove_inheritance_pseudos (remove_pseudos);
  /* Clear restore_regnos.  */
  EXECUTE_IF_SET_IN_BITMAP (&lra_inheritance_pseudos, 0, regno, bi)
    lra_reg_info[regno].restore_rtx = NULL_RTX;
  EXECUTE_IF_SET_IN_BITMAP (&lra_split_regs, 0, regno, bi)
    lra_reg_info[regno].restore_rtx = NULL_RTX;
  change_p = undo_optional_reloads () || change_p;
  return change_p;
}<|MERGE_RESOLUTION|>--- conflicted
+++ resolved
@@ -593,13 +593,8 @@
 	      {
 		if (in_subreg_p)
 		  continue;
-<<<<<<< HEAD
-		if (may_lt (GET_MODE_SIZE (GET_MODE (reg)),
-			    GET_MODE_SIZE (mode)))
-=======
 		if (maybe_lt (GET_MODE_SIZE (GET_MODE (reg)),
 			      GET_MODE_SIZE (mode)))
->>>>>>> 70783a86
 		  continue;
 		reg = lowpart_subreg (mode, reg, GET_MODE (reg));
 		if (reg == NULL_RTX || GET_CODE (reg) != SUBREG)
@@ -797,11 +792,7 @@
 	  break;
 
 	case 'p':
-<<<<<<< HEAD
-	  if (may_ne (SUBREG_BYTE (x), SUBREG_BYTE (y)))
-=======
 	  if (maybe_ne (SUBREG_BYTE (x), SUBREG_BYTE (y)))
->>>>>>> 70783a86
 	    return false;
 	  break;
 
@@ -990,11 +981,7 @@
 	      if (REG_P (subreg_reg)
 		  && (int) REGNO (subreg_reg) < lra_new_regno_start
 		  && GET_MODE (subreg_reg) == outmode
-<<<<<<< HEAD
-		  && must_eq (SUBREG_BYTE (in_rtx), SUBREG_BYTE (new_in_reg))
-=======
 		  && known_eq (SUBREG_BYTE (in_rtx), SUBREG_BYTE (new_in_reg))
->>>>>>> 70783a86
 		  && find_regno_note (curr_insn, REG_DEAD, REGNO (subreg_reg))
 		  && (! early_clobber_p
 		      || check_conflict_input_operands (REGNO (subreg_reg),
@@ -1407,11 +1394,7 @@
 	 -fno-split-wide-types specified.  */
       if (!REG_P (reg)
 	  || in_class_p (reg, cl, &new_class)
-<<<<<<< HEAD
-	  || must_le (GET_MODE_SIZE (mode), GET_MODE_SIZE (ptr_mode)))
-=======
 	  || known_le (GET_MODE_SIZE (mode), GET_MODE_SIZE (ptr_mode)))
->>>>>>> 70783a86
        loc = &SUBREG_REG (*loc);
     }
 
@@ -1572,17 +1555,10 @@
 	     missing important data from memory when the inner is wider than
 	     outer.  This rule only applies to modes that are no wider than
 	     a word.  */
-<<<<<<< HEAD
-	  if (!(may_ne (GET_MODE_PRECISION (mode),
-			GET_MODE_PRECISION (innermode))
-		&& must_le (GET_MODE_SIZE (mode), UNITS_PER_WORD)
-		&& must_le (GET_MODE_SIZE (innermode), UNITS_PER_WORD)
-=======
 	  if (!(maybe_ne (GET_MODE_PRECISION (mode),
 			  GET_MODE_PRECISION (innermode))
 		&& known_le (GET_MODE_SIZE (mode), UNITS_PER_WORD)
 		&& known_le (GET_MODE_SIZE (innermode), UNITS_PER_WORD)
->>>>>>> 70783a86
 		&& WORD_REGISTER_OPERATIONS)
 	      && (!(MEM_ALIGN (subst) < GET_MODE_ALIGNMENT (mode)
 		    && targetm.slow_unaligned_access (mode, MEM_ALIGN (subst)))
@@ -2146,9 +2122,6 @@
 				    GET_MODE_SIZE (biggest_mode[nop])))
 		      break;
 
-<<<<<<< HEAD
-		    this_alternative_matches = m;
-=======
 		    /* Don't match wrong asm insn operands for proper
 		       diagnostic later.  */
 		    if (INSN_CODE (curr_insn) < 0
@@ -2157,7 +2130,6 @@
 			&& curr_operand_mode[m] != curr_operand_mode[nop])
 		      break;
 		    
->>>>>>> 70783a86
 		    m_hregno = get_hard_regno (*curr_id->operand_loc[m], false);
 		    /* We are supposed to match a previous operand.
 		       If we do, we win if that one did.  If we do
@@ -3215,11 +3187,7 @@
 	  change_p = true;
 	}
     }
-<<<<<<< HEAD
-  if (may_ne (disp, 0))
-=======
   if (maybe_ne (disp, 0))
->>>>>>> 70783a86
     {
       if (ad->disp != NULL)
 	*ad->disp = plus_constant (GET_MODE (*ad->inner), *ad->disp, disp);
@@ -4076,11 +4044,7 @@
       if (INSN_CODE (curr_insn) >= 0
           && (p = get_insn_name (INSN_CODE (curr_insn))) != NULL)
         fprintf (lra_dump_file, " {%s}", p);
-<<<<<<< HEAD
-      if (may_ne (curr_id->sp_offset, 0))
-=======
       if (maybe_ne (curr_id->sp_offset, 0))
->>>>>>> 70783a86
 	{
 	  fprintf (lra_dump_file, " (sp_off=");
 	  print_dec (curr_id->sp_offset, lra_dump_file);
@@ -4316,13 +4280,8 @@
 				  (ira_class_hard_regs[goal_alt[i]][0],
 				   GET_MODE (reg), byte, mode) >= 0)))
 		      || (partial_subreg_p (mode, GET_MODE (reg))
-<<<<<<< HEAD
-			  && must_le (GET_MODE_SIZE (GET_MODE (reg)),
-				      UNITS_PER_WORD)
-=======
 			  && known_le (GET_MODE_SIZE (GET_MODE (reg)),
 				       UNITS_PER_WORD)
->>>>>>> 70783a86
 			  && WORD_REGISTER_OPERATIONS)))
 		{
 		  /* An OP_INOUT is required when reloading a subreg of a
@@ -4822,13 +4781,8 @@
 		/* Prevent access beyond equivalent memory for
 		   paradoxical subregs.  */
 		|| (MEM_P (x)
-<<<<<<< HEAD
-		    && may_gt (GET_MODE_SIZE (lra_reg_info[i].biggest_mode),
-			       GET_MODE_SIZE (GET_MODE (x))))
-=======
 		    && maybe_gt (GET_MODE_SIZE (lra_reg_info[i].biggest_mode),
 				 GET_MODE_SIZE (GET_MODE (x))))
->>>>>>> 70783a86
 		|| (pic_offset_table_rtx
 		    && ((CONST_POOL_OK_P (PSEUDO_REGNO_MODE (i), x)
 			 && (targetm.preferred_reload_class
