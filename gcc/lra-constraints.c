--- conflicted
+++ resolved
@@ -2149,20 +2149,8 @@
 		  reject += LRA_MAX_REJECT;
 		}
 
-<<<<<<< HEAD
-	      if (MEM_P (op) && offmemok)
-		{
-		  /* If we know offset and this non-offsetable memory,
-		     something wrong with this memory and it is better
-		     to try other memory possibilities.  */
-		  if (MEM_OFFSET_KNOWN_P (op))
-		    reject += LRA_MAX_REJECT;
-		}
-	      else if (! (const_to_mem && constmemok))
-=======
 	      if (! (MEM_P (op) && offmemok)
 		  && ! (const_to_mem && constmemok))
->>>>>>> 4d0aec87
 		{
 		  /* We prefer to reload pseudos over reloading other
 		     things, since such reloads may be able to be
@@ -2186,9 +2174,6 @@
 		      += ira_reg_class_max_nregs[this_alternative][mode];
 
 		  if (SMALL_REGISTER_CLASS_P (this_alternative))
-<<<<<<< HEAD
-		    reject += LRA_LOSER_COST_FACTOR / 2;
-=======
 		    {
 		      if (lra_dump_file != NULL)
 			fprintf
@@ -2197,17 +2182,12 @@
 			   nop, LRA_LOSER_COST_FACTOR / 2);
 		      reject += LRA_LOSER_COST_FACTOR / 2;
 		    }
->>>>>>> 4d0aec87
 		}
 
 	      /* We are trying to spill pseudo into memory.  It is
 		 usually more costly than moving to a hard register
 		 although it might takes the same number of
 		 reloads.  */
-<<<<<<< HEAD
-	      if (no_regs_p && REG_P (op))
-		reject += 2;
-=======
 	      if (no_regs_p && REG_P (op) && hard_regno[nop] >= 0)
 		{
 		  if (lra_dump_file != NULL)
@@ -2217,7 +2197,6 @@
 		       nop);
 		  reject += 3;
 		}
->>>>>>> 4d0aec87
 
 #ifdef SECONDARY_MEMORY_NEEDED
 	      /* If reload requires moving value through secondary
@@ -2236,10 +2215,6 @@
 		 reloads can be removed, so penalize output
 		 reloads.  */
 	      if (!REG_P (op) || curr_static_id->operand[nop].type != OP_IN)
-<<<<<<< HEAD
-		reject++;
-
-=======
 		{
 		  if (lra_dump_file != NULL)
 		    fprintf
@@ -2248,7 +2223,6 @@
 		       nop);
 		  reject++;
 		}
->>>>>>> 4d0aec87
 	    }
 
 	  if (early_clobber_p && ! scratch_p)
@@ -2268,11 +2242,7 @@
             {
               if (lra_dump_file != NULL)
 		fprintf (lra_dump_file,
-<<<<<<< HEAD
-			 "          alt=%d,overall=%d,losers=%d -- reject\n",
-=======
 			 "            alt=%d,overall=%d,losers=%d -- refuse\n",
->>>>>>> 4d0aec87
 			 nalt, overall, losers);
               goto fail;
             }
@@ -2374,14 +2344,11 @@
 	      losers++;
 	      /* Early clobber was already reflected in REJECT. */
 	      lra_assert (reject > 0);
-<<<<<<< HEAD
-=======
 	      if (lra_dump_file != NULL)
 		fprintf
 		  (lra_dump_file,
 		   "            %d Conflict early clobber reload: reject--\n",
 		   i);
->>>>>>> 4d0aec87
 	      reject--;
 	      overall += LRA_LOSER_COST_FACTOR - 1;
 	    }
@@ -2409,15 +2376,12 @@
 	      losers++;
 	      /* Early clobber was already reflected in REJECT. */
 	      lra_assert (reject > 0);
-<<<<<<< HEAD
-=======
 	      if (lra_dump_file != NULL)
 		fprintf
 		  (lra_dump_file,
 		   "            %d Matched conflict early clobber reloads:"
 		   "reject--\n",
 		   i);
->>>>>>> 4d0aec87
 	      reject--;
 	      overall += LRA_LOSER_COST_FACTOR - 1;
 	    }
@@ -3442,9 +3406,6 @@
 		   current one.  */
 		reg_renumber[regno] = -1;
 	    }
-<<<<<<< HEAD
-	  continue;
-=======
 	  /* We can do an optional reload.  If the pseudo got a hard
 	     reg, we might improve the code through inheritance.  If
 	     it does not get a hard register we coalesce memory/memory
@@ -3465,7 +3426,6 @@
 	    optional_p = true;
 	  else
 	    continue;
->>>>>>> 4d0aec87
 	}
 
       /* Operands that match previous ones have already been handled.  */
