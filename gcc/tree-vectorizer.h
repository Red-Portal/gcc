/* Vectorizer
   Copyright (C) 2003-2017 Free Software Foundation, Inc.
   Contributed by Dorit Naishlos <dorit@il.ibm.com>

This file is part of GCC.

GCC is free software; you can redistribute it and/or modify it under
the terms of the GNU General Public License as published by the Free
Software Foundation; either version 3, or (at your option) any later
version.

GCC is distributed in the hope that it will be useful, but WITHOUT ANY
WARRANTY; without even the implied warranty of MERCHANTABILITY or
FITNESS FOR A PARTICULAR PURPOSE.  See the GNU General Public License
for more details.

You should have received a copy of the GNU General Public License
along with GCC; see the file COPYING3.  If not see
<http://www.gnu.org/licenses/>.  */

#ifndef GCC_TREE_VECTORIZER_H
#define GCC_TREE_VECTORIZER_H

#include "tree-data-ref.h"
#include "tree-hash-traits.h"
#include "target.h"

/* Used for naming of new temporaries.  */
enum vect_var_kind {
  vect_simple_var,
  vect_pointer_var,
  vect_scalar_var,
  vect_mask_var
};

/* Defines type of operation.  */
enum operation_type {
  unary_op = 1,
  binary_op,
  ternary_op
};

/* Define type of available alignment support.  */
enum dr_alignment_support {
  dr_unaligned_unsupported,
  dr_unaligned_supported,
  dr_explicit_realign,
  dr_explicit_realign_optimized,
  dr_aligned
};

/* Define type of def-use cross-iteration cycle.  */
enum vect_def_type {
  vect_uninitialized_def = 0,
  vect_constant_def = 1,
  vect_external_def,
  vect_internal_def,
  vect_induction_def,
  vect_reduction_def,
  vect_double_reduction_def,
  vect_nested_cycle,
  vect_unknown_def_type
};

/* Define type of reduction.  */
enum vect_reduction_type {
  TREE_CODE_REDUCTION,
  COND_REDUCTION,
  INTEGER_INDUC_COND_REDUCTION,
  CONST_COND_REDUCTION,
  COND_REDUCTION_CLASTB
};

/* Any type of condition reduction.  */
#define REDUCTION_IS_COND_REDUCTION_P(R) (R != TREE_CODE_REDUCTION)

/* Any standard condition reduction.  */
#define REDUCTION_IS_FULL_COND_REDUCTION_P(R) (R == COND_REDUCTION	      \
					       || R == COND_REDUCTION_CLASTB)

#define VECTORIZABLE_CYCLE_DEF(D) (((D) == vect_reduction_def)           \
                                   || ((D) == vect_double_reduction_def) \
                                   || ((D) == vect_nested_cycle))

/* Structure to encapsulate information about a group of like
   instructions to be presented to the target cost model.  */
struct stmt_info_for_cost {
  int count;
  enum vect_cost_for_stmt kind;
  gimple *stmt;
  int misalign;
};

typedef vec<stmt_info_for_cost> stmt_vector_for_cost;

/* Maps base addresses to an innermost_loop_behavior that gives the maximum
   known alignment for that base.  */
typedef hash_map<tree_operand_hash,
		 innermost_loop_behavior *> vec_base_alignments;

/************************************************************************
  SLP
 ************************************************************************/
typedef struct _slp_tree *slp_tree;

/* A computation tree of an SLP instance.  Each node corresponds to a group of
   stmts to be packed in a SIMD stmt.  */
struct _slp_tree {
  /* Nodes that contain def-stmts of this node statements operands.  */
  vec<slp_tree> children;
  /* A group of scalar stmts to be vectorized together.  */
  vec<gimple *> stmts;
  /* Load permutation relative to the stores, NULL if there is no
     permutation.  */
  vec<unsigned> load_permutation;
  /* Vectorized stmt/s.  */
  vec<gimple *> vec_stmts;
  /* Number of vector stmts that are created to replace the group of scalar
     stmts. It is calculated during the transformation phase as the number of
     scalar elements in one scalar iteration (GROUP_SIZE) multiplied by VF
     divided by vector size.  */
  unsigned int vec_stmts_size;
  /* Whether the scalar computations use two different operators.  */
  bool two_operators;
  /* The DEF type of this node.  */
  enum vect_def_type def_type;
};


/* SLP instance is a sequence of stmts in a loop that can be packed into
   SIMD stmts.  */
typedef struct _slp_instance {
  /* The root of SLP tree.  */
  slp_tree root;

  /* Size of groups of scalar stmts that will be replaced by SIMD stmt/s.  */
  unsigned int group_size;

  /* The unrolling factor required to vectorized this SLP instance.  */
  poly_uint64 unrolling_factor;

  /* The group of nodes that contain loads of this SLP instance.  */
  vec<slp_tree> loads;

  /* The SLP node containing the reduction PHIs.  */
  slp_tree reduc_phis;
} *slp_instance;


/* Access Functions.  */
#define SLP_INSTANCE_TREE(S)                     (S)->root
#define SLP_INSTANCE_GROUP_SIZE(S)               (S)->group_size
#define SLP_INSTANCE_UNROLLING_FACTOR(S)         (S)->unrolling_factor
#define SLP_INSTANCE_LOADS(S)                    (S)->loads

#define SLP_TREE_CHILDREN(S)                     (S)->children
#define SLP_TREE_SCALAR_STMTS(S)                 (S)->stmts
#define SLP_TREE_VEC_STMTS(S)                    (S)->vec_stmts
#define SLP_TREE_NUMBER_OF_VEC_STMTS(S)          (S)->vec_stmts_size
#define SLP_TREE_LOAD_PERMUTATION(S)             (S)->load_permutation
#define SLP_TREE_TWO_OPERATORS(S)		 (S)->two_operators
#define SLP_TREE_DEF_TYPE(S)			 (S)->def_type



<<<<<<< HEAD
/* This struct is used to store the information of a data reference,
   including the data ref itself and the segment length for aliasing
   checks.  This is used to merge alias checks.  */

struct dr_with_seg_len
{
  dr_with_seg_len (data_reference_p d, tree len, unsigned HOST_WIDE_INT size,
		   unsigned int a)
    : dr (d), seg_len (len), access_size (size), align (a) {}

  data_reference_p dr;
  /* The offset of the last access that needs to be checked minus
     the offset of the first.  */
  tree seg_len;
  /* A value that, when added to abs (SEG_LEN), gives the total number of
     bytes in the segment.  */
  unsigned HOST_WIDE_INT access_size;
  /* The minimum common alignment of DR's start address, SEG_LEN and
     ACCESS_SIZE.  */
  unsigned int align;
};

/* This struct contains two dr_with_seg_len objects with aliasing data
   refs.  Two comparisons are generated from them.  */

struct dr_with_seg_len_pair_t
{
  dr_with_seg_len_pair_t (const dr_with_seg_len& d1,
			       const dr_with_seg_len& d2)
    : first (d1), second (d2) {}

  dr_with_seg_len first;
  dr_with_seg_len second;
};

/* Records that vectorization is only possible if abs (EXPR) >= MIN_VALUE.
   UNSIGNED_P is true if we can assume that abs (EXPR) == EXPR.  */
struct vec_lower_bound {
  vec_lower_bound () {}
  vec_lower_bound (tree e, bool u, poly_uint64 m)
    : expr (e), unsigned_p (u), min_value (m) {}

  tree expr;
  bool unsigned_p;
  poly_uint64 min_value;
};
=======
/* Describes two objects whose addresses must be unequal for the vectorized
   loop to be valid.  */
typedef std::pair<tree, tree> vec_object_pair;
>>>>>>> 16316b61

/* Vectorizer state common between loop and basic-block vectorization.  */
struct vec_info {
  enum vec_kind { bb, loop };

  vec_info (vec_kind, void *);
  ~vec_info ();

  /* The type of vectorization.  */
  vec_kind kind;

  /* All SLP instances.  */
  auto_vec<slp_instance> slp_instances;

  /* All data references.  Freed by free_data_refs, so not an auto_vec.  */
  vec<data_reference_p> datarefs;

  /* Maps base addresses to an innermost_loop_behavior that gives the maximum
     known alignment for that base.  */
  vec_base_alignments base_alignments;

  /* All data dependences.  Freed by free_dependence_relations, so not
     an auto_vec.  */
  vec<ddr_p> ddrs;

  /* All interleaving chains of stores, represented by the first
     stmt in the chain.  */
  auto_vec<gimple *> grouped_stores;

  /* Cost data used by the target cost model.  */
  void *target_cost_data;
};

struct _loop_vec_info;
struct _bb_vec_info;

template<>
template<>
inline bool
is_a_helper <_loop_vec_info *>::test (vec_info *i)
{
  return i->kind == vec_info::loop;
}

template<>
template<>
inline bool
is_a_helper <_bb_vec_info *>::test (vec_info *i)
{
  return i->kind == vec_info::bb;
}


struct vect_addr_base_info
{
  /* Map from.  */
  tree dr_base;
  tree dr_init;
  tree dr_offset;
  tree arg_offset;
  tree arg_byte_offset;

  /* Map to.  */
  tree final_addr;
};

/* Vector base address hashtable helpers.  */

struct vect_addr_base_hasher : free_ptr_hash <vect_addr_base_info>
{
  typedef vect_addr_base_info *value_type;
  typedef vect_addr_base_info *compare_type;
  static hashval_t hash (const vect_addr_base_info *);
  static bool equal (const vect_addr_base_info *, const vect_addr_base_info *);
};

struct gather_scatter_indices
{
  /* Map from.  */
  tree type;
  tree step;

  /* Map to.  */
  tree indices;
};

/* Gather/scatter hashtable helpers.  */

struct gather_scatter_hasher : free_ptr_hash <gather_scatter_indices>
{
  typedef gather_scatter_indices *value_type;
  typedef gather_scatter_indices *compare_type;
  static hashval_t hash (const gather_scatter_indices *);
  static bool equal (const gather_scatter_indices *,
		     const gather_scatter_indices *);
};

/* In general, we can divide the vector statements in a vectorized loop
   into related groups ("rgroups") and say that for each rgroup there is
   some nS such that the rgroup operates on nS values from one scalar
   iteration followed by nS values from the next.  That is, if VF is the
   vectorization factor of the loop, the rgroup operates on a sequence:

     (1,1) (1,2) ... (1,nS) (2,1) ... (2,nS) ... (VF,1) ... (VF,nS)

   where (i,j) represents a scalar value with index j in a scalar
   iteration with index i.

   [ We use the term "rgroup" to emphasise that this grouping isn't
     necessarily the same as the grouping of statements used elsewhere.
     For example, if we implement a group of scalar loads using gather
     loads, we'll use a separate gather load for each scalar load, and
     thus each gather load will belong to its own rgroup. ]

   In general this sequence will occupy nV vectors concatenated
   together.  If these vectors have nL lanes each, the total number
   of scalar values N is given by:

       N = nS * VF = nV * nL

   None of nS, VF, nV and nL are required to be a power of 2.  nS and nV
   are compile-time constants but VF and nL can be variable (if the target
   supports variable-length vectors).

   In classical vectorization, each iteration of the vector loop would
   handle exactly VF iterations of the original scalar loop.  However,
   in a fully-masked loop, a particular iteration of the vector loop
   might handle fewer than VF iterations of the scalar loop.  The vector
   lanes that correspond to iterations of the scalar loop are said to be
   "active" and the other lanes are said to be "inactive".

   In a fully-masked loop, many rgroups need to be masked to ensure that
   they have no effect for the inactive lanes.  Each such rgroup needs a
   sequence of booleans in the same order as above, but with each (i,j)
   replaced by a boolean that indicates whether iteration i is active.
   This sequence occupies nV vector masks that again have nL lanes each.
   Thus the mask sequence as a whole consists of VF independent booleans
   that are each repeated nS times.

   We make the simplifying assumption that if a sequence of nV masks is
   suitable for one (nS,nL) pair, we can reuse it for (nS/2,nL/2) by
   VIEW_CONVERTing it.  This holds for all current targets that support
   fully-masked loops.  For example, suppose the scalar loop is:

     float *f;
     double *d;
     for (int i = 0; i < n; ++i)
       {
         f[i * 2 + 0] += 1.0f;
         f[i * 2 + 1] += 2.0f;
         d[i] += 3.0;
       }

   and suppose that vectors have 256 bits.  The vectorized f accesses
   will belong to one rgroup and the vectorized d access to another:

     f rgroup: nS = 2, nV = 1, nL = 8
     d rgroup: nS = 1, nV = 1, nL = 4
               VF = 4

     [ In this simple example the rgroups do correspond to the normal
       SLP grouping scheme. ]

   If only the first three lanes are active, the masks we need are:

     f rgroup: 1 1 | 1 1 | 1 1 | 0 0
     d rgroup:  1  |  1  |  1  |  0

   Here we can use a mask calculated for f's rgroup for d's, but not
   vice versa.

   Thus for each value of nV, it is enough to provide nV masks, with the
   mask being calculated based on the highest nL (or, equivalently, based
   on the highest nS) required by any rgroup with that nV.  We therefore
   represent the entire collection of masks as a two-level table, with the
   first level being indexed by nV - 1 (since nV == 0 doesn't exist) and
   the second being indexed by the mask index 0 <= i < nV.  */

/* The masks needed by rgroups with nV vectors, according to the
   description above.  */
struct rgroup_masks {
  /* The largest nS for all rgroups that use these masks.  */
  unsigned int max_nscalars_per_iter;

  /* The type of mask to use, based on the highest nS recorded above.  */
  tree mask_type;

  /* A vector of nV masks, in iteration order.  */
  vec<tree> masks;
};

typedef vec<rgroup_masks> vec_loop_masks;

/* Represents a scalar iteration count <= VF as both an integer count and a
   vector mask.  */
struct vec_niters_and_mask {
  /* The number of scalar iterations as a sizetype integer.  */
  tree niters;

  /* The mask of scalar iterations, with one element per iteration.  */
  tree mask;
};

/*-----------------------------------------------------------------*/
/* Info on vectorized loops.                                       */
/*-----------------------------------------------------------------*/
typedef struct _loop_vec_info : public vec_info {
  _loop_vec_info (struct loop *);
  ~_loop_vec_info ();

  /* The loop to which this info struct refers to.  */
  struct loop *loop;

  /* The loop basic blocks.  */
  basic_block *bbs;

  /* Number of latch executions.  */
  tree num_itersm1;
  /* Number of iterations.  */
  tree num_iters;
  /* Number of iterations of the original loop.  */
  tree num_iters_unchanged;
  /* Condition under which this loop is analyzed and versioned.  */
  tree num_iters_assumptions;

  /* Threshold of number of iterations below which vectorzation will not be
     performed. It is calculated from MIN_PROFITABLE_ITERS and
     PARAM_MIN_VECT_LOOP_BOUND.  */
  unsigned int th;

  /* Records whether we still have the option of using a fully-masked loop.  */
  bool can_fully_mask_p;

  /* True if have decided to use a fully-masked loop.  */
  bool fully_masked_p;

  /* Unrolling factor  */
  poly_uint64 vectorization_factor;

  /* Maximum runtime vectorization factor, or MAX_VECTORIZATION_FACTOR
     if there is no particular limit.  */
  unsigned HOST_WIDE_INT max_vectorization_factor;

  /* The actual runtime vectorization factor, which is the minimum of
     VECTORIZATION_FACTOR and MAX_VECTORIZATION_FACTOR.  */
  vec_niters_and_mask cap;

  /* The masks that a fully-masked loop should use to avoid operating
     on inactive scalars.  In a speculative loop, these masks control
     the operations that can be executed speculatively.  */
  vec_loop_masks masks;

  /* If we are using a loop mask to align memory addresses, this variable
     contains the number of vector elements that we should skip in the
     first iteration of the vector loop (i.e. the number of leading
     elements that should be false in the first mask).  */
  tree mask_skip_niters;

  /* Type of the variables to use in the WHILE_ULT call for fully-masked
     loops.  */
  tree mask_compare_type;

  /* Unknown DRs according to which loop was peeled.  */
  struct data_reference *unaligned_dr;

  /* peeling_for_alignment indicates whether peeling for alignment will take
     place, and what the peeling factor should be:
     peeling_for_alignment = X means:
        If X=0: Peeling for alignment will not be applied.
        If X>0: Peel first X iterations.
        If X=-1: Generate a runtime test to calculate the number of iterations
                 to be peeled, using the dataref recorded in the field
                 unaligned_dr.  */
  int peeling_for_alignment;

  /* The mask used to check the alignment of pointers or arrays.  */
  int ptr_mask;

  /* The loop nest in which the data dependences are computed.  */
  auto_vec<loop_p> loop_nest;

  /* Data Dependence Relations defining address ranges that are candidates
     for a run-time aliasing check.  */
  auto_vec<ddr_p> may_alias_ddrs;

  /* Data Dependence Relations defining address ranges together with segment
     lengths from which the run-time aliasing check is built.  */
  auto_vec<dr_with_seg_len_pair_t> comp_alias_ddrs;

  /* Check that the addresses of each pair of objects is unequal.  */
  auto_vec<vec_object_pair> check_unequal_addrs;

  /* List of values that are required to be nonzero.  This is used to check
     whether things like "x[i * n] += 1;" are safe and eventually gets added
     to the checks for lower bounds below.  */
  vec<tree> check_nonzero;

  /* List of values that need to be checked for a minimum value.  */
  vec<vec_lower_bound> lower_bounds;

  /* Statements in the loop that have data references that are candidates for a
     runtime (loop versioning) misalignment check.  */
  auto_vec<gimple *> may_misalign_stmts;

  /* Reduction cycles detected in the loop. Used in loop-aware SLP.  */
  auto_vec<gimple *> reductions;

  /* All reduction chains in the loop, represented by the first
     stmt in the chain.  */
  auto_vec<gimple *> reduction_chains;

  /* Cost vector for a single scalar iteration.  */
  auto_vec<stmt_info_for_cost> scalar_cost_vec;

  /* The unrolling factor needed to SLP the loop. In case of that pure SLP is
     applied to the loop, i.e., no unrolling is needed, this is 1.  */
  poly_uint64 slp_unrolling_factor;

  /* Cost of a single scalar iteration.  */
  int single_scalar_iteration_cost;

  /* Is the loop vectorizable? */
  bool vectorizable;

  /* When we have grouped data accesses with gaps, we may introduce invalid
     memory accesses.  We peel the last iteration of the loop to prevent
     this.  */
  bool peeling_for_gaps;

  /* When the number of iterations is not a multiple of the vector size
     we need to peel off iterations at the end to form an epilogue loop.  */
  bool peeling_for_niter;

  /* Reductions are canonicalized so that the last operand is the reduction
     operand.  If this places a constant into RHS1, this decanonicalizes
     GIMPLE for other phases, so we must track when this has occurred and
     fix it up.  */
  bool operands_swapped;

  /* True if there are no loop carried data dependencies in the loop.
     If loop->safelen <= 1, then this is always true, either the loop
     didn't have any loop carried data dependencies, or the loop is being
     vectorized guarded with some runtime alias checks, or couldn't
     be vectorized at all, but then this field shouldn't be used.
     For loop->safelen >= 2, the user has asserted that there are no
     backward dependencies, but there still could be loop carried forward
     dependencies in such loops.  This flag will be false if normal
     vectorizer data dependency analysis would fail or require versioning
     for alias, but because of loop->safelen >= 2 it has been vectorized
     even without versioning for alias.  E.g. in:
     #pragma omp simd
     for (int i = 0; i < m; i++)
       a[i] = a[i + k] * c;
     (or #pragma simd or #pragma ivdep) we can vectorize this and it will
     DTRT even for k > 0 && k < m, but without safelen we would not
     vectorize this, so this field would be false.  */
  bool no_data_dependencies;

  /* Mark loops having masked stores.  */
  bool has_mask_store;

  /* If if-conversion versioned this loop before conversion, this is the
     loop version without if-conversion.  */
  struct loop *scalar_loop;

  /* For loops being epilogues of already vectorized loops
     this points to the original vectorized loop.  Otherwise NULL.  */
  _loop_vec_info *orig_loop_info;

  /* A hash table used for caching vector base addresses.  */
  hash_table<vect_addr_base_hasher> *vect_addr_base_htab;

  /* A hash table used for caching gather/scatter indices.  */
  hash_table<gather_scatter_hasher> *gather_scatter_htab;

  /* A map from X to a precomputed gimple_val containing
     CAPPED_VECTORIZATION_FACTOR * X.  */
  hash_map<tree, tree> *vf_mult_map;

  /* Is this a speculative loop?  */
  bool speculative_execution;

  /* In a speculative loop, this is the result of the exit comparison.
     It is a vector mask with one element for each scalar iteration.  */
  tree exit_test_mask;

  /* A value equal to EXIT_TEST_MASK for use outside the loop.  */
  tree exit_mask;

  /* Is the loop executing using first faulting loads?  */
  bool firstfaulting_execution;

  /* In a vector loop that uses first-faulting loads, this is the
     number of scalar iterations (bounded by VF) that didn't trigger
     a fault, in both integer and mask form.  */
  vec_niters_and_mask nonfaulting;

  /* In a speculative loop, these masks are used to control operations
     that cannot be speculatively executed.  */
  vec_loop_masks nonspeculative_masks;

  /* Statements in a speculative loop that depend on nonspeculative masks.
     These statements can only be executed after the exit condition has
     been evaluated.  */
  gimple_seq nonspeculative_seq;
} *loop_vec_info;

/* Access Functions.  */
#define LOOP_VINFO_LOOP(L)                 (L)->loop
#define LOOP_VINFO_BBS(L)                  (L)->bbs
#define LOOP_VINFO_NITERSM1(L)             (L)->num_itersm1
#define LOOP_VINFO_NITERS(L)               (L)->num_iters
/* Since LOOP_VINFO_NITERS and LOOP_VINFO_NITERSM1 can change after
   prologue peeling retain total unchanged scalar loop iterations for
   cost model.  */
#define LOOP_VINFO_NITERS_UNCHANGED(L)     (L)->num_iters_unchanged
#define LOOP_VINFO_NITERS_ASSUMPTIONS(L)   (L)->num_iters_assumptions
#define LOOP_VINFO_COST_MODEL_THRESHOLD(L) (L)->th
#define LOOP_VINFO_VECTORIZABLE_P(L)       (L)->vectorizable
#define LOOP_VINFO_CAN_FULLY_MASK_P(L)     (L)->can_fully_mask_p
#define LOOP_VINFO_FULLY_MASKED_P(L)       (L)->fully_masked_p
#define LOOP_VINFO_VECT_FACTOR(L)          (L)->vectorization_factor
#define LOOP_VINFO_MAX_VECT_FACTOR(L)      (L)->max_vectorization_factor
#define LOOP_VINFO_CAP(L)                  (L)->cap
#define LOOP_VINFO_MASKS(L)                (L)->masks
#define LOOP_VINFO_MASK_SKIP_NITERS(L)     (L)->mask_skip_niters
#define LOOP_VINFO_MASK_COMPARE_TYPE(L)    (L)->mask_compare_type
#define LOOP_VINFO_PTR_MASK(L)             (L)->ptr_mask
#define LOOP_VINFO_LOOP_NEST(L)            (L)->loop_nest
#define LOOP_VINFO_DATAREFS(L)             (L)->datarefs
#define LOOP_VINFO_DDRS(L)                 (L)->ddrs
#define LOOP_VINFO_INT_NITERS(L)           (TREE_INT_CST_LOW ((L)->num_iters))
#define LOOP_VINFO_PEELING_FOR_ALIGNMENT(L) (L)->peeling_for_alignment
#define LOOP_VINFO_UNALIGNED_DR(L)         (L)->unaligned_dr
#define LOOP_VINFO_MAY_MISALIGN_STMTS(L)   (L)->may_misalign_stmts
#define LOOP_VINFO_MAY_ALIAS_DDRS(L)       (L)->may_alias_ddrs
#define LOOP_VINFO_COMP_ALIAS_DDRS(L)      (L)->comp_alias_ddrs
<<<<<<< HEAD
#define LOOP_VINFO_CHECK_NONZERO(L)        (L)->check_nonzero
#define LOOP_VINFO_LOWER_BOUNDS(L)         (L)->lower_bounds
=======
#define LOOP_VINFO_CHECK_UNEQUAL_ADDRS(L)  (L)->check_unequal_addrs
>>>>>>> 16316b61
#define LOOP_VINFO_GROUPED_STORES(L)       (L)->grouped_stores
#define LOOP_VINFO_SLP_INSTANCES(L)        (L)->slp_instances
#define LOOP_VINFO_SLP_UNROLLING_FACTOR(L) (L)->slp_unrolling_factor
#define LOOP_VINFO_REDUCTIONS(L)           (L)->reductions
#define LOOP_VINFO_REDUCTION_CHAINS(L)     (L)->reduction_chains
#define LOOP_VINFO_TARGET_COST_DATA(L)     (L)->target_cost_data
#define LOOP_VINFO_PEELING_FOR_GAPS(L)     (L)->peeling_for_gaps
#define LOOP_VINFO_OPERANDS_SWAPPED(L)     (L)->operands_swapped
#define LOOP_VINFO_PEELING_FOR_NITER(L)    (L)->peeling_for_niter
#define LOOP_VINFO_NO_DATA_DEPENDENCIES(L) (L)->no_data_dependencies
#define LOOP_VINFO_SCALAR_LOOP(L)	   (L)->scalar_loop
#define LOOP_VINFO_HAS_MASK_STORE(L)       (L)->has_mask_store
#define LOOP_VINFO_SCALAR_ITERATION_COST(L) (L)->scalar_cost_vec
#define LOOP_VINFO_SINGLE_SCALAR_ITERATION_COST(L) (L)->single_scalar_iteration_cost
#define LOOP_VINFO_ORIG_LOOP_INFO(L)       (L)->orig_loop_info
#define LOOP_VINFO_ADDR_CACHE(L)	   (L)->vect_addr_base_htab
#define LOOP_VINFO_GATHER_SCATTER_CACHE(L) (L)->gather_scatter_htab
#define LOOP_VINFO_VF_MULT_MAP(L)          (L)->vf_mult_map
#define LOOP_VINFO_SPECULATIVE_EXECUTION(L) (L)->speculative_execution
#define LOOP_VINFO_EXIT_TEST_MASK(L)        (L)->exit_test_mask
#define LOOP_VINFO_EXIT_MASK(L)             (L)->exit_mask
#define LOOP_VINFO_FIRSTFAULTING_EXECUTION(L) (L)->firstfaulting_execution
#define LOOP_VINFO_NONFAULTING(L)             (L)->nonfaulting
#define LOOP_VINFO_NONSPECULATIVE(L)          (L)->nonspeculative
#define LOOP_VINFO_NEEDS_NONSPECULATIVE_MASKS(L) \
  (!(L)->nonspeculative_masks.is_empty ())
#define LOOP_VINFO_NONSPECULATIVE_MASKS(L)    (L)->nonspeculative_masks
#define LOOP_VINFO_NONSPECULATIVE_SEQ(L)      (L)->nonspeculative_seq

#define LOOP_REQUIRES_VERSIONING_FOR_ALIGNMENT(L)	\
  ((L)->may_misalign_stmts.length () > 0)
#define LOOP_REQUIRES_VERSIONING_FOR_ALIAS(L)		\
<<<<<<< HEAD
  ((L)->comp_alias_ddrs.length () > 0 || (L)->lower_bounds.length () > 0)
=======
  ((L)->comp_alias_ddrs.length () > 0 \
   || (L)->check_unequal_addrs.length () > 0)
>>>>>>> 16316b61
#define LOOP_REQUIRES_VERSIONING_FOR_NITERS(L)		\
  (LOOP_VINFO_NITERS_ASSUMPTIONS (L))
#define LOOP_REQUIRES_VERSIONING(L)			\
  (LOOP_REQUIRES_VERSIONING_FOR_ALIGNMENT (L)		\
   || LOOP_REQUIRES_VERSIONING_FOR_ALIAS (L)		\
   || LOOP_REQUIRES_VERSIONING_FOR_NITERS (L))

#define LOOP_VINFO_NITERS_KNOWN_P(L)          \
  (tree_fits_shwi_p ((L)->num_iters) && tree_to_shwi ((L)->num_iters) > 0)

#define LOOP_VINFO_EPILOGUE_P(L) \
  (LOOP_VINFO_ORIG_LOOP_INFO (L) != NULL)

#define LOOP_VINFO_ORIG_MAX_VECT_FACTOR(L) \
  (LOOP_VINFO_MAX_VECT_FACTOR (LOOP_VINFO_ORIG_LOOP_INFO (L)))

static inline loop_vec_info
loop_vec_info_for_loop (struct loop *loop)
{
  return (loop_vec_info) loop->aux;
}

static inline bool
nested_in_vect_loop_p (struct loop *loop, gimple *stmt)
{
  return (loop->inner
          && (loop->inner == (gimple_bb (stmt))->loop_father));
}

typedef struct _bb_vec_info : public vec_info
{
  _bb_vec_info (gimple_stmt_iterator, gimple_stmt_iterator);
  ~_bb_vec_info ();

  basic_block bb;
  gimple_stmt_iterator region_begin;
  gimple_stmt_iterator region_end;
} *bb_vec_info;

#define BB_VINFO_BB(B)               (B)->bb
#define BB_VINFO_GROUPED_STORES(B)   (B)->grouped_stores
#define BB_VINFO_SLP_INSTANCES(B)    (B)->slp_instances
#define BB_VINFO_DATAREFS(B)         (B)->datarefs
#define BB_VINFO_DDRS(B)             (B)->ddrs
#define BB_VINFO_TARGET_COST_DATA(B) (B)->target_cost_data

static inline bb_vec_info
vec_info_for_bb (basic_block bb)
{
  return (bb_vec_info) bb->aux;
}

/*-----------------------------------------------------------------*/
/* Info on vectorized defs.                                        */
/*-----------------------------------------------------------------*/
enum stmt_vec_info_type {
  undef_vec_info_type = 0,
  load_vec_info_type,
  store_vec_info_type,
  shift_vec_info_type,
  op_vec_info_type,
  call_vec_info_type,
  call_simd_clone_vec_info_type,
  assignment_vec_info_type,
  condition_vec_info_type,
  comparison_vec_info_type,
  reduc_vec_info_type,
  induc_vec_info_type,
  type_promotion_vec_info_type,
  type_demotion_vec_info_type,
  type_conversion_vec_info_type,
  loop_exit_ctrl_vec_info_type
};

/* Indicates whether/how a variable is used in the scope of loop/basic
   block.  */
enum vect_relevant {
  vect_unused_in_scope = 0,

  /* The def is only used outside the loop.  */
  vect_used_only_live,
  /* The def is in the inner loop, and the use is in the outer loop, and the
     use is a reduction stmt.  */
  vect_used_in_outer_by_reduction,
  /* The def is in the inner loop, and the use is in the outer loop (and is
     not part of reduction).  */
  vect_used_in_outer,

  /* defs that feed computations that end up (only) in a reduction. These
     defs may be used by non-reduction stmts, but eventually, any
     computations/values that are affected by these defs are used to compute
     a reduction (i.e. don't get stored to memory, for example). We use this
     to identify computations that we can change the order in which they are
     computed.  */
  vect_used_by_reduction,

  vect_used_in_scope
};

/* The type of vectorization that can be applied to the stmt: regular loop-based
   vectorization; pure SLP - the stmt is a part of SLP instances and does not
   have uses outside SLP instances; or hybrid SLP and loop-based - the stmt is
   a part of SLP instance and also must be loop-based vectorized, since it has
   uses outside SLP sequences.

   In the loop context the meanings of pure and hybrid SLP are slightly
   different. By saying that pure SLP is applied to the loop, we mean that we
   exploit only intra-iteration parallelism in the loop; i.e., the loop can be
   vectorized without doing any conceptual unrolling, cause we don't pack
   together stmts from different iterations, only within a single iteration.
   Loop hybrid SLP means that we exploit both intra-iteration and
   inter-iteration parallelism (e.g., number of elements in the vector is 4
   and the slp-group-size is 2, in which case we don't have enough parallelism
   within an iteration, so we obtain the rest of the parallelism from subsequent
   iterations by unrolling the loop by 2).  */
enum slp_vect_type {
  loop_vect = 0,
  pure_slp,
  hybrid
};

/* Describes how we're going to vectorize an individual load or store,
   or a group of loads or stores.  */
enum vect_memory_access_type {
  /* An access to an invariant address.  This is used only for loads.  */
  VMAT_INVARIANT,

  /* A simple contiguous access.  */
  VMAT_CONTIGUOUS,

  /* A contiguous access that goes down in memory rather than up,
     with no additional permutation.  This is used only for stores
     of invariants.  */
  VMAT_CONTIGUOUS_DOWN,

  /* A simple contiguous access in which the elements need to be permuted
     after loading or before storing.  Only used for loop vectorization;
     SLP uses separate permutes.  */
  VMAT_CONTIGUOUS_PERMUTE,

  /* A simple contiguous access in which the elements need to be reversed
     after loading or before storing.  */
  VMAT_CONTIGUOUS_REVERSE,

  /* An access that uses IFN_LOAD_LANES or IFN_STORE_LANES.  */
  VMAT_LOAD_STORE_LANES,

  /* An access in which each scalar element is loaded or stored
     individually.  */
  VMAT_ELEMENTWISE,

  /* A hybrid of VMAT_CONTIGUOUS and VMAT_ELEMENTWISE, used for grouped
     SLP accesses.  Each unrolled iteration uses a contiguous load
     or store for the whole group, but the groups from separate iterations
     are combined in the same way as for VMAT_ELEMENTWISE.  */
  VMAT_STRIDED_SLP,

  /* The access uses gather loads or scatter stores.  */
  VMAT_GATHER_SCATTER
};

typedef struct data_reference *dr_p;

typedef struct _stmt_vec_info {

  enum stmt_vec_info_type type;

  /* Indicates whether this stmts is part of a computation whose result is
     used outside the loop.  */
  bool live;

  /* Stmt is part of some pattern (computation idiom)  */
  bool in_pattern_p;

  /* Is this statement vectorizable or should it be skipped in (partial)
     vectorization.  */
  bool vectorizable;

  /* The stmt to which this info struct refers to.  */
  gimple *stmt;

  /* The vec_info with respect to which STMT is vectorized.  */
  vec_info *vinfo;

  /* The vector type to be used for the LHS of this statement.  */
  tree vectype;

  /* The vectorized version of the stmt.  */
  gimple *vectorized_stmt;


  /* The following is relevant only for stmts that contain a non-scalar
     data-ref (array/pointer/struct access). A GIMPLE stmt is expected to have
     at most one such data-ref.  */

  /* Information about the data-ref (access function, etc),
     relative to the inner-most containing loop.  */
  struct data_reference *data_ref_info;

  /* Information about the data-ref relative to this loop
     nest (the loop that is being considered for vectorization).  */
  innermost_loop_behavior dr_wrt_vec_loop;

  /* For loop PHI nodes, the base and evolution part of it.  This makes sure
     this information is still available in vect_update_ivs_after_vectorizer
     where we may not be able to re-analyze the PHI nodes evolution as
     peeling for the prologue loop can make it unanalyzable.  The evolution
     part is still correct after peeling, but the base may have changed from
     the version here.  */
  tree loop_phi_evolution_base_unchanged;
  tree loop_phi_evolution_part;

  /* Used for various bookkeeping purposes, generally holding a pointer to
     some other stmt S that is in some way "related" to this stmt.
     Current use of this field is:
        If this stmt is part of a pattern (i.e. the field 'in_pattern_p' is
        true): S is the "pattern stmt" that represents (and replaces) the
        sequence of stmts that constitutes the pattern.  Similarly, the
        related_stmt of the "pattern stmt" points back to this stmt (which is
        the last stmt in the original sequence of stmts that constitutes the
        pattern).  */
  gimple *related_stmt;

  /* Used to keep a sequence of def stmts of a pattern stmt if such exists.  */
  gimple_seq pattern_def_seq;

  /* List of datarefs that are known to have the same alignment as the dataref
     of this stmt.  */
  vec<dr_p> same_align_refs;

  /* Selected SIMD clone's function info.  First vector element
     is SIMD clone's function decl, followed by a pair of trees (base + step)
     for linear arguments (pair of NULLs for other arguments).  */
  vec<tree> simd_clone_info;

  /* Classify the def of this stmt.  */
  enum vect_def_type def_type;

  /*  Whether the stmt is SLPed, loop-based vectorized, or both.  */
  enum slp_vect_type slp_type;

  /* Interleaving and reduction chains info.  */
  /* First element in the group.  */
  gimple *first_element;
  /* Pointer to the next element in the group.  */
  gimple *next_element;
  /* For data-refs, in case that two or more stmts share data-ref, this is the
     pointer to the previously detected stmt with the same dr.  */
  gimple *same_dr_stmt;
  /* The size of the group.  */
  unsigned int size;
  /* For stores, number of stores from this group seen. We vectorize the last
     one.  */
  unsigned int store_count;
  /* For loads only, the gap from the previous load. For consecutive loads, GAP
     is 1.  */
  unsigned int gap;

  /* The minimum negative dependence distance this stmt participates in
     or zero if none.  */
  unsigned int min_neg_dist;

  /* Not all stmts in the loop need to be vectorized. e.g, the increment
     of the loop induction variable and computation of array indexes. relevant
     indicates whether the stmt needs to be vectorized.  */
  enum vect_relevant relevant;

  /* For loads if this is a gather, for stores if this is a scatter.  */
  bool gather_scatter_p;

  /* True if this is an access with loop-invariant stride.  */
  bool strided_p;

  /* For both loads and stores.  */
  bool simd_lane_access_p;

  /* Classifies how the load or store is going to be implemented
     for loop vectorization.  */
  vect_memory_access_type memory_access_type;

  /* For reduction loops, this is the type of reduction.  */
  enum vect_reduction_type v_reduc_type;

  /* For CONST_COND_REDUCTION, record the reduc code.  */
  enum tree_code const_cond_reduc_code;

  /* On a reduction PHI the reduction type as detected by
     vect_force_simple_reduction.  */
  enum vect_reduction_type reduc_type;

  /* On a reduction PHI the def returned by vect_force_simple_reduction.
     On the def returned by vect_force_simple_reduction the
     corresponding PHI.  */
  gimple *reduc_def;

  /* The number of scalar stmt references from active SLP instances.  */
  unsigned int num_slp_uses;

  /* Number of real statements in a group.  */
  unsigned int num_stmts;

  /* For GROUP_FIRST_ELEMENT statements, these fields give the UIDs of
     the first and last statements in the group, otherwise both are
     equal to the statement's UID.  */
  unsigned int first_uid;
  unsigned int last_uid;
} *stmt_vec_info;

/* Information about a gather/scatter call.  */
struct gather_scatter_info {
  /* The FUNCTION_DECL for the built-in gather/scatter function.  */
  tree decl;

  /* The loop-invariant base value.  */
  tree base;

  union
  {
    /* If the offset needs to be vectorized, this is the original
       original scalar offset, which is a non-loop-invariant SSA_NAME.  */
    tree offset;

    /* If the offset should be [0, STEP, STEP*2, ...], then this is
       the step value.  */
    tree step;
  } u;

  /* The type of the scalar offset.  If OFFSET is nonnull then this
     is TREE_TYPE (OFFSET).  */
  tree offset_type;

  /* The type to which OFFSET_TYPE must be widened, or OFFSET_TYPE
     itself if no widening is necessary.  */
  tree widened_offset_type;

  /* Each offset element should be multiplied by this amount before
     being added to the base.  */
  int scale;

  /* The definition type for the vectorized offset.  */
  enum vect_def_type offset_dt;

  /* The type of the vectorized offset.  */
  tree offset_vectype;
};

/* Access Functions.  */
#define STMT_VINFO_TYPE(S)                 (S)->type
#define STMT_VINFO_STMT(S)                 (S)->stmt
inline loop_vec_info
STMT_VINFO_LOOP_VINFO (stmt_vec_info stmt_vinfo)
{
  if (loop_vec_info loop_vinfo = dyn_cast <loop_vec_info> (stmt_vinfo->vinfo))
    return loop_vinfo;
  return NULL;
}
inline bb_vec_info
STMT_VINFO_BB_VINFO (stmt_vec_info stmt_vinfo)
{
  if (bb_vec_info bb_vinfo = dyn_cast <bb_vec_info> (stmt_vinfo->vinfo))
    return bb_vinfo;
  return NULL;
}
#define STMT_VINFO_RELEVANT(S)             (S)->relevant
#define STMT_VINFO_LIVE_P(S)               (S)->live
#define STMT_VINFO_VECTYPE(S)              (S)->vectype
#define STMT_VINFO_VEC_STMT(S)             (S)->vectorized_stmt
#define STMT_VINFO_VECTORIZABLE(S)         (S)->vectorizable
#define STMT_VINFO_DATA_REF(S)             (S)->data_ref_info
#define STMT_VINFO_GATHER_SCATTER_P(S)	   (S)->gather_scatter_p
#define STMT_VINFO_STRIDED_P(S)	   	   (S)->strided_p
#define STMT_VINFO_MEMORY_ACCESS_TYPE(S)   (S)->memory_access_type
#define STMT_VINFO_SIMD_LANE_ACCESS_P(S)   (S)->simd_lane_access_p
#define STMT_VINFO_VEC_REDUCTION_TYPE(S)   (S)->v_reduc_type
#define STMT_VINFO_VEC_CONST_COND_REDUC_CODE(S) (S)->const_cond_reduc_code

#define STMT_VINFO_DR_WRT_VEC_LOOP(S)      (S)->dr_wrt_vec_loop
#define STMT_VINFO_DR_BASE_ADDRESS(S)      (S)->dr_wrt_vec_loop.base_address
#define STMT_VINFO_DR_INIT(S)              (S)->dr_wrt_vec_loop.init
#define STMT_VINFO_DR_OFFSET(S)            (S)->dr_wrt_vec_loop.offset
#define STMT_VINFO_DR_STEP(S)              (S)->dr_wrt_vec_loop.step
#define STMT_VINFO_DR_BASE_ALIGNMENT(S)    (S)->dr_wrt_vec_loop.base_alignment
#define STMT_VINFO_DR_BASE_MISALIGNMENT(S) \
  (S)->dr_wrt_vec_loop.base_misalignment
#define STMT_VINFO_DR_OFFSET_ALIGNMENT(S) \
  (S)->dr_wrt_vec_loop.offset_alignment
#define STMT_VINFO_DR_STEP_ALIGNMENT(S) \
  (S)->dr_wrt_vec_loop.step_alignment

#define STMT_VINFO_IN_PATTERN_P(S)         (S)->in_pattern_p
#define STMT_VINFO_RELATED_STMT(S)         (S)->related_stmt
#define STMT_VINFO_PATTERN_DEF_SEQ(S)      (S)->pattern_def_seq
#define STMT_VINFO_SAME_ALIGN_REFS(S)      (S)->same_align_refs
#define STMT_VINFO_SIMD_CLONE_INFO(S)	   (S)->simd_clone_info
#define STMT_VINFO_DEF_TYPE(S)             (S)->def_type
#define STMT_VINFO_GROUP_FIRST_ELEMENT(S)  (S)->first_element
#define STMT_VINFO_GROUP_NEXT_ELEMENT(S)   (S)->next_element
#define STMT_VINFO_GROUP_SIZE(S)           (S)->size
#define STMT_VINFO_GROUP_STORE_COUNT(S)    (S)->store_count
#define STMT_VINFO_GROUP_GAP(S)            (S)->gap
#define STMT_VINFO_GROUP_SAME_DR_STMT(S)   (S)->same_dr_stmt
#define STMT_VINFO_GROUP_NUM_STMTS(S)      (S)->num_stmts
#define STMT_VINFO_GROUP_FIRST_UID(S)      (S)->first_uid
#define STMT_VINFO_GROUP_LAST_UID(S)       (S)->last_uid
#define STMT_VINFO_GROUPED_ACCESS(S)      ((S)->first_element != NULL && (S)->data_ref_info)
#define STMT_VINFO_LOOP_PHI_EVOLUTION_BASE_UNCHANGED(S) (S)->loop_phi_evolution_base_unchanged
#define STMT_VINFO_LOOP_PHI_EVOLUTION_PART(S) (S)->loop_phi_evolution_part
#define STMT_VINFO_MIN_NEG_DIST(S)	(S)->min_neg_dist
#define STMT_VINFO_NUM_SLP_USES(S)	(S)->num_slp_uses
#define STMT_VINFO_REDUC_TYPE(S)	(S)->reduc_type
#define STMT_VINFO_REDUC_DEF(S)		(S)->reduc_def

#define GROUP_FIRST_ELEMENT(S)          (S)->first_element
#define GROUP_NEXT_ELEMENT(S)           (S)->next_element
#define GROUP_SIZE(S)                   (S)->size
#define GROUP_STORE_COUNT(S)            (S)->store_count
#define GROUP_GAP(S)                    (S)->gap
#define GROUP_SAME_DR_STMT(S)           (S)->same_dr_stmt
#define GROUP_NUM_STMTS(S)              (S)->num_stmts
#define GROUP_FIRST_UID(S)              (S)->first_uid
#define GROUP_LAST_UID(S)               (S)->last_uid

#define STMT_VINFO_RELEVANT_P(S)          ((S)->relevant != vect_unused_in_scope)

#define HYBRID_SLP_STMT(S)                ((S)->slp_type == hybrid)
#define PURE_SLP_STMT(S)                  ((S)->slp_type == pure_slp)
#define STMT_SLP_TYPE(S)                   (S)->slp_type

struct dataref_aux {
  /* The misalignment in bytes of the reference, or -1 if not known.  */
  int misalignment;
  /* The byte alignment that we'd ideally like the reference to have,
     and the value that misalignment is measured against.  */
  int target_alignment;
  /* If true the alignment of base_decl needs to be increased.  */
  bool base_misaligned;
  tree base_decl;
};

#define DR_VECT_AUX(dr) ((dataref_aux *)(dr)->aux)

#define VECT_MAX_COST 1000

/* The maximum number of intermediate steps required in multi-step type
   conversion.  */
#define MAX_INTERM_CVT_STEPS         3

#define MAX_VECTORIZATION_FACTOR INT_MAX

/* Nonzero if TYPE represents a (scalar) boolean type or type
   in the middle-end compatible with it (unsigned precision 1 integral
   types).  Used to determine which types should be vectorized as
   VECTOR_BOOLEAN_TYPE_P.  */

#define VECT_SCALAR_BOOLEAN_TYPE_P(TYPE) \
  (TREE_CODE (TYPE) == BOOLEAN_TYPE		\
   || ((TREE_CODE (TYPE) == INTEGER_TYPE	\
	|| TREE_CODE (TYPE) == ENUMERAL_TYPE)	\
       && TYPE_PRECISION (TYPE) == 1		\
       && TYPE_UNSIGNED (TYPE)))

extern vec<stmt_vec_info> stmt_vec_info_vec;

void init_stmt_vec_info_vec (void);
void free_stmt_vec_info_vec (void);

/* Return a stmt_vec_info corresponding to STMT.  */

static inline stmt_vec_info
vinfo_for_stmt (gimple *stmt)
{
  int uid = gimple_uid (stmt);
  if (uid <= 0)
    return NULL;

  return stmt_vec_info_vec[uid - 1];
}

/* Set vectorizer information INFO for STMT.  */

static inline void
set_vinfo_for_stmt (gimple *stmt, stmt_vec_info info)
{
  unsigned int uid = gimple_uid (stmt);
  if (uid == 0)
    {
      gcc_checking_assert (info);
      uid = stmt_vec_info_vec.length () + 1;
      gimple_set_uid (stmt, uid);
      stmt_vec_info_vec.safe_push (info);
      if (GROUP_FIRST_UID (info) == 0)
	{
	  GROUP_FIRST_UID (info) = uid;
	  GROUP_LAST_UID (info) = uid;
	}
    }
  else
    {
      gcc_checking_assert (info == NULL);
      stmt_vec_info_vec[uid - 1] = info;
    }
}

/* Return the earlier statement between STMT1 and STMT2.  */

static inline gimple *
get_earlier_stmt (gimple *stmt1, gimple *stmt2)
{
  unsigned int uid1, uid2;

  if (stmt1 == NULL)
    return stmt2;

  if (stmt2 == NULL)
    return stmt1;

  uid1 = gimple_uid (stmt1);
  uid2 = gimple_uid (stmt2);

  if (uid1 == 0 || uid2 == 0)
    return NULL;

  gcc_checking_assert (uid1 <= stmt_vec_info_vec.length ()
		       && uid2 <= stmt_vec_info_vec.length ());

  if (uid1 < uid2)
    return stmt1;
  else
    return stmt2;
}

/* Return the later statement between STMT1 and STMT2.  */

static inline gimple *
get_later_stmt (gimple *stmt1, gimple *stmt2)
{
  unsigned int uid1, uid2;

  if (stmt1 == NULL)
    return stmt2;

  if (stmt2 == NULL)
    return stmt1;

  uid1 = gimple_uid (stmt1);
  uid2 = gimple_uid (stmt2);

  if (uid1 == 0 || uid2 == 0)
    return NULL;

  gcc_assert (uid1 <= stmt_vec_info_vec.length ());
  gcc_assert (uid2 <= stmt_vec_info_vec.length ());

  if (uid1 > uid2)
    return stmt1;
  else
    return stmt2;
}

/* If STMT is in a group, return the UID of the first statement in
   the group, otherwise return STMT's own UID.  */

static inline unsigned int
vect_group_first_uid (stmt_vec_info stmt_info)
{
  if (GROUP_FIRST_ELEMENT (stmt_info))
    stmt_info = vinfo_for_stmt (GROUP_FIRST_ELEMENT (stmt_info));
  gcc_checking_assert (GROUP_FIRST_UID (stmt_info) != 0);
  return GROUP_FIRST_UID (stmt_info);
}

/* If STMT is in a group, return the UID of the last statement in
   the group, otherwise return STMT's own UID.  */

static inline unsigned int
vect_group_last_uid (stmt_vec_info stmt_info)
{
  if (GROUP_FIRST_ELEMENT (stmt_info))
    stmt_info = vinfo_for_stmt (GROUP_FIRST_ELEMENT (stmt_info));
  gcc_checking_assert (GROUP_LAST_UID (stmt_info) != 0);
  return GROUP_LAST_UID (stmt_info);
}

/* Return TRUE if a statement represented by STMT_INFO is a part of a
   pattern.  */

static inline bool
is_pattern_stmt_p (stmt_vec_info stmt_info)
{
  gimple *related_stmt;
  stmt_vec_info related_stmt_info;

  related_stmt = STMT_VINFO_RELATED_STMT (stmt_info);
  if (related_stmt
      && (related_stmt_info = vinfo_for_stmt (related_stmt))
      && STMT_VINFO_IN_PATTERN_P (related_stmt_info))
    return true;

  return false;
}

/* Return true if BB is a loop header.  */

static inline bool
is_loop_header_bb_p (basic_block bb)
{
  if (bb == (bb->loop_father)->header)
    return true;
  gcc_checking_assert (EDGE_COUNT (bb->preds) == 1);
  return false;
}

/* Return pow2 (X).  */

static inline int
vect_pow2 (int x)
{
  int i, res = 1;

  for (i = 0; i < x; i++)
    res *= 2;

  return res;
}

/* Alias targetm.vectorize.builtin_vectorization_cost.  */

static inline int
builtin_vectorization_cost (enum vect_cost_for_stmt type_of_cost,
			    tree vectype, int misalign)
{
  return targetm.vectorize.builtin_vectorization_cost (type_of_cost,
						       vectype, misalign);
}

/* Get cost by calling cost target builtin.  */

static inline
int vect_get_stmt_cost (enum vect_cost_for_stmt type_of_cost)
{
  return builtin_vectorization_cost (type_of_cost, NULL, 0);
}

/* Alias targetm.vectorize.init_cost.  */

static inline void *
init_cost (struct loop *loop_info)
{
  return targetm.vectorize.init_cost (loop_info);
}

/* Alias targetm.vectorize.add_stmt_cost.  */

static inline unsigned
add_stmt_cost (void *data, int count, enum vect_cost_for_stmt kind,
	       stmt_vec_info stmt_info, int misalign,
	       enum vect_cost_model_location where)
{
  return targetm.vectorize.add_stmt_cost (data, count, kind,
					  stmt_info, misalign, where);
}

/* Alias targetm.vectorize.finish_cost.  */

static inline void
finish_cost (void *data, unsigned *prologue_cost,
	     unsigned *body_cost, unsigned *epilogue_cost)
{
  targetm.vectorize.finish_cost (data, prologue_cost, body_cost, epilogue_cost);
}

/* Alias targetm.vectorize.destroy_cost_data.  */

static inline void
destroy_cost_data (void *data)
{
  targetm.vectorize.destroy_cost_data (data);
}

/*-----------------------------------------------------------------*/
/* Info on data references alignment.                              */
/*-----------------------------------------------------------------*/
inline void
set_dr_misalignment (struct data_reference *dr, int val)
{
  dataref_aux *data_aux = DR_VECT_AUX (dr);

  if (!data_aux)
    {
      data_aux = XCNEW (dataref_aux);
      dr->aux = data_aux;
    }

  data_aux->misalignment = val;
}

inline int
dr_misalignment (struct data_reference *dr)
{
  return DR_VECT_AUX (dr)->misalignment;
}

/* Reflects actual alignment of first access in the vectorized loop,
   taking into account peeling/versioning if applied.  */
#define DR_MISALIGNMENT(DR) dr_misalignment (DR)
#define SET_DR_MISALIGNMENT(DR, VAL) set_dr_misalignment (DR, VAL)
#define DR_MISALIGNMENT_UNKNOWN (-1)

/* Only defined once DR_MISALIGNMENT is defined.  */
#define DR_TARGET_ALIGNMENT(DR) DR_VECT_AUX (DR)->target_alignment

/* Return true if data access DR is aligned to its target alignment
   (which may be less than a full vector).  */

static inline bool
aligned_access_p (struct data_reference *data_ref_info)
{
  return (DR_MISALIGNMENT (data_ref_info) == 0);
}

/* Return TRUE if the alignment of the data access is known, and FALSE
   otherwise.  */

static inline bool
known_alignment_for_access_p (struct data_reference *data_ref_info)
{
  return (DR_MISALIGNMENT (data_ref_info) != DR_MISALIGNMENT_UNKNOWN);
}

/* Return the behavior of DR with respect to the vectorization context
   (which for outer loop vectorization might not be the behavior recorded
   in DR itself).  */

static inline innermost_loop_behavior *
vect_dr_behavior (data_reference *dr)
{
  gimple *stmt = DR_STMT (dr);
  stmt_vec_info stmt_info = vinfo_for_stmt (stmt);
  loop_vec_info loop_vinfo = STMT_VINFO_LOOP_VINFO (stmt_info);
  if (loop_vinfo == NULL
      || !nested_in_vect_loop_p (LOOP_VINFO_LOOP (loop_vinfo), stmt))
    return &DR_INNERMOST (dr);
  else
    return &STMT_VINFO_DR_WRT_VEC_LOOP (stmt_info);
}

/* Return true if the vect cost model is unlimited.  */
static inline bool
unlimited_cost_model (loop_p loop)
{
  if (loop != NULL && loop->force_vectorize
      && flag_simd_cost_model != VECT_COST_MODEL_DEFAULT)
    return flag_simd_cost_model == VECT_COST_MODEL_UNLIMITED;
  return (flag_vect_cost_model == VECT_COST_MODEL_UNLIMITED);
}

/* Return true if the loop needs to use a vectorization factor that
   is capped at run time.  */

static inline bool
use_capped_vf (loop_vec_info loop_vinfo)
{
  return (loop_vinfo
	  && (LOOP_VINFO_MAX_VECT_FACTOR (loop_vinfo)
	      != MAX_VECTORIZATION_FACTOR)
	  && may_lt (LOOP_VINFO_MAX_VECT_FACTOR (loop_vinfo),
		     LOOP_VINFO_VECT_FACTOR (loop_vinfo)));
}

/* Return true if the loop described by LOOP_VINFO is fully-masked and
   if the first iteration should use a partial mask in order to achieve
   alignment.  */

static inline bool
vect_use_loop_mask_for_alignment_p (loop_vec_info loop_vinfo)
{
  return (LOOP_VINFO_FULLY_MASKED_P (loop_vinfo)
	  && LOOP_VINFO_PEELING_FOR_ALIGNMENT (loop_vinfo)
	  && !LOOP_VINFO_FIRSTFAULTING_EXECUTION (loop_vinfo));
}

/* Return the number of vectors of type VECTYPE that are needed to get
   NUNITS elements.  NUNITS should be based on the vectorization factor,
   so it is always a known multiple of the number of elements in VECTYPE.  */

static inline unsigned int
vect_get_num_vectors (poly_uint64 nunits, tree vectype)
{
  return exact_div (nunits, TYPE_VECTOR_SUBPARTS (vectype)).to_constant ();
}

/* Return the number of copies needed for loop vectorization when
   a statement operates on vectors of type VECTYPE.  This is the
   vectorization factor divided by the number of elements in
   VECTYPE and is always known at compile time.  */

static inline unsigned int
vect_get_num_copies (loop_vec_info loop_vinfo, tree vectype)
{
  return vect_get_num_vectors (LOOP_VINFO_VECT_FACTOR (loop_vinfo), vectype);
}

/* Return the vectorization factor that should be used for costing
   purposes while vectorizing the loop described by LOOP_VINFO.
   Pick a reasonable estimate if the vectorization factor isn't
   known at compile time.  */

static inline unsigned int
vect_vf_for_cost (loop_vec_info loop_vinfo)
{
  return estimated_poly_value (LOOP_VINFO_VECT_FACTOR (loop_vinfo));
}

/* Estimate the number of elements in VEC_TYPE for costing purposes.
   Pick a reasonable estimate if the exact number isn't known at
   compile time.  */

static inline unsigned int
vect_nunits_for_cost (tree vec_type)
{
  return estimated_poly_value (TYPE_VECTOR_SUBPARTS (vec_type));
}

/* Return the maximum possible vectorization factor for LOOP_VINFO.  */

static inline unsigned HOST_WIDE_INT
vect_max_vf (loop_vec_info loop_vinfo)
{
  unsigned HOST_WIDE_INT vf;
  if (LOOP_VINFO_VECT_FACTOR (loop_vinfo).is_constant (&vf))
    return vf;
  return MAX_VECTORIZATION_FACTOR;
}

/* Source location */
extern source_location vect_location;

/*-----------------------------------------------------------------*/
/* Function prototypes.                                            */
/*-----------------------------------------------------------------*/

/* Simple loop peeling and versioning utilities for vectorizer's purposes -
   in tree-vect-loop-manip.c.  */
extern void slpeel_finalize_loop_iterations (struct loop *, loop_vec_info,
					     tree, tree);
extern bool slpeel_can_duplicate_loop_p (const struct loop *, const_edge);
struct loop *slpeel_tree_duplicate_loop_to_edge_cfg (struct loop *,
						     struct loop *, edge);
extern void vect_loop_versioning (loop_vec_info, unsigned int, bool);
extern struct loop *vect_do_peeling (loop_vec_info, tree, tree,
				     tree *, tree *, int, bool, bool);
extern void vect_prepare_for_masked_peels (loop_vec_info);
extern source_location find_loop_location (struct loop *);
extern bool vect_can_advance_ivs_p (loop_vec_info);

/* In tree-vect-stmts.c.  */
extern poly_uint64 current_vector_size;
extern tree get_vectype_for_scalar_type (tree);
extern tree get_mask_type_for_scalar_type (tree);
extern tree get_same_sized_vectype (tree, tree);
extern bool vect_get_loop_mask_type (loop_vec_info);
extern bool vect_is_simple_use (tree, vec_info *, gimple **,
                                enum vect_def_type *);
extern bool vect_is_simple_use (tree, vec_info *, gimple **,
				enum vect_def_type *, tree *);
extern bool supportable_widening_operation (enum tree_code, gimple *, tree,
					    tree, enum tree_code *,
					    enum tree_code *, int *,
					    vec<tree> *);
extern bool supportable_narrowing_operation (enum tree_code, tree, tree,
					     enum tree_code *,
					     int *, vec<tree> *);
extern stmt_vec_info new_stmt_vec_info (gimple *stmt, vec_info *);
extern void free_stmt_vec_info (gimple *stmt);
extern void vect_model_simple_cost (stmt_vec_info, int, enum vect_def_type *,
				    int, stmt_vector_for_cost *,
				    stmt_vector_for_cost *);
extern void vect_model_store_cost (stmt_vec_info, int, vect_memory_access_type,
				   enum vect_def_type, slp_tree,
				   stmt_vector_for_cost *,
				   stmt_vector_for_cost *);
extern void vect_model_load_cost (stmt_vec_info, int, vect_memory_access_type,
				  slp_tree, stmt_vector_for_cost *,
				  stmt_vector_for_cost *);
extern unsigned record_stmt_cost (stmt_vector_for_cost *, int,
				  enum vect_cost_for_stmt, stmt_vec_info,
				  int, enum vect_cost_model_location);
extern void vect_finish_replace_stmt (gimple *, gimple *);
extern void vect_finish_stmt_generation (gimple *, gimple *,
                                         gimple_stmt_iterator *);
extern bool vect_mark_stmts_to_be_vectorized (loop_vec_info);
extern tree vect_get_vec_def_for_operand_1 (gimple *, enum vect_def_type);
extern tree vect_get_vec_def_for_operand (tree, gimple *, tree = NULL);
extern void vect_get_vec_defs (tree, tree, gimple *, vec<tree> *,
			       vec<tree> *, slp_tree);
extern void vect_get_vec_defs_for_stmt_copy (enum vect_def_type *,
					     vec<tree> *, vec<tree> *);
extern tree vect_init_vector (gimple *, tree, tree,
                              gimple_stmt_iterator *);
extern tree vect_get_vec_def_for_stmt_copy (enum vect_def_type, tree);
extern bool vect_transform_stmt (gimple *, gimple_stmt_iterator *,
                                 bool *, slp_tree, slp_instance);
extern void vect_remove_stores (gimple *);
<<<<<<< HEAD
extern bool vect_analyze_stmt (gimple *, bool *, slp_tree, int);
=======
extern bool vect_analyze_stmt (gimple *, bool *, slp_tree, slp_instance);
>>>>>>> 16316b61
extern bool vectorizable_condition (gimple *, gimple_stmt_iterator *,
				    gimple **, tree, int, slp_tree);
extern void vect_get_load_cost (struct data_reference *, int, bool,
				unsigned int *, unsigned int *,
				stmt_vector_for_cost *,
				stmt_vector_for_cost *, bool);
extern void vect_get_store_cost (struct data_reference *, int,
				 unsigned int *, stmt_vector_for_cost *);
extern bool vect_supportable_shift (enum tree_code, tree);
<<<<<<< HEAD
extern void vect_get_vec_defs (tree, tree, gimple *, vec<tree> *,
			       vec<tree> *, slp_tree, int);
extern tree vect_gen_perm_mask_any (tree, unsigned int, const unsigned char *);
extern tree vect_gen_perm_mask_checked (tree, unsigned int,
					const unsigned char *);
=======
extern tree vect_gen_perm_mask_any (tree, const unsigned char *);
extern tree vect_gen_perm_mask_checked (tree, const unsigned char *);
>>>>>>> 16316b61
extern void optimize_mask_stores (struct loop*);
extern gcall *vect_gen_while (tree, tree, tree);
extern tree vect_gen_while_not (gimple_seq *, tree, tree, tree);

/* In tree-vect-data-refs.c.  */
extern bool vect_can_force_dr_alignment_p (const_tree, unsigned int);
extern enum dr_alignment_support vect_supportable_dr_alignment
                                           (struct data_reference *, bool);
extern tree vect_get_smallest_scalar_type (gimple *, HOST_WIDE_INT *,
                                           HOST_WIDE_INT *);
extern bool vect_analyze_data_ref_dependences (loop_vec_info, unsigned int *);
extern bool vect_slp_analyze_instance_dependence (slp_instance);
extern bool vect_enhance_data_refs_alignment (loop_vec_info);
extern bool vect_analyze_data_refs_alignment (loop_vec_info);
extern bool vect_verify_datarefs_alignment (loop_vec_info);
extern bool vect_slp_analyze_and_verify_instance_alignment (slp_instance);
extern bool vect_analyze_data_ref_accesses (vec_info *);
extern bool vect_prune_runtime_alias_test_list (loop_vec_info);
extern bool vect_check_gather_scatter (gimple *, loop_vec_info,
<<<<<<< HEAD
				       gather_scatter_info *, bool);
extern bool vect_analyze_data_refs (vec_info *, poly_uint64 *);
extern tree vect_create_data_ref_ptr (gimple *, tree, unsigned int,
				      struct loop *, tree,
=======
				       gather_scatter_info *);
extern bool vect_analyze_data_refs (vec_info *, int *);
extern void vect_record_base_alignments (vec_info *);
extern tree vect_create_data_ref_ptr (gimple *, tree, struct loop *, tree,
>>>>>>> 16316b61
				      tree *, gimple_stmt_iterator *,
				      gimple **, bool, bool *,
				      tree = NULL_TREE);
extern tree bump_vector_ptr (tree, gimple *, gimple_stmt_iterator *, gimple *,
			     tree);
extern tree vect_create_destination_var (tree, tree);
extern bool vect_grouped_store_supported (tree, unsigned HOST_WIDE_INT);
extern bool vect_store_lanes_supported (tree, unsigned HOST_WIDE_INT, bool);
extern bool vect_grouped_load_supported (tree, bool, unsigned HOST_WIDE_INT);
extern bool vect_load_lanes_supported (tree, unsigned HOST_WIDE_INT, bool);
extern void vect_permute_store_chain (vec<tree> ,unsigned int, gimple *,
                                    gimple_stmt_iterator *, vec<tree> *);
extern tree vect_setup_realignment (gimple *, gimple_stmt_iterator *, tree *,
                                    enum dr_alignment_support, tree,
                                    struct loop **);
extern void vect_transform_grouped_load (gimple *, vec<tree> , int,
                                         gimple_stmt_iterator *);
extern void vect_record_grouped_load_vectors (gimple *, vec<tree> );
extern tree vect_get_new_vect_var (tree, enum vect_var_kind, const char *);
extern tree vect_get_new_ssa_name (tree, enum vect_var_kind,
				   const char * = NULL);
extern tree vect_create_addr_base_for_vector_ref (gimple *, gimple_seq *,
<<<<<<< HEAD
						  tree, struct loop *,
						  tree = NULL_TREE);
extern tree get_copy_for_caching (tree);
extern bool can_get_vect_data_ref_required_alignment (struct data_reference *,
						      unsigned int *);
extern unsigned int vect_data_ref_required_alignment (struct data_reference *);
extern unsigned int vect_known_alignment_in_elements (gimple *);

/* In tree-vect-loop.c.  */
/* FORNOW: Used in tree-parloops.c.  */
extern void destroy_loop_vec_info (loop_vec_info, bool);
extern gimple *vect_force_simple_reduction (loop_vec_info, gimple *, bool,
					    bool *, bool *, bool);
/* Drive for loop analysis stage.  */
extern loop_vec_info vect_analyze_loop (struct loop *, loop_vec_info);
extern tree vect_build_loop_niters (loop_vec_info);
extern void vect_gen_vector_loop_niters (loop_vec_info, tree, tree *,
					 tree *, bool);
extern tree vect_halve_mask_nunits (tree);
extern tree vect_double_mask_nunits (tree);
extern void vect_record_loop_mask (loop_vec_info, vec_loop_masks *,
				   unsigned int, tree);
extern tree vect_get_loop_mask (gimple_stmt_iterator *, vec_loop_masks *,
				unsigned int, tree, unsigned int);
extern tree vect_get_load_mask (loop_vec_info, gimple_stmt_iterator *,
				unsigned int, tree, unsigned int);
extern tree vect_mask_type_for_speculation (loop_vec_info);
extern tree vect_get_niters_from_mask (gimple_seq *, vec_niters_and_mask *);

=======
						  tree, tree = NULL_TREE);

/* In tree-vect-loop.c.  */
/* FORNOW: Used in tree-parloops.c.  */
extern gimple *vect_force_simple_reduction (loop_vec_info, gimple *,
					    bool *, bool);
/* Drive for loop analysis stage.  */
extern loop_vec_info vect_analyze_loop (struct loop *, loop_vec_info);
extern tree vect_build_loop_niters (loop_vec_info, bool * = NULL);
extern void vect_gen_vector_loop_niters (loop_vec_info, tree, tree *, bool);
>>>>>>> 16316b61
/* Drive for loop transformation stage.  */
extern struct loop *vect_transform_loop (loop_vec_info);
extern loop_vec_info vect_analyze_loop_form (struct loop *);
extern bool vectorizable_live_operation (gimple *, gimple_stmt_iterator *,
					 slp_tree, int, gimple **);
extern bool vectorizable_reduction (gimple *, gimple_stmt_iterator *,
				    gimple **, slp_tree, slp_instance);
extern bool vectorizable_induction (gimple *, gimple_stmt_iterator *,
				    gimple **, slp_tree);
<<<<<<< HEAD
extern bool vectorizable_induction (gimple *, gimple_stmt_iterator *, gimple **);
extern bool vect_worthwhile_without_simd_p (loop_vec_info, tree_code);
=======
extern tree get_initial_def_for_reduction (gimple *, tree, tree *);
extern int vect_min_worthwhile_factor (enum tree_code);
>>>>>>> 16316b61
extern int vect_get_known_peeling_cost (loop_vec_info, int, int *,
					stmt_vector_for_cost *,
					stmt_vector_for_cost *,
					stmt_vector_for_cost *);

/* In tree-vect-slp.c.  */
extern void vect_free_slp_instance (slp_instance);
extern bool vect_transform_slp_perm_load (slp_tree, vec<tree> ,
					  gimple_stmt_iterator *, poly_uint64,
					  slp_instance, bool, unsigned *);
extern bool vect_slp_analyze_operations (vec_info *);
extern bool vect_schedule_slp (vec_info *);
extern bool vect_analyze_slp (vec_info *, unsigned);
extern bool vect_make_slp_decision (loop_vec_info);
extern void vect_detect_hybrid_slp (loop_vec_info);
extern void vect_get_slp_defs (vec<tree> , slp_tree, vec<vec<tree> > *);
extern bool vect_slp_bb (basic_block);
extern gimple *vect_find_last_scalar_stmt_in_slp (slp_tree);
extern bool is_simple_and_all_uses_invariant (gimple *, loop_vec_info);

/* In tree-vect-patterns.c.  */
/* Pattern recognition functions.
   Additional pattern recognition functions can (and will) be added
   in the future.  */
typedef gimple *(* vect_recog_func_ptr) (vec<gimple *> *, tree *, tree *);
#define NUM_PATTERNS 14
void vect_pattern_recog (vec_info *);

/* In tree-vectorizer.c.  */
unsigned vectorize_loops (void);
bool vect_stmt_in_region_p (vec_info *, gimple *);
void vect_free_loop_info_assumptions (struct loop *);

#endif  /* GCC_TREE_VECTORIZER_H  */<|MERGE_RESOLUTION|>--- conflicted
+++ resolved
@@ -65,6 +65,7 @@
 /* Define type of reduction.  */
 enum vect_reduction_type {
   TREE_CODE_REDUCTION,
+  STRICT_FP_REDUCTION,
   COND_REDUCTION,
   INTEGER_INDUC_COND_REDUCTION,
   CONST_COND_REDUCTION,
@@ -72,7 +73,8 @@
 };
 
 /* Any type of condition reduction.  */
-#define REDUCTION_IS_COND_REDUCTION_P(R) (R != TREE_CODE_REDUCTION)
+#define REDUCTION_IS_COND_REDUCTION_P(R) \
+  ((R) != TREE_CODE_REDUCTION && (R) != STRICT_FP_REDUCTION)
 
 /* Any standard condition reduction.  */
 #define REDUCTION_IS_FULL_COND_REDUCTION_P(R) (R == COND_REDUCTION	      \
@@ -163,41 +165,9 @@
 
 
 
-<<<<<<< HEAD
-/* This struct is used to store the information of a data reference,
-   including the data ref itself and the segment length for aliasing
-   checks.  This is used to merge alias checks.  */
-
-struct dr_with_seg_len
-{
-  dr_with_seg_len (data_reference_p d, tree len, unsigned HOST_WIDE_INT size,
-		   unsigned int a)
-    : dr (d), seg_len (len), access_size (size), align (a) {}
-
-  data_reference_p dr;
-  /* The offset of the last access that needs to be checked minus
-     the offset of the first.  */
-  tree seg_len;
-  /* A value that, when added to abs (SEG_LEN), gives the total number of
-     bytes in the segment.  */
-  unsigned HOST_WIDE_INT access_size;
-  /* The minimum common alignment of DR's start address, SEG_LEN and
-     ACCESS_SIZE.  */
-  unsigned int align;
-};
-
-/* This struct contains two dr_with_seg_len objects with aliasing data
-   refs.  Two comparisons are generated from them.  */
-
-struct dr_with_seg_len_pair_t
-{
-  dr_with_seg_len_pair_t (const dr_with_seg_len& d1,
-			       const dr_with_seg_len& d2)
-    : first (d1), second (d2) {}
-
-  dr_with_seg_len first;
-  dr_with_seg_len second;
-};
+/* Describes two objects whose addresses must be unequal for the vectorized
+   loop to be valid.  */
+typedef std::pair<tree, tree> vec_object_pair;
 
 /* Records that vectorization is only possible if abs (EXPR) >= MIN_VALUE.
    UNSIGNED_P is true if we can assume that abs (EXPR) == EXPR.  */
@@ -210,11 +180,6 @@
   bool unsigned_p;
   poly_uint64 min_value;
 };
-=======
-/* Describes two objects whose addresses must be unequal for the vectorized
-   loop to be valid.  */
-typedef std::pair<tree, tree> vec_object_pair;
->>>>>>> 16316b61
 
 /* Vectorizer state common between loop and basic-block vectorization.  */
 struct vec_info {
@@ -406,11 +371,13 @@
   vec<tree> masks;
 };
 
-typedef vec<rgroup_masks> vec_loop_masks;
+typedef auto_vec<rgroup_masks> vec_loop_masks;
 
 /* Represents a scalar iteration count <= VF as both an integer count and a
    vector mask.  */
 struct vec_niters_and_mask {
+  vec_niters_and_mask () : niters (NULL_TREE), mask (NULL_TREE) {}
+
   /* The number of scalar iterations as a sizetype integer.  */
   tree niters;
 
@@ -445,11 +412,11 @@
      PARAM_MIN_VECT_LOOP_BOUND.  */
   unsigned int th;
 
-  /* Records whether we still have the option of using a fully-masked loop.  */
-  bool can_fully_mask_p;
-
-  /* True if have decided to use a fully-masked loop.  */
-  bool fully_masked_p;
+  /* When applying loop versioning, the vector form should only be used
+     if the number of scalar iterations is >= this value, on top of all
+     the other requirements.  Ignored when loop versioning is not being
+     used.  */
+  poly_uint64 versioning_threshold;
 
   /* Unrolling factor  */
   poly_uint64 vectorization_factor;
@@ -510,10 +477,10 @@
   /* List of values that are required to be nonzero.  This is used to check
      whether things like "x[i * n] += 1;" are safe and eventually gets added
      to the checks for lower bounds below.  */
-  vec<tree> check_nonzero;
+  auto_vec<tree> check_nonzero;
 
   /* List of values that need to be checked for a minimum value.  */
-  vec<vec_lower_bound> lower_bounds;
+  auto_vec<vec_lower_bound> lower_bounds;
 
   /* Statements in the loop that have data references that are candidates for a
      runtime (loop versioning) misalignment check.  */
@@ -538,6 +505,18 @@
 
   /* Is the loop vectorizable? */
   bool vectorizable;
+
+  /* Is this a speculative loop?  */
+  bool speculative_execution;
+
+  /* Records whether we still have the option of using a fully-masked loop.  */
+  bool can_fully_mask_p;
+
+  /* True if have decided to use a fully-masked loop.  */
+  bool fully_masked_p;
+
+  /* Is the loop executing using first faulting loads?  */
+  bool firstfaulting_execution;
 
   /* When we have grouped data accesses with gaps, we may introduce invalid
      memory accesses.  We peel the last iteration of the loop to prevent
@@ -585,17 +564,14 @@
   _loop_vec_info *orig_loop_info;
 
   /* A hash table used for caching vector base addresses.  */
-  hash_table<vect_addr_base_hasher> *vect_addr_base_htab;
+  hash_table<vect_addr_base_hasher> vect_addr_base_htab;
 
   /* A hash table used for caching gather/scatter indices.  */
-  hash_table<gather_scatter_hasher> *gather_scatter_htab;
+  hash_table<gather_scatter_hasher> gather_scatter_htab;
 
   /* A map from X to a precomputed gimple_val containing
      CAPPED_VECTORIZATION_FACTOR * X.  */
-  hash_map<tree, tree> *vf_mult_map;
-
-  /* Is this a speculative loop?  */
-  bool speculative_execution;
+  hash_map<tree, tree> vf_mult_map;
 
   /* In a speculative loop, this is the result of the exit comparison.
      It is a vector mask with one element for each scalar iteration.  */
@@ -603,9 +579,6 @@
 
   /* A value equal to EXIT_TEST_MASK for use outside the loop.  */
   tree exit_mask;
-
-  /* Is the loop executing using first faulting loads?  */
-  bool firstfaulting_execution;
 
   /* In a vector loop that uses first-faulting loads, this is the
      number of scalar iterations (bounded by VF) that didn't trigger
@@ -633,6 +606,7 @@
 #define LOOP_VINFO_NITERS_UNCHANGED(L)     (L)->num_iters_unchanged
 #define LOOP_VINFO_NITERS_ASSUMPTIONS(L)   (L)->num_iters_assumptions
 #define LOOP_VINFO_COST_MODEL_THRESHOLD(L) (L)->th
+#define LOOP_VINFO_VERSIONING_THRESHOLD(L) (L)->versioning_threshold
 #define LOOP_VINFO_VECTORIZABLE_P(L)       (L)->vectorizable
 #define LOOP_VINFO_CAN_FULLY_MASK_P(L)     (L)->can_fully_mask_p
 #define LOOP_VINFO_FULLY_MASKED_P(L)       (L)->fully_masked_p
@@ -652,12 +626,9 @@
 #define LOOP_VINFO_MAY_MISALIGN_STMTS(L)   (L)->may_misalign_stmts
 #define LOOP_VINFO_MAY_ALIAS_DDRS(L)       (L)->may_alias_ddrs
 #define LOOP_VINFO_COMP_ALIAS_DDRS(L)      (L)->comp_alias_ddrs
-<<<<<<< HEAD
+#define LOOP_VINFO_CHECK_UNEQUAL_ADDRS(L)  (L)->check_unequal_addrs
 #define LOOP_VINFO_CHECK_NONZERO(L)        (L)->check_nonzero
 #define LOOP_VINFO_LOWER_BOUNDS(L)         (L)->lower_bounds
-=======
-#define LOOP_VINFO_CHECK_UNEQUAL_ADDRS(L)  (L)->check_unequal_addrs
->>>>>>> 16316b61
 #define LOOP_VINFO_GROUPED_STORES(L)       (L)->grouped_stores
 #define LOOP_VINFO_SLP_INSTANCES(L)        (L)->slp_instances
 #define LOOP_VINFO_SLP_UNROLLING_FACTOR(L) (L)->slp_unrolling_factor
@@ -690,12 +661,9 @@
 #define LOOP_REQUIRES_VERSIONING_FOR_ALIGNMENT(L)	\
   ((L)->may_misalign_stmts.length () > 0)
 #define LOOP_REQUIRES_VERSIONING_FOR_ALIAS(L)		\
-<<<<<<< HEAD
-  ((L)->comp_alias_ddrs.length () > 0 || (L)->lower_bounds.length () > 0)
-=======
   ((L)->comp_alias_ddrs.length () > 0 \
-   || (L)->check_unequal_addrs.length () > 0)
->>>>>>> 16316b61
+   || (L)->check_unequal_addrs.length () > 0 \
+   || (L)->lower_bounds.length () > 0)
 #define LOOP_REQUIRES_VERSIONING_FOR_NITERS(L)		\
   (LOOP_VINFO_NITERS_ASSUMPTIONS (L))
 #define LOOP_REQUIRES_VERSIONING(L)			\
@@ -1544,7 +1512,8 @@
 extern bool slpeel_can_duplicate_loop_p (const struct loop *, const_edge);
 struct loop *slpeel_tree_duplicate_loop_to_edge_cfg (struct loop *,
 						     struct loop *, edge);
-extern void vect_loop_versioning (loop_vec_info, unsigned int, bool);
+extern void vect_loop_versioning (loop_vec_info, unsigned int, bool,
+				  poly_uint64);
 extern struct loop *vect_do_peeling (loop_vec_info, tree, tree,
 				     tree *, tree *, int, bool, bool);
 extern void vect_prepare_for_masked_peels (loop_vec_info);
@@ -1599,11 +1568,7 @@
 extern bool vect_transform_stmt (gimple *, gimple_stmt_iterator *,
                                  bool *, slp_tree, slp_instance);
 extern void vect_remove_stores (gimple *);
-<<<<<<< HEAD
-extern bool vect_analyze_stmt (gimple *, bool *, slp_tree, int);
-=======
 extern bool vect_analyze_stmt (gimple *, bool *, slp_tree, slp_instance);
->>>>>>> 16316b61
 extern bool vectorizable_condition (gimple *, gimple_stmt_iterator *,
 				    gimple **, tree, int, slp_tree);
 extern void vect_get_load_cost (struct data_reference *, int, bool,
@@ -1613,16 +1578,9 @@
 extern void vect_get_store_cost (struct data_reference *, int,
 				 unsigned int *, stmt_vector_for_cost *);
 extern bool vect_supportable_shift (enum tree_code, tree);
-<<<<<<< HEAD
-extern void vect_get_vec_defs (tree, tree, gimple *, vec<tree> *,
-			       vec<tree> *, slp_tree, int);
 extern tree vect_gen_perm_mask_any (tree, unsigned int, const unsigned char *);
 extern tree vect_gen_perm_mask_checked (tree, unsigned int,
 					const unsigned char *);
-=======
-extern tree vect_gen_perm_mask_any (tree, const unsigned char *);
-extern tree vect_gen_perm_mask_checked (tree, const unsigned char *);
->>>>>>> 16316b61
 extern void optimize_mask_stores (struct loop*);
 extern gcall *vect_gen_while (tree, tree, tree);
 extern tree vect_gen_while_not (gimple_seq *, tree, tree, tree);
@@ -1642,17 +1600,11 @@
 extern bool vect_analyze_data_ref_accesses (vec_info *);
 extern bool vect_prune_runtime_alias_test_list (loop_vec_info);
 extern bool vect_check_gather_scatter (gimple *, loop_vec_info,
-<<<<<<< HEAD
 				       gather_scatter_info *, bool);
 extern bool vect_analyze_data_refs (vec_info *, poly_uint64 *);
+extern void vect_record_base_alignments (vec_info *);
 extern tree vect_create_data_ref_ptr (gimple *, tree, unsigned int,
 				      struct loop *, tree,
-=======
-				       gather_scatter_info *);
-extern bool vect_analyze_data_refs (vec_info *, int *);
-extern void vect_record_base_alignments (vec_info *);
-extern tree vect_create_data_ref_ptr (gimple *, tree, struct loop *, tree,
->>>>>>> 16316b61
 				      tree *, gimple_stmt_iterator *,
 				      gimple **, bool, bool *,
 				      tree = NULL_TREE);
@@ -1675,9 +1627,7 @@
 extern tree vect_get_new_ssa_name (tree, enum vect_var_kind,
 				   const char * = NULL);
 extern tree vect_create_addr_base_for_vector_ref (gimple *, gimple_seq *,
-<<<<<<< HEAD
-						  tree, struct loop *,
-						  tree = NULL_TREE);
+						  tree, tree = NULL_TREE);
 extern tree get_copy_for_caching (tree);
 extern bool can_get_vect_data_ref_required_alignment (struct data_reference *,
 						      unsigned int *);
@@ -1686,12 +1636,11 @@
 
 /* In tree-vect-loop.c.  */
 /* FORNOW: Used in tree-parloops.c.  */
-extern void destroy_loop_vec_info (loop_vec_info, bool);
-extern gimple *vect_force_simple_reduction (loop_vec_info, gimple *, bool,
-					    bool *, bool *, bool);
+extern gimple *vect_force_simple_reduction (loop_vec_info, gimple *,
+					    bool *, bool);
 /* Drive for loop analysis stage.  */
 extern loop_vec_info vect_analyze_loop (struct loop *, loop_vec_info);
-extern tree vect_build_loop_niters (loop_vec_info);
+extern tree vect_build_loop_niters (loop_vec_info, bool * = NULL);
 extern void vect_gen_vector_loop_niters (loop_vec_info, tree, tree *,
 					 tree *, bool);
 extern tree vect_halve_mask_nunits (tree);
@@ -1705,18 +1654,6 @@
 extern tree vect_mask_type_for_speculation (loop_vec_info);
 extern tree vect_get_niters_from_mask (gimple_seq *, vec_niters_and_mask *);
 
-=======
-						  tree, tree = NULL_TREE);
-
-/* In tree-vect-loop.c.  */
-/* FORNOW: Used in tree-parloops.c.  */
-extern gimple *vect_force_simple_reduction (loop_vec_info, gimple *,
-					    bool *, bool);
-/* Drive for loop analysis stage.  */
-extern loop_vec_info vect_analyze_loop (struct loop *, loop_vec_info);
-extern tree vect_build_loop_niters (loop_vec_info, bool * = NULL);
-extern void vect_gen_vector_loop_niters (loop_vec_info, tree, tree *, bool);
->>>>>>> 16316b61
 /* Drive for loop transformation stage.  */
 extern struct loop *vect_transform_loop (loop_vec_info);
 extern loop_vec_info vect_analyze_loop_form (struct loop *);
@@ -1726,13 +1663,8 @@
 				    gimple **, slp_tree, slp_instance);
 extern bool vectorizable_induction (gimple *, gimple_stmt_iterator *,
 				    gimple **, slp_tree);
-<<<<<<< HEAD
-extern bool vectorizable_induction (gimple *, gimple_stmt_iterator *, gimple **);
+extern tree get_initial_def_for_reduction (gimple *, tree, tree *);
 extern bool vect_worthwhile_without_simd_p (loop_vec_info, tree_code);
-=======
-extern tree get_initial_def_for_reduction (gimple *, tree, tree *);
-extern int vect_min_worthwhile_factor (enum tree_code);
->>>>>>> 16316b61
 extern int vect_get_known_peeling_cost (loop_vec_info, int, int *,
 					stmt_vector_for_cost *,
 					stmt_vector_for_cost *,
@@ -1752,6 +1684,11 @@
 extern bool vect_slp_bb (basic_block);
 extern gimple *vect_find_last_scalar_stmt_in_slp (slp_tree);
 extern bool is_simple_and_all_uses_invariant (gimple *, loop_vec_info);
+extern bool can_duplicate_and_interleave_p (unsigned int, machine_mode,
+					    unsigned int * = NULL,
+					    machine_mode * = NULL);
+extern void duplicate_and_interleave (gimple_seq *, tree, unsigned int, tree *,
+				      unsigned int, vec<tree> &);
 
 /* In tree-vect-patterns.c.  */
 /* Pattern recognition functions.
