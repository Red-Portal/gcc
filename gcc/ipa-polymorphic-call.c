--- conflicted
+++ resolved
@@ -772,11 +772,7 @@
 
   cst = TREE_OPERAND (cst, 0);
   base = get_ref_base_and_extent (cst, &offset2, &size, &max_size, &reverse);
-<<<<<<< HEAD
-  if (!DECL_P (base) || !known_size_p (max_size) || may_ne (max_size, size))
-=======
   if (!DECL_P (base) || !known_size_p (max_size) || maybe_ne (max_size, size))
->>>>>>> 70783a86
     return false;
 
   /* Only type inconsistent programs can have otr_type that is
@@ -1267,15 +1263,9 @@
 	    }
 	  return tci->offset > POINTER_SIZE ? error_mark_node : NULL_TREE;
 	}
-<<<<<<< HEAD
-      if (may_ne (offset, tci->offset)
-	  || may_ne (size, POINTER_SIZE)
-	  || may_ne (max_size, POINTER_SIZE))
-=======
       if (maybe_ne (offset, tci->offset)
 	  || maybe_ne (size, POINTER_SIZE)
 	  || maybe_ne (max_size, POINTER_SIZE))
->>>>>>> 70783a86
 	{
 	  if (dump_file)
 	    {
@@ -1285,17 +1275,10 @@
 	      print_dec (size, dump_file);
 	      fprintf (dump_file, "\n");
 	    }
-<<<<<<< HEAD
-	  return (must_le (offset + POINTER_SIZE, tci->offset)
-		  || (known_size_p (max_size)
-		      && must_gt (tci->offset + POINTER_SIZE,
-				  offset + max_size))
-=======
 	  return (known_le (offset + POINTER_SIZE, tci->offset)
 		  || (known_size_p (max_size)
 		      && known_gt (tci->offset + POINTER_SIZE,
 				   offset + max_size))
->>>>>>> 70783a86
 		  ? error_mark_node : NULL);
 	}
     }
