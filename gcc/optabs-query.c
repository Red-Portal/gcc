--- conflicted
+++ resolved
@@ -213,11 +213,7 @@
 	  FOR_EACH_MODE_FROM (mode_iter, mode)
 	    {
 	      mode = mode_iter.require ();
-<<<<<<< HEAD
-	      if (may_gt (GET_MODE_SIZE (mode), GET_MODE_SIZE (field_mode))
-=======
 	      if (maybe_gt (GET_MODE_SIZE (mode), GET_MODE_SIZE (field_mode))
->>>>>>> 70783a86
 		  || TRULY_NOOP_TRUNCATION_MODES_P (insn->field_mode,
 						    field_mode))
 		break;
@@ -525,16 +521,7 @@
   if (GET_MODE_CLASS (mode) != MODE_VECTOR_INT)
     return 0;
 
-<<<<<<< HEAD
-  /* We need a constant number of elements in order to construct
-     the permute mask below.  */
-  /* ??? Maybe we should have specific optabs for these permutations,
-     so that we can use them even for a variable number of units.  */
-  if (!GET_MODE_NUNITS (mode).is_constant (&nunits))
-    return 0;
-=======
   poly_int64 nunits = GET_MODE_NUNITS (mode);
->>>>>>> 70783a86
 
   op = uns_p ? vec_widen_umult_even_optab : vec_widen_smult_even_optab;
   if (optab_handler (op, mode) != CODE_FOR_nothing)
@@ -680,11 +667,7 @@
   /* If the size of the object is greater than word size on this target,
      then we assume that a load will not be atomic.  Also see
      expand_atomic_load.  */
-<<<<<<< HEAD
-  return must_le (GET_MODE_PRECISION (mode), BITS_PER_WORD);
-=======
   return known_le (GET_MODE_PRECISION (mode), BITS_PER_WORD);
->>>>>>> 70783a86
 }
 
 /* Determine whether "1 << x" is relatively cheap in word_mode.  */
