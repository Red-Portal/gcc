/* IR-agnostic target query functions relating to optabs
   Copyright (C) 1987-2017 Free Software Foundation, Inc.

This file is part of GCC.

GCC is free software; you can redistribute it and/or modify it under
the terms of the GNU General Public License as published by the Free
Software Foundation; either version 3, or (at your option) any later
version.

GCC is distributed in the hope that it will be useful, but WITHOUT ANY
WARRANTY; without even the implied warranty of MERCHANTABILITY or
FITNESS FOR A PARTICULAR PURPOSE.  See the GNU General Public License
for more details.

You should have received a copy of the GNU General Public License
along with GCC; see the file COPYING3.  If not see
<http://www.gnu.org/licenses/>.  */


#include "config.h"
#include "system.h"
#include "coretypes.h"
#include "target.h"
#include "insn-codes.h"
#include "optabs-query.h"
#include "optabs-libfuncs.h"
#include "insn-config.h"
#include "rtl.h"
#include "recog.h"

struct target_optabs default_target_optabs;
struct target_optabs *this_fn_optabs = &default_target_optabs;
#if SWITCHABLE_TARGET
struct target_optabs *this_target_optabs = &default_target_optabs;
#endif

/* Return the insn used to perform conversion OP from mode FROM_MODE
   to mode TO_MODE; return CODE_FOR_nothing if the target does not have
   such an insn, or if it is unsuitable for optimization type OPT_TYPE.  */

insn_code
convert_optab_handler (convert_optab optab, machine_mode to_mode,
		       machine_mode from_mode, optimization_type opt_type)
{
  insn_code icode = convert_optab_handler (optab, to_mode, from_mode);
  if (icode == CODE_FOR_nothing
      || !targetm.optab_supported_p (optab, to_mode, from_mode, opt_type))
    return CODE_FOR_nothing;
  return icode;
}

/* Return the insn used to implement mode MODE of OP; return
   CODE_FOR_nothing if the target does not have such an insn,
   or if it is unsuitable for optimization type OPT_TYPE.  */

insn_code
direct_optab_handler (convert_optab optab, machine_mode mode,
		      optimization_type opt_type)
{
  insn_code icode = direct_optab_handler (optab, mode);
  if (icode == CODE_FOR_nothing
      || !targetm.optab_supported_p (optab, mode, mode, opt_type))
    return CODE_FOR_nothing;
  return icode;
}

/* Enumerates the possible types of structure operand to an
   extraction_insn.  */
enum extraction_type { ET_unaligned_mem, ET_reg };

/* Check whether insv, extv or extzv pattern ICODE can be used for an
   insertion or extraction of type TYPE on a structure of mode MODE.
   Return true if so and fill in *INSN accordingly.  STRUCT_OP is the
   operand number of the structure (the first sign_extract or zero_extract
   operand) and FIELD_OP is the operand number of the field (the other
   side of the set from the sign_extract or zero_extract).  */

static bool
get_traditional_extraction_insn (extraction_insn *insn,
				 enum extraction_type type,
				 machine_mode mode,
				 enum insn_code icode,
				 int struct_op, int field_op)
{
  const struct insn_data_d *data = &insn_data[icode];

  machine_mode struct_mode = data->operand[struct_op].mode;
  if (struct_mode == VOIDmode)
    struct_mode = word_mode;
  if (mode != struct_mode)
    return false;

  machine_mode field_mode = data->operand[field_op].mode;
  if (field_mode == VOIDmode)
    field_mode = word_mode;

  machine_mode pos_mode = data->operand[struct_op + 2].mode;
  if (pos_mode == VOIDmode)
    pos_mode = word_mode;

  insn->icode = icode;
  insn->field_mode = as_a <scalar_int_mode> (field_mode);
  if (type == ET_unaligned_mem)
    insn->struct_mode = byte_mode;
  else if (struct_mode == BLKmode)
    insn->struct_mode = opt_scalar_int_mode ();
  else
    insn->struct_mode = as_a <scalar_int_mode> (struct_mode);
  insn->pos_mode = as_a <scalar_int_mode> (pos_mode);
  return true;
}

/* Return true if an optab exists to perform an insertion or extraction
   of type TYPE in mode MODE.  Describe the instruction in *INSN if so.

   REG_OPTAB is the optab to use for register structures and
   MISALIGN_OPTAB is the optab to use for misaligned memory structures.
   POS_OP is the operand number of the bit position.  */

static bool
get_optab_extraction_insn (struct extraction_insn *insn,
			   enum extraction_type type,
			   machine_mode mode, direct_optab reg_optab,
			   direct_optab misalign_optab, int pos_op)
{
  direct_optab optab = (type == ET_unaligned_mem ? misalign_optab : reg_optab);
  enum insn_code icode = direct_optab_handler (optab, mode);
  if (icode == CODE_FOR_nothing)
    return false;

  const struct insn_data_d *data = &insn_data[icode];

  machine_mode pos_mode = data->operand[pos_op].mode;
  if (pos_mode == VOIDmode)
    pos_mode = word_mode;

  insn->icode = icode;
  insn->field_mode = as_a <scalar_int_mode> (mode);
  if (type == ET_unaligned_mem)
    insn->struct_mode = opt_scalar_int_mode ();
  else
    insn->struct_mode = insn->field_mode;
  insn->pos_mode = as_a <scalar_int_mode> (pos_mode);
  return true;
}

/* Return true if an instruction exists to perform an insertion or
   extraction (PATTERN says which) of type TYPE in mode MODE.
   Describe the instruction in *INSN if so.  */

static bool
get_extraction_insn (extraction_insn *insn,
		     enum extraction_pattern pattern,
		     enum extraction_type type,
		     machine_mode mode)
{
  switch (pattern)
    {
    case EP_insv:
      if (targetm.have_insv ()
	  && get_traditional_extraction_insn (insn, type, mode,
					      targetm.code_for_insv, 0, 3))
	return true;
      return get_optab_extraction_insn (insn, type, mode, insv_optab,
					insvmisalign_optab, 2);

    case EP_extv:
      if (targetm.have_extv ()
	  && get_traditional_extraction_insn (insn, type, mode,
					      targetm.code_for_extv, 1, 0))
	return true;
      return get_optab_extraction_insn (insn, type, mode, extv_optab,
					extvmisalign_optab, 3);

    case EP_extzv:
      if (targetm.have_extzv ()
	  && get_traditional_extraction_insn (insn, type, mode,
					      targetm.code_for_extzv, 1, 0))
	return true;
      return get_optab_extraction_insn (insn, type, mode, extzv_optab,
					extzvmisalign_optab, 3);

    default:
      gcc_unreachable ();
    }
}

/* Return true if an instruction exists to access a field of mode
   FIELDMODE in a structure that has STRUCT_BITS significant bits.
   Describe the "best" such instruction in *INSN if so.  PATTERN and
   TYPE describe the type of insertion or extraction we want to perform.

   For an insertion, the number of significant structure bits includes
   all bits of the target.  For an extraction, it need only include the
   most significant bit of the field.  Larger widths are acceptable
   in both cases.  */

static bool
get_best_extraction_insn (extraction_insn *insn,
			  enum extraction_pattern pattern,
			  enum extraction_type type,
			  unsigned HOST_WIDE_INT struct_bits,
			  machine_mode field_mode)
{
  opt_scalar_int_mode mode_iter;
  FOR_EACH_MODE_FROM (mode_iter, smallest_int_mode_for_size (struct_bits))
    {
<<<<<<< HEAD
      scalar_int_mode mode = *mode_iter;
=======
      scalar_int_mode mode = mode_iter.require ();
>>>>>>> 5a462df3
      if (get_extraction_insn (insn, pattern, type, mode))
	{
	  FOR_EACH_MODE_FROM (mode_iter, mode)
	    {
<<<<<<< HEAD
	      mode = *mode_iter;
	      if (may_gt (GET_MODE_SIZE (mode), GET_MODE_SIZE (field_mode))
=======
	      mode = mode_iter.require ();
	      if (GET_MODE_SIZE (mode) > GET_MODE_SIZE (field_mode)
>>>>>>> 5a462df3
		  || TRULY_NOOP_TRUNCATION_MODES_P (insn->field_mode,
						    field_mode))
		break;
	      get_extraction_insn (insn, pattern, type, mode);
	    }
	  return true;
	}
    }
  return false;
}

/* Return true if an instruction exists to access a field of mode
   FIELDMODE in a register structure that has STRUCT_BITS significant bits.
   Describe the "best" such instruction in *INSN if so.  PATTERN describes
   the type of insertion or extraction we want to perform.

   For an insertion, the number of significant structure bits includes
   all bits of the target.  For an extraction, it need only include the
   most significant bit of the field.  Larger widths are acceptable
   in both cases.  */

bool
get_best_reg_extraction_insn (extraction_insn *insn,
			      enum extraction_pattern pattern,
			      unsigned HOST_WIDE_INT struct_bits,
			      machine_mode field_mode)
{
  return get_best_extraction_insn (insn, pattern, ET_reg, struct_bits,
				   field_mode);
}

/* Return true if an instruction exists to access a field of BITSIZE
   bits starting BITNUM bits into a memory structure.  Describe the
   "best" such instruction in *INSN if so.  PATTERN describes the type
   of insertion or extraction we want to perform and FIELDMODE is the
   natural mode of the extracted field.

   The instructions considered here only access bytes that overlap
   the bitfield; they do not touch any surrounding bytes.  */

bool
get_best_mem_extraction_insn (extraction_insn *insn,
			      enum extraction_pattern pattern,
			      HOST_WIDE_INT bitsize, HOST_WIDE_INT bitnum,
			      machine_mode field_mode)
{
  unsigned HOST_WIDE_INT struct_bits = (bitnum % BITS_PER_UNIT
					+ bitsize
					+ BITS_PER_UNIT - 1);
  struct_bits -= struct_bits % BITS_PER_UNIT;
  return get_best_extraction_insn (insn, pattern, ET_unaligned_mem,
				   struct_bits, field_mode);
}

/* Return the insn code used to extend FROM_MODE to TO_MODE.
   UNSIGNEDP specifies zero-extension instead of sign-extension.  If
   no such operation exists, CODE_FOR_nothing will be returned.  */

enum insn_code
can_extend_p (machine_mode to_mode, machine_mode from_mode,
	      int unsignedp)
{
  if (unsignedp < 0 && targetm.have_ptr_extend ())
    return targetm.code_for_ptr_extend;

  convert_optab tab = unsignedp ? zext_optab : sext_optab;
  return convert_optab_handler (tab, to_mode, from_mode);
}

/* Return the insn code to convert fixed-point mode FIXMODE to floating-point
   mode FLTMODE, or CODE_FOR_nothing if no such instruction exists.
   UNSIGNEDP specifies whether FIXMODE is unsigned.  */

enum insn_code
can_float_p (machine_mode fltmode, machine_mode fixmode,
	     int unsignedp)
{
  convert_optab tab = unsignedp ? ufloat_optab : sfloat_optab;
  return convert_optab_handler (tab, fltmode, fixmode);
}

/* Return the insn code to convert floating-point mode FLTMODE to fixed-point
   mode FIXMODE, or CODE_FOR_nothing if no such instruction exists.
   UNSIGNEDP specifies whether FIXMODE is unsigned.

   On a successful return, set *TRUNCP_PTR to true if it is necessary to
   output an explicit FTRUNC before the instruction.  */

enum insn_code
can_fix_p (machine_mode fixmode, machine_mode fltmode,
	   int unsignedp, bool *truncp_ptr)
{
  convert_optab tab;
  enum insn_code icode;

  tab = unsignedp ? ufixtrunc_optab : sfixtrunc_optab;
  icode = convert_optab_handler (tab, fixmode, fltmode);
  if (icode != CODE_FOR_nothing)
    {
      *truncp_ptr = false;
      return icode;
    }

  /* FIXME: This requires a port to define both FIX and FTRUNC pattern
     for this to work.  We need to rework the fix* and ftrunc* patterns
     and documentation.  */
  tab = unsignedp ? ufix_optab : sfix_optab;
  icode = convert_optab_handler (tab, fixmode, fltmode);
  if (icode != CODE_FOR_nothing
      && optab_handler (ftrunc_optab, fltmode) != CODE_FOR_nothing)
    {
      *truncp_ptr = true;
      return icode;
    }

  return CODE_FOR_nothing;
}

/* Return nonzero if a conditional move of mode MODE is supported.

   This function is for combine so it can tell whether an insn that looks
   like a conditional move is actually supported by the hardware.  If we
   guess wrong we lose a bit on optimization, but that's it.  */
/* ??? sparc64 supports conditionally moving integers values based on fp
   comparisons, and vice versa.  How do we handle them?  */

bool
can_conditionally_move_p (machine_mode mode)
{
  return direct_optab_handler (movcc_optab, mode) != CODE_FOR_nothing;
}

/* Return true if VEC_PERM_EXPR of arbitrary input vectors can be
   expanded using SIMD extensions of the CPU.  MODE is the mode of the
   vector and NUNITS is the number of elements in it.  SEL may be NULL,
   which stands for an unknown constant.  Note that additional
   permutations representing whole-vector shifts may also be handled via
   the vec_shr optab, but only where the second input vector is entirely
   constant zeroes; this case is not dealt with here.  */

bool
can_vec_perm_p (machine_mode mode, bool variable, unsigned int nunits,
		const unsigned char *sel)
{
  machine_mode qimode;

  /* If the target doesn't implement a vector mode for the vector type,
     then no operations are supported.  */
  if (!VECTOR_MODE_P (mode))
    return false;

  gcc_checking_assert (must_eq (nunits, GET_MODE_NUNITS (mode)));
  if (!variable)
    {
      if (direct_optab_handler (vec_perm_const_optab, mode) != CODE_FOR_nothing
	  && (sel == NULL
	      || targetm.vectorize.vec_perm_const_ok == NULL
	      || targetm.vectorize.vec_perm_const_ok (mode, sel)))
	return true;
    }

  if (direct_optab_handler (vec_perm_optab, mode) != CODE_FOR_nothing)
    return true;

  /* We allow fallback to a QI vector mode, and adjust the mask.  */
  if (GET_MODE_INNER (mode) == QImode)
    return false;
  qimode = mode_for_vector (QImode, GET_MODE_SIZE (mode));
  if (!VECTOR_MODE_P (qimode))
    return false;

  /* ??? For completeness, we ought to check the QImode version of
      vec_perm_const_optab.  But all users of this implicit lowering
      feature implement the variable vec_perm_optab.  */
  if (direct_optab_handler (vec_perm_optab, qimode) == CODE_FOR_nothing)
    return false;

  /* In order to support the lowering of variable permutations,
     we need to support shifts and adds.  */
  if (variable)
    {
      if (GET_MODE_UNIT_SIZE (mode) > 2
	  && optab_handler (ashl_optab, mode) == CODE_FOR_nothing
	  && optab_handler (vashl_optab, mode) == CODE_FOR_nothing)
	return false;
      if (optab_handler (add_optab, qimode) == CODE_FOR_nothing)
	return false;
    }

  return true;
}

/* Find a widening optab even if it doesn't widen as much as we want.
   E.g. if from_mode is HImode, and to_mode is DImode, and there is no
   direct HI->SI insn, then return SI->DI, if that exists.  */

enum insn_code
find_widening_optab_handler_and_mode (optab op, machine_mode to_mode,
				      machine_mode from_mode,
				      machine_mode *found_mode)
{
<<<<<<< HEAD
  gcc_checking_assert (GET_MODE_CLASS (from_mode) == GET_MODE_CLASS (to_mode));
  gcc_checking_assert (from_mode < to_mode);
  FOR_EACH_MODE (from_mode, from_mode, to_mode)
=======
  for (; (permit_non_widening || from_mode != to_mode)
	 && GET_MODE_SIZE (from_mode) <= GET_MODE_SIZE (to_mode)
	 && from_mode != VOIDmode;
       from_mode = GET_MODE_WIDER_MODE (from_mode).else_void ())
>>>>>>> 5a462df3
    {
      enum insn_code handler = convert_optab_handler (op, to_mode, from_mode);

      if (handler != CODE_FOR_nothing)
	{
	  if (found_mode)
	    *found_mode = from_mode;
	  return handler;
	}
    }

  return CODE_FOR_nothing;
}

/* Return non-zero if a highpart multiply is supported of can be synthisized.
   For the benefit of expand_mult_highpart, the return value is 1 for direct,
   2 for even/odd widening, and 3 for hi/lo widening.  */

int
can_mult_highpart_p (machine_mode mode, bool uns_p)
{
  optab op;
  unsigned char *sel;
  unsigned i, nunits;

  op = uns_p ? umul_highpart_optab : smul_highpart_optab;
  if (optab_handler (op, mode) != CODE_FOR_nothing)
    return 1;

  /* If the mode is an integral vector, synth from widening operations.  */
  if (GET_MODE_CLASS (mode) != MODE_VECTOR_INT)
    return 0;

  /* We need a constant number of elements in order to construct
     the permute mask below.  */
  /* ??? Maybe we should have specific optabs for these permutations,
     so that we can use them even for a variable number of units.  */
  if (!GET_MODE_NUNITS (mode).is_constant (&nunits))
    return 0;
  sel = XALLOCAVEC (unsigned char, nunits);

  op = uns_p ? vec_widen_umult_even_optab : vec_widen_smult_even_optab;
  if (optab_handler (op, mode) != CODE_FOR_nothing)
    {
      op = uns_p ? vec_widen_umult_odd_optab : vec_widen_smult_odd_optab;
      if (optab_handler (op, mode) != CODE_FOR_nothing)
	{
	  for (i = 0; i < nunits; ++i)
	    sel[i] = !BYTES_BIG_ENDIAN + (i & ~1) + ((i & 1) ? nunits : 0);
	  if (can_vec_perm_p (mode, false, nunits, sel))
	    return 2;
	}
    }

  op = uns_p ? vec_widen_umult_hi_optab : vec_widen_smult_hi_optab;
  if (optab_handler (op, mode) != CODE_FOR_nothing)
    {
      op = uns_p ? vec_widen_umult_lo_optab : vec_widen_smult_lo_optab;
      if (optab_handler (op, mode) != CODE_FOR_nothing)
	{
	  for (i = 0; i < nunits; ++i)
	    sel[i] = 2 * i + (BYTES_BIG_ENDIAN ? 0 : 1);
	  if (can_vec_perm_p (mode, false, nunits, sel))
	    return 3;
	}
    }

  return 0;
}

/* Return true if target supports vector masked load/store for mode.  */

bool
can_vec_mask_load_store_p (machine_mode mode,
			   machine_mode mask_mode,
			   bool is_load)
{
  optab op = is_load ? maskload_optab : maskstore_optab;
  machine_mode vmode;

  /* If mode is vector mode, check it directly.  */
  if (VECTOR_MODE_P (mode))
    return convert_optab_handler (op, mode, mask_mode) != CODE_FOR_nothing;

  /* Otherwise, return true if there is some vector mode with
     the mask load/store supported.  */

  /* See if there is any chance the mask load or store might be
     vectorized.  If not, punt.  */
  scalar_mode smode;
  if (!is_a <scalar_mode> (mode, &smode))
    return false;

  vmode = targetm.vectorize.preferred_simd_mode (smode);
  if (!VECTOR_MODE_P (vmode))
    return false;

  mask_mode = targetm.vectorize.get_mask_mode (GET_MODE_NUNITS (vmode),
					       GET_MODE_SIZE (vmode));
  if (mask_mode == VOIDmode)
    return false;

  if (convert_optab_handler (op, vmode, mask_mode) != CODE_FOR_nothing)
    return true;

  auto_vec<poly_uint64, 8> vector_sizes;
  targetm.vectorize.autovectorize_vector_sizes (vector_sizes);
  for (unsigned int i = 0; i < vector_sizes.length (); ++i)
    {
<<<<<<< HEAD
      poly_uint64 nunits;
      if (!multiple_p (vector_sizes[i], GET_MODE_SIZE (smode), &nunits))
	continue;
      vmode = mode_for_vector (smode, nunits);
=======
      unsigned int cur = 1 << floor_log2 (vector_sizes);
      vector_sizes &= ~cur;
      if (cur <= GET_MODE_SIZE (smode))
	continue;
      vmode = mode_for_vector (smode, cur / GET_MODE_SIZE (smode));
>>>>>>> 5a462df3
      mask_mode = targetm.vectorize.get_mask_mode (GET_MODE_NUNITS (vmode),
						   vector_sizes[i]);
      if (VECTOR_MODE_P (vmode)
	  && convert_optab_handler (op, vmode, mask_mode) != CODE_FOR_nothing)
	return true;
    }
  return false;
}

/* Return true if there is a compare_and_swap pattern.  */

bool
can_compare_and_swap_p (machine_mode mode, bool allow_libcall)
{
  enum insn_code icode;

  /* Check for __atomic_compare_and_swap.  */
  icode = direct_optab_handler (atomic_compare_and_swap_optab, mode);
  if (icode != CODE_FOR_nothing)
    return true;

  /* Check for __sync_compare_and_swap.  */
  icode = optab_handler (sync_compare_and_swap_optab, mode);
  if (icode != CODE_FOR_nothing)
    return true;
  if (allow_libcall && optab_libfunc (sync_compare_and_swap_optab, mode))
    return true;

  /* No inline compare and swap.  */
  return false;
}

/* Return true if an atomic exchange can be performed.  */

bool
can_atomic_exchange_p (machine_mode mode, bool allow_libcall)
{
  enum insn_code icode;

  /* Check for __atomic_exchange.  */
  icode = direct_optab_handler (atomic_exchange_optab, mode);
  if (icode != CODE_FOR_nothing)
    return true;

  /* Don't check __sync_test_and_set, as on some platforms that
     has reduced functionality.  Targets that really do support
     a proper exchange should simply be updated to the __atomics.  */

  return can_compare_and_swap_p (mode, allow_libcall);
}

/* Return true if an atomic load can be performed without falling back to
   a compare-and-swap.  */

bool
can_atomic_load_p (machine_mode mode)
{
  enum insn_code icode;

  /* Does the target supports the load directly?  */
  icode = direct_optab_handler (atomic_load_optab, mode);
  if (icode != CODE_FOR_nothing)
    return true;

  /* If the size of the object is greater than word size on this target,
     then we assume that a load will not be atomic.  Also see
     expand_atomic_load.  */
  return must_le (GET_MODE_PRECISION (mode), BITS_PER_WORD);
}

/* Determine whether "1 << x" is relatively cheap in word_mode.  */

bool
lshift_cheap_p (bool speed_p)
{
  /* FIXME: This should be made target dependent via this "this_target"
     mechanism, similar to e.g. can_copy_init_p in gcse.c.  */
  static bool init[2] = { false, false };
  static bool cheap[2] = { true, true };

  /* If the targer has no lshift in word_mode, the operation will most
     probably not be cheap.  ??? Does GCC even work for such targets?  */
  if (optab_handler (ashl_optab, word_mode) == CODE_FOR_nothing)
    return false;

  if (!init[speed_p])
    {
      rtx reg = gen_raw_REG (word_mode, 10000);
      int cost = set_src_cost (gen_rtx_ASHIFT (word_mode, const1_rtx, reg),
			       word_mode, speed_p);
      cheap[speed_p] = cost < COSTS_N_INSNS (3);
      init[speed_p] = true;
    }

  return cheap[speed_p];
}

/* Return TRUE if at least one mode is available for optab OP.  */

static bool
supports_at_least_one_mode_p (optab op)
{
  for (int i = 0; i < NUM_MACHINE_MODES; ++i)
    if (direct_optab_handler (op, (machine_mode) i) != CODE_FOR_nothing)
      return true;

  return false;
}

/* Return TRUE if vec_gather_load is available for at least one vector
   mode.  */

bool
supports_vec_gather_load_p ()
{
  if (this_fn_optabs->supports_vec_gather_load_cached)
    return this_fn_optabs->supports_vec_gather_load;

  this_fn_optabs->supports_vec_gather_load_cached = true;

  this_fn_optabs->supports_vec_gather_load
    = supports_at_least_one_mode_p (vec_gather_loads_optab)
      || supports_at_least_one_mode_p (vec_gather_loadu_optab);

  return this_fn_optabs->supports_vec_gather_load;
}

/* Return TRUE if vec_scatter_store is available for at least one vector
   mode.  */

bool
supports_vec_scatter_store_p ()
{
  if (this_fn_optabs->supports_vec_scatter_store_cached)
    return this_fn_optabs->supports_vec_scatter_store;

  this_fn_optabs->supports_vec_scatter_store_cached = true;

  this_fn_optabs->supports_vec_scatter_store
    = supports_at_least_one_mode_p (vec_scatter_stores_optab)
      || supports_at_least_one_mode_p (vec_scatter_storeu_optab);

  return this_fn_optabs->supports_vec_scatter_store;
}
<|MERGE_RESOLUTION|>--- conflicted
+++ resolved
@@ -206,22 +206,13 @@
   opt_scalar_int_mode mode_iter;
   FOR_EACH_MODE_FROM (mode_iter, smallest_int_mode_for_size (struct_bits))
     {
-<<<<<<< HEAD
-      scalar_int_mode mode = *mode_iter;
-=======
       scalar_int_mode mode = mode_iter.require ();
->>>>>>> 5a462df3
       if (get_extraction_insn (insn, pattern, type, mode))
 	{
 	  FOR_EACH_MODE_FROM (mode_iter, mode)
 	    {
-<<<<<<< HEAD
-	      mode = *mode_iter;
+	      mode = mode_iter.require ();
 	      if (may_gt (GET_MODE_SIZE (mode), GET_MODE_SIZE (field_mode))
-=======
-	      mode = mode_iter.require ();
-	      if (GET_MODE_SIZE (mode) > GET_MODE_SIZE (field_mode)
->>>>>>> 5a462df3
 		  || TRULY_NOOP_TRUNCATION_MODES_P (insn->field_mode,
 						    field_mode))
 		break;
@@ -423,16 +414,9 @@
 				      machine_mode from_mode,
 				      machine_mode *found_mode)
 {
-<<<<<<< HEAD
   gcc_checking_assert (GET_MODE_CLASS (from_mode) == GET_MODE_CLASS (to_mode));
   gcc_checking_assert (from_mode < to_mode);
   FOR_EACH_MODE (from_mode, from_mode, to_mode)
-=======
-  for (; (permit_non_widening || from_mode != to_mode)
-	 && GET_MODE_SIZE (from_mode) <= GET_MODE_SIZE (to_mode)
-	 && from_mode != VOIDmode;
-       from_mode = GET_MODE_WIDER_MODE (from_mode).else_void ())
->>>>>>> 5a462df3
     {
       enum insn_code handler = convert_optab_handler (op, to_mode, from_mode);
 
@@ -542,18 +526,10 @@
   targetm.vectorize.autovectorize_vector_sizes (vector_sizes);
   for (unsigned int i = 0; i < vector_sizes.length (); ++i)
     {
-<<<<<<< HEAD
       poly_uint64 nunits;
       if (!multiple_p (vector_sizes[i], GET_MODE_SIZE (smode), &nunits))
 	continue;
       vmode = mode_for_vector (smode, nunits);
-=======
-      unsigned int cur = 1 << floor_log2 (vector_sizes);
-      vector_sizes &= ~cur;
-      if (cur <= GET_MODE_SIZE (smode))
-	continue;
-      vmode = mode_for_vector (smode, cur / GET_MODE_SIZE (smode));
->>>>>>> 5a462df3
       mask_mode = targetm.vectorize.get_mask_mode (GET_MODE_NUNITS (vmode),
 						   vector_sizes[i]);
       if (VECTOR_MODE_P (vmode)
