/* IR-agnostic target query functions relating to optabs
   Copyright (C) 1987-2017 Free Software Foundation, Inc.

This file is part of GCC.

GCC is free software; you can redistribute it and/or modify it under
the terms of the GNU General Public License as published by the Free
Software Foundation; either version 3, or (at your option) any later
version.

GCC is distributed in the hope that it will be useful, but WITHOUT ANY
WARRANTY; without even the implied warranty of MERCHANTABILITY or
FITNESS FOR A PARTICULAR PURPOSE.  See the GNU General Public License
for more details.

You should have received a copy of the GNU General Public License
along with GCC; see the file COPYING3.  If not see
<http://www.gnu.org/licenses/>.  */


#include "config.h"
#include "system.h"
#include "coretypes.h"
#include "target.h"
#include "insn-codes.h"
#include "optabs-query.h"
#include "optabs-libfuncs.h"
#include "insn-config.h"
#include "rtl.h"
#include "recog.h"

struct target_optabs default_target_optabs;
struct target_optabs *this_fn_optabs = &default_target_optabs;
#if SWITCHABLE_TARGET
struct target_optabs *this_target_optabs = &default_target_optabs;
#endif

/* Return the insn used to perform conversion OP from mode FROM_MODE
   to mode TO_MODE; return CODE_FOR_nothing if the target does not have
   such an insn, or if it is unsuitable for optimization type OPT_TYPE.  */

insn_code
convert_optab_handler (convert_optab optab, machine_mode to_mode,
		       machine_mode from_mode, optimization_type opt_type)
{
  insn_code icode = convert_optab_handler (optab, to_mode, from_mode);
  if (icode == CODE_FOR_nothing
      || !targetm.optab_supported_p (optab, to_mode, from_mode, opt_type))
    return CODE_FOR_nothing;
  return icode;
}

/* Return the insn used to implement mode MODE of OP; return
   CODE_FOR_nothing if the target does not have such an insn,
   or if it is unsuitable for optimization type OPT_TYPE.  */

insn_code
direct_optab_handler (convert_optab optab, machine_mode mode,
		      optimization_type opt_type)
{
  insn_code icode = direct_optab_handler (optab, mode);
  if (icode == CODE_FOR_nothing
      || !targetm.optab_supported_p (optab, mode, mode, opt_type))
    return CODE_FOR_nothing;
  return icode;
}

/* Enumerates the possible types of structure operand to an
   extraction_insn.  */
enum extraction_type { ET_unaligned_mem, ET_reg };

/* Check whether insv, extv or extzv pattern ICODE can be used for an
   insertion or extraction of type TYPE on a structure of mode MODE.
   Return true if so and fill in *INSN accordingly.  STRUCT_OP is the
   operand number of the structure (the first sign_extract or zero_extract
   operand) and FIELD_OP is the operand number of the field (the other
   side of the set from the sign_extract or zero_extract).  */

static bool
get_traditional_extraction_insn (extraction_insn *insn,
				 enum extraction_type type,
				 machine_mode mode,
				 enum insn_code icode,
				 int struct_op, int field_op)
{
  const struct insn_data_d *data = &insn_data[icode];

  machine_mode struct_mode = data->operand[struct_op].mode;
  if (struct_mode == VOIDmode)
    struct_mode = word_mode;
  if (mode != struct_mode)
    return false;

  machine_mode field_mode = data->operand[field_op].mode;
  if (field_mode == VOIDmode)
    field_mode = word_mode;

  machine_mode pos_mode = data->operand[struct_op + 2].mode;
  if (pos_mode == VOIDmode)
    pos_mode = word_mode;

  insn->icode = icode;
  insn->field_mode = as_a <scalar_int_mode> (field_mode);
  if (type == ET_unaligned_mem)
    insn->struct_mode = byte_mode;
  else if (struct_mode == BLKmode)
    insn->struct_mode = opt_scalar_int_mode ();
  else
    insn->struct_mode = as_a <scalar_int_mode> (struct_mode);
  insn->pos_mode = as_a <scalar_int_mode> (pos_mode);
  return true;
}

/* Return true if an optab exists to perform an insertion or extraction
   of type TYPE in mode MODE.  Describe the instruction in *INSN if so.

   REG_OPTAB is the optab to use for register structures and
   MISALIGN_OPTAB is the optab to use for misaligned memory structures.
   POS_OP is the operand number of the bit position.  */

static bool
get_optab_extraction_insn (struct extraction_insn *insn,
			   enum extraction_type type,
			   machine_mode mode, direct_optab reg_optab,
			   direct_optab misalign_optab, int pos_op)
{
  direct_optab optab = (type == ET_unaligned_mem ? misalign_optab : reg_optab);
  enum insn_code icode = direct_optab_handler (optab, mode);
  if (icode == CODE_FOR_nothing)
    return false;

  const struct insn_data_d *data = &insn_data[icode];

  machine_mode pos_mode = data->operand[pos_op].mode;
  if (pos_mode == VOIDmode)
    pos_mode = word_mode;

  insn->icode = icode;
  insn->field_mode = as_a <scalar_int_mode> (mode);
  if (type == ET_unaligned_mem)
    insn->struct_mode = opt_scalar_int_mode ();
  else
    insn->struct_mode = insn->field_mode;
  insn->pos_mode = as_a <scalar_int_mode> (pos_mode);
  return true;
}

/* Return true if an instruction exists to perform an insertion or
   extraction (PATTERN says which) of type TYPE in mode MODE.
   Describe the instruction in *INSN if so.  */

static bool
get_extraction_insn (extraction_insn *insn,
		     enum extraction_pattern pattern,
		     enum extraction_type type,
		     machine_mode mode)
{
  switch (pattern)
    {
    case EP_insv:
      if (targetm.have_insv ()
	  && get_traditional_extraction_insn (insn, type, mode,
					      targetm.code_for_insv, 0, 3))
	return true;
      return get_optab_extraction_insn (insn, type, mode, insv_optab,
					insvmisalign_optab, 2);

    case EP_extv:
      if (targetm.have_extv ()
	  && get_traditional_extraction_insn (insn, type, mode,
					      targetm.code_for_extv, 1, 0))
	return true;
      return get_optab_extraction_insn (insn, type, mode, extv_optab,
					extvmisalign_optab, 3);

    case EP_extzv:
      if (targetm.have_extzv ()
	  && get_traditional_extraction_insn (insn, type, mode,
					      targetm.code_for_extzv, 1, 0))
	return true;
      return get_optab_extraction_insn (insn, type, mode, extzv_optab,
					extzvmisalign_optab, 3);

    default:
      gcc_unreachable ();
    }
}

/* Return true if an instruction exists to access a field of mode
   FIELDMODE in a structure that has STRUCT_BITS significant bits.
   Describe the "best" such instruction in *INSN if so.  PATTERN and
   TYPE describe the type of insertion or extraction we want to perform.

   For an insertion, the number of significant structure bits includes
   all bits of the target.  For an extraction, it need only include the
   most significant bit of the field.  Larger widths are acceptable
   in both cases.  */

static bool
get_best_extraction_insn (extraction_insn *insn,
			  enum extraction_pattern pattern,
			  enum extraction_type type,
			  unsigned HOST_WIDE_INT struct_bits,
			  machine_mode field_mode)
{
  opt_scalar_int_mode mode_iter;
  FOR_EACH_MODE_FROM (mode_iter, smallest_int_mode_for_size (struct_bits))
    {
      scalar_int_mode mode = mode_iter.require ();
      if (get_extraction_insn (insn, pattern, type, mode))
	{
	  FOR_EACH_MODE_FROM (mode_iter, mode)
	    {
	      mode = mode_iter.require ();
	      if (may_gt (GET_MODE_SIZE (mode), GET_MODE_SIZE (field_mode))
		  || TRULY_NOOP_TRUNCATION_MODES_P (insn->field_mode,
						    field_mode))
		break;
	      get_extraction_insn (insn, pattern, type, mode);
	    }
	  return true;
	}
    }
  return false;
}

/* Return true if an instruction exists to access a field of mode
   FIELDMODE in a register structure that has STRUCT_BITS significant bits.
   Describe the "best" such instruction in *INSN if so.  PATTERN describes
   the type of insertion or extraction we want to perform.

   For an insertion, the number of significant structure bits includes
   all bits of the target.  For an extraction, it need only include the
   most significant bit of the field.  Larger widths are acceptable
   in both cases.  */

bool
get_best_reg_extraction_insn (extraction_insn *insn,
			      enum extraction_pattern pattern,
			      unsigned HOST_WIDE_INT struct_bits,
			      machine_mode field_mode)
{
  return get_best_extraction_insn (insn, pattern, ET_reg, struct_bits,
				   field_mode);
}

/* Return true if an instruction exists to access a field of BITSIZE
   bits starting BITNUM bits into a memory structure.  Describe the
   "best" such instruction in *INSN if so.  PATTERN describes the type
   of insertion or extraction we want to perform and FIELDMODE is the
   natural mode of the extracted field.

   The instructions considered here only access bytes that overlap
   the bitfield; they do not touch any surrounding bytes.  */

bool
get_best_mem_extraction_insn (extraction_insn *insn,
			      enum extraction_pattern pattern,
			      HOST_WIDE_INT bitsize, HOST_WIDE_INT bitnum,
			      machine_mode field_mode)
{
  unsigned HOST_WIDE_INT struct_bits = (bitnum % BITS_PER_UNIT
					+ bitsize
					+ BITS_PER_UNIT - 1);
  struct_bits -= struct_bits % BITS_PER_UNIT;
  return get_best_extraction_insn (insn, pattern, ET_unaligned_mem,
				   struct_bits, field_mode);
}

/* Return the insn code used to extend FROM_MODE to TO_MODE.
   UNSIGNEDP specifies zero-extension instead of sign-extension.  If
   no such operation exists, CODE_FOR_nothing will be returned.  */

enum insn_code
can_extend_p (machine_mode to_mode, machine_mode from_mode,
	      int unsignedp)
{
  if (unsignedp < 0 && targetm.have_ptr_extend ())
    return targetm.code_for_ptr_extend;

  convert_optab tab = unsignedp ? zext_optab : sext_optab;
  return convert_optab_handler (tab, to_mode, from_mode);
}

/* Return the insn code to convert fixed-point mode FIXMODE to floating-point
   mode FLTMODE, or CODE_FOR_nothing if no such instruction exists.
   UNSIGNEDP specifies whether FIXMODE is unsigned.  */

enum insn_code
can_float_p (machine_mode fltmode, machine_mode fixmode,
	     int unsignedp)
{
  convert_optab tab = unsignedp ? ufloat_optab : sfloat_optab;
  return convert_optab_handler (tab, fltmode, fixmode);
}

/* Return the insn code to convert floating-point mode FLTMODE to fixed-point
   mode FIXMODE, or CODE_FOR_nothing if no such instruction exists.
   UNSIGNEDP specifies whether FIXMODE is unsigned.

   On a successful return, set *TRUNCP_PTR to true if it is necessary to
   output an explicit FTRUNC before the instruction.  */

enum insn_code
can_fix_p (machine_mode fixmode, machine_mode fltmode,
	   int unsignedp, bool *truncp_ptr)
{
  convert_optab tab;
  enum insn_code icode;

  tab = unsignedp ? ufixtrunc_optab : sfixtrunc_optab;
  icode = convert_optab_handler (tab, fixmode, fltmode);
  if (icode != CODE_FOR_nothing)
    {
      *truncp_ptr = false;
      return icode;
    }

  /* FIXME: This requires a port to define both FIX and FTRUNC pattern
     for this to work.  We need to rework the fix* and ftrunc* patterns
     and documentation.  */
  tab = unsignedp ? ufix_optab : sfix_optab;
  icode = convert_optab_handler (tab, fixmode, fltmode);
  if (icode != CODE_FOR_nothing
      && optab_handler (ftrunc_optab, fltmode) != CODE_FOR_nothing)
    {
      *truncp_ptr = true;
      return icode;
    }

  return CODE_FOR_nothing;
}

/* Return nonzero if a conditional move of mode MODE is supported.

   This function is for combine so it can tell whether an insn that looks
   like a conditional move is actually supported by the hardware.  If we
   guess wrong we lose a bit on optimization, but that's it.  */
/* ??? sparc64 supports conditionally moving integers values based on fp
   comparisons, and vice versa.  How do we handle them?  */

bool
can_conditionally_move_p (machine_mode mode)
{
  return direct_optab_handler (movcc_optab, mode) != CODE_FOR_nothing;
}

/* Return true if VEC_PERM_EXPR of arbitrary input vectors can be
   expanded using SIMD extensions of the CPU.  MODE is the mode of the
   vector and NUNITS is the number of elements in it.  SEL may be NULL,
   which stands for an unknown constant.  Note that additional
   permutations representing whole-vector shifts may also be handled via
   the vec_shr optab, but only where the second input vector is entirely
   constant zeroes; this case is not dealt with here.  */

bool
<<<<<<< HEAD
can_vec_perm_p (machine_mode mode, bool variable, unsigned int nunits,
		const unsigned char *sel)
=======
can_vec_perm_p (machine_mode mode, bool variable, vec_perm_indices *sel)
>>>>>>> 4a85c0b1
{
  machine_mode qimode;

  /* If the target doesn't implement a vector mode for the vector type,
     then no operations are supported.  */
  if (!VECTOR_MODE_P (mode))
    return false;

  gcc_checking_assert (must_eq (nunits, GET_MODE_NUNITS (mode)));
  if (!variable)
    {
      if (direct_optab_handler (vec_perm_const_optab, mode) != CODE_FOR_nothing
	  && (sel == NULL
	      || targetm.vectorize.vec_perm_const_ok == NULL
	      || targetm.vectorize.vec_perm_const_ok (mode, &(*sel)[0])))
	return true;
    }

  if (direct_optab_handler (vec_perm_optab, mode) != CODE_FOR_nothing)
    return true;

  /* We allow fallback to a QI vector mode, and adjust the mask.  */
  if (GET_MODE_INNER (mode) == QImode
      || !mode_for_vector (QImode, GET_MODE_SIZE (mode)).exists (&qimode)
      || !VECTOR_MODE_P (qimode))
    return false;

  /* ??? For completeness, we ought to check the QImode version of
      vec_perm_const_optab.  But all users of this implicit lowering
      feature implement the variable vec_perm_optab.  */
  if (direct_optab_handler (vec_perm_optab, qimode) == CODE_FOR_nothing)
    return false;

  /* In order to support the lowering of variable permutations,
     we need to support shifts and adds.  */
  if (variable)
    {
      if (GET_MODE_UNIT_SIZE (mode) > 2
	  && optab_handler (ashl_optab, mode) == CODE_FOR_nothing
	  && optab_handler (vashl_optab, mode) == CODE_FOR_nothing)
	return false;
      if (optab_handler (add_optab, qimode) == CODE_FOR_nothing)
	return false;
    }

  return true;
}

/* Find a widening optab even if it doesn't widen as much as we want.
   E.g. if from_mode is HImode, and to_mode is DImode, and there is no
   direct HI->SI insn, then return SI->DI, if that exists.  */

enum insn_code
find_widening_optab_handler_and_mode (optab op, machine_mode to_mode,
				      machine_mode from_mode,
				      machine_mode *found_mode)
{
  gcc_checking_assert (GET_MODE_CLASS (from_mode) == GET_MODE_CLASS (to_mode));
  gcc_checking_assert (from_mode < to_mode);
  FOR_EACH_MODE (from_mode, from_mode, to_mode)
    {
      enum insn_code handler = convert_optab_handler (op, to_mode, from_mode);

      if (handler != CODE_FOR_nothing)
	{
	  if (found_mode)
	    *found_mode = from_mode;
	  return handler;
	}
    }

  return CODE_FOR_nothing;
}

/* Return non-zero if a highpart multiply is supported of can be synthisized.
   For the benefit of expand_mult_highpart, the return value is 1 for direct,
   2 for even/odd widening, and 3 for hi/lo widening.  */

int
can_mult_highpart_p (machine_mode mode, bool uns_p)
{
  optab op;
  unsigned i, nunits;

  op = uns_p ? umul_highpart_optab : smul_highpart_optab;
  if (optab_handler (op, mode) != CODE_FOR_nothing)
    return 1;

  /* If the mode is an integral vector, synth from widening operations.  */
  if (GET_MODE_CLASS (mode) != MODE_VECTOR_INT)
    return 0;

<<<<<<< HEAD
  /* We need a constant number of elements in order to construct
     the permute mask below.  */
  /* ??? Maybe we should have specific optabs for these permutations,
     so that we can use them even for a variable number of units.  */
  if (!GET_MODE_NUNITS (mode).is_constant (&nunits))
    return 0;
  sel = XALLOCAVEC (unsigned char, nunits);
=======
  nunits = GET_MODE_NUNITS (mode);
>>>>>>> 4a85c0b1

  op = uns_p ? vec_widen_umult_even_optab : vec_widen_smult_even_optab;
  if (optab_handler (op, mode) != CODE_FOR_nothing)
    {
      op = uns_p ? vec_widen_umult_odd_optab : vec_widen_smult_odd_optab;
      if (optab_handler (op, mode) != CODE_FOR_nothing)
	{
	  auto_vec_perm_indices sel (nunits);
	  for (i = 0; i < nunits; ++i)
<<<<<<< HEAD
	    sel[i] = !BYTES_BIG_ENDIAN + (i & ~1) + ((i & 1) ? nunits : 0);
	  if (can_vec_perm_p (mode, false, nunits, sel))
=======
	    sel.quick_push (!BYTES_BIG_ENDIAN
			    + (i & ~1)
			    + ((i & 1) ? nunits : 0));
	  if (can_vec_perm_p (mode, false, &sel))
>>>>>>> 4a85c0b1
	    return 2;
	}
    }

  op = uns_p ? vec_widen_umult_hi_optab : vec_widen_smult_hi_optab;
  if (optab_handler (op, mode) != CODE_FOR_nothing)
    {
      op = uns_p ? vec_widen_umult_lo_optab : vec_widen_smult_lo_optab;
      if (optab_handler (op, mode) != CODE_FOR_nothing)
	{
	  auto_vec_perm_indices sel (nunits);
	  for (i = 0; i < nunits; ++i)
<<<<<<< HEAD
	    sel[i] = 2 * i + (BYTES_BIG_ENDIAN ? 0 : 1);
	  if (can_vec_perm_p (mode, false, nunits, sel))
=======
	    sel.quick_push (2 * i + (BYTES_BIG_ENDIAN ? 0 : 1));
	  if (can_vec_perm_p (mode, false, &sel))
>>>>>>> 4a85c0b1
	    return 3;
	}
    }

  return 0;
}

/* Return true if target supports vector masked load/store for mode.  */

bool
can_vec_mask_load_store_p (machine_mode mode,
			   machine_mode mask_mode,
			   bool is_load)
{
  optab op = is_load ? maskload_optab : maskstore_optab;
  machine_mode vmode;

  /* If mode is vector mode, check it directly.  */
  if (VECTOR_MODE_P (mode))
    return convert_optab_handler (op, mode, mask_mode) != CODE_FOR_nothing;

  /* Otherwise, return true if there is some vector mode with
     the mask load/store supported.  */

  /* See if there is any chance the mask load or store might be
     vectorized.  If not, punt.  */
  scalar_mode smode;
  if (!is_a <scalar_mode> (mode, &smode))
    return false;

  vmode = targetm.vectorize.preferred_simd_mode (smode);
  if (!VECTOR_MODE_P (vmode))
    return false;

  if ((targetm.vectorize.get_mask_mode
       (GET_MODE_NUNITS (vmode), GET_MODE_SIZE (vmode)).exists (&mask_mode))
      && convert_optab_handler (op, vmode, mask_mode) != CODE_FOR_nothing)
    return true;

  auto_vec<poly_uint64, 8> vector_sizes;
  targetm.vectorize.autovectorize_vector_sizes (vector_sizes);
  for (unsigned int i = 0; i < vector_sizes.length (); ++i)
    {
      poly_uint64 cur = vector_sizes[i];
      poly_uint64 nunits;
      if (!multiple_p (cur, GET_MODE_SIZE (smode), &nunits))
	continue;
      if (mode_for_vector (smode, nunits).exists (&vmode)
	  && VECTOR_MODE_P (vmode)
	  && targetm.vectorize.get_mask_mode (nunits, cur).exists (&mask_mode)
	  && convert_optab_handler (op, vmode, mask_mode) != CODE_FOR_nothing)
	return true;
    }
  return false;
}

/* Return true if there is a compare_and_swap pattern.  */

bool
can_compare_and_swap_p (machine_mode mode, bool allow_libcall)
{
  enum insn_code icode;

  /* Check for __atomic_compare_and_swap.  */
  icode = direct_optab_handler (atomic_compare_and_swap_optab, mode);
  if (icode != CODE_FOR_nothing)
    return true;

  /* Check for __sync_compare_and_swap.  */
  icode = optab_handler (sync_compare_and_swap_optab, mode);
  if (icode != CODE_FOR_nothing)
    return true;
  if (allow_libcall && optab_libfunc (sync_compare_and_swap_optab, mode))
    return true;

  /* No inline compare and swap.  */
  return false;
}

/* Return true if an atomic exchange can be performed.  */

bool
can_atomic_exchange_p (machine_mode mode, bool allow_libcall)
{
  enum insn_code icode;

  /* Check for __atomic_exchange.  */
  icode = direct_optab_handler (atomic_exchange_optab, mode);
  if (icode != CODE_FOR_nothing)
    return true;

  /* Don't check __sync_test_and_set, as on some platforms that
     has reduced functionality.  Targets that really do support
     a proper exchange should simply be updated to the __atomics.  */

  return can_compare_and_swap_p (mode, allow_libcall);
}

/* Return true if an atomic load can be performed without falling back to
   a compare-and-swap.  */

bool
can_atomic_load_p (machine_mode mode)
{
  enum insn_code icode;

  /* Does the target supports the load directly?  */
  icode = direct_optab_handler (atomic_load_optab, mode);
  if (icode != CODE_FOR_nothing)
    return true;

  /* If the size of the object is greater than word size on this target,
     then we assume that a load will not be atomic.  Also see
     expand_atomic_load.  */
  return must_le (GET_MODE_PRECISION (mode), BITS_PER_WORD);
}

/* Determine whether "1 << x" is relatively cheap in word_mode.  */

bool
lshift_cheap_p (bool speed_p)
{
  /* FIXME: This should be made target dependent via this "this_target"
     mechanism, similar to e.g. can_copy_init_p in gcse.c.  */
  static bool init[2] = { false, false };
  static bool cheap[2] = { true, true };

  /* If the targer has no lshift in word_mode, the operation will most
     probably not be cheap.  ??? Does GCC even work for such targets?  */
  if (optab_handler (ashl_optab, word_mode) == CODE_FOR_nothing)
    return false;

  if (!init[speed_p])
    {
      rtx reg = gen_raw_REG (word_mode, 10000);
      int cost = set_src_cost (gen_rtx_ASHIFT (word_mode, const1_rtx, reg),
			       word_mode, speed_p);
      cheap[speed_p] = cost < COSTS_N_INSNS (3);
      init[speed_p] = true;
    }

  return cheap[speed_p];
}

/* Return TRUE if at least one mode is available for optab OP.  */

static bool
supports_at_least_one_mode_p (optab op)
{
  for (int i = 0; i < NUM_MACHINE_MODES; ++i)
    if (direct_optab_handler (op, (machine_mode) i) != CODE_FOR_nothing)
      return true;

  return false;
}

/* Return TRUE if vec_gather_load is available for at least one vector
   mode.  */

bool
supports_vec_gather_load_p ()
{
  if (this_fn_optabs->supports_vec_gather_load_cached)
    return this_fn_optabs->supports_vec_gather_load;

  this_fn_optabs->supports_vec_gather_load_cached = true;

  this_fn_optabs->supports_vec_gather_load
    = supports_at_least_one_mode_p (vec_gather_loads_optab)
      || supports_at_least_one_mode_p (vec_gather_loadu_optab);

  return this_fn_optabs->supports_vec_gather_load;
}

/* Return TRUE if vec_scatter_store is available for at least one vector
   mode.  */

bool
supports_vec_scatter_store_p ()
{
  if (this_fn_optabs->supports_vec_scatter_store_cached)
    return this_fn_optabs->supports_vec_scatter_store;

  this_fn_optabs->supports_vec_scatter_store_cached = true;

  this_fn_optabs->supports_vec_scatter_store
    = supports_at_least_one_mode_p (vec_scatter_stores_optab)
      || supports_at_least_one_mode_p (vec_scatter_storeu_optab);

  return this_fn_optabs->supports_vec_scatter_store;
}
<|MERGE_RESOLUTION|>--- conflicted
+++ resolved
@@ -346,20 +346,14 @@
 }
 
 /* Return true if VEC_PERM_EXPR of arbitrary input vectors can be
-   expanded using SIMD extensions of the CPU.  MODE is the mode of the
-   vector and NUNITS is the number of elements in it.  SEL may be NULL,
-   which stands for an unknown constant.  Note that additional
-   permutations representing whole-vector shifts may also be handled via
-   the vec_shr optab, but only where the second input vector is entirely
-   constant zeroes; this case is not dealt with here.  */
-
-bool
-<<<<<<< HEAD
-can_vec_perm_p (machine_mode mode, bool variable, unsigned int nunits,
-		const unsigned char *sel)
-=======
+   expanded using SIMD extensions of the CPU.  SEL may be NULL, which
+   stands for an unknown constant.  Note that additional permutations
+   representing whole-vector shifts may also be handled via the vec_shr
+   optab, but only where the second input vector is entirely constant
+   zeroes; this case is not dealt with here.  */
+
+bool
 can_vec_perm_p (machine_mode mode, bool variable, vec_perm_indices *sel)
->>>>>>> 4a85c0b1
 {
   machine_mode qimode;
 
@@ -368,7 +362,6 @@
   if (!VECTOR_MODE_P (mode))
     return false;
 
-  gcc_checking_assert (must_eq (nunits, GET_MODE_NUNITS (mode)));
   if (!variable)
     {
       if (direct_optab_handler (vec_perm_const_optab, mode) != CODE_FOR_nothing
@@ -452,17 +445,12 @@
   if (GET_MODE_CLASS (mode) != MODE_VECTOR_INT)
     return 0;
 
-<<<<<<< HEAD
   /* We need a constant number of elements in order to construct
      the permute mask below.  */
   /* ??? Maybe we should have specific optabs for these permutations,
      so that we can use them even for a variable number of units.  */
   if (!GET_MODE_NUNITS (mode).is_constant (&nunits))
     return 0;
-  sel = XALLOCAVEC (unsigned char, nunits);
-=======
-  nunits = GET_MODE_NUNITS (mode);
->>>>>>> 4a85c0b1
 
   op = uns_p ? vec_widen_umult_even_optab : vec_widen_smult_even_optab;
   if (optab_handler (op, mode) != CODE_FOR_nothing)
@@ -472,15 +460,10 @@
 	{
 	  auto_vec_perm_indices sel (nunits);
 	  for (i = 0; i < nunits; ++i)
-<<<<<<< HEAD
-	    sel[i] = !BYTES_BIG_ENDIAN + (i & ~1) + ((i & 1) ? nunits : 0);
-	  if (can_vec_perm_p (mode, false, nunits, sel))
-=======
 	    sel.quick_push (!BYTES_BIG_ENDIAN
 			    + (i & ~1)
 			    + ((i & 1) ? nunits : 0));
 	  if (can_vec_perm_p (mode, false, &sel))
->>>>>>> 4a85c0b1
 	    return 2;
 	}
     }
@@ -493,13 +476,8 @@
 	{
 	  auto_vec_perm_indices sel (nunits);
 	  for (i = 0; i < nunits; ++i)
-<<<<<<< HEAD
-	    sel[i] = 2 * i + (BYTES_BIG_ENDIAN ? 0 : 1);
-	  if (can_vec_perm_p (mode, false, nunits, sel))
-=======
 	    sel.quick_push (2 * i + (BYTES_BIG_ENDIAN ? 0 : 1));
 	  if (can_vec_perm_p (mode, false, &sel))
->>>>>>> 4a85c0b1
 	    return 3;
 	}
     }
