/* IR-agnostic target query functions relating to optabs
   Copyright (C) 1987-2017 Free Software Foundation, Inc.

This file is part of GCC.

GCC is free software; you can redistribute it and/or modify it under
the terms of the GNU General Public License as published by the Free
Software Foundation; either version 3, or (at your option) any later
version.

GCC is distributed in the hope that it will be useful, but WITHOUT ANY
WARRANTY; without even the implied warranty of MERCHANTABILITY or
FITNESS FOR A PARTICULAR PURPOSE.  See the GNU General Public License
for more details.

You should have received a copy of the GNU General Public License
along with GCC; see the file COPYING3.  If not see
<http://www.gnu.org/licenses/>.  */


#include "config.h"
#include "system.h"
#include "coretypes.h"
#include "target.h"
#include "insn-codes.h"
#include "optabs-query.h"
#include "optabs-libfuncs.h"
#include "insn-config.h"
#include "rtl.h"
#include "recog.h"

struct target_optabs default_target_optabs;
struct target_optabs *this_fn_optabs = &default_target_optabs;
#if SWITCHABLE_TARGET
struct target_optabs *this_target_optabs = &default_target_optabs;
#endif

/* Return the insn used to perform conversion OP from mode FROM_MODE
   to mode TO_MODE; return CODE_FOR_nothing if the target does not have
   such an insn, or if it is unsuitable for optimization type OPT_TYPE.  */

insn_code
convert_optab_handler (convert_optab optab, machine_mode to_mode,
		       machine_mode from_mode, optimization_type opt_type)
{
  insn_code icode = convert_optab_handler (optab, to_mode, from_mode);
  if (icode == CODE_FOR_nothing
      || !targetm.optab_supported_p (optab, to_mode, from_mode, opt_type))
    return CODE_FOR_nothing;
  return icode;
}

/* Return the insn used to implement mode MODE of OP; return
   CODE_FOR_nothing if the target does not have such an insn,
   or if it is unsuitable for optimization type OPT_TYPE.  */

insn_code
direct_optab_handler (convert_optab optab, machine_mode mode,
		      optimization_type opt_type)
{
  insn_code icode = direct_optab_handler (optab, mode);
  if (icode == CODE_FOR_nothing
      || !targetm.optab_supported_p (optab, mode, mode, opt_type))
    return CODE_FOR_nothing;
  return icode;
}

/* Enumerates the possible types of structure operand to an
   extraction_insn.  */
enum extraction_type { ET_unaligned_mem, ET_reg };

/* Check whether insv, extv or extzv pattern ICODE can be used for an
   insertion or extraction of type TYPE on a structure of mode MODE.
   Return true if so and fill in *INSN accordingly.  STRUCT_OP is the
   operand number of the structure (the first sign_extract or zero_extract
   operand) and FIELD_OP is the operand number of the field (the other
   side of the set from the sign_extract or zero_extract).  */

static bool
get_traditional_extraction_insn (extraction_insn *insn,
				 enum extraction_type type,
				 machine_mode mode,
				 enum insn_code icode,
				 int struct_op, int field_op)
{
  const struct insn_data_d *data = &insn_data[icode];

  machine_mode struct_mode = data->operand[struct_op].mode;
  if (struct_mode == VOIDmode)
    struct_mode = word_mode;
  if (mode != struct_mode)
    return false;

  machine_mode field_mode = data->operand[field_op].mode;
  if (field_mode == VOIDmode)
    field_mode = word_mode;

  machine_mode pos_mode = data->operand[struct_op + 2].mode;
  if (pos_mode == VOIDmode)
    pos_mode = word_mode;

  insn->icode = icode;
  insn->field_mode = as_a <scalar_int_mode> (field_mode);
  if (type == ET_unaligned_mem)
    insn->struct_mode = byte_mode;
  else if (struct_mode == BLKmode)
    insn->struct_mode = opt_scalar_int_mode ();
  else
    insn->struct_mode = as_a <scalar_int_mode> (struct_mode);
  insn->pos_mode = as_a <scalar_int_mode> (pos_mode);
  return true;
}

/* Return true if an optab exists to perform an insertion or extraction
   of type TYPE in mode MODE.  Describe the instruction in *INSN if so.

   REG_OPTAB is the optab to use for register structures and
   MISALIGN_OPTAB is the optab to use for misaligned memory structures.
   POS_OP is the operand number of the bit position.  */

static bool
get_optab_extraction_insn (struct extraction_insn *insn,
			   enum extraction_type type,
			   machine_mode mode, direct_optab reg_optab,
			   direct_optab misalign_optab, int pos_op)
{
  direct_optab optab = (type == ET_unaligned_mem ? misalign_optab : reg_optab);
  enum insn_code icode = direct_optab_handler (optab, mode);
  if (icode == CODE_FOR_nothing)
    return false;

  const struct insn_data_d *data = &insn_data[icode];

  machine_mode pos_mode = data->operand[pos_op].mode;
  if (pos_mode == VOIDmode)
    pos_mode = word_mode;

  insn->icode = icode;
  insn->field_mode = as_a <scalar_int_mode> (mode);
  if (type == ET_unaligned_mem)
    insn->struct_mode = opt_scalar_int_mode ();
  else
    insn->struct_mode = insn->field_mode;
  insn->pos_mode = as_a <scalar_int_mode> (pos_mode);
  return true;
}

/* Return true if an instruction exists to perform an insertion or
   extraction (PATTERN says which) of type TYPE in mode MODE.
   Describe the instruction in *INSN if so.  */

static bool
get_extraction_insn (extraction_insn *insn,
		     enum extraction_pattern pattern,
		     enum extraction_type type,
		     machine_mode mode)
{
  switch (pattern)
    {
    case EP_insv:
      if (targetm.have_insv ()
	  && get_traditional_extraction_insn (insn, type, mode,
					      targetm.code_for_insv, 0, 3))
	return true;
      return get_optab_extraction_insn (insn, type, mode, insv_optab,
					insvmisalign_optab, 2);

    case EP_extv:
      if (targetm.have_extv ()
	  && get_traditional_extraction_insn (insn, type, mode,
					      targetm.code_for_extv, 1, 0))
	return true;
      return get_optab_extraction_insn (insn, type, mode, extv_optab,
					extvmisalign_optab, 3);

    case EP_extzv:
      if (targetm.have_extzv ()
	  && get_traditional_extraction_insn (insn, type, mode,
					      targetm.code_for_extzv, 1, 0))
	return true;
      return get_optab_extraction_insn (insn, type, mode, extzv_optab,
					extzvmisalign_optab, 3);

    default:
      gcc_unreachable ();
    }
}

/* Return true if an instruction exists to access a field of mode
   FIELDMODE in a structure that has STRUCT_BITS significant bits.
   Describe the "best" such instruction in *INSN if so.  PATTERN and
   TYPE describe the type of insertion or extraction we want to perform.

   For an insertion, the number of significant structure bits includes
   all bits of the target.  For an extraction, it need only include the
   most significant bit of the field.  Larger widths are acceptable
   in both cases.  */

static bool
get_best_extraction_insn (extraction_insn *insn,
			  enum extraction_pattern pattern,
			  enum extraction_type type,
			  unsigned HOST_WIDE_INT struct_bits,
			  machine_mode field_mode)
{
  opt_scalar_int_mode mode_iter;
  FOR_EACH_MODE_FROM (mode_iter, smallest_int_mode_for_size (struct_bits))
    {
      scalar_int_mode mode = mode_iter.require ();
      if (get_extraction_insn (insn, pattern, type, mode))
	{
	  FOR_EACH_MODE_FROM (mode_iter, mode)
	    {
	      mode = mode_iter.require ();
	      if (may_gt (GET_MODE_SIZE (mode), GET_MODE_SIZE (field_mode))
		  || TRULY_NOOP_TRUNCATION_MODES_P (insn->field_mode,
						    field_mode))
		break;
	      get_extraction_insn (insn, pattern, type, mode);
	    }
	  return true;
	}
    }
  return false;
}

/* Return true if an instruction exists to access a field of mode
   FIELDMODE in a register structure that has STRUCT_BITS significant bits.
   Describe the "best" such instruction in *INSN if so.  PATTERN describes
   the type of insertion or extraction we want to perform.

   For an insertion, the number of significant structure bits includes
   all bits of the target.  For an extraction, it need only include the
   most significant bit of the field.  Larger widths are acceptable
   in both cases.  */

bool
get_best_reg_extraction_insn (extraction_insn *insn,
			      enum extraction_pattern pattern,
			      unsigned HOST_WIDE_INT struct_bits,
			      machine_mode field_mode)
{
  return get_best_extraction_insn (insn, pattern, ET_reg, struct_bits,
				   field_mode);
}

/* Return true if an instruction exists to access a field of BITSIZE
   bits starting BITNUM bits into a memory structure.  Describe the
   "best" such instruction in *INSN if so.  PATTERN describes the type
   of insertion or extraction we want to perform and FIELDMODE is the
   natural mode of the extracted field.

   The instructions considered here only access bytes that overlap
   the bitfield; they do not touch any surrounding bytes.  */

bool
get_best_mem_extraction_insn (extraction_insn *insn,
			      enum extraction_pattern pattern,
			      HOST_WIDE_INT bitsize, HOST_WIDE_INT bitnum,
			      machine_mode field_mode)
{
  unsigned HOST_WIDE_INT struct_bits = (bitnum % BITS_PER_UNIT
					+ bitsize
					+ BITS_PER_UNIT - 1);
  struct_bits -= struct_bits % BITS_PER_UNIT;
  return get_best_extraction_insn (insn, pattern, ET_unaligned_mem,
				   struct_bits, field_mode);
}

/* Return the insn code used to extend FROM_MODE to TO_MODE.
   UNSIGNEDP specifies zero-extension instead of sign-extension.  If
   no such operation exists, CODE_FOR_nothing will be returned.  */

enum insn_code
can_extend_p (machine_mode to_mode, machine_mode from_mode,
	      int unsignedp)
{
  if (unsignedp < 0 && targetm.have_ptr_extend ())
    return targetm.code_for_ptr_extend;

  convert_optab tab = unsignedp ? zext_optab : sext_optab;
  return convert_optab_handler (tab, to_mode, from_mode);
}

/* Return the insn code to convert fixed-point mode FIXMODE to floating-point
   mode FLTMODE, or CODE_FOR_nothing if no such instruction exists.
   UNSIGNEDP specifies whether FIXMODE is unsigned.  */

enum insn_code
can_float_p (machine_mode fltmode, machine_mode fixmode,
	     int unsignedp)
{
  convert_optab tab = unsignedp ? ufloat_optab : sfloat_optab;
  return convert_optab_handler (tab, fltmode, fixmode);
}

/* Return the insn code to convert floating-point mode FLTMODE to fixed-point
   mode FIXMODE, or CODE_FOR_nothing if no such instruction exists.
   UNSIGNEDP specifies whether FIXMODE is unsigned.

   On a successful return, set *TRUNCP_PTR to true if it is necessary to
   output an explicit FTRUNC before the instruction.  */

enum insn_code
can_fix_p (machine_mode fixmode, machine_mode fltmode,
	   int unsignedp, bool *truncp_ptr)
{
  convert_optab tab;
  enum insn_code icode;

  tab = unsignedp ? ufixtrunc_optab : sfixtrunc_optab;
  icode = convert_optab_handler (tab, fixmode, fltmode);
  if (icode != CODE_FOR_nothing)
    {
      *truncp_ptr = false;
      return icode;
    }

  /* FIXME: This requires a port to define both FIX and FTRUNC pattern
     for this to work.  We need to rework the fix* and ftrunc* patterns
     and documentation.  */
  tab = unsignedp ? ufix_optab : sfix_optab;
  icode = convert_optab_handler (tab, fixmode, fltmode);
  if (icode != CODE_FOR_nothing
      && optab_handler (ftrunc_optab, fltmode) != CODE_FOR_nothing)
    {
      *truncp_ptr = true;
      return icode;
    }

  return CODE_FOR_nothing;
}

/* Return nonzero if a conditional move of mode MODE is supported.

   This function is for combine so it can tell whether an insn that looks
   like a conditional move is actually supported by the hardware.  If we
   guess wrong we lose a bit on optimization, but that's it.  */
/* ??? sparc64 supports conditionally moving integers values based on fp
   comparisons, and vice versa.  How do we handle them?  */

bool
can_conditionally_move_p (machine_mode mode)
{
  return direct_optab_handler (movcc_optab, mode) != CODE_FOR_nothing;
}

/* Return true if VEC_PERM_EXPR of arbitrary input vectors can be
   expanded using SIMD extensions of the CPU.  MODE is the mode of the
   vector and NUNITS is the number of elements in it.  SEL may be NULL,
   which stands for an unknown constant.  Note that additional
   permutations representing whole-vector shifts may also be handled via
   the vec_shr optab, but only where the second input vector is entirely
   constant zeroes; this case is not dealt with here.  */

bool
can_vec_perm_p (machine_mode mode, bool variable, unsigned int nunits,
		const unsigned char *sel)
{
  machine_mode qimode;

  /* If the target doesn't implement a vector mode for the vector type,
     then no operations are supported.  */
  if (!VECTOR_MODE_P (mode))
    return false;

  gcc_checking_assert (must_eq (nunits, GET_MODE_NUNITS (mode)));
  if (!variable)
    {
      if (direct_optab_handler (vec_perm_const_optab, mode) != CODE_FOR_nothing
	  && (sel == NULL
	      || targetm.vectorize.vec_perm_const_ok == NULL
	      || targetm.vectorize.vec_perm_const_ok (mode, sel)))
	return true;
    }

  if (direct_optab_handler (vec_perm_optab, mode) != CODE_FOR_nothing)
    return true;

  /* We allow fallback to a QI vector mode, and adjust the mask.  */
  if (GET_MODE_INNER (mode) == QImode
      || !mode_for_vector (QImode, GET_MODE_SIZE (mode)).exists (&qimode)
      || !VECTOR_MODE_P (qimode))
    return false;

  /* ??? For completeness, we ought to check the QImode version of
      vec_perm_const_optab.  But all users of this implicit lowering
      feature implement the variable vec_perm_optab.  */
  if (direct_optab_handler (vec_perm_optab, qimode) == CODE_FOR_nothing)
    return false;

  /* In order to support the lowering of variable permutations,
     we need to support shifts and adds.  */
  if (variable)
    {
      if (GET_MODE_UNIT_SIZE (mode) > 2
	  && optab_handler (ashl_optab, mode) == CODE_FOR_nothing
	  && optab_handler (vashl_optab, mode) == CODE_FOR_nothing)
	return false;
      if (optab_handler (add_optab, qimode) == CODE_FOR_nothing)
	return false;
    }

  return true;
}

/* Find a widening optab even if it doesn't widen as much as we want.
   E.g. if from_mode is HImode, and to_mode is DImode, and there is no
   direct HI->SI insn, then return SI->DI, if that exists.  */

enum insn_code
find_widening_optab_handler_and_mode (optab op, machine_mode to_mode,
				      machine_mode from_mode,
				      machine_mode *found_mode)
{
  gcc_checking_assert (GET_MODE_CLASS (from_mode) == GET_MODE_CLASS (to_mode));
  gcc_checking_assert (from_mode < to_mode);
  FOR_EACH_MODE (from_mode, from_mode, to_mode)
    {
      enum insn_code handler = convert_optab_handler (op, to_mode, from_mode);

      if (handler != CODE_FOR_nothing)
	{
	  if (found_mode)
	    *found_mode = from_mode;
	  return handler;
	}
    }

  return CODE_FOR_nothing;
}

/* Return non-zero if a highpart multiply is supported of can be synthisized.
   For the benefit of expand_mult_highpart, the return value is 1 for direct,
   2 for even/odd widening, and 3 for hi/lo widening.  */

int
can_mult_highpart_p (machine_mode mode, bool uns_p)
{
  optab op;
  unsigned char *sel;
  unsigned i, nunits;

  op = uns_p ? umul_highpart_optab : smul_highpart_optab;
  if (optab_handler (op, mode) != CODE_FOR_nothing)
    return 1;

  /* If the mode is an integral vector, synth from widening operations.  */
  if (GET_MODE_CLASS (mode) != MODE_VECTOR_INT)
    return 0;

  /* We need a constant number of elements in order to construct
     the permute mask below.  */
  /* ??? Maybe we should have specific optabs for these permutations,
     so that we can use them even for a variable number of units.  */
  if (!GET_MODE_NUNITS (mode).is_constant (&nunits))
    return 0;
  sel = XALLOCAVEC (unsigned char, nunits);

  op = uns_p ? vec_widen_umult_even_optab : vec_widen_smult_even_optab;
  if (optab_handler (op, mode) != CODE_FOR_nothing)
    {
      op = uns_p ? vec_widen_umult_odd_optab : vec_widen_smult_odd_optab;
      if (optab_handler (op, mode) != CODE_FOR_nothing)
	{
	  for (i = 0; i < nunits; ++i)
	    sel[i] = !BYTES_BIG_ENDIAN + (i & ~1) + ((i & 1) ? nunits : 0);
	  if (can_vec_perm_p (mode, false, nunits, sel))
	    return 2;
	}
    }

  op = uns_p ? vec_widen_umult_hi_optab : vec_widen_smult_hi_optab;
  if (optab_handler (op, mode) != CODE_FOR_nothing)
    {
      op = uns_p ? vec_widen_umult_lo_optab : vec_widen_smult_lo_optab;
      if (optab_handler (op, mode) != CODE_FOR_nothing)
	{
	  for (i = 0; i < nunits; ++i)
	    sel[i] = 2 * i + (BYTES_BIG_ENDIAN ? 0 : 1);
	  if (can_vec_perm_p (mode, false, nunits, sel))
	    return 3;
	}
    }

  return 0;
}

/* Return true if target supports vector masked load/store for mode.  */

bool
can_vec_mask_load_store_p (machine_mode mode,
			   machine_mode mask_mode,
			   bool is_load)
{
  optab op = is_load ? maskload_optab : maskstore_optab;
  machine_mode vmode;

  /* If mode is vector mode, check it directly.  */
  if (VECTOR_MODE_P (mode))
    return convert_optab_handler (op, mode, mask_mode) != CODE_FOR_nothing;

  /* Otherwise, return true if there is some vector mode with
     the mask load/store supported.  */

  /* See if there is any chance the mask load or store might be
     vectorized.  If not, punt.  */
  scalar_mode smode;
  if (!is_a <scalar_mode> (mode, &smode))
    return false;

  vmode = targetm.vectorize.preferred_simd_mode (smode);
  if (!VECTOR_MODE_P (vmode))
    return false;

  if ((targetm.vectorize.get_mask_mode
       (GET_MODE_NUNITS (vmode), GET_MODE_SIZE (vmode)).exists (&mask_mode))
      && convert_optab_handler (op, vmode, mask_mode) != CODE_FOR_nothing)
    return true;

  auto_vec<poly_uint64, 8> vector_sizes;
  targetm.vectorize.autovectorize_vector_sizes (vector_sizes);
  for (unsigned int i = 0; i < vector_sizes.length (); ++i)
    {
      poly_uint64 nunits;
      if (!multiple_p (vector_sizes[i], GET_MODE_SIZE (smode), &nunits))
	continue;
<<<<<<< HEAD
      vmode = mode_for_vector (smode, nunits);
      mask_mode = targetm.vectorize.get_mask_mode (GET_MODE_NUNITS (vmode),
						   vector_sizes[i]);
      if (VECTOR_MODE_P (vmode)
=======
      unsigned int nunits = cur / GET_MODE_SIZE (smode);
      if (mode_for_vector (smode, nunits).exists (&vmode)
	  && VECTOR_MODE_P (vmode)
	  && targetm.vectorize.get_mask_mode (nunits, cur).exists (&mask_mode)
>>>>>>> 5eeb7162
	  && convert_optab_handler (op, vmode, mask_mode) != CODE_FOR_nothing)
	return true;
    }
  return false;
}

/* Return true if there is a compare_and_swap pattern.  */

bool
can_compare_and_swap_p (machine_mode mode, bool allow_libcall)
{
  enum insn_code icode;

  /* Check for __atomic_compare_and_swap.  */
  icode = direct_optab_handler (atomic_compare_and_swap_optab, mode);
  if (icode != CODE_FOR_nothing)
    return true;

  /* Check for __sync_compare_and_swap.  */
  icode = optab_handler (sync_compare_and_swap_optab, mode);
  if (icode != CODE_FOR_nothing)
    return true;
  if (allow_libcall && optab_libfunc (sync_compare_and_swap_optab, mode))
    return true;

  /* No inline compare and swap.  */
  return false;
}

/* Return true if an atomic exchange can be performed.  */

bool
can_atomic_exchange_p (machine_mode mode, bool allow_libcall)
{
  enum insn_code icode;

  /* Check for __atomic_exchange.  */
  icode = direct_optab_handler (atomic_exchange_optab, mode);
  if (icode != CODE_FOR_nothing)
    return true;

  /* Don't check __sync_test_and_set, as on some platforms that
     has reduced functionality.  Targets that really do support
     a proper exchange should simply be updated to the __atomics.  */

  return can_compare_and_swap_p (mode, allow_libcall);
}

/* Return true if an atomic load can be performed without falling back to
   a compare-and-swap.  */

bool
can_atomic_load_p (machine_mode mode)
{
  enum insn_code icode;

  /* Does the target supports the load directly?  */
  icode = direct_optab_handler (atomic_load_optab, mode);
  if (icode != CODE_FOR_nothing)
    return true;

  /* If the size of the object is greater than word size on this target,
     then we assume that a load will not be atomic.  Also see
     expand_atomic_load.  */
  return must_le (GET_MODE_PRECISION (mode), BITS_PER_WORD);
}

/* Determine whether "1 << x" is relatively cheap in word_mode.  */

bool
lshift_cheap_p (bool speed_p)
{
  /* FIXME: This should be made target dependent via this "this_target"
     mechanism, similar to e.g. can_copy_init_p in gcse.c.  */
  static bool init[2] = { false, false };
  static bool cheap[2] = { true, true };

  /* If the targer has no lshift in word_mode, the operation will most
     probably not be cheap.  ??? Does GCC even work for such targets?  */
  if (optab_handler (ashl_optab, word_mode) == CODE_FOR_nothing)
    return false;

  if (!init[speed_p])
    {
      rtx reg = gen_raw_REG (word_mode, 10000);
      int cost = set_src_cost (gen_rtx_ASHIFT (word_mode, const1_rtx, reg),
			       word_mode, speed_p);
      cheap[speed_p] = cost < COSTS_N_INSNS (3);
      init[speed_p] = true;
    }

  return cheap[speed_p];
}

/* Return TRUE if at least one mode is available for optab OP.  */

static bool
supports_at_least_one_mode_p (optab op)
{
  for (int i = 0; i < NUM_MACHINE_MODES; ++i)
    if (direct_optab_handler (op, (machine_mode) i) != CODE_FOR_nothing)
      return true;

  return false;
}

/* Return TRUE if vec_gather_load is available for at least one vector
   mode.  */

bool
supports_vec_gather_load_p ()
{
  if (this_fn_optabs->supports_vec_gather_load_cached)
    return this_fn_optabs->supports_vec_gather_load;

  this_fn_optabs->supports_vec_gather_load_cached = true;

  this_fn_optabs->supports_vec_gather_load
    = supports_at_least_one_mode_p (vec_gather_loads_optab)
      || supports_at_least_one_mode_p (vec_gather_loadu_optab);

  return this_fn_optabs->supports_vec_gather_load;
}

/* Return TRUE if vec_scatter_store is available for at least one vector
   mode.  */

bool
supports_vec_scatter_store_p ()
{
  if (this_fn_optabs->supports_vec_scatter_store_cached)
    return this_fn_optabs->supports_vec_scatter_store;

  this_fn_optabs->supports_vec_scatter_store_cached = true;

  this_fn_optabs->supports_vec_scatter_store
    = supports_at_least_one_mode_p (vec_scatter_stores_optab)
      || supports_at_least_one_mode_p (vec_scatter_storeu_optab);

  return this_fn_optabs->supports_vec_scatter_store;
}
<|MERGE_RESOLUTION|>--- conflicted
+++ resolved
@@ -522,20 +522,13 @@
   targetm.vectorize.autovectorize_vector_sizes (vector_sizes);
   for (unsigned int i = 0; i < vector_sizes.length (); ++i)
     {
+      poly_uint64 cur = vector_sizes[i];
       poly_uint64 nunits;
-      if (!multiple_p (vector_sizes[i], GET_MODE_SIZE (smode), &nunits))
+      if (!multiple_p (cur, GET_MODE_SIZE (smode), &nunits))
 	continue;
-<<<<<<< HEAD
-      vmode = mode_for_vector (smode, nunits);
-      mask_mode = targetm.vectorize.get_mask_mode (GET_MODE_NUNITS (vmode),
-						   vector_sizes[i]);
-      if (VECTOR_MODE_P (vmode)
-=======
-      unsigned int nunits = cur / GET_MODE_SIZE (smode);
       if (mode_for_vector (smode, nunits).exists (&vmode)
 	  && VECTOR_MODE_P (vmode)
 	  && targetm.vectorize.get_mask_mode (nunits, cur).exists (&mask_mode)
->>>>>>> 5eeb7162
 	  && convert_optab_handler (op, vmode, mask_mode) != CODE_FOR_nothing)
 	return true;
     }
