--- conflicted
+++ resolved
@@ -1636,31 +1636,17 @@
       machine_mode new_mode = GET_MODE (op0);
       if (GET_MODE_INNER (new_mode) != GET_MODE_INNER (tmode))
 	{
-<<<<<<< HEAD
+	  scalar_mode inner_mode = GET_MODE_INNER (tmode);
 	  poly_uint64 nunits;
 	  if (!multiple_p (GET_MODE_BITSIZE (GET_MODE (op0)),
-			   GET_MODE_UNIT_BITSIZE (tmode), &nunits))
-=======
-	  scalar_mode inner_mode = GET_MODE_INNER (tmode);
-	  unsigned int nunits = (GET_MODE_BITSIZE (GET_MODE (op0))
-				 / GET_MODE_UNIT_BITSIZE (tmode));
-	  if (!mode_for_vector (inner_mode, nunits).exists (&new_mode)
+			   GET_MODE_UNIT_BITSIZE (tmode), &nunits)
+	      || !mode_for_vector (inner_mode, nunits).exists (&new_mode)
 	      || !VECTOR_MODE_P (new_mode)
-	      || GET_MODE_SIZE (new_mode) != GET_MODE_SIZE (GET_MODE (op0))
+	      || may_ne (GET_MODE_SIZE (new_mode),
+			 GET_MODE_SIZE (GET_MODE (op0)))
 	      || GET_MODE_INNER (new_mode) != GET_MODE_INNER (tmode)
 	      || !targetm.vector_mode_supported_p (new_mode))
->>>>>>> 5eeb7162
 	    new_mode = VOIDmode;
-	  else
-	    {
-	      new_mode = mode_for_vector (GET_MODE_INNER (tmode), nunits);
-	      if (!VECTOR_MODE_P (new_mode)
-		  || may_ne (GET_MODE_SIZE (new_mode),
-			     GET_MODE_SIZE (GET_MODE (op0)))
-		  || GET_MODE_INNER (new_mode) != GET_MODE_INNER (tmode)
-		  || !targetm.vector_mode_supported_p (new_mode))
-		new_mode = VOIDmode;
-	    }
 	}
       poly_uint64 pos;
       if (new_mode != VOIDmode
@@ -2385,11 +2371,7 @@
   if (GET_MODE_CLASS (mode) == MODE_CC || GET_MODE_CLASS (src_mode) == MODE_CC)
     return NULL_RTX;
 
-<<<<<<< HEAD
   if (must_eq (GET_MODE_BITSIZE (mode), GET_MODE_BITSIZE (src_mode))
-=======
-  if (GET_MODE_BITSIZE (mode) == GET_MODE_BITSIZE (src_mode)
->>>>>>> 5eeb7162
       && targetm.modes_tieable_p (mode, src_mode))
     {
       rtx x = gen_lowpart_common (mode, src);
