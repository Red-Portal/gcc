/* Print RTL for GCC.
   Copyright (C) 1987-2017 Free Software Foundation, Inc.

This file is part of GCC.

GCC is free software; you can redistribute it and/or modify it under
the terms of the GNU General Public License as published by the Free
Software Foundation; either version 3, or (at your option) any later
version.

GCC is distributed in the hope that it will be useful, but WITHOUT ANY
WARRANTY; without even the implied warranty of MERCHANTABILITY or
FITNESS FOR A PARTICULAR PURPOSE.  See the GNU General Public License
for more details.

You should have received a copy of the GNU General Public License
along with GCC; see the file COPYING3.  If not see
<http://www.gnu.org/licenses/>.  */

/* This file is compiled twice: once for the generator programs,
   once for the compiler.  */
#ifdef GENERATOR_FILE
#include "bconfig.h"
#else
#include "config.h"
#endif

#include "system.h"
#include "coretypes.h"
#include "tm.h"
#include "rtl.h"

/* These headers all define things which are not available in
   generator programs.  */
#ifndef GENERATOR_FILE
#include "alias.h"
#include "tree.h"
#include "cfg.h"
#include "print-tree.h"
#include "flags.h"
#include "predict.h"
#include "function.h"
#include "basic-block.h"
#include "diagnostic.h"
#include "tree-pretty-print.h"
#include "alloc-pool.h"
#include "cselib.h"
#include "dumpfile.h"	/* for dump_flags */
#include "dwarf2out.h"
#include "pretty-print.h"
#endif

#include "print-rtl.h"
#include "rtl-iter.h"

/* String printed at beginning of each RTL when it is dumped.
   This string is set to ASM_COMMENT_START when the RTL is dumped in
   the assembly output file.  */
const char *print_rtx_head = "";

#ifdef GENERATOR_FILE
/* These are defined from the .opt file when not used in generator
   programs.  */

/* Nonzero means suppress output of instruction numbers
   in debugging dumps.
   This must be defined here so that programs like gencodes can be linked.  */
int flag_dump_unnumbered = 0;

/* Nonzero means suppress output of instruction numbers for previous
   and next insns in debugging dumps.
   This must be defined here so that programs like gencodes can be linked.  */
int flag_dump_unnumbered_links = 0;
#endif

/* Constructor for rtx_writer.  */

rtx_writer::rtx_writer (FILE *outf, int ind, bool simple, bool compact,
			rtx_reuse_manager *reuse_manager)
: m_outfile (outf), m_sawclose (0), m_indent (ind),
  m_in_call_function_usage (false), m_simple (simple), m_compact (compact),
  m_rtx_reuse_manager (reuse_manager)
{
}

#ifndef GENERATOR_FILE

/* rtx_reuse_manager's ctor.  */

rtx_reuse_manager::rtx_reuse_manager ()
: m_next_id (0)
{
  bitmap_initialize (&m_defs_seen, NULL);
}

/* Determine if X is of a kind suitable for dumping via reuse_rtx.  */

static bool
uses_rtx_reuse_p (const_rtx x)
{
  if (x == NULL)
    return false;

  switch (GET_CODE (x))
    {
    case DEBUG_EXPR:
    case VALUE:
    case SCRATCH:
      return true;

    /* We don't use reuse_rtx for consts.  */
    CASE_CONST_UNIQUE:
    default:
      return false;
    }
}

/* Traverse X and its descendents, determining if we see any rtx more than
   once.  Any rtx suitable for "reuse_rtx" that is seen more than once is
   assigned an ID.  */

void
rtx_reuse_manager::preprocess (const_rtx x)
{
  subrtx_iterator::array_type array;
  FOR_EACH_SUBRTX (iter, array, x, NONCONST)
    if (uses_rtx_reuse_p (*iter))
      {
	if (int *count = m_rtx_occurrence_count.get (*iter))
	  {
	    if (*(count++) == 1)
	      m_rtx_reuse_ids.put (*iter, m_next_id++);
	  }
	else
	  m_rtx_occurrence_count.put (*iter, 1);
      }
}

/* Return true iff X has been assigned a reuse ID.  If it has,
   and OUT is non-NULL, then write the reuse ID to *OUT.  */

bool
rtx_reuse_manager::has_reuse_id (const_rtx x, int *out)
{
  int *id = m_rtx_reuse_ids.get (x);
  if (id)
    {
      if (out)
	*out = *id;
      return true;
    }
  else
    return false;
}

/* Determine if set_seen_def has been called for the given reuse ID.  */

bool
rtx_reuse_manager::seen_def_p (int reuse_id)
{
  return bitmap_bit_p (&m_defs_seen, reuse_id);
}

/* Record that the definition of the given reuse ID has been seen.  */

void
rtx_reuse_manager::set_seen_def (int reuse_id)
{
  bitmap_set_bit (&m_defs_seen, reuse_id);
}

#endif /* #ifndef GENERATOR_FILE */

#ifndef GENERATOR_FILE
void
print_mem_expr (FILE *outfile, const_tree expr)
{
  fputc (' ', outfile);
  print_generic_expr (outfile, CONST_CAST_TREE (expr), dump_flags);
}
#endif

/* Subroutine of print_rtx_operand for handling code '0'.
   0 indicates a field for internal use that should not be printed.
   However there are various special cases, such as the third field
   of a NOTE, where it indicates that the field has several different
   valid contents.  */

void
rtx_writer::print_rtx_operand_code_0 (const_rtx in_rtx ATTRIBUTE_UNUSED,
				      int idx ATTRIBUTE_UNUSED)
{
#ifndef GENERATOR_FILE
  if (idx == 1 && GET_CODE (in_rtx) == SYMBOL_REF)
    {
      int flags = SYMBOL_REF_FLAGS (in_rtx);
      if (flags)
	fprintf (m_outfile, " [flags %#x]", flags);
      tree decl = SYMBOL_REF_DECL (in_rtx);
      if (decl)
	print_node_brief (m_outfile, "", decl, dump_flags);
    }
  else if (idx == 3 && NOTE_P (in_rtx))
    {
      switch (NOTE_KIND (in_rtx))
	{
	case NOTE_INSN_EH_REGION_BEG:
	case NOTE_INSN_EH_REGION_END:
	  if (flag_dump_unnumbered)
	    fprintf (m_outfile, " #");
	  else
	    fprintf (m_outfile, " %d", NOTE_EH_HANDLER (in_rtx));
	  m_sawclose = 1;
	  break;

	case NOTE_INSN_BLOCK_BEG:
	case NOTE_INSN_BLOCK_END:
	  dump_addr (m_outfile, " ", NOTE_BLOCK (in_rtx));
	  m_sawclose = 1;
	  break;

	case NOTE_INSN_BASIC_BLOCK:
	  {
	    basic_block bb = NOTE_BASIC_BLOCK (in_rtx);
	    if (bb != 0)
	      fprintf (m_outfile, " [bb %d]", bb->index);
	    break;
	  }

	case NOTE_INSN_DELETED_LABEL:
	case NOTE_INSN_DELETED_DEBUG_LABEL:
	  {
	    const char *label = NOTE_DELETED_LABEL_NAME (in_rtx);
	    if (label)
	      fprintf (m_outfile, " (\"%s\")", label);
	    else
	      fprintf (m_outfile, " \"\"");
	  }
	  break;

	case NOTE_INSN_SWITCH_TEXT_SECTIONS:
	  {
	    basic_block bb = NOTE_BASIC_BLOCK (in_rtx);
	    if (bb != 0)
	      fprintf (m_outfile, " [bb %d]", bb->index);
	    break;
	  }

	case NOTE_INSN_VAR_LOCATION:
	case NOTE_INSN_CALL_ARG_LOCATION:
	  fputc (' ', m_outfile);
	  print_rtx (NOTE_VAR_LOCATION (in_rtx));
	  break;

	case NOTE_INSN_CFI:
	  fputc ('\n', m_outfile);
	  output_cfi_directive (m_outfile, NOTE_CFI (in_rtx));
	  fputc ('\t', m_outfile);
	  break;

	case NOTE_INSN_BEGIN_STMT:
#ifndef GENERATOR_FILE
	  {
	    expanded_location xloc
	      = expand_location (NOTE_BEGIN_STMT_LOCATION (in_rtx));
	    fprintf (outfile, " %s:%i", xloc.file, xloc.line);
	  }
#endif
	  break;

	default:
	  break;
	}
    }
  else if (idx == 7 && JUMP_P (in_rtx) && JUMP_LABEL (in_rtx) != NULL
	   && !m_compact)
    {
      /* Output the JUMP_LABEL reference.  */
      fprintf (m_outfile, "\n%s%*s -> ", print_rtx_head, m_indent * 2, "");
      if (GET_CODE (JUMP_LABEL (in_rtx)) == RETURN)
	fprintf (m_outfile, "return");
      else if (GET_CODE (JUMP_LABEL (in_rtx)) == SIMPLE_RETURN)
	fprintf (m_outfile, "simple_return");
      else
	fprintf (m_outfile, "%d", INSN_UID (JUMP_LABEL (in_rtx)));
    }
  else if (idx == 0 && GET_CODE (in_rtx) == VALUE)
    {
      cselib_val *val = CSELIB_VAL_PTR (in_rtx);

      fprintf (m_outfile, " %u:%u", val->uid, val->hash);
      dump_addr (m_outfile, " @", in_rtx);
      dump_addr (m_outfile, "/", (void*)val);
    }
  else if (idx == 0 && GET_CODE (in_rtx) == DEBUG_EXPR)
    {
      fprintf (m_outfile, " D#%i",
	       DEBUG_TEMP_UID (DEBUG_EXPR_TREE_DECL (in_rtx)));
    }
  else if (idx == 0 && GET_CODE (in_rtx) == ENTRY_VALUE)
    {
      m_indent += 2;
      if (!m_sawclose)
	fprintf (m_outfile, " ");
      print_rtx (ENTRY_VALUE_EXP (in_rtx));
      m_indent -= 2;
    }
#endif
}

/* Subroutine of print_rtx_operand for handling code 'e'.
   Also called by print_rtx_operand_code_u for handling code 'u'
   for LABEL_REFs when they don't reference a CODE_LABEL.  */

void
rtx_writer::print_rtx_operand_code_e (const_rtx in_rtx, int idx)
{
  m_indent += 2;
  if (idx == 6 && INSN_P (in_rtx))
    /* Put REG_NOTES on their own line.  */
    fprintf (m_outfile, "\n%s%*s",
	     print_rtx_head, m_indent * 2, "");
  if (!m_sawclose)
    fprintf (m_outfile, " ");
  if (idx == 7 && CALL_P (in_rtx))
    {
      m_in_call_function_usage = true;
      print_rtx (XEXP (in_rtx, idx));
      m_in_call_function_usage = false;
    }
  else
    print_rtx (XEXP (in_rtx, idx));
  m_indent -= 2;
}

/* Subroutine of print_rtx_operand for handling codes 'E' and 'V'.  */

void
rtx_writer::print_rtx_operand_codes_E_and_V (const_rtx in_rtx, int idx)
{
  m_indent += 2;
  if (m_sawclose)
    {
      fprintf (m_outfile, "\n%s%*s",
      print_rtx_head, m_indent * 2, "");
      m_sawclose = 0;
    }
  fputs (" [", m_outfile);
  if (NULL != XVEC (in_rtx, idx))
    {
      m_indent += 2;
      if (XVECLEN (in_rtx, idx))
	m_sawclose = 1;

      for (int j = 0; j < XVECLEN (in_rtx, idx); j++)
	print_rtx (XVECEXP (in_rtx, idx, j));

      m_indent -= 2;
    }
  if (m_sawclose)
    fprintf (m_outfile, "\n%s%*s", print_rtx_head, m_indent * 2, "");

  fputs ("]", m_outfile);
  m_sawclose = 1;
  m_indent -= 2;
}

/* Subroutine of print_rtx_operand for handling code 'i'.  */

void
rtx_writer::print_rtx_operand_code_i (const_rtx in_rtx, int idx)
{
  if (idx == 4 && INSN_P (in_rtx))
    {
#ifndef GENERATOR_FILE
      const rtx_insn *in_insn = as_a <const rtx_insn *> (in_rtx);

      /*  Pretty-print insn locations.  Ignore scoping as it is mostly
	  redundant with line number information and do not print anything
	  when there is no location information available.  */
      if (INSN_HAS_LOCATION (in_insn))
	{
	  expanded_location xloc = insn_location (in_insn);
	  fprintf (m_outfile, " \"%s\":%i", xloc.file, xloc.line);
	}
#endif
    }
  else if (idx == 6 && GET_CODE (in_rtx) == ASM_OPERANDS)
    {
#ifndef GENERATOR_FILE
      if (ASM_OPERANDS_SOURCE_LOCATION (in_rtx) != UNKNOWN_LOCATION)
	fprintf (m_outfile, " %s:%i",
		 LOCATION_FILE (ASM_OPERANDS_SOURCE_LOCATION (in_rtx)),
		 LOCATION_LINE (ASM_OPERANDS_SOURCE_LOCATION (in_rtx)));
#endif
    }
  else if (idx == 1 && GET_CODE (in_rtx) == ASM_INPUT)
    {
#ifndef GENERATOR_FILE
      if (ASM_INPUT_SOURCE_LOCATION (in_rtx) != UNKNOWN_LOCATION)
	fprintf (m_outfile, " %s:%i",
		 LOCATION_FILE (ASM_INPUT_SOURCE_LOCATION (in_rtx)),
		 LOCATION_LINE (ASM_INPUT_SOURCE_LOCATION (in_rtx)));
#endif
    }
  else if (idx == 5 && NOTE_P (in_rtx))
    {
      /* This field is only used for NOTE_INSN_DELETED_LABEL, and
	 other times often contains garbage from INSN->NOTE death.  */
      if (NOTE_KIND (in_rtx) == NOTE_INSN_DELETED_LABEL
	  || NOTE_KIND (in_rtx) == NOTE_INSN_DELETED_DEBUG_LABEL)
	fprintf (m_outfile, " %d",  XINT (in_rtx, idx));
    }
#if !defined(GENERATOR_FILE) && NUM_UNSPECV_VALUES > 0
  else if (idx == 1
	   && GET_CODE (in_rtx) == UNSPEC_VOLATILE
	   && XINT (in_rtx, 1) >= 0
	   && XINT (in_rtx, 1) < NUM_UNSPECV_VALUES)
    fprintf (m_outfile, " %s", unspecv_strings[XINT (in_rtx, 1)]);
#endif
#if !defined(GENERATOR_FILE) && NUM_UNSPEC_VALUES > 0
  else if (idx == 1
	   && (GET_CODE (in_rtx) == UNSPEC
	       || GET_CODE (in_rtx) == UNSPEC_VOLATILE)
	   && XINT (in_rtx, 1) >= 0
	   && XINT (in_rtx, 1) < NUM_UNSPEC_VALUES)
    fprintf (m_outfile, " %s", unspec_strings[XINT (in_rtx, 1)]);
#endif
  else
    {
      int value = XINT (in_rtx, idx);
      const char *name;
      int is_insn = INSN_P (in_rtx);

      /* Don't print INSN_CODEs in compact mode.  */
      if (m_compact && is_insn && &INSN_CODE (in_rtx) == &XINT (in_rtx, idx))
	{
	  m_sawclose = 0;
	  return;
	}

      if (flag_dump_unnumbered
	  && (is_insn || NOTE_P (in_rtx)))
	fputc ('#', m_outfile);
      else
	fprintf (m_outfile, " %d", value);

      if (is_insn && &INSN_CODE (in_rtx) == &XINT (in_rtx, idx)
	  && XINT (in_rtx, idx) >= 0
	  && (name = get_insn_name (XINT (in_rtx, idx))) != NULL)
	fprintf (m_outfile, " {%s}", name);
      m_sawclose = 0;
    }
}

/* Subroutine of print_rtx_operand for handling code 'r'.  */

void
rtx_writer::print_rtx_operand_code_r (const_rtx in_rtx)
{
  int is_insn = INSN_P (in_rtx);
  unsigned int regno = REGNO (in_rtx);

#ifndef GENERATOR_FILE
  /* For hard registers and virtuals, always print the
     regno, except in compact mode.  */
  if (regno <= LAST_VIRTUAL_REGISTER && !m_compact)
    fprintf (m_outfile, " %d", regno);
  if (regno < FIRST_PSEUDO_REGISTER)
    fprintf (m_outfile, " %s", reg_names[regno]);
  else if (regno <= LAST_VIRTUAL_REGISTER)
    {
      if (regno == VIRTUAL_INCOMING_ARGS_REGNUM)
	fprintf (m_outfile, " virtual-incoming-args");
      else if (regno == VIRTUAL_STACK_VARS_REGNUM)
	fprintf (m_outfile, " virtual-stack-vars");
      else if (regno == VIRTUAL_STACK_DYNAMIC_REGNUM)
	fprintf (m_outfile, " virtual-stack-dynamic");
      else if (regno == VIRTUAL_OUTGOING_ARGS_REGNUM)
	fprintf (m_outfile, " virtual-outgoing-args");
      else if (regno == VIRTUAL_CFA_REGNUM)
	fprintf (m_outfile, " virtual-cfa");
      else if (regno == VIRTUAL_PREFERRED_STACK_BOUNDARY_REGNUM)
	fprintf (m_outfile, " virtual-preferred-stack-boundary");
      else
	fprintf (m_outfile, " virtual-reg-%d", regno-FIRST_VIRTUAL_REGISTER);
    }
  else
#endif
    if (flag_dump_unnumbered && is_insn)
      fputc ('#', m_outfile);
    else if (m_compact)
      {
	/* In compact mode, print pseudos with '< and '>' wrapping the regno,
	   offseting it by (LAST_VIRTUAL_REGISTER + 1), so that the
	   first non-virtual pseudo is dumped as "<0>".  */
	gcc_assert (regno > LAST_VIRTUAL_REGISTER);
	fprintf (m_outfile, " <%d>", regno - (LAST_VIRTUAL_REGISTER + 1));
      }
    else
      fprintf (m_outfile, " %d", regno);

#ifndef GENERATOR_FILE
  if (REG_ATTRS (in_rtx))
    {
      fputs (" [", m_outfile);
      if (regno != ORIGINAL_REGNO (in_rtx))
	fprintf (m_outfile, "orig:%i", ORIGINAL_REGNO (in_rtx));
      if (REG_EXPR (in_rtx))
	print_mem_expr (m_outfile, REG_EXPR (in_rtx));

      if (REG_OFFSET (in_rtx))
	fprintf (m_outfile, "+" HOST_WIDE_INT_PRINT_DEC,
		 REG_OFFSET (in_rtx));
      fputs (" ]", m_outfile);
    }
  if (regno != ORIGINAL_REGNO (in_rtx))
    fprintf (m_outfile, " [%d]", ORIGINAL_REGNO (in_rtx));
#endif
}

/* Subroutine of print_rtx_operand for handling code 'u'.  */

void
rtx_writer::print_rtx_operand_code_u (const_rtx in_rtx, int idx)
{
  /* Don't print insn UIDs for PREV/NEXT_INSN in compact mode.  */
  if (m_compact && INSN_CHAIN_CODE_P (GET_CODE (in_rtx)) && idx < 2)
    return;

  if (XEXP (in_rtx, idx) != NULL)
    {
      rtx sub = XEXP (in_rtx, idx);
      enum rtx_code subc = GET_CODE (sub);

      if (GET_CODE (in_rtx) == LABEL_REF)
	{
	  if (subc == NOTE
	      && NOTE_KIND (sub) == NOTE_INSN_DELETED_LABEL)
	    {
	      if (flag_dump_unnumbered)
		fprintf (m_outfile, " [# deleted]");
	      else
		fprintf (m_outfile, " [%d deleted]", INSN_UID (sub));
	      m_sawclose = 0;
	      return;
	    }

	  if (subc != CODE_LABEL)
	    {
	      print_rtx_operand_code_e (in_rtx, idx);
	      return;
	    }
	}

      if (flag_dump_unnumbered
	  || (flag_dump_unnumbered_links && idx <= 1
	      && (INSN_P (in_rtx) || NOTE_P (in_rtx)
		  || LABEL_P (in_rtx) || BARRIER_P (in_rtx))))
	fputs (" #", m_outfile);
      else
	fprintf (m_outfile, " %d", INSN_UID (sub));
    }
  else
    fputs (" 0", m_outfile);
  m_sawclose = 0;
}

/* Subroutine of print_rtx.   Print operand IDX of IN_RTX.  */

void
rtx_writer::print_rtx_operand (const_rtx in_rtx, int idx)
{
  const char *format_ptr = GET_RTX_FORMAT (GET_CODE (in_rtx));

  switch (format_ptr[idx])
    {
      const char *str;

    case 'T':
      str = XTMPL (in_rtx, idx);
      goto string;

    case 'S':
    case 's':
      str = XSTR (in_rtx, idx);
    string:

      if (str == 0)
	fputs (" (nil)", m_outfile);
      else
	fprintf (m_outfile, " (\"%s\")", str);
      m_sawclose = 1;
      break;

    case '0':
      print_rtx_operand_code_0 (in_rtx, idx);
      break;

    case 'e':
      print_rtx_operand_code_e (in_rtx, idx);
      break;

    case 'E':
    case 'V':
      print_rtx_operand_codes_E_and_V (in_rtx, idx);
      break;

    case 'w':
      if (! m_simple)
	fprintf (m_outfile, " ");
      fprintf (m_outfile, HOST_WIDE_INT_PRINT_DEC, XWINT (in_rtx, idx));
      if (! m_simple && !m_compact)
	fprintf (m_outfile, " [" HOST_WIDE_INT_PRINT_HEX "]",
		 (unsigned HOST_WIDE_INT) XWINT (in_rtx, idx));
      break;

    case 'i':
      print_rtx_operand_code_i (in_rtx, idx);
      break;

    case 'r':
      print_rtx_operand_code_r (in_rtx);
      break;

    /* Print NOTE_INSN names rather than integer codes.  */

    case 'n':
      fprintf (m_outfile, " %s", GET_NOTE_INSN_NAME (XINT (in_rtx, idx)));
      m_sawclose = 0;
      break;

    case 'u':
      print_rtx_operand_code_u (in_rtx, idx);
      break;

    case 't':
#ifndef GENERATOR_FILE
      if (idx == 0 && GET_CODE (in_rtx) == DEBUG_IMPLICIT_PTR)
	print_mem_expr (m_outfile, DEBUG_IMPLICIT_PTR_DECL (in_rtx));
      else if (idx == 0 && GET_CODE (in_rtx) == DEBUG_PARAMETER_REF)
	print_mem_expr (m_outfile, DEBUG_PARAMETER_REF_DECL (in_rtx));
      else
	dump_addr (m_outfile, " ", XTREE (in_rtx, idx));
#endif
      break;

    case '*':
      fputs (" Unknown", m_outfile);
      m_sawclose = 0;
      break;

    case 'B':
      /* Don't print basic block ids in compact mode.  */
      if (m_compact)
	break;
#ifndef GENERATOR_FILE
      if (XBBDEF (in_rtx, idx))
	fprintf (m_outfile, " %i", XBBDEF (in_rtx, idx)->index);
#endif
      break;

    default:
      gcc_unreachable ();
    }
}

/* Subroutine of rtx_writer::print_rtx.
   In compact mode, determine if operand IDX of IN_RTX is interesting
   to dump, or (if in a trailing position) it can be omitted.  */

bool
rtx_writer::operand_has_default_value_p (const_rtx in_rtx, int idx)
{
  const char *format_ptr = GET_RTX_FORMAT (GET_CODE (in_rtx));

  switch (format_ptr[idx])
    {
    case 'e':
    case 'u':
      return XEXP (in_rtx, idx) == NULL_RTX;

    case 's':
      return XSTR (in_rtx, idx) == NULL;

    case '0':
      switch (GET_CODE (in_rtx))
	{
	case JUMP_INSN:
	  /* JUMP_LABELs are always omitted in compact mode, so treat
	     any value here as omittable, so that earlier operands can
	     potentially be omitted also.  */
	  return m_compact;

	default:
	  return false;

	}

    default:
      return false;
    }
}

/* Print IN_RTX onto m_outfile.  This is the recursive part of printing.  */

void
rtx_writer::print_rtx (const_rtx in_rtx)
{
  int idx = 0;

  if (m_sawclose)
    {
      if (m_simple)
	fputc (' ', m_outfile);
      else
	fprintf (m_outfile, "\n%s%*s", print_rtx_head, m_indent * 2, "");
      m_sawclose = 0;
    }

  if (in_rtx == 0)
    {
      fputs ("(nil)", m_outfile);
      m_sawclose = 1;
      return;
    }
  else if (GET_CODE (in_rtx) > NUM_RTX_CODE)
    {
       fprintf (m_outfile, "(??? bad code %d\n%s%*s)", GET_CODE (in_rtx),
		print_rtx_head, m_indent * 2, "");
       m_sawclose = 1;
       return;
    }

  fputc ('(', m_outfile);

  /* Print name of expression code.  */

  /* Handle reuse.  */
#ifndef GENERATOR_FILE
  if (m_rtx_reuse_manager)
    {
      int reuse_id;
      if (m_rtx_reuse_manager->has_reuse_id (in_rtx, &reuse_id))
	{
	  /* Have we already seen the defn of this rtx?  */
	  if (m_rtx_reuse_manager->seen_def_p (reuse_id))
	    {
	      fprintf (m_outfile, "reuse_rtx %i)", reuse_id);
	      m_sawclose = 1;
	      return;
	    }
	  else
	    {
	      /* First time we've seen this reused-rtx.  */
	      fprintf (m_outfile, "%i|", reuse_id);
	      m_rtx_reuse_manager->set_seen_def (reuse_id);
	    }
	}
    }
#endif /* #ifndef GENERATOR_FILE */

  /* In compact mode, prefix the code of insns with "c",
     giving "cinsn", "cnote" etc.  */
  if (m_compact && is_a <const rtx_insn *, const struct rtx_def> (in_rtx))
    {
      /* "ccode_label" is slightly awkward, so special-case it as
	 just "clabel".  */
      rtx_code code = GET_CODE (in_rtx);
      if (code == CODE_LABEL)
	fprintf (m_outfile, "clabel");
      else
	fprintf (m_outfile, "c%s", GET_RTX_NAME (code));
    }
  else if (m_simple && CONST_INT_P (in_rtx))
    ; /* no code.  */
  else
    fprintf (m_outfile, "%s", GET_RTX_NAME (GET_CODE (in_rtx)));

  if (! m_simple)
    {
      if (RTX_FLAG (in_rtx, in_struct))
	fputs ("/s", m_outfile);

      if (RTX_FLAG (in_rtx, volatil))
	fputs ("/v", m_outfile);

      if (RTX_FLAG (in_rtx, unchanging))
	fputs ("/u", m_outfile);

      if (RTX_FLAG (in_rtx, frame_related))
	fputs ("/f", m_outfile);

      if (RTX_FLAG (in_rtx, jump))
	fputs ("/j", m_outfile);

      if (RTX_FLAG (in_rtx, call))
	fputs ("/c", m_outfile);

      if (RTX_FLAG (in_rtx, return_val))
	fputs ("/i", m_outfile);

      /* Print REG_NOTE names for EXPR_LIST and INSN_LIST.  */
      if ((GET_CODE (in_rtx) == EXPR_LIST
	   || GET_CODE (in_rtx) == INSN_LIST
	   || GET_CODE (in_rtx) == INT_LIST)
	  && (int)GET_MODE (in_rtx) < REG_NOTE_MAX
	  && !m_in_call_function_usage)
	fprintf (m_outfile, ":%s",
		 GET_REG_NOTE_NAME (GET_MODE (in_rtx)));

      /* For other rtl, print the mode if it's not VOID.  */
      else if (GET_MODE (in_rtx) != VOIDmode)
	fprintf (m_outfile, ":%s", GET_MODE_NAME (GET_MODE (in_rtx)));

#ifndef GENERATOR_FILE
      if (GET_CODE (in_rtx) == VAR_LOCATION)
	{
<<<<<<< HEAD
	  if (!PAT_VAR_LOCATION_DECL (in_rtx))
	    fputs (" <begin stmt marker>", outfile);
	  else if (TREE_CODE (PAT_VAR_LOCATION_DECL (in_rtx)) == STRING_CST)
	    fputs (" <debug string placeholder>", outfile);
=======
	  if (TREE_CODE (PAT_VAR_LOCATION_DECL (in_rtx)) == STRING_CST)
	    fputs (" <debug string placeholder>", m_outfile);
>>>>>>> 28c6da4f
	  else
	    print_mem_expr (m_outfile, PAT_VAR_LOCATION_DECL (in_rtx));
	  fputc (' ', m_outfile);
	  print_rtx (PAT_VAR_LOCATION_LOC (in_rtx));
	  if (PAT_VAR_LOCATION_STATUS (in_rtx)
	      == VAR_INIT_STATUS_UNINITIALIZED)
	    fprintf (m_outfile, " [uninit]");
	  m_sawclose = 1;
	  idx = GET_RTX_LENGTH (VAR_LOCATION);
	}
#endif
    }

#ifndef GENERATOR_FILE
  if (CONST_DOUBLE_AS_FLOAT_P (in_rtx))
    idx = 5;
#endif

  /* For insns, print the INSN_UID.  */
  if (INSN_CHAIN_CODE_P (GET_CODE (in_rtx)))
    {
      if (flag_dump_unnumbered)
	fprintf (m_outfile, " #");
      else
	fprintf (m_outfile, " %d", INSN_UID (in_rtx));
    }

  /* Determine which is the final operand to print.
     In compact mode, skip trailing operands that have the default values
     e.g. trailing "(nil)" values.  */
  int limit = GET_RTX_LENGTH (GET_CODE (in_rtx));
  if (m_compact)
    while (limit > idx && operand_has_default_value_p (in_rtx, limit - 1))
      limit--;

  /* Get the format string and skip the first elements if we have handled
     them already.  */

  for (; idx < limit; idx++)
    print_rtx_operand (in_rtx, idx);

  switch (GET_CODE (in_rtx))
    {
#ifndef GENERATOR_FILE
    case MEM:
      if (__builtin_expect (final_insns_dump_p, false))
	fprintf (m_outfile, " [");
      else
	fprintf (m_outfile, " [" HOST_WIDE_INT_PRINT_DEC,
		 (HOST_WIDE_INT) MEM_ALIAS_SET (in_rtx));

      if (MEM_EXPR (in_rtx))
	print_mem_expr (m_outfile, MEM_EXPR (in_rtx));
      else
	fputc (' ', m_outfile);

      if (MEM_OFFSET_KNOWN_P (in_rtx))
	fprintf (m_outfile, "+" HOST_WIDE_INT_PRINT_DEC, MEM_OFFSET (in_rtx));

      if (MEM_SIZE_KNOWN_P (in_rtx))
	fprintf (m_outfile, " S" HOST_WIDE_INT_PRINT_DEC, MEM_SIZE (in_rtx));

      if (MEM_ALIGN (in_rtx) != 1)
	fprintf (m_outfile, " A%u", MEM_ALIGN (in_rtx));

      if (!ADDR_SPACE_GENERIC_P (MEM_ADDR_SPACE (in_rtx)))
	fprintf (m_outfile, " AS%u", MEM_ADDR_SPACE (in_rtx));

      fputc (']', m_outfile);
      break;

    case CONST_DOUBLE:
      if (FLOAT_MODE_P (GET_MODE (in_rtx)))
	{
	  char s[60];

	  real_to_decimal (s, CONST_DOUBLE_REAL_VALUE (in_rtx),
			   sizeof (s), 0, 1);
	  fprintf (m_outfile, " %s", s);

	  real_to_hexadecimal (s, CONST_DOUBLE_REAL_VALUE (in_rtx),
			       sizeof (s), 0, 1);
	  fprintf (m_outfile, " [%s]", s);
	}
      break;

    case CONST_WIDE_INT:
      fprintf (m_outfile, " ");
      cwi_output_hex (m_outfile, in_rtx);
      break;
#endif

    case CODE_LABEL:
      if (!m_compact)
	fprintf (m_outfile, " [%d uses]", LABEL_NUSES (in_rtx));
      switch (LABEL_KIND (in_rtx))
	{
	  case LABEL_NORMAL: break;
	  case LABEL_STATIC_ENTRY: fputs (" [entry]", m_outfile); break;
	  case LABEL_GLOBAL_ENTRY: fputs (" [global entry]", m_outfile); break;
	  case LABEL_WEAK_ENTRY: fputs (" [weak entry]", m_outfile); break;
	  default: gcc_unreachable ();
	}
      break;

    default:
      break;
    }

  fputc (')', m_outfile);
  m_sawclose = 1;
}

/* Emit a closing parenthesis and newline.  */

void
rtx_writer::finish_directive ()
{
  fprintf (m_outfile, ")\n");
  m_sawclose = 0;
}

/* Print an rtx on the current line of FILE.  Initially indent IND
   characters.  */

void
print_inline_rtx (FILE *outf, const_rtx x, int ind)
{
  rtx_writer w (outf, ind, false, false, NULL);
  w.print_rtx (x);
}

/* Call this function from the debugger to see what X looks like.  */

DEBUG_FUNCTION void
debug_rtx (const_rtx x)
{
  rtx_writer w (stderr, 0, false, false, NULL);
  w.print_rtx (x);
  fprintf (stderr, "\n");
}

/* Dump rtx REF.  */

DEBUG_FUNCTION void
debug (const rtx_def &ref)
{
  debug_rtx (&ref);
}

DEBUG_FUNCTION void
debug (const rtx_def *ptr)
{
  if (ptr)
    debug (*ptr);
  else
    fprintf (stderr, "<nil>\n");
}

/* Count of rtx's to print with debug_rtx_list.
   This global exists because gdb user defined commands have no arguments.  */

DEBUG_VARIABLE int debug_rtx_count = 0;	/* 0 is treated as equivalent to 1 */

/* Call this function to print list from X on.

   N is a count of the rtx's to print. Positive values print from the specified
   rtx_insn on.  Negative values print a window around the rtx_insn.
   EG: -5 prints 2 rtx_insn's on either side (in addition to the specified
   rtx_insn).  */

DEBUG_FUNCTION void
debug_rtx_list (const rtx_insn *x, int n)
{
  int i,count;
  const rtx_insn *insn;

  count = n == 0 ? 1 : n < 0 ? -n : n;

  /* If we are printing a window, back up to the start.  */

  if (n < 0)
    for (i = count / 2; i > 0; i--)
      {
	if (PREV_INSN (x) == 0)
	  break;
	x = PREV_INSN (x);
      }

  for (i = count, insn = x; i > 0 && insn != 0; i--, insn = NEXT_INSN (insn))
    {
      debug_rtx (insn);
      fprintf (stderr, "\n");
    }
}

/* Call this function to print an rtx_insn list from START to END
   inclusive.  */

DEBUG_FUNCTION void
debug_rtx_range (const rtx_insn *start, const rtx_insn *end)
{
  while (1)
    {
      debug_rtx (start);
      fprintf (stderr, "\n");
      if (!start || start == end)
	break;
      start = NEXT_INSN (start);
    }
}

/* Call this function to search an rtx_insn list to find one with insn uid UID,
   and then call debug_rtx_list to print it, using DEBUG_RTX_COUNT.
   The found insn is returned to enable further debugging analysis.  */

DEBUG_FUNCTION const rtx_insn *
debug_rtx_find (const rtx_insn *x, int uid)
{
  while (x != 0 && INSN_UID (x) != uid)
    x = NEXT_INSN (x);
  if (x != 0)
    {
      debug_rtx_list (x, debug_rtx_count);
      return x;
    }
  else
    {
      fprintf (stderr, "insn uid %d not found\n", uid);
      return 0;
    }
}

/* External entry point for printing a chain of insns
   starting with RTX_FIRST.
   A blank line separates insns.

   If RTX_FIRST is not an insn, then it alone is printed, with no newline.  */

void
rtx_writer::print_rtl (const_rtx rtx_first)
{
  const rtx_insn *tmp_rtx;

  if (rtx_first == 0)
    {
      fputs (print_rtx_head, m_outfile);
      fputs ("(nil)\n", m_outfile);
    }
  else
    switch (GET_CODE (rtx_first))
      {
      case INSN:
      case JUMP_INSN:
      case CALL_INSN:
      case NOTE:
      case CODE_LABEL:
      case JUMP_TABLE_DATA:
      case BARRIER:
	for (tmp_rtx = as_a <const rtx_insn *> (rtx_first);
	     tmp_rtx != 0;
	     tmp_rtx = NEXT_INSN (tmp_rtx))
	  {
	    fputs (print_rtx_head, m_outfile);
	    print_rtx (tmp_rtx);
	    fprintf (m_outfile, "\n");
	  }
	break;

      default:
	fputs (print_rtx_head, m_outfile);
	print_rtx (rtx_first);
      }
}

/* External entry point for printing a chain of insns
   starting with RTX_FIRST onto file OUTF.
   A blank line separates insns.

   If RTX_FIRST is not an insn, then it alone is printed, with no newline.  */

void
print_rtl (FILE *outf, const_rtx rtx_first)
{
  rtx_writer w (outf, 0, false, false, NULL);
  w.print_rtl (rtx_first);
}

/* Like print_rtx, except specify a file.  */
/* Return nonzero if we actually printed anything.  */

int
print_rtl_single (FILE *outf, const_rtx x)
{
  rtx_writer w (outf, 0, false, false, NULL);
  return w.print_rtl_single_with_indent (x, 0);
}

/* Like print_rtl_single, except specify an indentation.  */

int
rtx_writer::print_rtl_single_with_indent (const_rtx x, int ind)
{
  char *s_indent = (char *) alloca ((size_t) ind + 1);
  memset ((void *) s_indent, ' ', (size_t) ind);
  s_indent[ind] = '\0';
  fputs (s_indent, m_outfile);
  fputs (print_rtx_head, m_outfile);

  int old_indent = m_indent;
  m_indent = ind;
  m_sawclose = 0;
  print_rtx (x);
  putc ('\n', m_outfile);
  m_indent = old_indent;
  return 1;
}


/* Like print_rtl except without all the detail; for example,
   if RTX is a CONST_INT then print in decimal format.  */

void
print_simple_rtl (FILE *outf, const_rtx x)
{
  rtx_writer w (outf, 0, true, false, NULL);
  w.print_rtl (x);
}

/* Print the elements of VEC to FILE.  */

void
print_rtx_insn_vec (FILE *file, const vec<rtx_insn *> &vec)
{
  fputc('{', file);

  unsigned int len = vec.length ();
  for (unsigned int i = 0; i < len; i++)
    {
      print_rtl (file, vec[i]);
      if (i < len - 1)
	fputs (", ", file);
    }

  fputc ('}', file);
}

#ifndef GENERATOR_FILE
/* The functions below  try to print RTL in a form resembling assembler
   mnemonics.  Because this form is more concise than the "traditional" form
   of RTL printing in Lisp-style, the form printed by this file is called
   "slim".  RTL dumps in slim format can be obtained by appending the "-slim"
   option to -fdump-rtl-<pass>.  Control flow graph output as a DOT file is
   always printed in slim form.

   The normal interface to the functionality provided in this pretty-printer
   is through the dump_*_slim functions to print to a stream, or via the
   print_*_slim functions to print into a user's pretty-printer.

   It is also possible to obtain a string for a single pattern as a string
   pointer, via str_pattern_slim, but this usage is discouraged.  */

/* For insns we print patterns, and for some patterns we print insns...  */
static void print_insn_with_notes (pretty_printer *, const rtx_insn *);

/* This recognizes rtx'en classified as expressions.  These are always
   represent some action on values or results of other expression, that
   may be stored in objects representing values.  */

static void
print_exp (pretty_printer *pp, const_rtx x, int verbose)
{
  const char *st[4];
  const char *fun;
  rtx op[4];
  int i;

  fun = (char *) 0;
  for (i = 0; i < 4; i++)
    {
      st[i] = (char *) 0;
      op[i] = NULL_RTX;
    }

  switch (GET_CODE (x))
    {
    case PLUS:
      op[0] = XEXP (x, 0);
      if (CONST_INT_P (XEXP (x, 1))
	  && INTVAL (XEXP (x, 1)) < 0)
	{
	  st[1] = "-";
	  op[1] = GEN_INT (-INTVAL (XEXP (x, 1)));
	}
      else
	{
	  st[1] = "+";
	  op[1] = XEXP (x, 1);
	}
      break;
    case LO_SUM:
      op[0] = XEXP (x, 0);
      st[1] = "+low(";
      op[1] = XEXP (x, 1);
      st[2] = ")";
      break;
    case MINUS:
      op[0] = XEXP (x, 0);
      st[1] = "-";
      op[1] = XEXP (x, 1);
      break;
    case COMPARE:
      fun = "cmp";
      op[0] = XEXP (x, 0);
      op[1] = XEXP (x, 1);
      break;
    case NEG:
      st[0] = "-";
      op[0] = XEXP (x, 0);
      break;
    case FMA:
      st[0] = "{";
      op[0] = XEXP (x, 0);
      st[1] = "*";
      op[1] = XEXP (x, 1);
      st[2] = "+";
      op[2] = XEXP (x, 2);
      st[3] = "}";
      break;
    case MULT:
      op[0] = XEXP (x, 0);
      st[1] = "*";
      op[1] = XEXP (x, 1);
      break;
    case DIV:
      op[0] = XEXP (x, 0);
      st[1] = "/";
      op[1] = XEXP (x, 1);
      break;
    case UDIV:
      fun = "udiv";
      op[0] = XEXP (x, 0);
      op[1] = XEXP (x, 1);
      break;
    case MOD:
      op[0] = XEXP (x, 0);
      st[1] = "%";
      op[1] = XEXP (x, 1);
      break;
    case UMOD:
      fun = "umod";
      op[0] = XEXP (x, 0);
      op[1] = XEXP (x, 1);
      break;
    case SMIN:
      fun = "smin";
      op[0] = XEXP (x, 0);
      op[1] = XEXP (x, 1);
      break;
    case SMAX:
      fun = "smax";
      op[0] = XEXP (x, 0);
      op[1] = XEXP (x, 1);
      break;
    case UMIN:
      fun = "umin";
      op[0] = XEXP (x, 0);
      op[1] = XEXP (x, 1);
      break;
    case UMAX:
      fun = "umax";
      op[0] = XEXP (x, 0);
      op[1] = XEXP (x, 1);
      break;
    case NOT:
      st[0] = "!";
      op[0] = XEXP (x, 0);
      break;
    case AND:
      op[0] = XEXP (x, 0);
      st[1] = "&";
      op[1] = XEXP (x, 1);
      break;
    case IOR:
      op[0] = XEXP (x, 0);
      st[1] = "|";
      op[1] = XEXP (x, 1);
      break;
    case XOR:
      op[0] = XEXP (x, 0);
      st[1] = "^";
      op[1] = XEXP (x, 1);
      break;
    case ASHIFT:
      op[0] = XEXP (x, 0);
      st[1] = "<<";
      op[1] = XEXP (x, 1);
      break;
    case LSHIFTRT:
      op[0] = XEXP (x, 0);
      st[1] = " 0>>";
      op[1] = XEXP (x, 1);
      break;
    case ASHIFTRT:
      op[0] = XEXP (x, 0);
      st[1] = ">>";
      op[1] = XEXP (x, 1);
      break;
    case ROTATE:
      op[0] = XEXP (x, 0);
      st[1] = "<-<";
      op[1] = XEXP (x, 1);
      break;
    case ROTATERT:
      op[0] = XEXP (x, 0);
      st[1] = ">->";
      op[1] = XEXP (x, 1);
      break;
    case NE:
      op[0] = XEXP (x, 0);
      st[1] = "!=";
      op[1] = XEXP (x, 1);
      break;
    case EQ:
      op[0] = XEXP (x, 0);
      st[1] = "==";
      op[1] = XEXP (x, 1);
      break;
    case GE:
      op[0] = XEXP (x, 0);
      st[1] = ">=";
      op[1] = XEXP (x, 1);
      break;
    case GT:
      op[0] = XEXP (x, 0);
      st[1] = ">";
      op[1] = XEXP (x, 1);
      break;
    case LE:
      op[0] = XEXP (x, 0);
      st[1] = "<=";
      op[1] = XEXP (x, 1);
      break;
    case LT:
      op[0] = XEXP (x, 0);
      st[1] = "<";
      op[1] = XEXP (x, 1);
      break;
    case SIGN_EXTRACT:
      fun = (verbose) ? "sign_extract" : "sxt";
      op[0] = XEXP (x, 0);
      op[1] = XEXP (x, 1);
      op[2] = XEXP (x, 2);
      break;
    case ZERO_EXTRACT:
      fun = (verbose) ? "zero_extract" : "zxt";
      op[0] = XEXP (x, 0);
      op[1] = XEXP (x, 1);
      op[2] = XEXP (x, 2);
      break;
    case SIGN_EXTEND:
      fun = (verbose) ? "sign_extend" : "sxn";
      op[0] = XEXP (x, 0);
      break;
    case ZERO_EXTEND:
      fun = (verbose) ? "zero_extend" : "zxn";
      op[0] = XEXP (x, 0);
      break;
    case FLOAT_EXTEND:
      fun = (verbose) ? "float_extend" : "fxn";
      op[0] = XEXP (x, 0);
      break;
    case TRUNCATE:
      fun = (verbose) ? "trunc" : "trn";
      op[0] = XEXP (x, 0);
      break;
    case FLOAT_TRUNCATE:
      fun = (verbose) ? "float_trunc" : "ftr";
      op[0] = XEXP (x, 0);
      break;
    case FLOAT:
      fun = (verbose) ? "float" : "flt";
      op[0] = XEXP (x, 0);
      break;
    case UNSIGNED_FLOAT:
      fun = (verbose) ? "uns_float" : "ufl";
      op[0] = XEXP (x, 0);
      break;
    case FIX:
      fun = "fix";
      op[0] = XEXP (x, 0);
      break;
    case UNSIGNED_FIX:
      fun = (verbose) ? "uns_fix" : "ufx";
      op[0] = XEXP (x, 0);
      break;
    case PRE_DEC:
      st[0] = "--";
      op[0] = XEXP (x, 0);
      break;
    case PRE_INC:
      st[0] = "++";
      op[0] = XEXP (x, 0);
      break;
    case POST_DEC:
      op[0] = XEXP (x, 0);
      st[1] = "--";
      break;
    case POST_INC:
      op[0] = XEXP (x, 0);
      st[1] = "++";
      break;
    case PRE_MODIFY:
      st[0] = "pre ";
      op[0] = XEXP (XEXP (x, 1), 0);
      st[1] = "+=";
      op[1] = XEXP (XEXP (x, 1), 1);
      break;
    case POST_MODIFY:
      st[0] = "post ";
      op[0] = XEXP (XEXP (x, 1), 0);
      st[1] = "+=";
      op[1] = XEXP (XEXP (x, 1), 1);
      break;
    case CALL:
      st[0] = "call ";
      op[0] = XEXP (x, 0);
      if (verbose)
	{
	  st[1] = " argc:";
	  op[1] = XEXP (x, 1);
	}
      break;
    case IF_THEN_ELSE:
      st[0] = "{(";
      op[0] = XEXP (x, 0);
      st[1] = ")?";
      op[1] = XEXP (x, 1);
      st[2] = ":";
      op[2] = XEXP (x, 2);
      st[3] = "}";
      break;
    case TRAP_IF:
      fun = "trap_if";
      op[0] = TRAP_CONDITION (x);
      break;
    case PREFETCH:
      fun = "prefetch";
      op[0] = XEXP (x, 0);
      op[1] = XEXP (x, 1);
      op[2] = XEXP (x, 2);
      break;
    case UNSPEC:
    case UNSPEC_VOLATILE:
      {
	pp_string (pp, "unspec");
	if (GET_CODE (x) == UNSPEC_VOLATILE)
	  pp_string (pp, "/v");
	pp_left_bracket (pp);
	for (i = 0; i < XVECLEN (x, 0); i++)
	  {
	    if (i != 0)
	      pp_comma (pp);
	    print_pattern (pp, XVECEXP (x, 0, i), verbose);
	  }
	pp_string (pp, "] ");
	pp_decimal_int (pp, XINT (x, 1));
      }
      break;
    default:
      {
	/* Most unhandled codes can be printed as pseudo-functions.  */
        if (GET_RTX_CLASS (GET_CODE (x)) == RTX_UNARY)
	  {
	    fun = GET_RTX_NAME (GET_CODE (x));
	    op[0] = XEXP (x, 0);
	  }
        else if (GET_RTX_CLASS (GET_CODE (x)) == RTX_COMPARE
		 || GET_RTX_CLASS (GET_CODE (x)) == RTX_COMM_COMPARE
		 || GET_RTX_CLASS (GET_CODE (x)) == RTX_BIN_ARITH
		 || GET_RTX_CLASS (GET_CODE (x)) == RTX_COMM_ARITH)
	  {
	    fun = GET_RTX_NAME (GET_CODE (x));
	    op[0] = XEXP (x, 0);
	    op[1] = XEXP (x, 1);
	  }
        else if (GET_RTX_CLASS (GET_CODE (x)) == RTX_TERNARY)
	  {
	    fun = GET_RTX_NAME (GET_CODE (x));
	    op[0] = XEXP (x, 0);
	    op[1] = XEXP (x, 1);
	    op[2] = XEXP (x, 2);
	  }
	else
	  /* Give up, just print the RTX name.  */
	  st[0] = GET_RTX_NAME (GET_CODE (x));
      }
      break;
    }

  /* Print this as a function?  */
  if (fun)
    {
      pp_string (pp, fun);
      pp_left_paren (pp);
    }

  for (i = 0; i < 4; i++)
    {
      if (st[i])
        pp_string (pp, st[i]);

      if (op[i])
	{
	  if (fun && i != 0)
	    pp_comma (pp);
	  print_value (pp, op[i], verbose);
	}
    }

  if (fun)
    pp_right_paren (pp);
}		/* print_exp */

/* Prints rtxes, I customarily classified as values.  They're constants,
   registers, labels, symbols and memory accesses.  */

void
print_value (pretty_printer *pp, const_rtx x, int verbose)
{
  char tmp[1024];

  if (!x)
    {
      pp_string (pp, "(nil)");
      return;
    }
  switch (GET_CODE (x))
    {
    case CONST_INT:
      pp_scalar (pp, HOST_WIDE_INT_PRINT_HEX,
		 (unsigned HOST_WIDE_INT) INTVAL (x));
      break;

    case CONST_WIDE_INT:
      {
	const char *sep = "<";
	int i;
	for (i = CONST_WIDE_INT_NUNITS (x) - 1; i >= 0; i--)
	  {
	    pp_string (pp, sep);
	    sep = ",";
	    sprintf (tmp, HOST_WIDE_INT_PRINT_HEX,
		     (unsigned HOST_WIDE_INT) CONST_WIDE_INT_ELT (x, i));
	    pp_string (pp, tmp);
	  }
        pp_greater (pp);
      }
      break;

    case CONST_DOUBLE:
      if (FLOAT_MODE_P (GET_MODE (x)))
	{
	  real_to_decimal (tmp, CONST_DOUBLE_REAL_VALUE (x),
			   sizeof (tmp), 0, 1);
	  pp_string (pp, tmp);
	}
      else
	pp_printf (pp, "<%wx,%wx>",
		   (unsigned HOST_WIDE_INT) CONST_DOUBLE_LOW (x),
		   (unsigned HOST_WIDE_INT) CONST_DOUBLE_HIGH (x));
      break;
    case CONST_FIXED:
      fixed_to_decimal (tmp, CONST_FIXED_VALUE (x), sizeof (tmp));
      pp_string (pp, tmp);
      break;
    case CONST_STRING:
      pp_printf (pp, "\"%s\"", XSTR (x, 0));
      break;
    case SYMBOL_REF:
      pp_printf (pp, "`%s'", XSTR (x, 0));
      break;
    case LABEL_REF:
      pp_printf (pp, "L%d", INSN_UID (label_ref_label (x)));
      break;
    case CONST:
    case HIGH:
    case STRICT_LOW_PART:
      pp_printf (pp, "%s(", GET_RTX_NAME (GET_CODE (x)));
      print_value (pp, XEXP (x, 0), verbose);
      pp_right_paren (pp);
      break;
    case REG:
      if (REGNO (x) < FIRST_PSEUDO_REGISTER)
	{
	  if (ISDIGIT (reg_names[REGNO (x)][0]))
	    pp_modulo (pp);
	  pp_string (pp, reg_names[REGNO (x)]);
	}
      else
	pp_printf (pp, "r%d", REGNO (x));
      if (verbose)
	pp_printf (pp, ":%s", GET_MODE_NAME (GET_MODE (x)));
      break;
    case SUBREG:
      print_value (pp, SUBREG_REG (x), verbose);
      pp_printf (pp, "#%d", SUBREG_BYTE (x));
      break;
    case SCRATCH:
    case CC0:
    case PC:
      pp_string (pp, GET_RTX_NAME (GET_CODE (x)));
      break;
    case MEM:
      pp_left_bracket (pp);
      print_value (pp, XEXP (x, 0), verbose);
      pp_right_bracket (pp);
      break;
    case DEBUG_EXPR:
      pp_printf (pp, "D#%i", DEBUG_TEMP_UID (DEBUG_EXPR_TREE_DECL (x)));
      break;
    default:
      print_exp (pp, x, verbose);
      break;
    }
}				/* print_value */

/* The next step in insn detalization, its pattern recognition.  */

void
print_pattern (pretty_printer *pp, const_rtx x, int verbose)
{
  if (! x)
    {
      pp_string (pp, "(nil)");
      return;
    }

  switch (GET_CODE (x))
    {
    case SET:
      print_value (pp, SET_DEST (x), verbose);
      pp_equal (pp);
      print_value (pp, SET_SRC (x), verbose);
      break;
    case RETURN:
    case SIMPLE_RETURN:
    case EH_RETURN:
      pp_string (pp, GET_RTX_NAME (GET_CODE (x)));
      break;
    case CALL:
      print_exp (pp, x, verbose);
      break;
    case CLOBBER:
    case USE:
      pp_printf (pp, "%s ", GET_RTX_NAME (GET_CODE (x)));
      print_value (pp, XEXP (x, 0), verbose);
      break;
    case VAR_LOCATION:
      pp_string (pp, "loc ");
      print_value (pp, PAT_VAR_LOCATION_LOC (x), verbose);
      break;
    case COND_EXEC:
      pp_left_paren (pp);
      if (GET_CODE (COND_EXEC_TEST (x)) == NE
	  && XEXP (COND_EXEC_TEST (x), 1) == const0_rtx)
	print_value (pp, XEXP (COND_EXEC_TEST (x), 0), verbose);
      else if (GET_CODE (COND_EXEC_TEST (x)) == EQ
	       && XEXP (COND_EXEC_TEST (x), 1) == const0_rtx)
	{
	  pp_exclamation (pp);
	  print_value (pp, XEXP (COND_EXEC_TEST (x), 0), verbose);
	}
      else
	print_value (pp, COND_EXEC_TEST (x), verbose);
      pp_string (pp, ") ");
      print_pattern (pp, COND_EXEC_CODE (x), verbose);
      break;
    case PARALLEL:
      {
	int i;

	pp_left_brace (pp);
	for (i = 0; i < XVECLEN (x, 0); i++)
	  {
	    print_pattern (pp, XVECEXP (x, 0, i), verbose);
	    pp_semicolon (pp);
	  }
	pp_right_brace (pp);
      }
      break;
    case SEQUENCE:
      {
	const rtx_sequence *seq = as_a <const rtx_sequence *> (x);
	pp_string (pp, "sequence{");
	if (INSN_P (seq->element (0)))
	  {
	    /* Print the sequence insns indented.  */
	    const char * save_print_rtx_head = print_rtx_head;
	    char indented_print_rtx_head[32];

	    pp_newline (pp);
	    gcc_assert (strlen (print_rtx_head) < sizeof (indented_print_rtx_head) - 4);
	    snprintf (indented_print_rtx_head,
		      sizeof (indented_print_rtx_head),
		      "%s     ", print_rtx_head);
	    print_rtx_head = indented_print_rtx_head;
	    for (int i = 0; i < seq->len (); i++)
	      print_insn_with_notes (pp, seq->insn (i));
	    pp_printf (pp, "%s      ", save_print_rtx_head);
	    print_rtx_head = save_print_rtx_head;
	  }
	else
	  {
	    for (int i = 0; i < seq->len (); i++)
	      {
		print_pattern (pp, seq->element (i), verbose);
		pp_semicolon (pp);
	      }
	  }
	pp_right_brace (pp);
      }
      break;
    case ASM_INPUT:
      pp_printf (pp, "asm {%s}", XSTR (x, 0));
      break;
    case ADDR_VEC:
      for (int i = 0; i < XVECLEN (x, 0); i++)
	{
	  print_value (pp, XVECEXP (x, 0, i), verbose);
	  pp_semicolon (pp);
	}
      break;
    case ADDR_DIFF_VEC:
      for (int i = 0; i < XVECLEN (x, 1); i++)
	{
	  print_value (pp, XVECEXP (x, 1, i), verbose);
	  pp_semicolon (pp);
	}
      break;
    case TRAP_IF:
      pp_string (pp, "trap_if ");
      print_value (pp, TRAP_CONDITION (x), verbose);
      break;
    case UNSPEC:
    case UNSPEC_VOLATILE:
      /* Fallthru -- leave UNSPECs to print_exp.  */
    default:
      print_value (pp, x, verbose);
    }
}				/* print_pattern */

/* This is the main function in slim rtl visualization mechanism.

   X is an insn, to be printed into PP.

   This function tries to print it properly in human-readable form,
   resembling assembler mnemonics (instead of the older Lisp-style
   form).

   If VERBOSE is TRUE, insns are printed with more complete (but
   longer) pattern names and with extra information, and prefixed
   with their INSN_UIDs.  */

void
print_insn (pretty_printer *pp, const rtx_insn *x, int verbose)
{
  if (verbose)
    {
      /* Blech, pretty-print can't print integers with a specified width.  */
      char uid_prefix[32];
      snprintf (uid_prefix, sizeof uid_prefix, " %4d: ", INSN_UID (x));
      pp_string (pp, uid_prefix);
    }

  switch (GET_CODE (x))
    {
    case INSN:
      print_pattern (pp, PATTERN (x), verbose);
      break;

    case DEBUG_INSN:
      {
	if (!INSN_VAR_LOCATION_DECL (x))
	  {
	    pp_string (pp, "debug begin stmt marker");
	    break;
	  }

	const char *name = "?";

	if (DECL_P (INSN_VAR_LOCATION_DECL (x)))
	  {
	    tree id = DECL_NAME (INSN_VAR_LOCATION_DECL (x));
	    char idbuf[32];
	    if (id)
	      name = IDENTIFIER_POINTER (id);
	    else if (TREE_CODE (INSN_VAR_LOCATION_DECL (x))
		     == DEBUG_EXPR_DECL)
	      {
		sprintf (idbuf, "D#%i",
			 DEBUG_TEMP_UID (INSN_VAR_LOCATION_DECL (x)));
		name = idbuf;
	      }
	    else
	      {
		sprintf (idbuf, "D.%i",
			 DECL_UID (INSN_VAR_LOCATION_DECL (x)));
		name = idbuf;
	      }
	  }
	pp_printf (pp, "debug %s => ", name);
	if (VAR_LOC_UNKNOWN_P (INSN_VAR_LOCATION_LOC (x)))
	  pp_string (pp, "optimized away");
	else
	  print_pattern (pp, INSN_VAR_LOCATION_LOC (x), verbose);
      }
      break;

    case JUMP_INSN:
      print_pattern (pp, PATTERN (x), verbose);
      break;
    case CALL_INSN:
      if (GET_CODE (PATTERN (x)) == PARALLEL)
        print_pattern (pp, XVECEXP (PATTERN (x), 0, 0), verbose);
      else
	print_pattern (pp, PATTERN (x), verbose);
      break;
    case CODE_LABEL:
      pp_printf (pp, "L%d:", INSN_UID (x));
      break;
    case JUMP_TABLE_DATA:
      pp_string (pp, "jump_table_data{\n");
      print_pattern (pp, PATTERN (x), verbose);
      pp_right_brace (pp);
      break;
    case BARRIER:
      pp_string (pp, "barrier");
      break;
    case NOTE:
      {
	pp_string (pp, GET_NOTE_INSN_NAME (NOTE_KIND (x)));
	switch (NOTE_KIND (x))
	  {
	  case NOTE_INSN_EH_REGION_BEG:
	  case NOTE_INSN_EH_REGION_END:
	    pp_printf (pp, " %d", NOTE_EH_HANDLER (x));
	    break;

	  case NOTE_INSN_BLOCK_BEG:
	  case NOTE_INSN_BLOCK_END:
	    pp_printf (pp, " %d", BLOCK_NUMBER (NOTE_BLOCK (x)));
	    break;

	  case NOTE_INSN_BASIC_BLOCK:
	    pp_printf (pp, " %d", NOTE_BASIC_BLOCK (x)->index);
	    break;

	  case NOTE_INSN_DELETED_LABEL:
	  case NOTE_INSN_DELETED_DEBUG_LABEL:
	    {
	      const char *label = NOTE_DELETED_LABEL_NAME (x);
	      if (label == NULL)
		label = "";
	      pp_printf (pp, " (\"%s\")", label);
	    }
	    break;

	  case NOTE_INSN_VAR_LOCATION:
	  case NOTE_INSN_CALL_ARG_LOCATION:
	    pp_left_brace (pp);
	    print_pattern (pp, NOTE_VAR_LOCATION (x), verbose);
	    pp_right_brace (pp);
	    break;

	  default:
	    break;
	  }
	break;
      }
    default:
      gcc_unreachable ();
    }
}				/* print_insn */

/* Pretty-print a slim dump of X (an insn) to PP, including any register
   note attached to the instruction.  */

static void
print_insn_with_notes (pretty_printer *pp, const rtx_insn *x)
{
  pp_string (pp, print_rtx_head);
  print_insn (pp, x, 1);
  pp_newline (pp);
  if (INSN_P (x) && REG_NOTES (x))
    for (rtx note = REG_NOTES (x); note; note = XEXP (note, 1))
      {
	pp_printf (pp, "%s      %s ", print_rtx_head,
		   GET_REG_NOTE_NAME (REG_NOTE_KIND (note)));
	if (GET_CODE (note) == INT_LIST)
	  pp_printf (pp, "%d", XINT (note, 0));
	else
	  print_pattern (pp, XEXP (note, 0), 1);
	pp_newline (pp);
      }
}

/* Print X, an RTL value node, to file F in slim format.  Include
   additional information if VERBOSE is nonzero.

   Value nodes are constants, registers, labels, symbols and
   memory.  */

void
dump_value_slim (FILE *f, const_rtx x, int verbose)
{
  pretty_printer rtl_slim_pp;
  rtl_slim_pp.buffer->stream = f;
  print_value (&rtl_slim_pp, x, verbose);
  pp_flush (&rtl_slim_pp);
}

/* Emit a slim dump of X (an insn) to the file F, including any register
   note attached to the instruction.  */
void
dump_insn_slim (FILE *f, const rtx_insn *x)
{
  pretty_printer rtl_slim_pp;
  rtl_slim_pp.buffer->stream = f;
  print_insn_with_notes (&rtl_slim_pp, x);
  pp_flush (&rtl_slim_pp);
}

/* Same as above, but stop at LAST or when COUNT == 0.
   If COUNT < 0 it will stop only at LAST or NULL rtx.  */

void
dump_rtl_slim (FILE *f, const rtx_insn *first, const rtx_insn *last,
	       int count, int flags ATTRIBUTE_UNUSED)
{
  const rtx_insn *insn, *tail;
  pretty_printer rtl_slim_pp;
  rtl_slim_pp.buffer->stream = f;

  tail = last ? NEXT_INSN (last) : NULL;
  for (insn = first;
       (insn != NULL) && (insn != tail) && (count != 0);
       insn = NEXT_INSN (insn))
    {
      print_insn_with_notes (&rtl_slim_pp, insn);
      if (count > 0)
        count--;
    }

  pp_flush (&rtl_slim_pp);
}

/* Dumps basic block BB to pretty-printer PP in slim form and without and
   no indentation, for use as a label of a DOT graph record-node.  */

void
rtl_dump_bb_for_graph (pretty_printer *pp, basic_block bb)
{
  rtx_insn *insn;
  bool first = true;

  /* TODO: inter-bb stuff.  */
  FOR_BB_INSNS (bb, insn)
    {
      if (! first)
	{
	  pp_bar (pp);
	  pp_write_text_to_stream (pp);
	}
      first = false;
      print_insn_with_notes (pp, insn);
      pp_write_text_as_dot_label_to_stream (pp, /*for_record=*/true);
    }
}

/* Pretty-print pattern X of some insn in non-verbose mode.
   Return a string pointer to the pretty-printer buffer.

   This function is only exported exists only to accommodate some older users
   of the slim RTL pretty printers.  Please do not use it for new code.  */

const char *
str_pattern_slim (const_rtx x)
{
  pretty_printer rtl_slim_pp;
  print_pattern (&rtl_slim_pp, x, 0);
  return ggc_strdup (pp_formatted_text (&rtl_slim_pp));
}

/* Emit a slim dump of X (an insn) to stderr.  */
extern void debug_insn_slim (const rtx_insn *);
DEBUG_FUNCTION void
debug_insn_slim (const rtx_insn *x)
{
  dump_insn_slim (stderr, x);
}

/* Same as above, but using dump_rtl_slim.  */
extern void debug_rtl_slim (FILE *, const rtx_insn *, const rtx_insn *,
			    int, int);
DEBUG_FUNCTION void
debug_rtl_slim (const rtx_insn *first, const rtx_insn *last, int count,
		int flags)
{
  dump_rtl_slim (stderr, first, last, count, flags);
}

extern void debug_bb_slim (basic_block);
DEBUG_FUNCTION void
debug_bb_slim (basic_block bb)
{
  dump_bb (stderr, bb, 0, TDF_SLIM | TDF_BLOCKS);
}

extern void debug_bb_n_slim (int);
DEBUG_FUNCTION void
debug_bb_n_slim (int n)
{
  basic_block bb = BASIC_BLOCK_FOR_FN (cfun, n);
  debug_bb_slim (bb);
}

#endif<|MERGE_RESOLUTION|>--- conflicted
+++ resolved
@@ -816,15 +816,10 @@
 #ifndef GENERATOR_FILE
       if (GET_CODE (in_rtx) == VAR_LOCATION)
 	{
-<<<<<<< HEAD
 	  if (!PAT_VAR_LOCATION_DECL (in_rtx))
-	    fputs (" <begin stmt marker>", outfile);
+	    fputs (" <begin stmt marker>", m_outfile);
 	  else if (TREE_CODE (PAT_VAR_LOCATION_DECL (in_rtx)) == STRING_CST)
-	    fputs (" <debug string placeholder>", outfile);
-=======
-	  if (TREE_CODE (PAT_VAR_LOCATION_DECL (in_rtx)) == STRING_CST)
 	    fputs (" <debug string placeholder>", m_outfile);
->>>>>>> 28c6da4f
 	  else
 	    print_mem_expr (m_outfile, PAT_VAR_LOCATION_DECL (in_rtx));
 	  fputc (' ', m_outfile);
