--- conflicted
+++ resolved
@@ -317,28 +317,16 @@
   /* See if it fits.  If this space is at the edge of the frame,
      consider extending the frame to make it fit.  Our caller relies on
      this when allocating a new slot.  */
-<<<<<<< HEAD
-  if (may_lt (this_frame_offset, start))
-    {
-      if (must_eq (frame_offset, start))
-=======
   if (maybe_lt (this_frame_offset, start))
     {
       if (known_eq (frame_offset, start))
->>>>>>> 70783a86
 	frame_offset = this_frame_offset;
       else
 	return false;
     }
-<<<<<<< HEAD
-  else if (may_gt (this_frame_offset + size, start + length))
-    {
-      if (must_eq (frame_offset, start + length))
-=======
   else if (maybe_gt (this_frame_offset + size, start + length))
     {
       if (known_eq (frame_offset, start + length))
->>>>>>> 70783a86
 	frame_offset = this_frame_offset + size;
       else
 	return false;
@@ -432,11 +420,7 @@
 		     requested size is 0 or the estimated stack
 		     alignment >= mode alignment.  */
 		  gcc_assert ((kind & ASLK_REDUCE_ALIGN)
-<<<<<<< HEAD
-			      || must_eq (size, 0)
-=======
 			      || known_eq (size, 0)
->>>>>>> 70783a86
 			      || (crtl->stack_alignment_estimated
 				  >= GET_MODE_ALIGNMENT (mode)));
 		  alignment_in_bits = crtl->stack_alignment_estimated;
@@ -451,11 +435,7 @@
   if (crtl->max_used_stack_slot_alignment < alignment_in_bits)
     crtl->max_used_stack_slot_alignment = alignment_in_bits;
 
-<<<<<<< HEAD
-  if (mode != BLKmode || may_ne (size, 0))
-=======
   if (mode != BLKmode || maybe_ne (size, 0))
->>>>>>> 70783a86
     {
       if (kind & ASLK_RECORD_PAD)
 	{
@@ -468,15 +448,9 @@
 					alignment, &slot_offset))
 		continue;
 	      *psp = space->next;
-<<<<<<< HEAD
-	      if (must_gt (slot_offset, space->start))
-		add_frame_space (space->start, slot_offset);
-	      if (must_lt (slot_offset + size, space->start + space->length))
-=======
 	      if (known_gt (slot_offset, space->start))
 		add_frame_space (space->start, slot_offset);
 	      if (known_lt (slot_offset + size, space->start + space->length))
->>>>>>> 70783a86
 		add_frame_space (slot_offset + size,
 				 space->start + space->length);
 	      goto found_space;
@@ -498,15 +472,9 @@
 
       if (kind & ASLK_RECORD_PAD)
 	{
-<<<<<<< HEAD
-	  if (must_gt (slot_offset, frame_offset))
-	    add_frame_space (frame_offset, slot_offset);
-	  if (must_lt (slot_offset + size, old_frame_offset))
-=======
 	  if (known_gt (slot_offset, frame_offset))
 	    add_frame_space (frame_offset, slot_offset);
 	  if (known_lt (slot_offset + size, old_frame_offset))
->>>>>>> 70783a86
 	    add_frame_space (slot_offset + size, old_frame_offset);
 	}
     }
@@ -517,15 +485,9 @@
 
       if (kind & ASLK_RECORD_PAD)
 	{
-<<<<<<< HEAD
-	  if (must_gt (slot_offset, old_frame_offset))
-	    add_frame_space (old_frame_offset, slot_offset);
-	  if (must_lt (slot_offset + size, frame_offset))
-=======
 	  if (known_gt (slot_offset, old_frame_offset))
 	    add_frame_space (old_frame_offset, slot_offset);
 	  if (known_lt (slot_offset + size, frame_offset))
->>>>>>> 70783a86
 	    add_frame_space (slot_offset + size, frame_offset);
 	}
     }
@@ -541,11 +503,7 @@
 	 size must always be ordered wrt to the mode size, in the
 	 same way as for a subreg.  */
       gcc_checking_assert (ordered_p (GET_MODE_SIZE (mode), size));
-<<<<<<< HEAD
-      if (BYTES_BIG_ENDIAN && may_lt (GET_MODE_SIZE (mode), size))
-=======
       if (BYTES_BIG_ENDIAN && maybe_lt (GET_MODE_SIZE (mode), size))
->>>>>>> 70783a86
 	bigend_correction = size - GET_MODE_SIZE (mode);
     }
 
@@ -847,17 +805,6 @@
       for (p = avail_temp_slots; p; p = p->next)
 	{
 	  if (p->align >= align
-<<<<<<< HEAD
-	      && must_ge (p->size, size)
-	      && GET_MODE (p->slot) == mode
-	      && objects_must_conflict_p (p->type, type)
-	      && (best_p == 0
-		  || (must_eq (best_p->size, p->size)
-		      ? best_p->align > p->align
-		      : must_ge (best_p->size, p->size))))
-	    {
-	      if (p->align == align && must_eq (p->size, size))
-=======
 	      && known_ge (p->size, size)
 	      && GET_MODE (p->slot) == mode
 	      && objects_must_conflict_p (p->type, type)
@@ -867,7 +814,6 @@
 		      : known_ge (best_p->size, p->size))))
 	    {
 	      if (p->align == align && known_eq (p->size, size))
->>>>>>> 70783a86
 		{
 		  selected = p;
 		  cut_slot_from_list (selected, &avail_temp_slots);
@@ -893,11 +839,7 @@
 	  int alignment = best_p->align / BITS_PER_UNIT;
 	  poly_int64 rounded_size = aligned_upper_bound (size, alignment);
 
-<<<<<<< HEAD
-	  if (must_ge (best_p->size - rounded_size, alignment))
-=======
 	  if (known_ge (best_p->size - rounded_size, alignment))
->>>>>>> 70783a86
 	    {
 	      p = ggc_alloc<temp_slot> ();
 	      p->in_use = 0;
@@ -1053,7 +995,7 @@
 
       /* Zero sized arrays are GNU C extension.  Set size to 1 to avoid
 	 problems with allocating the stack space.  */
-      if (must_eq (size, 0))
+      if (known_eq (size, 0))
 	size = 1;
 
       /* The size of the temporary may be too large to fit into an integer.  */
@@ -1123,22 +1065,14 @@
 	  if (GET_MODE (q->slot) != BLKmode)
 	    continue;
 
-<<<<<<< HEAD
-	  if (must_eq (p->base_offset + p->full_size, q->base_offset))
-=======
 	  if (known_eq (p->base_offset + p->full_size, q->base_offset))
->>>>>>> 70783a86
 	    {
 	      /* Q comes after P; combine Q into P.  */
 	      p->size += q->size;
 	      p->full_size += q->full_size;
 	      delete_q = 1;
 	    }
-<<<<<<< HEAD
-	  else if (must_eq (q->base_offset + q->full_size, p->base_offset))
-=======
 	  else if (known_eq (q->base_offset + q->full_size, p->base_offset))
->>>>>>> 70783a86
 	    {
 	      /* P comes after Q; combine P into Q.  */
 	      q->size += p->size;
@@ -1653,11 +1587,7 @@
 	 move insn in the initial rtl stream.  */
       new_rtx = instantiate_new_reg (SET_SRC (set), &offset);
       if (new_rtx
-<<<<<<< HEAD
-	  && may_ne (offset, 0)
-=======
 	  && maybe_ne (offset, 0)
->>>>>>> 70783a86
 	  && REG_P (SET_DEST (set))
 	  && REGNO (SET_DEST (set)) > LAST_VIRTUAL_REGISTER)
 	{
@@ -1694,11 +1624,7 @@
 	  offset += delta;
 
 	  /* If the sum is zero, then replace with a plain move.  */
-<<<<<<< HEAD
-	  if (must_eq (offset, 0)
-=======
 	  if (known_eq (offset, 0)
->>>>>>> 70783a86
 	      && REG_P (SET_DEST (set))
 	      && REGNO (SET_DEST (set)) > LAST_VIRTUAL_REGISTER)
 	    {
@@ -1776,11 +1702,7 @@
 	  new_rtx = instantiate_new_reg (x, &offset);
 	  if (new_rtx == NULL)
 	    continue;
-<<<<<<< HEAD
-	  if (must_eq (offset, 0))
-=======
 	  if (known_eq (offset, 0))
->>>>>>> 70783a86
 	    x = new_rtx;
 	  else
 	    {
@@ -1805,11 +1727,7 @@
 	  new_rtx = instantiate_new_reg (SUBREG_REG (x), &offset);
 	  if (new_rtx == NULL)
 	    continue;
-<<<<<<< HEAD
-	  if (may_ne (offset, 0))
-=======
 	  if (maybe_ne (offset, 0))
->>>>>>> 70783a86
 	    {
 	      start_sequence ();
 	      new_rtx = expand_simple_binop
@@ -2812,11 +2730,7 @@
 	    {
 	      poly_int64 offset = subreg_lowpart_offset (DECL_MODE (parm),
 							 data->promoted_mode);
-<<<<<<< HEAD
-	      if (may_ne (offset, 0))
-=======
 	      if (maybe_ne (offset, 0))
->>>>>>> 70783a86
 		set_mem_offset (stack_parm, MEM_OFFSET (stack_parm) - offset);
 	    }
 	}
@@ -2984,11 +2898,7 @@
   /* Only assign_parm_setup_block knows how to deal with register arguments
      that are padded at the least significant end.  */
   if (REG_P (data->entry_parm)
-<<<<<<< HEAD
-      && must_lt (GET_MODE_SIZE (data->promoted_mode), UNITS_PER_WORD)
-=======
       && known_lt (GET_MODE_SIZE (data->promoted_mode), UNITS_PER_WORD)
->>>>>>> 70783a86
       && (BLOCK_REG_PADDING (data->passed_mode, data->passed_type, 1)
 	  == (BYTES_BIG_ENDIAN ? PAD_UPWARD : PAD_DOWNWARD)))
     return true;
@@ -3051,11 +2961,7 @@
       SET_DECL_ALIGN (parm, MAX (DECL_ALIGN (parm), BITS_PER_WORD));
       stack_parm = assign_stack_local (BLKmode, size_stored,
 				       DECL_ALIGN (parm));
-<<<<<<< HEAD
-      if (must_eq (GET_MODE_SIZE (GET_MODE (entry_parm)), size))
-=======
       if (known_eq (GET_MODE_SIZE (GET_MODE (entry_parm)), size))
->>>>>>> 70783a86
 	PUT_MODE (stack_parm, GET_MODE (entry_parm));
       set_mem_attributes (stack_parm, parm, 1);
     }
@@ -3557,11 +3463,7 @@
 	  /* ??? This may need a big-endian conversion on sparc64.  */
 	  data->stack_parm
 	    = adjust_address (data->stack_parm, data->nominal_mode, 0);
-<<<<<<< HEAD
-	  if (may_ne (offset, 0) && MEM_OFFSET_KNOWN_P (data->stack_parm))
-=======
 	  if (maybe_ne (offset, 0) && MEM_OFFSET_KNOWN_P (data->stack_parm))
->>>>>>> 70783a86
 	    set_mem_offset (data->stack_parm,
 			    MEM_OFFSET (data->stack_parm) + offset);
 	}
