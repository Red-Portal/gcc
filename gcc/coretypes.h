--- conflicted
+++ resolved
@@ -55,7 +55,6 @@
 struct rtx_def;
 typedef struct rtx_def *rtx;
 typedef const struct rtx_def *const_rtx;
-class machine_mode;
 class scalar_mode;
 class scalar_int_mode;
 class scalar_float_mode;
@@ -65,7 +64,6 @@
 typedef opt_mode<scalar_mode> opt_scalar_mode;
 typedef opt_mode<scalar_int_mode> opt_scalar_int_mode;
 typedef opt_mode<scalar_float_mode> opt_scalar_float_mode;
-typedef opt_mode<complex_mode> opt_complex_mode;
 template<typename> class pod_mode;
 typedef pod_mode<scalar_mode> scalar_mode_pod;
 typedef pod_mode<scalar_int_mode> scalar_int_mode_pod;
@@ -337,6 +335,11 @@
 #define tree union _dont_use_tree_here_ *
 #define const_tree union _dont_use_tree_here_ *
 
+typedef struct scalar_mode scalar_mode;
+typedef struct scalar_int_mode scalar_int_mode;
+typedef struct scalar_float_mode scalar_float_mode;
+typedef struct complex_mode complex_mode;
+
 #endif
 
 /* Classes of functions that compiler needs to check
@@ -391,7 +394,6 @@
 #include "signop.h"
 #include "wide-int.h" 
 #include "wide-int-print.h"
-<<<<<<< HEAD
 
 /* On targets that don't need polynomial offsets, target-specific code
    should be able to treat poly_int like a normal constant, with a
@@ -407,8 +409,6 @@
 
 #include "poly-int.h"
 #include "poly-int-types.h"
-=======
->>>>>>> 16316b61
 #include "insn-modes-inline.h"
 #include "machmode.h"
 #include "double-int.h"
