/* Header file for ssa-range generator.
   Copyright (C) 2017 Free Software Foundation, Inc.
   Contributed by Andrew MacLeod <amacleod@redhat.com>.

This file is part of GCC.

GCC is free software; you can redistribute it and/or modify it under
the terms of the GNU General Public License as published by the Free
Software Foundation; either version 3, or (at your option) any later
version.

GCC is distributed in the hope that it will be useful, but WITHOUT ANY
WARRANTY; without even the implied warranty of MERCHANTABILITY or
FITNESS FOR A PARTICULAR PURPOSE.  See the GNU General Public License
 for more details.

You should have received a copy of the GNU General Public License
along with GCC; see the file COPYING3.  If not see
<http://www.gnu.org/licenses/>.  */

#ifndef GCC_SSA_RANGE_GEN_H
#define GCC_SSA_RANGE_GEN_H

#include "range.h"
#include "range-op.h"
#include "ssa-def-chain.h"
#include "ssa-range-stmt.h"


class gori
{
  vec<bitmap> gori_map; 	/* Generates Outgoing Range Info.  */
  bool remove_from_gori_map (basic_block bb, tree name);

  bool get_derived_range_stmt (range_stmt& stmt, tree name, basic_block bb);
  gimple *last_stmt_gori (basic_block bb);

  void build ();
  void build (basic_block bb);

  bool process_logical (range_stmt& stmt, irange& r, tree name,
			const irange& lhs);
  bool get_range (range_stmt& stmt, irange& r, tree name, const irange& lhs);
protected:
  bool get_range_from_stmt (gimple *stmt, irange& r, tree name,
			    const irange& lhs);
public:
  gori ();
  ~gori ();

  /* True if NAME Generates range info on one or more outgoing edges of BB.  */
  bool range_p (basic_block bb, tree name);
  /* What is the static calculated range of NAME on outgoing edge E.  */
  bool range_on_edge (irange& r, tree name, edge e);
  /* What infomation does stmt g provide about name.  */
  bool range_on_stmt (irange& r, tree name, gimple *g);
  /* What infomation does stmt g provide about the defintion.  */
  bool range_of_def (irange& r, gimple *g);
  /* What does g provide about the lhs if name has range_for_name.  */
  bool range_of_def (irange& r, gimple *g, tree name,
		     const irange& range_for_name);

  void dump (FILE *f);
  void exercise (FILE *f);   /* do a full mapping pass, dump if provided.  */
<<<<<<< HEAD

  ssa_define_chain def_chain;
};

=======
>>>>>>> 38f091a7

  ssa_define_chain def_chain;
};

class ssa_block_ranges
{
private:
  vec<irange_storage *> tab;
  irange_storage *type_range;
  const_tree type;
public:
  ssa_block_ranges (tree t);
  ~ssa_block_ranges ();

  void set_bb_range (const basic_block bb, const irange &r);
  void set_bb_range_for_type (const basic_block bb);
  bool get_bb_range (irange& r, const basic_block bb);
  bool bb_range_p (const basic_block bb);

  void dump(FILE *f);
};


class block_range_cache
{
private:
  vec<ssa_block_ranges *> ssa_ranges;
public:
  block_range_cache ();
  ~block_range_cache ();
  ssa_block_ranges& operator[] (tree name);

  void dump (FILE *f);
};

/* This class utilizes the basic block GORI map and is used to query the range
   of SSA_NAMEs across multiple basic blocks and edges.  */
class path_ranger : public gori
{
private:
  block_range_cache block_cache;

  void range_for_bb (irange &r, tree name, basic_block bb, basic_block def_bb);
  void determine_block (tree name, basic_block bb, basic_block def_bb);
  bool path_range_reverse (irange &r, tree name, const vec<basic_block> &);
  bool path_fold_stmt (irange &r, range_stmt &rn, basic_block bb,
		       edge e = NULL);
public:
  enum path_range_direction { FORWARD, REVERSE };
  path_ranger ();

  /* What is the known range of name from its DEF point to edge E.  */
  bool path_range_edge (irange& r, tree name, edge e);
  bool path_range_entry (irange& r, tree name, basic_block bb);
  bool path_range_stmt (irange& r, tree name, gimple *g);
  bool path_range (irange &r, tree name, const vec<basic_block> &bbs,
		   enum path_range_direction, edge start_edge = NULL);
  // Evaluate expression within a BB as much as possible.
  bool path_range_of_def (irange& r, gimple *g);
  bool path_range_of_def (irange& r, gimple *g, edge e);

  void dump (FILE *f);
  void exercise (FILE *f);   /* do a full mapping pass, dump if provided.  */
};

#endif /* GCC_SSA_RANGE_GEN_H */<|MERGE_RESOLUTION|>--- conflicted
+++ resolved
@@ -62,13 +62,6 @@
 
   void dump (FILE *f);
   void exercise (FILE *f);   /* do a full mapping pass, dump if provided.  */
-<<<<<<< HEAD
-
-  ssa_define_chain def_chain;
-};
-
-=======
->>>>>>> 38f091a7
 
   ssa_define_chain def_chain;
 };
