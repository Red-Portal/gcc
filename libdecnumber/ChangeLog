<<<<<<< HEAD
2013-10-16  Release Manager

	* GCC 4.8.2 released.

2013-05-31  Release Manager

	* GCC 4.8.1 released.

2013-03-22  Release Manager

	* GCC 4.8.0 released.
=======
2013-10-15  David Malcolm  <dmalcolm@redhat.com>

	* Makefile.in (PICFLAG): New.
	(ALL_CFLAGS): Add PICFLAG.
	* configure.ac: Add --enable-host-shared, setting up new
	PICFLAG variable.
	* configure: Regenerate.

2013-07-09  Simon Baldwin  <simonb@google.com>

	* configure.ac: Add AC_CONFIG_AUX_DIR.
	* configure: Regenerated.
		
2013-03-27  Kai Tietz  <ktietz@redhat.com>

	* configure: Regenerated.
>>>>>>> 4d0aec87

2013-02-06  Richard Sandiford  <rdsandiford@googlemail.com>

	Update copyright years.

2012-11-04  Thomas Schwinge  <thomas@codesourcery.com>

	* configure: Regenerate.

2011-12-20  Andreas Schwab  <schwab@linux-m68k.org>

	* configure: Regenerate.

2011-12-19  Andreas Schwab  <schwab@linux-m68k.org>

	* configure: Regenerate.

2011-04-20  Jim Meyering  <meyering@redhat.com>

	* decNumber.c (decNumberFromString): Remove useless
	if-before-free test.
	(decNumberCompareTotalMag, decNumberExp, decNumberFMA): Likewise.
	(decNumberLn, decNumberLog10, decNumberPower): Likewise.
	(decNumberReduce, decNumberSquareRoot, decAddOp): Likewise.
	(decDivideOp, NEEDTWO, decExpOp, LN2): Likewise.

2011-03-28  Mike Frysinger  <vapier@gentoo.org>

	* .gitignore: New file.

2010-11-24  Nathan Froyd  <froydnj@codesourcery.com>

	* dconfig.h (LIBGCC2_FLOAT_WORDS_BIG_ENDIAN): Delete.
	(WORDS_BIG_ENDIAN): Define based on value of __FLOAT_WORD_ORDER__.

2010-10-23  Nathan Froyd  <froydnj@codesourcery.com>

	* dconfig.h (LIBGCC2_WORDS_BIG_ENDIAN): Delete.
	(LIBGCC2_FLOAT_WORDS_BIG_ENDIAN): Test __BYTE_ORDER__.

2010-09-10  Kai Tietz  <kai.tietz@onevision.com>

       * configure: Regenerated.

2010-09-08  Tristan Gingold  <gingold@adacore.com>

	PR 44001
	* Makefile.in (objext): New variable.
	(bid_OBJS): Use $(objext) for extension.
	(libdecnumber_a_OBJS): Ditto.
	(mostlyclean): Ditto
	(.c.o): Ditto.
	Update dependencies.

2010-09-06  H.J. Lu  <hongjiu.lu@intel.com>

	PR target/45524
	* configure.ac (enable_decimal_float): Set to
	$default_decimal_float.
	* configure: Regenerated.

2010-09-06  Andreas Schwab  <schwab@redhat.com>

	* configure: Regenerate.

2010-09-03  Andreas Krebbel  <Andreas.Krebbel@de.ibm.com>

	* configure.ac: Use the GCC_AC_ENABLE_DECIMAL_FLOAT macro.
	* Makefile.in: Add aclocal.m4 dependency to dfp.m4.
	* configure: Regenerate.
	* aclocal.m4: Regenerate.

2010-08-21  Ralf Wildenhues  <Ralf.Wildenhues@gmx.de>

	* configure: Regenerate.

2010-04-02  Ralf Wildenhues  <Ralf.Wildenhues@gmx.de>

	* aclocal.m4: Regenerate.

2010-01-05  Rainer Orth  <ro@CeBiTec.Uni-Bielefeld.DE>

	* configure: Regenerate.

2009-11-28  Jakub Jelinek  <jakub@redhat.com>

	* decContext.c (decContextTestEndian): Move adj definition into
	#if DECCHECK guarded code.

2009-09-09  Paolo Bonzini  <bonzini@gnu.org>

	* configure: Regenerate.

2009-09-08  Paolo Bonzini  <bonzini@gnu.org>

	* configure: Regenerate.

2009-08-24  Ralf Wildenhues  <Ralf.Wildenhues@gmx.de>

	* configure.ac (AC_PREREQ): Bump to 2.64.

2009-08-22  Ralf Wildenhues  <Ralf.Wildenhues@gmx.de>

	* aclocal.m4: Regenerate.
	* configure: Regenerate.
	* config.in: Regenerate.

2009-08-13  Janis Johnson  <janis187@us.ibm.com>

	PR c/41046
	* decContext.c (decContextTestEndian): Call printf only if DECCHECK.
	* decCommon.c ( decFloatShow): Define function only for DECCHECK
	or DECTRACE.

2009-07-30  Ralf Wildenhues  <Ralf.Wildenhues@gmx.de>

	* Makefile.in (aclocal_deps): New variable.
	($(srcdir)/aclocal.m4): Use it, for portable makefile syntax.

2009-05-31  Ian Lance Taylor  <iant@google.com>

	* decContext.h: Add extern "C" if compiling with C++.
	* decDPD.h: Likewise.
	* decNumber.h: Likewise.
	* dpd/decimal32.h: Likewise.
	* dpd/decimal64.h: Likewise.
	* dpd/decimal128.h: Likewise.

2009-04-09  Nick Clifton  <nickc@redhat.com>

	* decRound.c: Change copyright header to refer to version 3 of
	the GNU General Public License with version 3.1 of the GCC
	Runtime Library Exception and to point readers at the COPYING3
	and COPYING3.RUNTIME files and the FSF's license web page.
	* bid/bid-dpd.h: Likewise.
	* bid/bid2dpd_dpd2bid.c: Likewise.
	* bid/bid2dpd_dpd2bid.h: Likewise.
	* bid/decimal128.c: Likewise.
	* bid/decimal32.c: Likewise.
	* bid/decimal64.c: Likewise.
	* bid/host-ieee128.c: Likewise.
	* bid/host-ieee32.c: Likewise.
	* bid/host-ieee64.c: Likewise.
	* dconfig.h: Likewise.
	* decBasic.c: Likewise.
	* decCommon.c: Likewise.
	* decContext.c: Likewise.
	* decContext.h: Likewise.
	* decDPD.h: Likewise.
	* decDouble.c: Likewise.
	* decDouble.h: Likewise.
	* decExcept.c: Likewise.
	* decExcept.h: Likewise.
	* decLibrary.c: Likewise.
	* decNumber.c: Likewise.
	* decNumber.h: Likewise.
	* decNumberLocal.h: Likewise.
	* decPacked.c: Likewise.
	* decPacked.h: Likewise.
	* decQuad.c: Likewise.
	* decQuad.h: Likewise.
	* decRound.h: Likewise.
	* decSingle.c: Likewise.
	* decSingle.h: Likewise.
	* dpd/decimal128.c: Likewise.
	* dpd/decimal128.h: Likewise.
	* dpd/decimal128Local.h: Likewise.
	* dpd/decimal32.c: Likewise.
	* dpd/decimal32.h: Likewise.
	* dpd/decimal64.c: Likewise.
	* dpd/decimal64.h: Likewise.

2009-04-09  Jakub Jelinek  <jakub@redhat.com>

	* Makefile.in: Change copyright header to refer to version
	3 of the GNU General Public License and to point readers at the
	COPYING3 file and the FSF's license web page.
	* configure.ac: Likewise.

2009-04-01  Ben Elliston  <bje@au.ibm.com>

        * decContext.h: Include gstdint.h instead of <stdint.h>.

2009-03-30  Ben Elliston  <bje@au.ibm.com>

	* decNumber.c, decNumber.h, decNumberLocal.h, decDouble.c,
	decDouble.h, decSingle.c, decContext.c, decSingle.h, decPacked.c,
	decCommon.c, decContext.h, decQuad.c, decPacked.h, decQuad.h,
	decDPD.h, decBasic.c: Upgrade to decNumber 3.61.
	* dpd/decimal128.h, dpd/decimal32.c, dpd/decimal32.h,
	dpd/decimal64.c, dpd/decimal128.c, dpd/decimal64.h: Likewise.

2009-02-10  Joseph Myers  <joseph@codesourcery.com>

	* Makefile.in (clean): Don't remove makedepend$(EXEEXT).

2008-10-27  Janis Johnson  <janis187@us.ibm.com>

	PR other/37897
	* decDouble.h (decDouble): Replace struct with union accessible
	by more types.
	* decSingle.h (decSingle): Ditto.
	* decQuad.h (decQuad): Ditto.
	* decNumberLocal.h (DFWORD, DFBYTE, DFWWORD): access decFloat via
	new members.
	* decBasic.c (decFloatCompareTotal): Avoid type-pun violation.
	(decNumberCompare): Ditto.

2008-06-17  Ralf Wildenhues  <Ralf.Wildenhues@gmx.de>

	* Makefile.in ($(srcdir)/aclocal.m4): Update dependencies.
	* configure: Regenerate.

2008-06-16  Ralf Wildenhues  <Ralf.Wildenhues@gmx.de>

	* Makefile.in (datarootdir): New variable.

2008-06-10  Joseph Myers  <joseph@codesourcery.com>

	* dconfig.h: New.
	* decContext.c, decExcept.c, decExcept.h, decLibrary.c,
	decNumber.c, decNumberLocal.h, decRound.c, dpd/decimal128.c,
	dpd/decimal32.c, dpd/decimal64.c: Include dconfig.h not config.h.
	* dpd/decimal128Local.h (decimal128SetSign, decimal128ClearSign,
	decimal128FlipSign): Use WORDS_BIGENDIAN not
	FLOAT_WORDS_BIG_ENDIAN.
	* bid/host-ieee128.c: Include dconfig.h.
	(__host_to_ieee_128, __ieee_to_host_128): Swap 64-bit halves of
	value if WORDS_BIGENDIAN.

2008-04-18  Paolo Bonzini  <bonzini@gnu.org>

	PR bootstrap/35457
	* aclocal.m4: Regenerate.
	* configure: Regenerate.

2008-04-18  Ben Elliston  <bje@au.ibm.com>

	* Makefile.in (distclean): Add gstdint.h.

2008-01-25  Janis Johnson  <janis187@us.ibm.com>

	* decCommonSymbols.h: Commit.
	* decDPDSybmols.h: Commit.

	* Makefile.in (libdecnumber_a_SOURCES): List Symbols headers.
	* decCommonSymbols.h: New file.
	* decCommon.c: Include it.
	* decDPDSymbols.h: New file.
	* decDPD.h: Include it.
	* decNumberLocal.h: Include the two new files.
	* decContextSymbols.h (DECPOWERS, DECSTICKYTAB): New.
	* decNumberSymbols.h (LNnn, d2utable): New.
	* dpd/decimal32Symbols.h (COMBEXP, COMBMSD, DPD2BIN, BIN2DPD): New.
	* dpd/decimal64Symbols.h (COMBEXP, COMBMSD, DPD2BIN, BIN2DPD): New.
	* dpd/decimal128Symbols.h (COMBEXP, COMBMSD, DPD2BIN, BIN2DPD): New.
	* dpd/decimal32.c: Remove redefine of DPD2BIN, BIN2DPD.
	* dpd/decimal64.c: Ditto.
	* dpd/decimal128.c: Ditto.

2007-11-26  Thiago Jung Bauermann  <bauerman@br.ibm.com>

	* Makefile.in (decimal32.o): Prepend $(srcdir) to dependencies
	and substitute $< for the source file in compilation command.
	(decimal64.o): Likewise.
	(decimal128.o): Likewise.
	(bid2dpd_dpd2bid.o): Likewise.
	(host-ieee32.o): Likewise.
	(host-ieee64.o): Likewise.
	(host-ieee128.o): Likewise.

2007-10-31  Thiago Jung Bauermann  <bauerman@br.ibm.com>

	* configure.ac: Add ADDITIONAL_OBJS variable.
	* Makefile.in (bid_OBS): New.
	(libdecnumber_a_OBJS): Add ADDITIONAL_OBJS, remove condition
	on enable_decimal_float.
	* configure: Regenerate.

2007-09-10  Janis Johnson  <janis187@us.ibm.com>
	    Ben Elliston  <bje@au.ibm.com>

	* Makefile.in (libdecnumber_a_OBJS): Remove decUtility.o
	(dependencies): Add Symbols headers.
	* decContext.c: Upgrade to decNumber 3.53.
	* decContext.h: Ditto.
	* decDPD.h: Ditto.
	* decNumber.c: Ditto.
	* decNumber.h: Ditto.
	* decNumberLocal.h: Ditto.
	* decBasic.c: New file from decNumber 3.53.
	* decCommon.c: Ditto.
	* decDouble.c: Ditto.
	* decDouble.h: Ditto.
	* decQuad.c: Ditto.
	* decQuad.h: Ditto.
	* decSingle.c: Ditto.
	* decSingle.h: Ditto.
	* decPacked.c: Ditto.
	* decPacked.h: Ditto.
	* dpd/decimal128.c: Upgrade to decNumber 3.53.
	* dpd/decimal128.h: Ditto.
	* dpd/decimal32.c: Ditto.
	* dpd/decimal32.h: Ditto.
	* dpd/decimal64.c: Ditto.
	* dpd/decimal64.h: Ditto.
	* decLibrary.c (__dec_byte_swap): Remove.
	* decContextSymbols.h: New file.
	* decDoubleSymbols.h: New file.
	* decNumberSymbols.h: New file.
	* decPackedSymbols.h: New file.
	* decQuadSymbols.h: New file.
	* decSingleSymbols.h: New file.
	* decUtility.c: Delete file.
	* decUtility.h: Delete file.
	* bid/decimal128Symbols.h: New file.
	* bid/decimal128Local.h: New file.
	* bid/decimal32Symbols.h: New file.
	* bid/decimal64Symbols.h: New file.
	* bid/host-ieee128.c (__swap128): Remove.
	(__host_to_ieee_128, __ieee_to_host_128): Don't handle endianness.
	* bid/host-ieee32.c (__dec_type_swap): Remove.
	(__host_to_ieee_32, __ieee_to_host_32): Don't handle endianness.
	* bid/host-ieee64.c (__swap64): Remove.
	(__host_to_ieee_64, __ieee_to_host_64): Don't handle endianness.
	* dpd/decimal32Symbols.h: New file.
	* dpd/decimal64Symbols.h: New file.
	* dpd/decimal128Symbols.h: New file.
	* dpd/decimal128Local.h: New file.

2007-06-18  Martin Michlmayr  <tbm@cyrius.com>
	    H.J. Lu  <hongjiu.lu@intel.com>

	* configure.ac: Add AC_CANONICAL_TARGET.
	* configure: Regenerated.

2007-04-16  H.J. Lu  <hongjiu.lu@intel.com>

	* Makefile.in (aclocal.m4): Depend on stdint.m4 instead of
	acx.m4.

	* aclocal.m4: Regenerated by aclocal 1.9.6.

2007-04-11  Kai Tietz   <kai.tietz@onevision.com>

	* configure: Regenerate.

2007-03-23  Michael Meissner  <michael.meissner@amd.com>
	    H.J. Lu  <hongjiu.lu@intel.com>
	    Marius Cornea  <marius.cornea@intel.com>

	* Makefile.in (enable_decimal_float): New.
	(libdecnumber_a_OBJS): Add bid2dpd_dpd2bid.o, host-ieee32.o,
	host-ieee64.o and host-ieee128.o for BID.
	(libdecnumber_a_SOURCES): Support DPD and BID.
	(decimal32.o): Support dependency for both DPD and BID.
	(decimal64.o): Likewise.
	(decimal128.o): Likewise.
	(bid2dpd_dpd2bid.o): New target.
	(host-ieee32.o): Likewise.
	(host-ieee64.o): Likewise.
	(host-ieee128.o): Likewise.

	* bid/bid-dpd.h: New file.
	* bid/decimal128.c: Likewise.
	* bid/decimal128.h: Likewise.
	* bid/decimal32.c: Likewise.
	* bid/decimal32.h: Likewise.
	* bid/decimal64.c: Likewise.
	* bid/decimal64.h: Likewise.
	* bid/host-ieee128.c: Likewise.
	* bid/host-ieee32.c: Likewise.
	* bid/host-ieee64.c: Likewise.
	* bid/bid2dpd_dpd2bid.c: Likewise.
	* bid/bid2dpd_dpd2bid.h: Likewise.

	* decimal128.c: Moved to ...
	* dpd/decimal128.c: This.
	* decimal128.h:  Moved to ...
	* dpd/decimal128.h: This.
	* decimal32.c: Moved to ...
	* dpd/decimal32.c: This.
	* decimal32.h: Moved to ...
	* dpd/decimal32.h: This.
	* decimal64.c: Moved to ...
	* dpd/decimal64.c: This.
	* decimal64.h: Moved to ...
	* dpd/decimal64.h: This.

	* configure.ac: Support * --enable-decimal-float={no,yes,bid,dpd}.
	Add AC_C_BIGENDIAN.  Substitute enable_decimal_float.
	* config.in: Add decimal support variables.
	* configure: Regenerate.

	PR other/30530
	* decimal128.h (decimal128ClearSign): New.
	(decimal128FlipSign): Likewise.

	* decimal32.h: (decimal32ClearSign): New.
	(decimal32FlipSign): Likewise.

	* decimal64.h (decimal64ClearSign): New.
	(decimal64FlipSign): Likewise.

2007-03-08  Ben Elliston  <bje@au.ibm.com>

	* decContext.c, decContext.h, decDPD.h, decimal128.c,
	decimal128.h, decimal32.c, decimal32.h, decimal64.c, decimal64.h,
	decLibrary.c, decNumber.c, decNumber.h, decNumberLocal.h,
	decRound.c, decRound.h, decUtility.c, decUtility.h: Add
	libgcc-style license exception clause.

2007-03-01  Brooks Moses  <brooks.moses@codesourcery.com>

	* Makefile.in: Add dummy install-pdf target.

2007-01-29  Janis Johnson  <janis187@us.ibm.com>

	* decExcept.c: New.
	* decExcept.h: New.

2006-11-29  Janis Johnson  <janis187@us.ibm.com>

	* decRound.c: Move declarations to new file, update comments.
	* decRound.h: New file.

2006-11-21  Janis Johnson  <janis187@us.ibm.com>

	* decLibrary.c (__dec_type_swap): Add prototype.
	(__dfp_enable_traps, dfp_raise): Delete.

	* Makefile.in: Don't include decRound in library used by compiler.

2006-10-10  Brooks Moses  <bmoses@stanford.edu> 
	* Makefile.in: Added empty "pdf" target.

2006-09-15  Kaveh R. Ghazi  <ghazi@caip.rutgers.edu>

	* decNumber.c (decNumberPower): Constify.
	* decNumber.h (decNumberPower): Likewise.

2006-09-07  Kaveh R. Ghazi  <ghazi@caip.rutgers.edu>

	* configure.ac (ACX_PROG_CC_WARNING_OPTS): Add -Wcast-qual.
	* configure, config.in: Regenerate.

	* decContext.c (decContextStatusToString): Constify.
	* decContext.h (decContextStatusToString): Likewise.
	* decNumber.c (decNumberToString, decNumberToEngString,
	decNumberAbs, decNumberAdd, decNumberCompare, decNumberDivide,
	decNumberDivideInteger, decNumberMax, decNumberMin,
	decNumberMinus, decNumberPlus, decNumberMultiply,
	decNumberNormalize, decNumberQuantize, decNumberRescale,
	 decNumberRemainder, decNumberRemainderNear,
	decNumberSameQuantum, decNumberSquareRoot, decNumberSubtract,
	decNumberToIntegralValue, decNumberCopy, decToString, decAddOp,
	decDivideOp, decMultiplyOp, decQuantizeOp, decCompareOp,
	decCompare, decUnitCompare, decUnitAddSub, decRoundOperand,
	decCopyFit, decSetCoeff, decGetInt, decNaNs, decGetDigits,
	decNumberShow, decDumpAr, decCheckOperands, decCheckNumber):
	Likewise.
	* decNumber.h (decNumberToString, decNumberToEngString,
	decNumberAbs, decNumberAdd, decNumberCompare, decNumberDivide,
	decNumberDivideInteger, decNumberMax, decNumberMin,
	decNumberMinus, decNumberMultiply, decNumberNormalize,
	decNumberPlus, decNumberQuantize, decNumberRemainder,
	 decNumberRemainderNear, decNumberRescale,
	decNumberSameQuantum, decNumberSquareRoot, decNumberSubtract,
	decNumberToIntegralValue, decNumberCopy): Likewise.
	* decUtility.c (decDensePackCoeff, decDenseUnpackCoeff):
	Likewise.
	* decUtility.h (decDensePackCoeff, decDenseUnpackCoeff):
	Likewise.
	* decimal128.c (decimal128FromNumber, decimal128ToNumber,
	decimal128ToString, decimal128ToEngString, decimal128Show):
	Likewise.
	* decimal128.h (decimal128ToString, decimal128ToEngString,
	decimal128FromNumber, decimal128ToNumber): Likewise.
	* decimal32.c (decimal32FromNumber, decimal32ToNumber,
	decimal32ToString, decimal32ToEngString, decimal32Show):
	Likewise.
	* decimal32.h (decimal32ToString, decimal32ToEngString,
	decimal32FromNumber, decimal32ToNumber): Likewise.
	* decimal64.c (decimal64FromNumber, decimal64ToNumber,
	decimal64ToString, decimal64ToEngString, decimal64Show):
	Likewise.
	* decimal64.h (decimal64ToString, decimal64ToEngString,
	decimal64FromNumber, decimal64ToNumber): Likewise.

2006-08-21  Kaveh R. Ghazi  <ghazi@caip.rutgers.edu>

	* decContext.c (decContextSetStatusFromString): Constify.
	* decContext.h (decContextSetStatusFromString): Likewise.
	* decNumber.c (decNumberFromString): Likewise.
	* decNumber.h (decNumberFromString): Likewise.
	* decimal128.c (decimal128FromString): Likewise.
	* decimal128.h (decimal128FromString): Likewise.
	* decimal32.c (decimal32FromString): Likewise.
	* decimal32.h (decimal32FromString): Likewise.
	* decimal64.c (decimal64FromString): Likewise.
	* decimal64.h (decimal64FromString): Likewise.

2006-07-25  Paolo Bonzini  <bonzini@gnu.org>

	PR build/26188
	* configure: Regenerate.

2006-06-23  Ben Elliston  <bje@au.ibm.com>

	* decNumber.h (decNumberNegate): Remove.

2006-05-23  Carlos O'Donell  <carlos@codesourcery.com>

	* Makefile.in: Add install-html target. Add install-html to .PHONY

2006-02-06  Ben Elliston  <bje@au.ibm.com>

	* decLibrary.c (__dec_byte_swap): Use uint32_t for argument and
	return types.

2006-01-03  Roger Sayle  <roger@eyesopen.com>
	    Kaveh R. Ghazi  <ghazi@caip.rutgers.edu>

	* decNumber.c (__NO_STRING_INLINES): Define to prevent glibc macro
	definition of strcpy from generating compilation warnings.

2006-01-02  Paolo Bonzini  <bonzini@gnu.org>

        PR target/25259
        * configure.ac: Use GCC_HEADER_STDINT.
        * decContext.h: Include gstdint.h.
        * aclocal.m4: Regenerate.
        * configure: Regenerate.

2005-12-20  Roger Sayle  <roger@eyesopen.com>

	* decNumber.c (decStrEq): Cast string contents to unsigned char
	instead of int before calling tolower.

2005-12-20  Roger Sayle  <roger@eyesopen.com>

	* decNumber.c (decStrEq): Cast operands to int before calling
	tolower to avoid compilation warnings on Tru64.

2005-12-05  Ben Elliston  <bje@au.ibm.com>

	* Makefile.in (clean): Remove stray reference to libcpp.a.

	* decimal128.h, decContext.c, decRound.c, decimal32.c,
	decNumber.c, decContext.h, decimal64.c, decimal32.h, decNumber.h,
	decimal64.h, decUtility.c, decLibrary.c, configure.ac,
	decNumberLocal.h, decUtility.h, decDPD.h, decimal128.c: Update FSF
	office address.

2005-12-01  Ben Elliston  <bje@au.ibm.com>

	* Makefile.in (libdecnumber_a_SOURCES): Drop decLibrary.c.
	* decUtility.c (__dec_byte_swap): Move from here ..
	* decLibrary.c: .. to here.

2005-11-23  Gerald Pfeifer  <gerald@pfeifer.com>

	* decContext.h: Properly guard inclusion of stdint.h
	* decContext.c: Include config.h
	* decLibrary.c: Ditto.
	* decNumber.c: Ditto.
	* decRound.c: Ditto.
	* decUtility.c: Ditto.
	* decimal32.c: Ditto.
	* decimal64.c: Ditto.
	* decimal128.c: Ditto.
	
2005-11-29  Ben Elliston  <bje@au.ibm.com>

	* decUtility.c: Remove redundant #includes.
	* decUtility.h (__dec_byte_swap): Remove prototype.

2005-11-29  Ben Elliston  <bje@au.ibm.com>

	* configure.ac: New file.
	* aclocal.m4: Likewise.
	* Makefile.in: Likewise.
	* configure: Generate.
	* config.in: Likewise.

2005-11-29  Ben Elliston  <bje@au.ibm.com>

	* decimal32.h, decimal64.h, decimal128.h: New.
        * decimal32.c, decimal64.c, decimal128.c: Likewise.
	* decContext.c, decContext.h: Likewise.
	* decUtility.c, decUtility.h: Likewise.
	* decNumber.c, decNumber.h, decNumberLocal.h: Likewise.
	* decDPD.h: Likewise.
	* decLibrary.c, decRound.c: Likewise.<|MERGE_RESOLUTION|>--- conflicted
+++ resolved
@@ -1,16 +1,3 @@
-<<<<<<< HEAD
-2013-10-16  Release Manager
-
-	* GCC 4.8.2 released.
-
-2013-05-31  Release Manager
-
-	* GCC 4.8.1 released.
-
-2013-03-22  Release Manager
-
-	* GCC 4.8.0 released.
-=======
 2013-10-15  David Malcolm  <dmalcolm@redhat.com>
 
 	* Makefile.in (PICFLAG): New.
@@ -27,7 +14,6 @@
 2013-03-27  Kai Tietz  <ktietz@redhat.com>
 
 	* configure: Regenerated.
->>>>>>> 4d0aec87
 
 2013-02-06  Richard Sandiford  <rdsandiford@googlemail.com>
 
