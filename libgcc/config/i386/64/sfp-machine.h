--- conflicted
+++ resolved
@@ -17,59 +17,6 @@
 #define _FP_NANFRAC_D		_FP_QNANBIT_D
 #define _FP_NANFRAC_E		_FP_QNANBIT_E, 0
 #define _FP_NANFRAC_Q		_FP_QNANBIT_Q, 0
-<<<<<<< HEAD
-#define _FP_NANSIGN_S		1
-#define _FP_NANSIGN_D		1
-#define _FP_NANSIGN_E		1
-#define _FP_NANSIGN_Q		1
-
-#define _FP_KEEPNANFRACP 1
-
-/* Here is something Intel misdesigned: the specs don't define
-   the case where we have two NaNs with same mantissas, but
-   different sign. Different operations pick up different NaNs.  */
-#define _FP_CHOOSENAN(fs, wc, R, X, Y, OP)			\
-  do {								\
-    if (_FP_FRAC_GT_##wc(X, Y)					\
-	|| (_FP_FRAC_EQ_##wc(X,Y) && (OP == '+' || OP == '*')))	\
-      {								\
-	R##_s = X##_s;						\
-        _FP_FRAC_COPY_##wc(R,X);				\
-      }								\
-    else							\
-      {								\
-	R##_s = Y##_s;						\
-        _FP_FRAC_COPY_##wc(R,Y);				\
-      }								\
-    R##_c = FP_CLS_NAN;						\
-  } while (0)
-
-#ifndef _SOFT_FLOAT
-#define FP_EX_INVALID		0x01
-#define FP_EX_DENORM		0x02
-#define FP_EX_DIVZERO		0x04
-#define FP_EX_OVERFLOW		0x08
-#define FP_EX_UNDERFLOW		0x10
-#define FP_EX_INEXACT		0x20
-
-struct fenv
-{
-  unsigned short int __control_word;
-  unsigned short int __unused1;
-  unsigned short int __status_word;
-  unsigned short int __unused2;
-  unsigned short int __tags;
-  unsigned short int __unused3;
-  unsigned int __eip;
-  unsigned short int __cs_selector;
-  unsigned int __opcode:11;
-  unsigned int __unused4:5;
-  unsigned int __data_offset;
-  unsigned short int __data_selector;
-  unsigned short int __unused5;
-};
-=======
->>>>>>> bc75ee5f
 
 #ifndef _SOFT_FLOAT
 #define FP_EX_SHIFT 7
@@ -88,26 +35,4 @@
   do {								\
     __asm__ __volatile__ ("%vstmxcsr\t%0" : "=m" (_fcw));	\
   } while (0)
-<<<<<<< HEAD
-
-#define FP_ROUNDMODE		(_fcw & 0xc00)
-#endif
-
-#define	__LITTLE_ENDIAN	1234
-#define	__BIG_ENDIAN	4321
-
-#define __BYTE_ORDER __LITTLE_ENDIAN
-
-/* Define ALIASNAME as a strong alias for NAME.  */
-#if defined __MACH__
-/* Mach-O doesn't support aliasing.  If these functions ever return
-   anything but CMPtype we need to revisit this... */
-#define strong_alias(name, aliasname) \
-  CMPtype aliasname (TFtype a, TFtype b) { return name(a, b); }
-#else
-# define strong_alias(name, aliasname) _strong_alias(name, aliasname)
-# define _strong_alias(name, aliasname) \
-  extern __typeof (name) aliasname __attribute__ ((alias (#name)));
-=======
->>>>>>> bc75ee5f
 #endif