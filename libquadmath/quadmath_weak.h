--- conflicted
+++ resolved
@@ -132,10 +132,6 @@
 
 /* Prototypes for string <-> flt128 conversion functions.  */
 __qmath3 (strtoflt128)
-<<<<<<< HEAD
-__qmath3 (quadmath_flt128tostr)
-=======
 __qmath3 (quadmath_snprintf)
->>>>>>> 67b73e13
 
 #endif